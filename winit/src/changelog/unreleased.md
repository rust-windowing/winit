The format is based on [Keep a Changelog](https://keepachangelog.com/en/1.0.0/).

The sections should follow the order `Added`, `Changed`, `Deprecated`,
`Removed`, and `Fixed`.

Platform specific changed should be added to the end of the section and grouped
by platform name. Common API additions should have `, implemented` at the end
for platforms where the API was initially implemented. See the following example
on how to add them:

```md
### Added

- Add `Window::turbo()`, implemented on X11, Wayland, and Web.
- On X11, add `Window::some_rare_api`.
- On X11, add `Window::even_more_rare_api`.
- On Wayland, add `Window::common_api`.
- On Windows, add `Window::some_rare_api`.
```

When the change requires non-trivial amount of work for users to comply
with it, the migration guide should be added below the entry, like:

```md
- Deprecate `Window` creation outside of `EventLoop::run`

  This was done to simply migration in the future. Consider the
  following code:

  // Code snippet.

  To migrate it we should do X, Y, and then Z, for example:

  // Code snippet.

```

The migration guide could reference other migration examples in the current
changelog entry.

## Unreleased

### Added

- Add `ActiveEventLoop::create_proxy()`.
- On Web, add `ActiveEventLoopExtWeb::is_cursor_lock_raw()` to determine if
  `DeviceEvent::MouseMotion` is returning raw data, not OS accelerated, when using
  `CursorGrabMode::Locked`.
- On Web, implement `MonitorHandle` and `VideoModeHandle`.

  Without prompting the user for permission, only the current monitor is returned. But when
  prompting and being granted permission through
  `ActiveEventLoop::request_detailed_monitor_permission()`, access to all monitors and their
  details is available. Handles created with "detailed monitor permissions" can be used in
  `Window::set_fullscreen()` as well.

  Keep in mind that handles do not auto-upgrade after permissions are granted and have to be
  re-created to make full use of this feature.
- Implement `Clone`, `Copy`, `Debug`, `Deserialize`, `Eq`, `Hash`, `Ord`, `PartialEq`, `PartialOrd`
  and `Serialize` on many types.
- Add `MonitorHandle::current_video_mode()`.
- Add `ApplicationHandlerExtMacOS` trait, and a `macos_handler` method to `ApplicationHandler` which returns a `dyn ApplicationHandlerExtMacOS` which allows for macOS specific extensions to winit.
- Add a `standard_key_binding` method to the `ApplicationHandlerExtMacOS` trait. This allows handling of standard keybindings such as "go to end of line" on macOS.
- On macOS, add `WindowExtMacOS::set_unified_titlebar` and `WindowAttributesMacOS::with_unified_titlebar`
  to use a larger style of titlebar.
- Add `WindowId::into_raw()` and `from_raw()`.
- Add `PointerKind`, `PointerSource`, `ButtonSource`, `FingerId`, `primary` and `position` to all
  pointer events as part of the pointer event overhaul.
- Add `DeviceId::into_raw()` and `from_raw()`.
- Added `Window::surface_position`, which is the position of the surface inside the window.
- Added `Window::safe_area`, which describes the area of the surface that is unobstructed.
- On X11, Wayland, Windows and macOS, improved scancode conversions for more obscure key codes.
- Add ability to make non-activating window on macOS using `NSPanel` with `NSWindowStyleMask::NonactivatingPanel`.
- Implement `MonitorHandleProvider` for `MonitorHandle` to access common monitor API.
- On X11, set an "area" attribute on XIM input connection to convey the cursor area.
- Implement `CustomCursorProvider` for `CustomCursor` to access cursor API.
- Add `CustomCursorSource::Url`, `CustomCursorSource::from_animation`.
- Implement `CustomIconProvider` for `RgbaIcon`.
- Add `icon` module that exposes winit's icon API.
- `VideoMode::new` to create a `VideoMode`.
- `keyboard::ModifiersKey` to track which modifier is exactly pressed.
- `ActivationToken::as_raw` to get a ref to raw token.
- Each platform now has corresponding `WindowAttributes` struct instead of trait extension.
- On Wayland, added implementation for `Window::set_window_icon`
- Add `Window::request_ime_update` to atomically apply set of IME changes.
- Add `Ime::DeleteSurrounding` to let the input method delete text.

### Changed

- Change `ActiveEventLoop` and `Window` to be traits, and added `cast_ref`/`cast_mut`/`cast`
  methods to extract the backend type from those.
- `ActiveEventLoop::create_window` now returns `Box<dyn Window>`.
- `ApplicationHandler` now uses `dyn ActiveEventLoop`.
- On Web, let events wake up event loop immediately when using `ControlFlow::Poll`.
- Bump MSRV from `1.70` to `1.80`.
- Changed `ApplicationHandler::user_event` to `user_wake_up`, removing the
  generic user event.

  Winit will now only indicate that wake up happened, you will have to pair
  this with an external mechanism like `std::sync::mpsc::channel` if you want
  to send specific data to be processed on the main thread.
- Changed `EventLoopProxy::send_event` to `EventLoopProxy::wake_up`, it now
  only wakes up the loop.
- On X11, implement smooth resizing through the sync extension API.
- `ApplicationHandler::can_create|destroy_surfaces()` was split off from
  `ApplicationHandler::resumed/suspended()`.

  `ApplicationHandler::can_create_surfaces()` should, for portability reasons
  to Android, be the only place to create render surfaces.

  `ApplicationHandler::resumed/suspended()` are now only emitted by iOS, Web
  and Android, and now signify actually resuming/suspending the application.
- Rename `platform::web::*ExtWebSys` to `*ExtWeb`.
- Change signature of `EventLoop::run_app`, `EventLoopExtPumpEvents::pump_app_events` and
  `EventLoopExtRunOnDemand::run_app_on_demand` to accept a `impl ApplicationHandler` directly,
  instead of requiring a `&mut` reference to it.
- On Web, `Window::canvas()` now returns a reference.
- On Web, `CursorGrabMode::Locked` now lets `DeviceEvent::MouseMotion` return raw data, not OS
  accelerated, if the browser supports it.
- `(Active)EventLoop::create_custom_cursor()` now returns a `Result<CustomCursor, ExternalError>`.
- Changed how `ModifiersState` is serialized by Serde.
- `VideoModeHandle::refresh_rate_millihertz()` and `bit_depth()` now return a `Option<NonZero*>`.
- `MonitorHandle::position()` now returns an `Option`.
- On macOS, remove custom application delegates. You are now allowed to override the
  application delegate yourself.
- On X11, remove our dependency on libXcursor. (#3749)
- Renamed the following APIs to make it clearer that the sizes apply to the underlying surface:
  - `WindowEvent::Resized` to `SurfaceResized`.
  - `InnerSizeWriter` to `SurfaceSizeWriter`.
  - `WindowAttributes.inner_size` to `surface_size`.
  - `WindowAttributes.min_inner_size` to `min_surface_size`.
  - `WindowAttributes.max_inner_size` to `max_surface_size`.
  - `WindowAttributes.resize_increments` to `surface_resize_increments`.
  - `WindowAttributes::with_inner_size` to `with_surface_size`.
  - `WindowAttributes::with_min_inner_size` to `with_min_surface_size`.
  - `WindowAttributes::with_max_inner_size` to `with_max_surface_size`.
  - `WindowAttributes::with_resize_increments` to `with_surface_resize_increments`.
  - `Window::inner_size` to `surface_size`.
  - `Window::request_inner_size` to `request_surface_size`.
  - `Window::set_min_inner_size` to `set_min_surface_size`.
  - `Window::set_max_inner_size` to `set_max_surface_size`.

  To migrate, you can probably just replace all instances of `inner_size` with `surface_size` in your codebase.
- Every event carrying a `DeviceId` now uses `Option<DeviceId>` instead. A `None` value signifies that the
  device can't be uniquely identified.
- Pointer `WindowEvent`s were overhauled. The new events can handle any type of pointer, serving as
  a single pointer input source. Now your application can handle any pointer type without having to
  explicitly handle e.g. `Touch`:
  - Rename `CursorMoved` to `PointerMoved`.
  - Rename `CursorEntered` to `PointerEntered`.
  - Rename `CursorLeft` to `PointerLeft`.
  - Rename `MouseInput` to `PointerButton`.
  - Add `primary` to every `PointerEvent` as a way to identify discard non-primary pointers in a
    multi-touch interaction.
  - Add `position` to every `PointerEvent`.
  - `PointerMoved` is **not sent** after `PointerEntered` anymore.
  - Remove `Touch`, which is folded into the `Pointer*` events.
  - New `PointerKind` added to `PointerEntered` and `PointerLeft`, signifying which pointer type is
    the source of this event.
  - New `PointerSource` added to `PointerMoved`, similar to `PointerKind` but holding additional
    data.
  - New `ButtonSource` added to `PointerButton`, similar to `PointerKind` but holding pointer type
    specific buttons. Use `ButtonSource::mouse_button()` to easily normalize any pointer button
    type to a generic mouse button.
  - New `FingerId` added to `PointerKind::Touch` and `PointerSource::Touch` able to uniquely
    identify a finger in a multi-touch interaction. Replaces the old `Touch::id`.
  - In the same spirit rename `DeviceEvent::MouseMotion` to `PointerMotion`.
  - Remove `Force::Calibrated::altitude_angle`.
- On X11, use bottom-right corner for IME hotspot in `Window::set_ime_cursor_area`.
- On macOS and iOS, no longer emit `ScaleFactorChanged` upon window creation.
- On macOS, no longer emit `Focused` upon window creation.
- On iOS, emit more events immediately, instead of queuing them.
- Update `smol_str` to version `0.3`
- Rename `VideoModeHandle` to `VideoMode`, now it only stores plain data.
- Make `Fullscreen::Exclusive` contain `(MonitorHandle, VideoMode)`.
- Reworked the file drag-and-drop API.

  The `WindowEvent::DroppedFile`, `WindowEvent::HoveredFile` and `WindowEvent::HoveredFileCancelled`
  events have been removed, and replaced with `WindowEvent::DragEntered`, `WindowEvent::DragMoved`,
  `WindowEvent::DragDropped` and `WindowEvent::DragLeft`.

  The old drag-and-drop events were emitted once per file. This occurred when files were *first*
  hovered over the window, dropped, or left the window. The new drag-and-drop events are emitted
  once per set of files dragged, and include a list of all dragged files. They also include the
  pointer position.

  The rough correspondence is:
  - `WindowEvent::HoveredFile` -> `WindowEvent::DragEntered`
  - `WindowEvent::DroppedFile` -> `WindowEvent::DragDropped`
  - `WindowEvent::HoveredFileCancelled` -> `WindowEvent::DragLeft`

  The `WindowEvent::DragMoved` event is entirely new, and is emitted whenever the pointer moves
  whilst files are being dragged over the window. It doesn't contain any file paths, just the
  pointer position.
- Updated `objc2` to `v0.6`.
- Updated `windows-sys` to `v0.59`.
  - To match the corresponding changes in `windows-sys`, the `HWND`, `HMONITOR`, and `HMENU` types
    now alias to `*mut c_void` instead of `isize`.
- Removed `KeyEventExtModifierSupplement`, and made the fields `text_with_all_modifiers` and
  `key_without_modifiers` public on `KeyEvent` instead.
- Move `window::Fullscreen` to `monitor::Fullscreen`.
- Renamed "super" key to "meta", to match the naming in the W3C specification.
  `NamedKey::Super` still exists, but it's non-functional and deprecated, `NamedKey::Meta` should be used instead.
- Move `IconExtWindows` into `WinIcon`.
- Move `EventLoopExtPumpEvents` and `PumpStatus` from platform module to `winit::event_loop::pump_events`.
- Move `EventLoopExtRunOnDemand` from platform module to `winit::event_loop::run_on_demand`.
- Use `NamedKey`, `Code` and `Location` from the `keyboard-types` v0.8 crate.
- Deprecate `Window::set_ime_allowed`, `Window::set_ime_cursor_area`, and `Window::set_ime_purpose`.

### Removed

- Remove `Event`.
- Remove already deprecated APIs:
  - `EventLoop::create_window()`
  - `EventLoop::run`.
  - `EventLoopBuilder::new()`
  - `EventLoopExtPumpEvents::pump_events`.
  - `EventLoopExtRunOnDemand::run_on_demand`.
  - `VideoMode`
  - `WindowAttributes::new()`
  - `Window::set_cursor_icon()`
- On iOS, remove `platform::ios::EventLoopExtIOS` and related `platform::ios::Idiom` type.

  This feature was incomplete, and the equivalent functionality can be trivially achieved outside
  of `winit` using `objc2-ui-kit` and calling `UIDevice::currentDevice().userInterfaceIdiom()`.
- On Web, remove unused `platform::web::CustomCursorError::Animation`.
- Remove the `rwh_04` and `rwh_05` cargo feature and the corresponding `raw-window-handle` v0.4 and
  v0.5 support. v0.6 remains in place and is enabled by default.
- Remove `DeviceEvent::Added` and `DeviceEvent::Removed`.
- Remove `DeviceEvent::Motion` and `WindowEvent::AxisMotion`.
- Remove `MonitorHandle::size()` and `refresh_rate_millihertz()` in favor of
  `MonitorHandle::current_video_mode()`.
- On Android, remove all `MonitorHandle` support instead of emitting false data.
- Remove `impl From<u64> for WindowId` and `impl From<WindowId> for u64`. Replaced with
  `WindowId::into_raw()` and `from_raw()`.
- Remove `dummy()` from `WindowId` and `DeviceId`.
- Remove `WindowEvent::Touch` and `Touch` in favor of the new `PointerKind`, `PointerSource` and
 `ButtonSource` as part of the new pointer event overhaul.
- Remove `Force::altitude_angle`.
- Remove `Window::inner_position`, use the new `Window::surface_position` instead.
- Remove `CustomCursorExtWeb`, use the `CustomCursorSource`.
- Remove `CustomCursor::from_rgba`, use `CustomCursorSource` instead.
- Remove `ApplicationHandler::exited`, the event loop being shut down can now be listened to in
  the `Drop` impl on the application handler.
- Remove `NamedKey::Space`, match on `Key::Character(" ")` instead.
- Remove `PartialEq` impl for `WindowAttributes`.
- `WindowAttributesExt*` platform extensions; use `WindowAttributes*` instead.

### Fixed

- On Orbital, `MonitorHandle::name()` now returns `None` instead of a dummy name.
- On iOS, fixed `SurfaceResized` and `Window::surface_size` not reporting the size of the actual surface.
- On macOS, fixed the scancode conversion for audio volume keys.
- On macOS, fixed the scancode conversion for `IntlBackslash`.
- On macOS, fixed redundant `SurfaceResized` event at window creation.
- On macOS, don't panic on monitors with unknown bit-depths.
<<<<<<< HEAD
- On Windows, `Window::theme` will return the correct theme after setting it through `Window::set_theme`.
- On Windows, `Window::set_theme` will change the title bar color immediately now.
=======
- On macOS, fixed crash when closing the window on macOS 26+.
>>>>>>> d6f7a284
<|MERGE_RESOLUTION|>--- conflicted
+++ resolved
@@ -254,9 +254,6 @@
 - On macOS, fixed the scancode conversion for `IntlBackslash`.
 - On macOS, fixed redundant `SurfaceResized` event at window creation.
 - On macOS, don't panic on monitors with unknown bit-depths.
-<<<<<<< HEAD
+- On macOS, fixed crash when closing the window on macOS 26+.
 - On Windows, `Window::theme` will return the correct theme after setting it through `Window::set_theme`.
-- On Windows, `Window::set_theme` will change the title bar color immediately now.
-=======
-- On macOS, fixed crash when closing the window on macOS 26+.
->>>>>>> d6f7a284
+- On Windows, `Window::set_theme` will change the title bar color immediately now.