--- conflicted
+++ resolved
@@ -38,24 +38,8 @@
 The migration guide could reference other migration examples in the current
 changelog entry.
 
-<<<<<<< HEAD
 ## Unreleased
 
 ### Added
 
-- Add `EventLoopExtRegister::register_app` for being explicit about how the event loop runs on Web.
-- Add `EventLoopExtNeverReturn::run_app_never_return` for being explicit about how the event loop runs on iOS.
-- Add `keyboard` support for OpenHarmony.
-
-### Changed
-
-- On Web, avoid throwing an exception in `EventLoop::run_app`, instead preferring to return to the caller.
-  This requires passing a `'static` application to ensure that the application state will live as long as necessary.
-- On Web, the event loop can now always be re-created once it has finished running.
-
-### Fixed
-
-- Fixed panic when calling `Window::set_ime_allowed`.
-=======
-## Unreleased
->>>>>>> 27233f57
+- Add `keyboard` support for OpenHarmony.