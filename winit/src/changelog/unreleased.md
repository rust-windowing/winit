--- conflicted
+++ resolved
@@ -32,6 +32,7 @@
   To migrate it we should do X, Y, and then Z, for example:
 
   // Code snippet.
+
 ```
 
 The migration guide could reference other migration examples in the current
@@ -42,11 +43,8 @@
 ### Added
 
 - Add `keyboard` support for OpenHarmony.
-<<<<<<< HEAD
 - On Windows, add `WindowAttributesWindows::with_band`.
-=======
 
 ### Fixed
 
-- On X11, fix `set_hittest` not working on some window managers.
->>>>>>> de78ffdf
+- On X11, fix `set_hittest` not working on some window managers.