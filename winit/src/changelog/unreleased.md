The format is based on [Keep a Changelog](https://keepachangelog.com/en/1.0.0/).

The sections should follow the order `Added`, `Changed`, `Deprecated`,
`Removed`, and `Fixed`.

Platform specific changed should be added to the end of the section and grouped
by platform name. Common API additions should have `, implemented` at the end
for platforms where the API was initially implemented. See the following example
on how to add them:

```md
### Added

- Add `Window::turbo()`, implemented on X11, Wayland, and Web.
- On X11, add `Window::some_rare_api`.
- On X11, add `Window::even_more_rare_api`.
- On Wayland, add `Window::common_api`.
- On Windows, add `Window::some_rare_api`.
```

When the change requires non-trivial amount of work for users to comply
with it, the migration guide should be added below the entry, like:

```md
- Deprecate `Window` creation outside of `EventLoop::run`

  This was done to simply migration in the future. Consider the
  following code:

  // Code snippet.

  To migrate it we should do X, Y, and then Z, for example:

  // Code snippet.

```

The migration guide could reference other migration examples in the current
changelog entry.

## Unreleased

### Added

- Add `keyboard` support for OpenHarmony.

### Fixed

- On X11, fix `set_hittest` not working on some window managers.
<<<<<<< HEAD


### Changed

- On Windows, the `ApplicationHandler` passed to `EventLoop::run_app` is now dropped on receiving `WM_ENDSESSION` message in system shutdown
- On Windows, the event loop will now exit on receiving `WM_ENDSESSION` in reaction to Restart Manager
=======
- On Redox, handle `EINTR` when reading from `event_socket` instead of panicking.
>>>>>>> da622006
<|MERGE_RESOLUTION|>--- conflicted
+++ resolved
@@ -47,13 +47,9 @@
 ### Fixed
 
 - On X11, fix `set_hittest` not working on some window managers.
-<<<<<<< HEAD
-
+- On Redox, handle `EINTR` when reading from `event_socket` instead of panicking.
 
 ### Changed
 
 - On Windows, the `ApplicationHandler` passed to `EventLoop::run_app` is now dropped on receiving `WM_ENDSESSION` message in system shutdown
-- On Windows, the event loop will now exit on receiving `WM_ENDSESSION` in reaction to Restart Manager
-=======
-- On Redox, handle `EINTR` when reading from `event_socket` instead of panicking.
->>>>>>> da622006
+- On Windows, the event loop will now exit on receiving `WM_ENDSESSION` in reaction to Restart Manager