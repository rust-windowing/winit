--- conflicted
+++ resolved
@@ -201,21 +201,12 @@
 |----------------------- | -----    | ----   | ------- | ----------- | ----- | ----- | -------- |
 |Mouse events            |✔️       |▢[#63]  |✔️       |✔️          |**N/A**|**N/A**|✔️        |
 |Mouse set location      |✔️       |✔️      |✔️       |✔️(when locked)  |**N/A**|**N/A**|**N/A**|
-<<<<<<< HEAD
-|Cursor locking          |❌      |✔️      |❌    |✔️         |**N/A**|**N/A**|✔️        |
-|Cursor confining        |✔️       |❌     |✔️     |✔️         |**N/A**|**N/A**|❌       |
-|Cursor icon             |✔️       |✔️      |✔️       |✔️           |**N/A**|**N/A**|✔️        |
-|Cursor hittest          |✔️       |✔️      |❌       |✔️           |**N/A**|**N/A**|❌        |
-|Touch events            |✔️       |❌      |✔️       |✔️          |✔️    |✔️     |️✔️        |
-|Touch pressure          |✔️       |❌      |❌       |❌          |❌    |✔️     |✔️        |
-=======
 |Cursor locking          |❌       |✔️      |❌       |✔️          |**N/A**|**N/A**|✔️        |
 |Cursor confining        |✔️       |❌      |✔️       |✔️          |**N/A**|**N/A**|❌       |
 |Cursor icon             |✔️       |✔️      |✔️       |✔️          |**N/A**|**N/A**|✔️        |
 |Cursor hittest          |✔️       |✔️      |❌       |✔️          |**N/A**|**N/A**|❌        |
-|Touch events            |✔️       |❌      |✔️       |✔️          |✔️    |✔️     |❌        |
-|Touch pressure          |✔️       |❌      |❌       |❌          |❌    |✔️     |❌        |
->>>>>>> 101ac890
+|Touch events            |✔️       |❌      |✔️       |✔️          |✔️    |✔️     |️✔️        |
+|Touch pressure          |✔️       |❌      |❌       |❌          |❌    |✔️     |️✔️        |
 |Multitouch              |✔️       |❌      |✔️       |✔️          |✔️    |✔️     |❌        |
 |Keyboard events         |✔️       |✔️      |✔️       |✔️          |✔️    |❌     |✔️        |
 |Drag & Drop             |▢[#720]  |▢[#720] |▢[#720]  |❌[#306]    |**N/A**|**N/A**|❓        |
