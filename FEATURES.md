--- conflicted
+++ resolved
@@ -8,11 +8,8 @@
   - Unix
     - via X11
     - via Wayland
-<<<<<<< HEAD
     - via KMS/DRM
-=======
   - Redox OS, via Orbital
->>>>>>> 25c4e2e4
 - Mobile
   - iOS
   - Android
@@ -176,50 +173,6 @@
 - ❓: Unknown status
 
 ### Windowing
-<<<<<<< HEAD
-|Feature                           | Windows |MacOS   |Linux x11   |Linux Wayland | Linux KMS/DRM | |Android  |iOS    |WASM      |
-| -------------------------------- | ------- | ------ | ---------- | ------------ | ------------  | ------- | ----- | -------- |
-|Window initialization             |✔️        |✔️      |▢[#5]       |✔️             |✔️              |▢[#33]   |▢[#33] |✔️        |
-|Providing pointer to init OpenGL  |✔️        |✔️      |✔️           |✔️             |✔️              |✔️       |✔️      |**N/A**|
-|Providing pointer to init Vulkan  |✔️        |✔️      |✔️           |✔️             |✔️              |✔️       |❓       |**N/A**|
-|Window decorations                |✔️        |✔️      |✔️           |▢[#306]       |**N/A**         |**N/A** |**N/A** |**N/A**|
-|Window decorations toggle         |✔️        |✔️      |✔️           |✔️             |**N/A**         |**N/A** |**N/A**  |**N/A**|
-|Window resizing                   |✔️        |▢[#219]|✔️           |▢[#306]        |**N/A**         |**N/A** |**N/A**  |✔️        |
-|Window resize increments          |❌        |❌      |❌           |❌              |❌               |❌       |❌        |**N/A**|
-|Window transparency               |✔️        |✔️     |✔️           |✔️              |**N/A**         |**N/A** |**N/A**  |N/A        |
-|Window maximization               |✔️        |✔️     |✔️           |✔️              |**N/A**         |**N/A** |**N/A**  |**N/A**|
-|Window maximization toggle        |✔️        |✔️     |✔️           |✔️              |**N/A**         |**N/A** |**N/A**  |**N/A**|
-|Window minimization               |✔️        |✔️     |✔️           |✔️              |**N/A**         |**N/A** |**N/A**  |**N/A**|
-|Fullscreen                        |✔️        |✔️     |✔️           |✔️              |**N/A**         |**N/A** |✔️        |✔️        |
-|Fullscreen toggle                 |✔️        |✔️     |✔️           |✔️              |**N/A**         |**N/A** |✔️        |✔️        |
-|Exclusive fullscreen              |✔️        |✔️     |✔️           |**N/A**        |✔️               |❌       |✔️        |**N/A**|
-|HiDPI support                     |✔️        |✔️     |✔️           |✔️              |❌               |▢[#721]  |✔️        |✔️    |
-|Popup windows                     |❌        |❌      |❌           |❌              |❌               |❌        |❌         |**N/A**|
-
-### System information
-|Feature          |Windows|MacOS |Linux x11|Linux Wayland|Linux KMS/DRM|Android|iOS      |WASM      |
-|---------------- | ----- | ---- | ------- | ----------- | ----------- | ----- | ------- | -------- |
-|Monitor list     |✔️      |✔️    |✔️        |✔️           |✔️            |**N/A** |✔️       |**N/A**|
-|Video mode query |✔️      |✔️    |✔️        |✔️           |✔️            |❌       |✔️       |**N/A**|
-
-### Input handling
-|Feature                 |Windows   |MacOS   |Linux x11|Linux Wayland|Linux KMS/DRM|Android|iOS    |WASM      |
-|----------------------- | -----    | ----   | ------- | ----------- | ----------- | ----- | ----- | -------- |
-|Mouse events            |✔️         |▢[#63]  |✔️       |✔️            |✔️            |**N/A**|**N/A**|✔️        |
-|Mouse set location      |✔️         |✔️      |✔️       |❓             |✔️            |**N/A**|**N/A**|**N/A**|
-|Cursor grab             |✔️         |▢[#165] |▢[#242] |✔️             |✔️           |**N/A**|**N/A**|✔️        |
-|Cursor icon             |✔️         |✔️      |✔️       |✔️             |❌           |**N/A**|**N/A**|✔️        |
-|Cursor hittest          |✔️         |✔️      |❌       |✔️             |❌            |**N/A**|**N/A**|❌        |
-|Touch events            |✔️         |❌      |✔️       |✔️             |✔️           |✔️      |✔️     |❌        |
-|Touch pressure          |✔️         |❌      |❌       |❌              |✔️           |❌      |✔️     |❌        |
-|Multitouch              |✔️         |❌      |✔️       |✔️             |✔️           |✔️      |✔️     |❌        |
-|Keyboard events         |✔️         |✔️      |✔️       |✔️             |✔️           |❓      |❌     |✔️        |
-|Drag & Drop             |▢[#720]   |▢[#720] |▢[#720] |❌[#306]        |**N/A       |**N/A**|**N/A**|❓        |
-|Raw Device Events       |▢[#750]   |▢[#750] |▢[#750] |❌              |✔️           |❌      |❌     |❓        |
-|Gamepad/Joystick events |❌[#804]   |❌       |❌       |❌              |❌           |❌      |❌     |❓        |
-|Device movement events  |❓         |❓       |❓       |❓              |❌           |❌      |❌     |❓        |
-|Drag window with cursor |✔️         |✔️       |✔️       |✔️             |**N/A**     |**N/A**|**N/A**|**N/A**   |
-=======
 |Feature                          |Windows|MacOS   |Linux x11   |Linux Wayland  |Android|iOS    |WASM      |Redox OS|
 |-------------------------------- | ----- | ----   | -------    | -----------   | ----- | ----- | -------- | ------ |
 |Window initialization            |✔️     |✔️     |▢[#5]      |✔️             |▢[#33]|▢[#33] |✔️        |✔️      |
@@ -264,24 +217,15 @@
 |Device movement events  |❓        |❓       |❓       |❓           |❌    |❌     |❓        |**N/A** |
 |Drag window with cursor |✔️       |✔️      |✔️       |✔️          |**N/A**|**N/A**|**N/A**   |**N/A** |
 |Resize with cursor      |❌         |❌       |✔️       |❌       |**N/A**|**N/A**|**N/A**   |**N/A** |
->>>>>>> 25c4e2e4
 
 ### Pending API Reworks
 Changes in the API that have been agreed upon but aren't implemented across all platforms.
 
-<<<<<<< HEAD
-|Feature                             |Windows|MacOS |Linux x11|Linux Wayland|Linux KMS/DRM|Android|iOS    |WASM      |
-|------------------------------      | ----- | ---- | ------- | ----------- | ----------- | ----- | ----- | -------- |
-|New API for HiDPI ([#315] [#319])   |✔️      |✔️    |✔️        |✔️           |❌             |▢[#721]|✔️    |❓        |
-|Event Loop 2.0 ([#459])             |✔️      |✔️    |❌        |✔️           |❌             |❌     |✔️    |❓        |
-|Keyboard Input ([#812])             |❌      |❌    |❌         |❌           |❌             |❌     |❌    |❓        |
-=======
 |Feature                             |Windows|MacOS |Linux x11|Linux Wayland|Android|iOS    |WASM      |Redox OS|
 |------------------------------      | ----- | ---- | ------- | ----------- | ----- | ----- | -------- | ------ |
 |New API for HiDPI ([#315] [#319])   |✔️    |✔️    |✔️       |✔️          |✔️     |✔️    |❓        |❓      |
 |Event Loop 2.0 ([#459])             |✔️    |✔️    |✔️       |✔️          |✔️     |✔️    |❓        |❓      |
 |Keyboard Input ([#812])             |❌    |❌    |❌       |❌          |❌     |❌    |❓        |❓      |
->>>>>>> 25c4e2e4
 
 ### Completed API Reworks
 |Feature                             |Windows|MacOS |Linux x11|Linux Wayland|Android|iOS    |WASM      |Redox OS|
