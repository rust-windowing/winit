--- conflicted
+++ resolved
@@ -40,14 +40,10 @@
 wayland-client = { version = "0.8.6", features = ["dlopen"] }
 wayland-kbd = "0.8.0"
 wayland-window = "0.5.0"
-<<<<<<< HEAD
 tempfile = "2.1"
-x11-dl = "2.8"
-=======
 x11-dl = "2.8"
 
 [features]
 # Under linux/bsd use X preferentially over Wayland, if running a Wayland session this means the window will render 
 # using XWayland. This feature will not affect other operating systems.
-use-x-over-wayland = []
->>>>>>> b16f130d
+use-x-over-wayland = []