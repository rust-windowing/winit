--- conflicted
+++ resolved
@@ -1,10 +1,6 @@
 [package]
 name = "winit"
-<<<<<<< HEAD
-version = "0.20.0-alpha1"
-=======
 version = "0.20.0-alpha2"
->>>>>>> 5d0bc5f6
 authors = ["The winit contributors", "Pierre Krieger <pierre.krieger1708@gmail.com>"]
 description = "Cross-platform window creation library."
 edition = "2018"
