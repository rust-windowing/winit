--- conflicted
+++ resolved
@@ -53,15 +53,9 @@
     "winuser",
 ]
 
-<<<<<<< HEAD
-[target.'cfg(any(target_os = "linux", target_os = "dragonfly", target_os = "freebsd", target_os = "openbsd"))'.dependencies]
+[target.'cfg(any(target_os = "linux", target_os = "dragonfly", target_os = "freebsd", target_os = "openbsd", target_os = "netbsd"))'.dependencies]
 wayland-client = { version = "0.20.10", features = [ "dlopen", "egl", "cursor"] }
 smithay-client-toolkit = "0.2.6"
-=======
-[target.'cfg(any(target_os = "linux", target_os = "dragonfly", target_os = "freebsd", target_os = "openbsd", target_os = "netbsd"))'.dependencies]
-wayland-client = { version = "0.20.6", features = [ "dlopen", "egl", "cursor"] }
-smithay-client-toolkit = "0.2.2"
->>>>>>> 7ee46d80
 x11-dl = "2.17.5"
 parking_lot = "0.6"
 percent-encoding = "1.0"