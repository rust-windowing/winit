[package]
name = "winit"
version = "0.26.1"
authors = ["The winit contributors", "Pierre Krieger <pierre.krieger1708@gmail.com>"]
description = "Cross-platform window creation library."
edition = "2021"
keywords = ["windowing"]
license = "Apache-2.0"
readme = "README.md"
repository = "https://github.com/rust-windowing/winit"
documentation = "https://docs.rs/winit"
categories = ["gui"]

[package.metadata.docs.rs]
features = ["serde"]
default-target = "x86_64-unknown-linux-gnu"
targets = ["i686-pc-windows-msvc", "x86_64-pc-windows-msvc", "i686-unknown-linux-gnu", "x86_64-unknown-linux-gnu", "x86_64-apple-darwin", "wasm32-unknown-unknown"]

[features]
default = ["x11", "wayland", "wayland-dlopen", "kms"]
x11 = ["x11-dl", "mio", "percent-encoding", "parking_lot"]
wayland = ["wayland-client", "wayland-protocols", "sctk", "calloop"]
wayland-dlopen = ["sctk/dlopen", "wayland-client/dlopen"]
kms = ["drm", "input", "calloop", "xkbcommon", "udev"]
kms-ext = ["libseat"]

[dependencies]
instant = { version = "0.1.12", features = ["wasm-bindgen"] }
lazy_static = "1.4.0"
log = "0.4.17"
serde = { version = "1.0.137", optional = true, features = ["serde_derive"] }
raw-window-handle = { git = "https://github.com/rust-windowing/raw-window-handle" }
bitflags = "1.3.2"
mint = { version = "0.5.9", optional = true }

[dev-dependencies]
image = { version = "0.24.2", default-features = false, features = ["png"] }
simple_logger = "2.1.0"

[target.'cfg(target_os = "android")'.dependencies]
ndk = "0.6.0"
ndk-sys = "0.3.0"
ndk-glue = "0.6.2"

[target.'cfg(any(target_os = "ios", target_os = "macos"))'.dependencies]
objc = "0.2.7"

[target.'cfg(target_os = "macos")'.dependencies]
cocoa = "0.24.0"
core-foundation = "0.9.3"
core-graphics = "0.22.3"
dispatch = "0.2.0"

[target.'cfg(target_os = "macos")'.dependencies.core-video-sys]
version = "0.1.4"
default_features = false
features = ["display_link"]

[target.'cfg(target_os = "windows")'.dependencies]
parking_lot = "0.12.0"

[target.'cfg(target_os = "windows")'.dependencies.windows-sys]
<<<<<<< HEAD
version = "0.36.1"

=======
version = "0.36"
features = [
    "Win32_Devices_HumanInterfaceDevice",
    "Win32_Foundation",
    "Win32_Globalization",
    "Win32_Graphics_Dwm",
    "Win32_Graphics_Gdi",
    "Win32_Media",
    "Win32_System_Com_StructuredStorage",
    "Win32_System_Com",
    "Win32_System_LibraryLoader",
    "Win32_System_Ole",
    "Win32_System_SystemInformation",
    "Win32_System_SystemServices",
    "Win32_System_Threading",
    "Win32_System_WindowsProgramming",
    "Win32_UI_Accessibility",
    "Win32_UI_Controls",
    "Win32_UI_HiDpi",
    "Win32_UI_Input_Ime",
    "Win32_UI_Input_KeyboardAndMouse",
    "Win32_UI_Input_Pointer",
    "Win32_UI_Input_Touch",
    "Win32_UI_Shell",
    "Win32_UI_TextServices",
    "Win32_UI_WindowsAndMessaging",
]

[target.'cfg(any(target_os = "linux", target_os = "dragonfly", target_os = "freebsd", target_os = "openbsd", target_os = "netbsd"))'.dependencies]
wayland-client = { version = "0.29.4", default_features = false,  features = ["use_system_lib"], optional = true }
wayland-protocols = { version = "0.29.4", features = [ "staging_protocols"], optional = true }
sctk = { package = "smithay-client-toolkit", version = "0.15.4", default_features = false, features = ["calloop"],  optional = true }
mio = { version = "0.8", features = ["os-ext"], optional = true }
x11-dl = { version = "2.18.5", optional = true }
percent-encoding = { version = "2.0", optional = true }
parking_lot = { version = "0.12.0", optional = true }
libc = "0.2.64"

[target.'cfg(target_arch = "wasm32")'.dependencies.web_sys]
package = "web-sys"
version = "0.3.22"
>>>>>>> f04fa5d5
features = [
	"Win32_Devices_HumanInterfaceDevice",
	"Win32_Foundation",
	"Win32_Globalization",
	"Win32_Graphics_Dwm",
	"Win32_Graphics_Gdi",
	"Win32_Media",
	"Win32_System_Com_StructuredStorage",
	"Win32_System_Com",
	"Win32_System_LibraryLoader",
	"Win32_System_Ole",
	"Win32_System_SystemInformation",
	"Win32_System_SystemServices",
	"Win32_System_Threading",
	"Win32_System_WindowsProgramming",
	"Win32_UI_Accessibility",
	"Win32_UI_Controls",
	"Win32_UI_HiDpi",
	"Win32_UI_Input_Ime",
	"Win32_UI_Input_KeyboardAndMouse",
	"Win32_UI_Input_Pointer",
	"Win32_UI_Input_Touch",
	"Win32_UI_Shell",
	"Win32_UI_TextServices",
	"Win32_UI_WindowsAndMessaging",
	]

	[target.'cfg(any(target_os = "linux", target_os = "dragonfly", target_os = "freebsd", target_os = "openbsd", target_os = "netbsd"))'.dependencies]
	wayland-client = { version = "0.29.4", default_features = false, features = ["use_system_lib"], optional = true }
	wayland-protocols = { version = "0.29.4", features = [ "staging_protocols"], optional = true }
	sctk = { package = "smithay-client-toolkit", version = "0.15.4", default_features = false, features = ["calloop"], optional = true }
	calloop = { version = "0.9.3", optional = true }
	mio = { version = "0.8.2", features = ["os-ext"], optional = true }
	x11-dl = { version = "2.19.1", optional = true }
	percent-encoding = { version = "2.1.0", optional = true }
	parking_lot = { version = "0.12.0", optional = true }
	libc = "0.2.125"
	drm = { version = "0.6.2", optional = true }
	input = { version = "0.7.1", optional = true }
	libseat = { version = "0.1.4", optional = true }
	udev = { version = "0.6.3", optional = true }
	xkbcommon = { git = "https://github.com/StratusFearMe21/xkbcommon-rs", optional = true }

	[target.'cfg(target_arch = "wasm32")'.dependencies]
	wasm-bindgen= "0.2.80"

	[target.'cfg(target_arch = "wasm32")'.dependencies.web_sys]
	package = "web-sys"
	version = "0.3.57"
	features = [
		'console',
		"AddEventListenerOptions",
		'CssStyleDeclaration',
		'BeforeUnloadEvent',
		'Document',
		'DomRect',
		'Element',
		'Event',
		'EventTarget',
		'FocusEvent',
		'HtmlCanvasElement',
		'HtmlElement',
		'KeyboardEvent',
		'MediaQueryList',
		'MediaQueryListEvent',
		'MouseEvent',
		'Node',
		'PointerEvent',
		'Window',
		'WheelEvent'
		]

		[target.'cfg(target_arch = "wasm32")'.dev-dependencies]
		console_log = "0.2.0"

		[workspace]
		members = [
			"run-wasm",
		]<|MERGE_RESOLUTION|>--- conflicted
+++ resolved
@@ -60,11 +60,7 @@
 parking_lot = "0.12.0"
 
 [target.'cfg(target_os = "windows")'.dependencies.windows-sys]
-<<<<<<< HEAD
 version = "0.36.1"
-
-=======
-version = "0.36"
 features = [
     "Win32_Devices_HumanInterfaceDevice",
     "Win32_Foundation",
@@ -101,87 +97,45 @@
 percent-encoding = { version = "2.0", optional = true }
 parking_lot = { version = "0.12.0", optional = true }
 libc = "0.2.64"
+drm = { version = "0.6.2", optional = true }
+input = { version = "0.7.1", optional = true }
+libseat = { version = "0.1.4", optional = true }
+udev = { version = "0.6.3", optional = true }
+xkbcommon = { git = "https://github.com/StratusFearMe21/xkbcommon-rs", optional = true }
+
+[target.'cfg(target_arch = "wasm32")'.dependencies]
+wasm-bindgen= "0.2.80"
 
 [target.'cfg(target_arch = "wasm32")'.dependencies.web_sys]
 package = "web-sys"
-version = "0.3.22"
->>>>>>> f04fa5d5
+version = "0.3.57"
 features = [
-	"Win32_Devices_HumanInterfaceDevice",
-	"Win32_Foundation",
-	"Win32_Globalization",
-	"Win32_Graphics_Dwm",
-	"Win32_Graphics_Gdi",
-	"Win32_Media",
-	"Win32_System_Com_StructuredStorage",
-	"Win32_System_Com",
-	"Win32_System_LibraryLoader",
-	"Win32_System_Ole",
-	"Win32_System_SystemInformation",
-	"Win32_System_SystemServices",
-	"Win32_System_Threading",
-	"Win32_System_WindowsProgramming",
-	"Win32_UI_Accessibility",
-	"Win32_UI_Controls",
-	"Win32_UI_HiDpi",
-	"Win32_UI_Input_Ime",
-	"Win32_UI_Input_KeyboardAndMouse",
-	"Win32_UI_Input_Pointer",
-	"Win32_UI_Input_Touch",
-	"Win32_UI_Shell",
-	"Win32_UI_TextServices",
-	"Win32_UI_WindowsAndMessaging",
-	]
+    'console',
+    "AddEventListenerOptions",
+    'CssStyleDeclaration',
+    'BeforeUnloadEvent',
+    'Document',
+    'DomRect',
+    'Element',
+    'Event',
+    'EventTarget',
+    'FocusEvent',
+    'HtmlCanvasElement',
+    'HtmlElement',
+    'KeyboardEvent',
+    'MediaQueryList',
+    'MediaQueryListEvent',
+    'MouseEvent',
+    'Node',
+    'PointerEvent',
+    'Window',
+    'WheelEvent'
+]
 
-	[target.'cfg(any(target_os = "linux", target_os = "dragonfly", target_os = "freebsd", target_os = "openbsd", target_os = "netbsd"))'.dependencies]
-	wayland-client = { version = "0.29.4", default_features = false, features = ["use_system_lib"], optional = true }
-	wayland-protocols = { version = "0.29.4", features = [ "staging_protocols"], optional = true }
-	sctk = { package = "smithay-client-toolkit", version = "0.15.4", default_features = false, features = ["calloop"], optional = true }
-	calloop = { version = "0.9.3", optional = true }
-	mio = { version = "0.8.2", features = ["os-ext"], optional = true }
-	x11-dl = { version = "2.19.1", optional = true }
-	percent-encoding = { version = "2.1.0", optional = true }
-	parking_lot = { version = "0.12.0", optional = true }
-	libc = "0.2.125"
-	drm = { version = "0.6.2", optional = true }
-	input = { version = "0.7.1", optional = true }
-	libseat = { version = "0.1.4", optional = true }
-	udev = { version = "0.6.3", optional = true }
-	xkbcommon = { git = "https://github.com/StratusFearMe21/xkbcommon-rs", optional = true }
+[target.'cfg(target_arch = "wasm32")'.dev-dependencies]
+console_log = "0.2.0"
 
-	[target.'cfg(target_arch = "wasm32")'.dependencies]
-	wasm-bindgen= "0.2.80"
-
-	[target.'cfg(target_arch = "wasm32")'.dependencies.web_sys]
-	package = "web-sys"
-	version = "0.3.57"
-	features = [
-		'console',
-		"AddEventListenerOptions",
-		'CssStyleDeclaration',
-		'BeforeUnloadEvent',
-		'Document',
-		'DomRect',
-		'Element',
-		'Event',
-		'EventTarget',
-		'FocusEvent',
-		'HtmlCanvasElement',
-		'HtmlElement',
-		'KeyboardEvent',
-		'MediaQueryList',
-		'MediaQueryListEvent',
-		'MouseEvent',
-		'Node',
-		'PointerEvent',
-		'Window',
-		'WheelEvent'
-		]
-
-		[target.'cfg(target_arch = "wasm32")'.dev-dependencies]
-		console_log = "0.2.0"
-
-		[workspace]
-		members = [
-			"run-wasm",
-		]+[workspace]
+members = [
+  "run-wasm",
+]