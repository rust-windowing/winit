--- conflicted
+++ resolved
@@ -36,15 +36,9 @@
 simple_logger = "1.9"
 
 [target.'cfg(target_os = "android")'.dependencies]
-<<<<<<< HEAD
-ndk = { git = "https://github.com/Kaiser1989/android-ndk-rs" }
-ndk-sys = { git = "https://github.com/Kaiser1989/android-ndk-rs" }
-ndk-glue = { git = "https://github.com/Kaiser1989/android-ndk-rs" }
-=======
 ndk = "0.5"
 ndk-sys = "0.2.0"
 ndk-glue = "0.5"
->>>>>>> 438d286f
 
 [target.'cfg(any(target_os = "ios", target_os = "macos"))'.dependencies]
 objc = "0.2.7"
