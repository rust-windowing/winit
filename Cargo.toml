[package]
name = "winit"
version = "0.11.1"
authors = ["The winit contributors, Pierre Krieger <pierre.krieger1708@gmail.com>"]
description = "Cross-platform window creation library."
keywords = ["windowing"]
license = "Apache-2.0"
readme = "README.md"
repository = "https://github.com/tomaka/winit"
documentation = "https://docs.rs/winit"
categories = ["gui"]

[dependencies]
lazy_static = "1"
libc = "0.2"

[target.'cfg(target_os = "android")'.dependencies.android_glue]
version = "0.2"

[target.'cfg(target_os = "ios")'.dependencies]
objc = "0.2"

[target.'cfg(target_os = "macos")'.dependencies]
objc = "0.2"
<<<<<<< HEAD
cocoa = "0.9"
dispatch = "0.1"
core-foundation = "0.4"
core-graphics = "0.8"
context = { version = "2.0", optional = true }
=======
cocoa = "0.14"
core-foundation = "0.5"
core-graphics = "0.13"
>>>>>>> 4c62d719

[target.'cfg(target_os = "windows")'.dependencies.winapi]
version = "0.3"
features = [
    "winnt",
    "winuser",
    "wingdi",
    "shellapi",
    "dwmapi",
    "processthreadsapi",
    "libloaderapi",
    "windowsx",
    "hidusage",
]

[target.'cfg(any(target_os = "linux", target_os = "dragonfly", target_os = "freebsd", target_os = "openbsd"))'.dependencies]
wayland-client = { version = "0.12.0", features = ["dlopen"] }
wayland-protocols = { version = "0.12.0", features = ["unstable_protocols"] }
wayland-kbd = "0.13.0"
wayland-window = "0.13.0"
x11-dl = "2.17"
percent-encoding = "1.0"<|MERGE_RESOLUTION|>--- conflicted
+++ resolved
@@ -22,17 +22,11 @@
 
 [target.'cfg(target_os = "macos")'.dependencies]
 objc = "0.2"
-<<<<<<< HEAD
-cocoa = "0.9"
 dispatch = "0.1"
-core-foundation = "0.4"
-core-graphics = "0.8"
 context = { version = "2.0", optional = true }
-=======
 cocoa = "0.14"
 core-foundation = "0.5"
 core-graphics = "0.13"
->>>>>>> 4c62d719
 
 [target.'cfg(target_os = "windows")'.dependencies.winapi]
 version = "0.3"
