--- conflicted
+++ resolved
@@ -45,15 +45,9 @@
 objc = "0.2.7"
 
 [target.'cfg(target_os = "macos")'.dependencies]
-<<<<<<< HEAD
-cocoa = "0.20.1"
-core-foundation = "0.7"
-core-graphics = "0.19.0"
-=======
 cocoa = "0.24"
 core-foundation = "0.9"
 core-graphics = "0.22"
->>>>>>> be850e48
 dispatch = "0.2.0"
 
 [target.'cfg(target_os = "macos")'.dependencies.core-video-sys]
