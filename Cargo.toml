--- conflicted
+++ resolved
@@ -37,14 +37,11 @@
 core-graphics = "0.17.3"
 dispatch = "0.1.4"
 objc = "0.2.6"
-<<<<<<< HEAD
-=======
 
 [target.'cfg(target_os = "macos")'.dependencies.core-video-sys]
 version = "0.1.3"
 default_features = false
 features = ["display_link"]
->>>>>>> 8cfee815
 
 [target.'cfg(any(target_os = "ios", target_os = "windows"))'.dependencies]
 bitflags = "1"
