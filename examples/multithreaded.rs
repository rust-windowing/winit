extern crate env_logger;
use std::{collections::HashMap, sync::mpsc, thread, time::Duration};

use winit::{
    dpi::{PhysicalPosition, PhysicalSize},
    event::{ElementState, Event, KeyboardInput, VirtualKeyCode, WindowEvent},
    event_loop::{ControlFlow, EventLoop},
    window::{CursorIcon, WindowBuilder},
};

const WINDOW_COUNT: usize = 3;
const WINDOW_SIZE: PhysicalSize = PhysicalSize::new(600, 400);

fn main() {
    env_logger::init();
    let event_loop = EventLoop::new();
    let mut window_senders = HashMap::with_capacity(WINDOW_COUNT);
    for _ in 0..WINDOW_COUNT {
        let window = WindowBuilder::new()
            .with_inner_size(WINDOW_SIZE)
            .build(&event_loop)
            .unwrap();
        let (tx, rx) = mpsc::channel();
        window_senders.insert(window.id(), tx);
        thread::spawn(move || {
            while let Ok(event) = rx.recv() {
                match event {
                    WindowEvent::KeyboardInput {
                        input:
                            KeyboardInput {
                                state: ElementState::Released,
                                virtual_keycode: Some(key),
                                modifiers,
                                ..
                            },
                        ..
                    } => {
                        window.set_title(&format!("{:?}", key));
                        let state = !modifiers.shift;
                        use self::VirtualKeyCode::*;
                        match key {
                            A => window.set_always_on_top(state),
                            C => window.set_cursor_icon(match state {
                                true => CursorIcon::Progress,
                                false => CursorIcon::Default,
                            }),
                            D => window.set_decorations(!state),
                            F => window.set_fullscreen(match state {
                                true => Some(window.current_monitor()),
                                false => None,
                            }),
                            G => window.set_cursor_grab(state).unwrap(),
                            H => window.set_cursor_visible(!state),
                            I => {
                                println!("Info:");
                                println!("-> outer_position : {:?}", window.outer_position());
                                println!("-> inner_position : {:?}", window.inner_position());
                                println!("-> outer_size     : {:?}", window.outer_size());
                                println!("-> inner_size     : {:?}", window.inner_size());
<<<<<<< HEAD
                            },
                            L => {
                                window.set_min_inner_size(match state {
                                    true => Some(WINDOW_SIZE),
                                    false => None,
                                })
                            },
=======
                            }
                            L => window.set_min_inner_size(match state {
                                true => Some(WINDOW_SIZE),
                                false => None,
                            }),
>>>>>>> 3a449af4
                            M => window.set_maximized(state),
                            P => window.set_outer_position({
                                let mut position = window.outer_position().unwrap();
                                let sign = if state { 1.0 } else { -1.0 };
                                position.x += 10.0 * sign;
                                position.y += 10.0 * sign;
                                position
                            }),
                            Q => window.request_redraw(),
                            R => window.set_resizable(state),
<<<<<<< HEAD
                            S => {
                                window.set_inner_size(match state {
                                    true => {
                                        PhysicalSize::new(
                                            WINDOW_SIZE.width + 100,
                                            WINDOW_SIZE.height + 100,
                                        )
                                    },
                                    false => WINDOW_SIZE,
                                })
                            },
                            W => {
                                window
                                    .set_cursor_position(PhysicalPosition::new(
                                        WINDOW_SIZE.width as f64 / 2.0,
                                        WINDOW_SIZE.height as f64 / 2.0,
                                    ))
                                    .unwrap()
                            },
=======
                            S => window.set_inner_size(match state {
                                true => PhysicalSize::new(
                                    WINDOW_SIZE.width + 100,
                                    WINDOW_SIZE.height + 100,
                                ),
                                false => WINDOW_SIZE,
                            }),
                            W => window
                                .set_cursor_position(PhysicalPosition::new(
                                    WINDOW_SIZE.width as f64 / 2.0,
                                    WINDOW_SIZE.height as f64 / 2.0,
                                ))
                                .unwrap(),
>>>>>>> 3a449af4
                            Z => {
                                window.set_visible(false);
                                thread::sleep(Duration::from_secs(1));
                                window.set_visible(true);
                            }
                            _ => (),
                        }
                    }
                    _ => (),
                }
            }
        });
    }
    event_loop.run(move |event, _event_loop, control_flow| {
        *control_flow = match !window_senders.is_empty() {
            true => ControlFlow::Wait,
            false => ControlFlow::Exit,
        };
        match event {
<<<<<<< HEAD
            Event::WindowEvent { event, window_id } => {
                match event {
                    WindowEvent::CloseRequested
                    | WindowEvent::Destroyed
                    | WindowEvent::KeyboardInput {
                        input:
                            KeyboardInput {
                                virtual_keycode: Some(VirtualKeyCode::Escape),
                                ..
                            },
                        ..
                    } => {
                        window_senders.remove(&window_id);
                    },
                    _ => {
                        if let Some(tx) = window_senders.get(&window_id) {
                            if let Some(event) = event.to_static() {
                                tx.send(event).unwrap();
                            }
=======
            Event::WindowEvent { event, window_id } => match event {
                WindowEvent::CloseRequested
                | WindowEvent::Destroyed
                | WindowEvent::KeyboardInput {
                    input:
                        KeyboardInput {
                            virtual_keycode: Some(VirtualKeyCode::Escape),
                            ..
                        },
                    ..
                } => {
                    window_senders.remove(&window_id);
                }
                _ => {
                    if let Some(tx) = window_senders.get(&window_id) {
                        if let Some(event) = event.to_static() {
                            tx.send(event).unwrap();
>>>>>>> 3a449af4
                        }
                    }
                }
            },
            _ => (),
        }
    })
}<|MERGE_RESOLUTION|>--- conflicted
+++ resolved
@@ -57,21 +57,11 @@
                                 println!("-> inner_position : {:?}", window.inner_position());
                                 println!("-> outer_size     : {:?}", window.outer_size());
                                 println!("-> inner_size     : {:?}", window.inner_size());
-<<<<<<< HEAD
-                            },
-                            L => {
-                                window.set_min_inner_size(match state {
-                                    true => Some(WINDOW_SIZE),
-                                    false => None,
-                                })
-                            },
-=======
                             }
                             L => window.set_min_inner_size(match state {
                                 true => Some(WINDOW_SIZE),
                                 false => None,
                             }),
->>>>>>> 3a449af4
                             M => window.set_maximized(state),
                             P => window.set_outer_position({
                                 let mut position = window.outer_position().unwrap();
@@ -82,27 +72,6 @@
                             }),
                             Q => window.request_redraw(),
                             R => window.set_resizable(state),
-<<<<<<< HEAD
-                            S => {
-                                window.set_inner_size(match state {
-                                    true => {
-                                        PhysicalSize::new(
-                                            WINDOW_SIZE.width + 100,
-                                            WINDOW_SIZE.height + 100,
-                                        )
-                                    },
-                                    false => WINDOW_SIZE,
-                                })
-                            },
-                            W => {
-                                window
-                                    .set_cursor_position(PhysicalPosition::new(
-                                        WINDOW_SIZE.width as f64 / 2.0,
-                                        WINDOW_SIZE.height as f64 / 2.0,
-                                    ))
-                                    .unwrap()
-                            },
-=======
                             S => window.set_inner_size(match state {
                                 true => PhysicalSize::new(
                                     WINDOW_SIZE.width + 100,
@@ -116,7 +85,6 @@
                                     WINDOW_SIZE.height as f64 / 2.0,
                                 ))
                                 .unwrap(),
->>>>>>> 3a449af4
                             Z => {
                                 window.set_visible(false);
                                 thread::sleep(Duration::from_secs(1));
@@ -136,27 +104,6 @@
             false => ControlFlow::Exit,
         };
         match event {
-<<<<<<< HEAD
-            Event::WindowEvent { event, window_id } => {
-                match event {
-                    WindowEvent::CloseRequested
-                    | WindowEvent::Destroyed
-                    | WindowEvent::KeyboardInput {
-                        input:
-                            KeyboardInput {
-                                virtual_keycode: Some(VirtualKeyCode::Escape),
-                                ..
-                            },
-                        ..
-                    } => {
-                        window_senders.remove(&window_id);
-                    },
-                    _ => {
-                        if let Some(tx) = window_senders.get(&window_id) {
-                            if let Some(event) = event.to_static() {
-                                tx.send(event).unwrap();
-                            }
-=======
             Event::WindowEvent { event, window_id } => match event {
                 WindowEvent::CloseRequested
                 | WindowEvent::Destroyed
@@ -174,7 +121,6 @@
                     if let Some(tx) = window_senders.get(&window_id) {
                         if let Some(event) = event.to_static() {
                             tx.send(event).unwrap();
->>>>>>> 3a449af4
                         }
                     }
                 }
