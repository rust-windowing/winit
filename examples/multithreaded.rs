#![allow(clippy::single_match)]

#[cfg(not(target_arch = "wasm32"))]
fn main() {
    use std::{collections::HashMap, sync::mpsc, thread, time::Duration};

    use simple_logger::SimpleLogger;
    use winit::{
        dpi::{PhysicalPosition, PhysicalSize, Position, Size},
<<<<<<< HEAD
        event::{ElementState, Event, KeyEvent, WindowEvent},
        event_loop::{ControlFlow, EventLoop},
        keyboard::{Key, ModifiersState},
=======
        event::{ElementState, Event, KeyboardInput, VirtualKeyCode, WindowEvent},
        event_loop::EventLoop,
>>>>>>> 6474891f
        window::{CursorIcon, Fullscreen, WindowBuilder},
    };

    const WINDOW_COUNT: usize = 3;
    const WINDOW_SIZE: PhysicalSize<u32> = PhysicalSize::new(600, 400);

    SimpleLogger::new().init().unwrap();
    let event_loop = EventLoop::new();
    let mut window_senders = HashMap::with_capacity(WINDOW_COUNT);
    for _ in 0..WINDOW_COUNT {
        let window = WindowBuilder::new()
            .with_inner_size(WINDOW_SIZE)
            .build(&event_loop)
            .unwrap();

        let mut video_modes: Vec<_> = window.current_monitor().unwrap().video_modes().collect();
        let mut video_mode_id = 0usize;

        let (tx, rx) = mpsc::channel();
        window_senders.insert(window.id(), tx);
        let mut modifiers = ModifiersState::default();
        thread::spawn(move || {
            while let Ok(event) = rx.recv() {
                match event {
                    WindowEvent::Moved { .. } => {
                        // We need to update our chosen video mode if the window
                        // was moved to an another monitor, so that the window
                        // appears on this monitor instead when we go fullscreen
                        let previous_video_mode = video_modes.get(video_mode_id).cloned();
                        video_modes = window.current_monitor().unwrap().video_modes().collect();
                        video_mode_id = video_mode_id.min(video_modes.len());
                        let video_mode = video_modes.get(video_mode_id);

                        // Different monitors may support different video modes,
                        // and the index we chose previously may now point to a
                        // completely different video mode, so notify the user
                        if video_mode != previous_video_mode.as_ref() {
                            println!(
                                "Window moved to another monitor, picked video mode: {}",
                                video_modes.get(video_mode_id).unwrap()
                            );
                        }
                    }
                    WindowEvent::ModifiersChanged(mod_state) => {
                        modifiers = mod_state;
                    }
                    WindowEvent::KeyboardInput {
                        event:
                            KeyEvent {
                                state: ElementState::Released,
                                logical_key: key,
                                ..
                            },
                        ..
                    } => {
                        use Key::{ArrowLeft, ArrowRight, Character};
                        window.set_title(&format!("{:?}", key));
                        let state = !modifiers.shift_key();
                        match &key {
                            // WARNING: Consider using `key_without_modifers()` if available on your platform.
                            // See the `key_binding` example
                            Character(string) => match string.to_lowercase().as_str() {
                                "a" => window.set_always_on_top(state),
                                "c" => window.set_cursor_icon(match state {
                                    true => CursorIcon::Progress,
                                    false => CursorIcon::Default,
                                }),
                                "d" => window.set_decorations(!state),
                                "f" => window.set_fullscreen(match (state, modifiers.alt_key()) {
                                    (true, false) => Some(Fullscreen::Borderless(None)),
                                    (true, true) => Some(Fullscreen::Exclusive(
                                        video_modes[video_mode_id].clone(),
                                    )),
                                    (false, _) => None,
                                }),
                                "g" => window.set_cursor_grab(state).unwrap(),
                                "h" => window.set_cursor_visible(!state),
                                "i" => {
                                    println!("Info:");
                                    println!("-> outer_position : {:?}", window.outer_position());
                                    println!("-> inner_position : {:?}", window.inner_position());
                                    println!("-> outer_size     : {:?}", window.outer_size());
                                    println!("-> inner_size     : {:?}", window.inner_size());
                                    println!("-> fullscreen     : {:?}", window.fullscreen());
                                }
                                "l" => window.set_min_inner_size(match state {
                                    true => Some(WINDOW_SIZE),
                                    false => None,
                                }),
                                "m" => window.set_maximized(state),
                                "p" => window.set_outer_position({
                                    let mut position = window.outer_position().unwrap();
                                    let sign = if state { 1 } else { -1 };
                                    position.x += 10 * sign;
                                    position.y += 10 * sign;
                                    position
                                }),
                                "q" => window.request_redraw(),
                                "r" => window.set_resizable(state),
                                "s" => window.set_inner_size(match state {
                                    true => PhysicalSize::new(
                                        WINDOW_SIZE.width + 100,
                                        WINDOW_SIZE.height + 100,
                                    ),
                                    false => WINDOW_SIZE,
                                }),
                                "w" => {
                                    if let Size::Physical(size) = WINDOW_SIZE.into() {
                                        window
                                            .set_cursor_position(Position::Physical(
                                                PhysicalPosition::new(
                                                    size.width as i32 / 2,
                                                    size.height as i32 / 2,
                                                ),
                                            ))
                                            .unwrap()
                                    }
                                }
                                "z" => {
                                    window.set_visible(false);
                                    thread::sleep(Duration::from_secs(1));
                                    window.set_visible(true);
                                }
                                _ => (),
                            },
                            ArrowRight | ArrowLeft => {
                                video_mode_id = match &key {
                                    ArrowLeft => video_mode_id.saturating_sub(1),
                                    ArrowRight => (video_modes.len() - 1).min(video_mode_id + 1),
                                    _ => unreachable!(),
                                };
                                println!("Picking video mode: {}", video_modes[video_mode_id]);
                            }
                            _ => (),
                        }
                    }
                    _ => (),
                }
            }
        });
    }
    event_loop.run(move |event, _event_loop, control_flow| {
        match !window_senders.is_empty() {
            true => control_flow.set_wait(),
            false => control_flow.set_exit(),
        };
        match event {
            Event::WindowEvent { event, window_id } => match event {
                WindowEvent::CloseRequested
                | WindowEvent::Destroyed
                | WindowEvent::KeyboardInput {
                    event:
                        KeyEvent {
                            state: ElementState::Released,
                            logical_key: Key::Escape,
                            ..
                        },
                    ..
                } => {
                    window_senders.remove(&window_id);
                }
                _ => {
                    if let Some(tx) = window_senders.get(&window_id) {
                        if let Some(event) = event.to_static() {
                            tx.send(event).unwrap();
                        }
                    }
                }
            },
            _ => {}
        }
    })
}

#[cfg(target_arch = "wasm32")]
fn main() {
    panic!("Example not supported on Wasm");
}<|MERGE_RESOLUTION|>--- conflicted
+++ resolved
@@ -7,14 +7,9 @@
     use simple_logger::SimpleLogger;
     use winit::{
         dpi::{PhysicalPosition, PhysicalSize, Position, Size},
-<<<<<<< HEAD
         event::{ElementState, Event, KeyEvent, WindowEvent},
         event_loop::{ControlFlow, EventLoop},
         keyboard::{Key, ModifiersState},
-=======
-        event::{ElementState, Event, KeyboardInput, VirtualKeyCode, WindowEvent},
-        event_loop::EventLoop,
->>>>>>> 6474891f
         window::{CursorIcon, Fullscreen, WindowBuilder},
     };
 
