--- conflicted
+++ resolved
@@ -1,6 +1,6 @@
 use simple_logger::SimpleLogger;
 use winit::{
-    event::{DeviceEvent, ElementState, Event, KeyboardInput, ModifiersState, WindowEvent},
+    event::{device::MouseEvent, ElementState, Event, KeyboardInput, ModifiersState, WindowEvent},
     event_loop::{ControlFlow, EventLoop},
     window::WindowBuilder,
 };
@@ -22,20 +22,9 @@
         match event {
             Event::WindowEvent { event, .. } => match event {
                 WindowEvent::CloseRequested => *control_flow = ControlFlow::Exit,
-<<<<<<< HEAD
                 WindowEvent::KeyboardInput(KeyboardInput {
                     state: ElementState::Released,
                     virtual_keycode: Some(key),
-                    modifiers,
-=======
-                WindowEvent::KeyboardInput {
-                    input:
-                        KeyboardInput {
-                            state: ElementState::Released,
-                            virtual_keycode: Some(key),
-                            ..
-                        },
->>>>>>> 5a65347c
                     ..
                 }) => {
                     use winit::event::VirtualKeyCode::*;
@@ -49,14 +38,16 @@
                 WindowEvent::ModifiersChanged(m) => modifiers = m,
                 _ => (),
             },
-            Event::DeviceEvent { event, .. } => match event {
-                DeviceEvent::MouseMotion { delta } => println!("mouse moved: {:?}", delta),
-                DeviceEvent::Button { button, state } => match state {
-                    ElementState::Pressed => println!("mouse button {} pressed", button),
-                    ElementState::Released => println!("mouse button {} released", button),
+
+            Event::MouseEvent(_, event) => match event {
+                MouseEvent::MovedRelative(x, y) => println!("mouse moved: {:?}", (x, y)),
+                MouseEvent::Button { button, state } => match state {
+                    ElementState::Pressed => println!("mouse button {:?} pressed", button),
+                    ElementState::Released => println!("mouse button {:?} released", button),
                 },
                 _ => (),
             },
+
             _ => (),
         }
     });
