--- conflicted
+++ resolved
@@ -428,16 +428,12 @@
                 } else {
                     info!("Rotated clockwise {delta:.5} (now: {rotated:.5})");
                 }
-<<<<<<< HEAD
-            }
+            },
             WindowEvent::PanGesture { delta, phase, .. } => {
                 window.panned.x += delta.x;
                 window.panned.y += delta.y;
-                println!("Panned ({delta:?})) (now: {:?}), {phase:?}", window.panned);
-            }
-=======
-            },
->>>>>>> 0fc8c377
+                info!("Panned ({delta:?})) (now: {:?}), {phase:?}", window.panned);
+            },
             WindowEvent::DoubleTapGesture { .. } => {
                 info!("Smart zoom");
             },
