<<<<<<< HEAD
extern crate winit;
#[macro_use]
extern crate stdweb;

use winit::window::WindowBuilder;
use winit::event::{Event, WindowEvent};
use winit::event_loop::{EventLoop, ControlFlow};
=======
use winit::{
    event::{Event, WindowEvent},
    event_loop::{ControlFlow, EventLoop},
    window::WindowBuilder,
};
>>>>>>> 9dd15d00

fn main() {
    let event_loop = EventLoop::new();

    let window = WindowBuilder::new()
        .with_title("A fantastic window!")
        .build(&event_loop)
        .unwrap();
    console!(log, "Built window!");

<<<<<<< HEAD
    event_loop.run(|event, _, control_flow| {
        console!(log, format!("{:?}", event));
=======
    event_loop.run(move |event, _, control_flow| {
        println!("{:?}", event);
>>>>>>> 9dd15d00

        match event {
            Event::WindowEvent {
                event: WindowEvent::CloseRequested,
<<<<<<< HEAD
                ..
            } => *control_flow = ControlFlow::Exit,
            _ => ()
=======
                window_id,
            } if window_id == window.id() => *control_flow = ControlFlow::Exit,
            _ => *control_flow = ControlFlow::Wait,
>>>>>>> 9dd15d00
        }
    });
}<|MERGE_RESOLUTION|>--- conflicted
+++ resolved
@@ -1,18 +1,8 @@
-<<<<<<< HEAD
-extern crate winit;
-#[macro_use]
-extern crate stdweb;
-
-use winit::window::WindowBuilder;
-use winit::event::{Event, WindowEvent};
-use winit::event_loop::{EventLoop, ControlFlow};
-=======
 use winit::{
     event::{Event, WindowEvent},
     event_loop::{ControlFlow, EventLoop},
     window::WindowBuilder,
 };
->>>>>>> 9dd15d00
 
 fn main() {
     let event_loop = EventLoop::new();
@@ -21,28 +11,14 @@
         .with_title("A fantastic window!")
         .build(&event_loop)
         .unwrap();
-    console!(log, "Built window!");
 
-<<<<<<< HEAD
-    event_loop.run(|event, _, control_flow| {
-        console!(log, format!("{:?}", event));
-=======
     event_loop.run(move |event, _, control_flow| {
-        println!("{:?}", event);
->>>>>>> 9dd15d00
-
         match event {
             Event::WindowEvent {
                 event: WindowEvent::CloseRequested,
-<<<<<<< HEAD
-                ..
-            } => *control_flow = ControlFlow::Exit,
-            _ => ()
-=======
                 window_id,
             } if window_id == window.id() => *control_flow = ControlFlow::Exit,
             _ => *control_flow = ControlFlow::Wait,
->>>>>>> 9dd15d00
         }
     });
 }