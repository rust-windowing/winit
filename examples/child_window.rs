--- conflicted
+++ resolved
@@ -6,43 +6,6 @@
 fn main() {
     use std::collections::HashMap;
 
-<<<<<<< HEAD
-#[cfg(all(target_os = "linux", feature = "x11"))]
-use std::os::raw::c_ulong;
-
-#[cfg(all(target_os = "linux", feature = "x11"))]
-use winit::{
-    dpi::{LogicalPosition, LogicalSize, Position},
-    event::{ElementState, Event, KeyboardInput, WindowEvent},
-    event_loop::{ControlFlow, EventLoop, EventLoopWindowTarget},
-    platform::x11::{WindowBuilderExtX11, WindowExtX11},
-    window::{Window, WindowBuilder, WindowId},
-};
-
-#[cfg(all(target_os = "linux", feature = "x11"))]
-fn spawn_child_window(
-    parent: c_ulong,
-    event_loop: &EventLoopWindowTarget<()>,
-    windows: &mut HashMap<c_ulong, Window>,
-) {
-    let child_window = WindowBuilder::new()
-        .with_parent(WindowId::from(parent))
-        .with_title("child window")
-        .with_inner_size(LogicalSize::new(200.0f32, 200.0f32))
-        .with_position(Position::Logical(LogicalPosition::new(0.0, 0.0)))
-        .with_visible(true)
-        .build(event_loop)
-        .unwrap();
-
-    let id = child_window.xlib_window().unwrap();
-    windows.insert(id, child_window);
-    println!("child window created with id: {}", id);
-}
-
-#[cfg(all(target_os = "linux", feature = "x11"))]
-fn main() {
-    let mut windows: HashMap<u64, Window> = HashMap::new();
-=======
     use raw_window_handle::HasRawWindowHandle;
     use winit::{
         dpi::{LogicalPosition, LogicalSize, Position},
@@ -62,7 +25,7 @@
             .with_inner_size(LogicalSize::new(200.0f32, 200.0f32))
             .with_position(Position::Logical(LogicalPosition::new(0.0, 0.0)))
             .with_visible(true);
-        // `with_parent_window` is unsafe. Parent window must a valid window.
+        // `with_parent_window` is unsafe. Parent window must be a valid window.
         builder = unsafe { builder.with_parent_window(Some(parent)) };
         let child_window = builder.build(event_loop).unwrap();
 
@@ -72,7 +35,6 @@
     }
 
     let mut windows = HashMap::new();
->>>>>>> da7422c6
 
     let event_loop: EventLoop<()> = EventLoop::new();
     let parent_window = WindowBuilder::new()
@@ -82,13 +44,7 @@
         .build(&event_loop)
         .unwrap();
 
-<<<<<<< HEAD
-    let root = parent_window.xlib_window().unwrap();
-    println!("parent window id: {})", root);
-=======
-    let root = parent_window;
-    println!("parent window: {:?})", root);
->>>>>>> da7422c6
+    println!("parent window: {:?})", parent_window);
 
     event_loop.run(move |event: Event<'_, ()>, event_loop, control_flow| {
         *control_flow = ControlFlow::Wait;
@@ -114,11 +70,7 @@
                         },
                     ..
                 } => {
-<<<<<<< HEAD
-                    spawn_child_window(root as _, event_loop, &mut windows);
-=======
-                    spawn_child_window(&root, event_loop, &mut windows);
->>>>>>> da7422c6
+                    spawn_child_window(&parent_window, event_loop, &mut windows);
                 }
                 _ => (),
             }
