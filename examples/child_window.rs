--- conflicted
+++ resolved
@@ -1,36 +1,4 @@
-<<<<<<< HEAD
-#[cfg(x11_platform)]
-use std::collections::HashMap;
-
-#[cfg(x11_platform)]
-use winit::{
-    dpi::{LogicalPosition, LogicalSize, Position},
-    event::{ElementState, Event, KeyboardInput, WindowEvent},
-    event_loop::{ControlFlow, EventLoop, EventLoopWindowTarget},
-    platform::x11::{WindowBuilderExtX11, WindowExtX11},
-    window::{Window, WindowBuilder, WindowId},
-};
-
-#[cfg(x11_platform)]
-fn spawn_child_window(
-    parent: u32,
-    event_loop: &EventLoopWindowTarget<()>,
-    windows: &mut HashMap<u32, Window>,
-) {
-    let child_window = WindowBuilder::new()
-        .with_parent(WindowId::from(parent as u64))
-        .with_title("child window")
-        .with_inner_size(LogicalSize::new(200.0f32, 200.0f32))
-        .with_position(Position::Logical(LogicalPosition::new(0.0, 0.0)))
-        .with_visible(true)
-        .build(event_loop)
-        .unwrap();
-=======
-#[cfg(any(
-    all(target_os = "linux", feature = "x11"),
-    target_os = "macos",
-    target_os = "windows"
-))]
+#[cfg(any(x11_platform, macos, windows))]
 fn main() {
     use std::collections::HashMap;
 
@@ -56,18 +24,12 @@
         // `with_parent_window` is unsafe. Parent window must a valid window.
         builder = unsafe { builder.with_parent_window(Some(parent)) };
         let child_window = builder.build(event_loop).unwrap();
->>>>>>> da7422c6
 
         let id = child_window.id();
         windows.insert(id, child_window);
         println!("child window created with id: {:?}", id);
     }
 
-<<<<<<< HEAD
-#[cfg(x11_platform)]
-fn main() {
-=======
->>>>>>> da7422c6
     let mut windows = HashMap::new();
 
     let event_loop: EventLoop<()> = EventLoop::new();
@@ -113,15 +75,7 @@
     })
 }
 
-<<<<<<< HEAD
-#[cfg(not(x11_platform))]
-=======
-#[cfg(not(any(
-    all(target_os = "linux", feature = "x11"),
-    target_os = "macos",
-    target_os = "windows"
-)))]
->>>>>>> da7422c6
+#[cfg(not(any(x11_platform, macos, windows,)))]
 fn main() {
     panic!("This example is supported only on x11, macOS, and Windows.");
 }