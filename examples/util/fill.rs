//! Fill the window buffer with a solid color.
//!
//! Launching a window without drawing to it has unpredictable results varying from platform to
//! platform. In order to have well-defined examples, this module provides an easy way to
//! fill the window buffer with a solid color.
//!
//! The `softbuffer` crate is used, largely because of its ease of use. `glutin` or `wgpu` could
//! also be used to fill the window buffer, but they are more complicated to use.

#![allow(unused)]
pub use platform::{cleanup_window, fill_window, fill_window_with_border};

#[cfg(all(feature = "rwh_06", not(any(target_os = "android", target_os = "ios"))))]
mod platform {
    use std::cell::RefCell;
    use std::collections::HashMap;
    use std::mem;
    use std::mem::ManuallyDrop;
    use std::num::NonZeroU32;

    use softbuffer::{Buffer, Context, Surface};
    use winit::window::{Window, WindowId};

    thread_local! {
        // NOTE: You should never do things like that, create context and drop it before
        // you drop the event loop. We do this for brevity to not blow up examples. We use
        // ManuallyDrop to prevent destructors from running.
        //
        // A static, thread-local map of graphics contexts to open windows.
        static GC: ManuallyDrop<RefCell<Option<GraphicsContext>>> = const { ManuallyDrop::new(RefCell::new(None)) };
    }

    /// The graphics context used to draw to a window.
    struct GraphicsContext {
        /// The global softbuffer context.
        context: RefCell<Context<&'static dyn Window>>,

        /// The hash map of window IDs to surfaces.
        surfaces: HashMap<WindowId, Surface<&'static dyn Window, &'static dyn Window>>,
    }

    impl GraphicsContext {
        fn new(w: &dyn Window) -> Self {
            Self {
                context: RefCell::new(
                    Context::new(unsafe {
                        mem::transmute::<&'_ dyn Window, &'static dyn Window>(w)
                    })
                    .expect("Failed to create a softbuffer context"),
                ),
                surfaces: HashMap::new(),
            }
        }

        fn create_surface(
            &mut self,
            window: &dyn Window,
        ) -> &mut Surface<&'static dyn Window, &'static dyn Window> {
            self.surfaces.entry(window.id()).or_insert_with(|| {
                Surface::new(&self.context.borrow(), unsafe {
                    mem::transmute::<&'_ dyn Window, &'static dyn Window>(window)
                })
                .expect("Failed to create a softbuffer surface")
            })
        }

        fn destroy_surface(&mut self, window: &dyn Window) {
            self.surfaces.remove(&window.id());
        }
    }

<<<<<<< HEAD
    const DARK_GRAY: u32 = 0xff181818;
    const LEMON: u32 = 0xffd1ffbd;

    pub fn fill_window(window: &Window) {
        fill_window_ex(window, |_, _, buffer| buffer.fill(DARK_GRAY))
    }

    pub fn fill_window_with_border(window: &Window) {
        fill_window_ex(window, |width, height, buffer| {
            for y in 0..height {
                for x in 0..width {
                    let color = if (x == 0 || y == 0 || x == width - 1 || y == height - 1) {
                        LEMON
                    } else {
                        DARK_GRAY
                    };
                    buffer[y * width + x] = color;
                }
            }
        })
    }
    pub fn fill_window_ex<F: Fn(usize, usize, &mut Buffer<&Window, &Window>)>(
        window: &Window,
        f: F,
    ) {
=======
    pub fn fill_window(window: &dyn Window) {
>>>>>>> c23bed20
        GC.with(|gc| {
            let size = window.surface_size();
            let (Some(width), Some(height)) =
                (NonZeroU32::new(size.width), NonZeroU32::new(size.height))
            else {
                return;
            };

            // Either get the last context used or create a new one.
            let mut gc = gc.borrow_mut();
            let surface =
                gc.get_or_insert_with(|| GraphicsContext::new(window)).create_surface(window);

            surface.resize(width, height).expect("Failed to resize the softbuffer surface");

            let mut buffer = surface.buffer_mut().expect("Failed to get the softbuffer buffer");

            let width = width.get() as usize;
            let height = height.get() as usize;

            f(width, height, &mut buffer);

            buffer.present().expect("Failed to present the softbuffer buffer");
        })
    }

    #[allow(dead_code)]
    pub fn cleanup_window(window: &dyn Window) {
        GC.with(|gc| {
            let mut gc = gc.borrow_mut();
            if let Some(context) = gc.as_mut() {
                context.destroy_surface(window);
            }
        });
    }
}

#[cfg(not(all(feature = "rwh_06", not(any(target_os = "android", target_os = "ios")))))]
mod platform {
    pub fn fill_window(_window: &dyn winit::window::Window) {
        // No-op on mobile platforms.
    }

    pub fn fill_window_with_border(_window: &winit::window::Window) {
        // No-op on mobile platforms.
    }

    #[allow(dead_code)]
    pub fn cleanup_window(_window: &dyn winit::window::Window) {
        // No-op on mobile platforms.
    }
}<|MERGE_RESOLUTION|>--- conflicted
+++ resolved
@@ -69,15 +69,14 @@
         }
     }
 
-<<<<<<< HEAD
     const DARK_GRAY: u32 = 0xff181818;
     const LEMON: u32 = 0xffd1ffbd;
 
-    pub fn fill_window(window: &Window) {
+    pub fn fill_window(window: &dyn Window) {
         fill_window_ex(window, |_, _, buffer| buffer.fill(DARK_GRAY))
     }
 
-    pub fn fill_window_with_border(window: &Window) {
+    pub fn fill_window_with_border(window: &dyn Window) {
         fill_window_ex(window, |width, height, buffer| {
             for y in 0..height {
                 for x in 0..width {
@@ -91,13 +90,10 @@
             }
         })
     }
-    pub fn fill_window_ex<F: Fn(usize, usize, &mut Buffer<&Window, &Window>)>(
-        window: &Window,
+    pub fn fill_window_ex<F: Fn(usize, usize, &mut Buffer<&dyn Window, &dyn Window>)>(
+        window: &dyn Window,
         f: F,
     ) {
-=======
-    pub fn fill_window(window: &dyn Window) {
->>>>>>> c23bed20
         GC.with(|gc| {
             let size = window.surface_size();
             let (Some(width), Some(height)) =
