#[cfg(not(target_arch = "wasm32"))]
fn main() {
    use simple_logger::SimpleLogger;
    use winit::{
        event::{Event, WindowEvent},
        event_loop::{ControlFlow, EventLoopBuilder},
        window::WindowBuilder,
    };

    #[derive(Debug, Clone, Copy)]
    enum CustomEvent {
        Timer,
    }

    SimpleLogger::new().init().unwrap();
<<<<<<< HEAD
    let event_loop = EventLoop::<CustomEvent>::with_user_event().unwrap();
=======
    let event_loop = EventLoopBuilder::<CustomEvent>::with_user_event().build();
>>>>>>> fb8313aa

    let _window = WindowBuilder::new()
        .with_title("A fantastic window!")
        .build(&event_loop)
        .unwrap();

    // `EventLoopProxy` allows you to dispatch custom events to the main Winit event
    // loop from any thread.
    let event_loop_proxy = event_loop.create_proxy();

    std::thread::spawn(move || {
        // Wake up the `event_loop` once every second and dispatch a custom event
        // from a different thread.
        loop {
            std::thread::sleep(std::time::Duration::from_secs(1));
            event_loop_proxy.send_event(CustomEvent::Timer).ok();
        }
    });

    event_loop.run(move |event, _, control_flow| {
        *control_flow = ControlFlow::Wait;

        match event {
            Event::UserEvent(event) => println!("user event: {:?}", event),
            Event::WindowEvent {
                event: WindowEvent::CloseRequested,
                ..
            } => *control_flow = ControlFlow::Exit,
            _ => (),
        }
    });
}

#[cfg(target_arch = "wasm32")]
fn main() {
    panic!("This example is not supported on web.");
}<|MERGE_RESOLUTION|>--- conflicted
+++ resolved
@@ -13,11 +13,8 @@
     }
 
     SimpleLogger::new().init().unwrap();
-<<<<<<< HEAD
-    let event_loop = EventLoop::<CustomEvent>::with_user_event().unwrap();
-=======
-    let event_loop = EventLoopBuilder::<CustomEvent>::with_user_event().build();
->>>>>>> fb8313aa
+
+    let event_loop = EventLoopBuilder::<CustomEvent>::with_user_event().build().unwrap();
 
     let _window = WindowBuilder::new()
         .with_title("A fantastic window!")
