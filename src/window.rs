--- conflicted
+++ resolved
@@ -1457,13 +1457,14 @@
     }
 }
 
-<<<<<<< HEAD
 bitflags! {
     pub struct WindowButtons: u32 {
         const CLOSE  = 1 << 0;
         const MINIMIZE  = 1 << 1;
         const MAXIMIZE  = 1 << 2;
-=======
+    }
+}
+
 /// A window level groups windows with respect to their z-position.
 ///
 /// The relative ordering between windows in different window levels is fixed.
@@ -1487,6 +1488,5 @@
 impl Default for WindowLevel {
     fn default() -> Self {
         Self::Normal
->>>>>>> 1786c877
     }
 }