//! The `Window` struct and associated types.
use std::fmt;

use crate::{
    dpi::{PhysicalPosition, PhysicalSize, Position, Size},
    error::{ExternalError, NotSupportedError, OsError},
    event_loop::EventLoopWindowTarget,
    monitor::{MonitorHandle, VideoMode},
    platform_impl,
};

pub use crate::icon::{BadIcon, Icon};

/// Represents a window.
///
/// # Example
///
/// ```no_run
/// use winit::{
///     event::{Event, WindowEvent},
///     event_loop::EventLoop,
///     window::Window,
/// };
///
/// let mut event_loop = EventLoop::new();
/// let window = Window::new(&event_loop).unwrap();
///
/// event_loop.run(move |event, _, control_flow| {
///     control_flow.set_wait();
///
///     match event {
///         Event::WindowEvent {
///             event: WindowEvent::CloseRequested,
///             ..
///         } => control_flow.set_exit(),
///         _ => (),
///     }
/// });
/// ```
pub struct Window {
    pub(crate) window: platform_impl::Window,
}

impl fmt::Debug for Window {
    fn fmt(&self, fmtr: &mut fmt::Formatter<'_>) -> fmt::Result {
        fmtr.pad("Window { .. }")
    }
}

impl Drop for Window {
    fn drop(&mut self) {
        // If the window is in exclusive fullscreen, we must restore the desktop
        // video mode (generally this would be done on application exit, but
        // closing the window doesn't necessarily always mean application exit,
        // such as when there are multiple windows)
        if let Some(Fullscreen::Exclusive(_)) = self.fullscreen() {
            self.set_fullscreen(None);
        }
    }
}

/// Identifier of a window. Unique for each window.
///
/// Can be obtained with `window.id()`.
///
/// Whenever you receive an event specific to a window, this event contains a `WindowId` which you
/// can then compare to the ids of your windows.
#[derive(Debug, Copy, Clone, PartialEq, Eq, PartialOrd, Ord, Hash)]
pub struct WindowId(pub(crate) platform_impl::WindowId);

impl WindowId {
    /// Returns a dummy `WindowId`, useful for unit testing.
    ///
    /// # Safety
    ///
    /// The only guarantee made about the return value of this function is that
    /// it will always be equal to itself and to future values returned by this function.
    /// No other guarantees are made. This may be equal to a real `WindowId`.
    ///
    /// **Passing this into a winit function will result in undefined behavior.**
    pub const unsafe fn dummy() -> Self {
        WindowId(platform_impl::WindowId::dummy())
    }
}

/// Object that allows building windows.
#[derive(Clone, Default)]
pub struct WindowBuilder {
    /// The attributes to use to create the window.
    pub window: WindowAttributes,

    // Platform-specific configuration.
    pub(crate) platform_specific: platform_impl::PlatformSpecificWindowBuilderAttributes,
}

impl fmt::Debug for WindowBuilder {
    fn fmt(&self, fmtr: &mut fmt::Formatter<'_>) -> fmt::Result {
        fmtr.debug_struct("WindowBuilder")
            .field("window", &self.window)
            .finish()
    }
}

/// Attributes to use when creating a window.
#[derive(Debug, Clone)]
pub struct WindowAttributes {
    /// The dimensions of the window. If this is `None`, some platform-specific dimensions will be
    /// used.
    ///
    /// The default is `None`.
    pub inner_size: Option<Size>,

    /// The minimum dimensions a window can be, If this is `None`, the window will have no minimum dimensions (aside from reserved).
    ///
    /// The default is `None`.
    pub min_inner_size: Option<Size>,

    /// The maximum dimensions a window can be, If this is `None`, the maximum will have no maximum or will be set to the primary monitor's dimensions by the platform.
    ///
    /// The default is `None`.
    pub max_inner_size: Option<Size>,

    /// The desired position of the window. If this is `None`, some platform-specific position
    /// will be chosen.
    ///
    /// The default is `None`.
    ///
    /// ## Platform-specific
    ///
    /// - **macOS**: The top left corner position of the window content, the window's "inner"
    /// position. The window title bar will be placed above it.
    /// The window will be positioned such that it fits on screen, maintaining
    /// set `inner_size` if any.
    /// If you need to precisely position the top left corner of the whole window you have to
    /// use [`Window::set_outer_position`] after creating the window.
    /// - **Windows**: The top left corner position of the window title bar, the window's "outer"
    /// position.
    /// There may be a small gap between this position and the window due to the specifics of the
    /// Window Manager.
    /// - **X11**: The top left corner of the window, the window's "outer" position.
    /// - **Others**: Ignored.
    ///
    /// See [`Window::set_outer_position`].
    ///
    /// [`Window::set_outer_position`]: crate::window::Window::set_outer_position
    pub position: Option<Position>,

    /// Whether the window is resizable or not.
    ///
    /// The default is `true`.
    pub resizable: bool,

    /// Whether the window should be set as fullscreen upon creation.
    ///
    /// The default is `None`.
    pub fullscreen: Option<Fullscreen>,

    /// The title of the window in the title bar.
    ///
    /// The default is `"winit window"`.
    pub title: String,

    /// Whether the window should be maximized upon creation.
    ///
    /// The default is `false`.
    pub maximized: bool,

    /// Whether the window should be immediately visible upon creation.
    ///
    /// The default is `true`.
    pub visible: bool,

    /// Whether the the window should be transparent. If this is true, writing colors
    /// with alpha values different than `1.0` will produce a transparent window.
    ///
    /// The default is `false`.
    pub transparent: bool,

    /// Whether the window should have borders and bars.
    ///
    /// The default is `true`.
    pub decorations: bool,

    /// Whether the window should always be on top of other windows.
    ///
    /// The default is `false`.
    pub always_on_top: bool,

    /// The window icon.
    ///
    /// The default is `None`.
    pub window_icon: Option<Icon>,
}

impl Default for WindowAttributes {
    #[inline]
    fn default() -> WindowAttributes {
        WindowAttributes {
            inner_size: None,
            min_inner_size: None,
            max_inner_size: None,
            position: None,
            resizable: true,
            title: "winit window".to_owned(),
            maximized: false,
            fullscreen: None,
            visible: true,
            transparent: false,
            decorations: true,
            always_on_top: false,
            window_icon: None,
        }
    }
}

impl WindowBuilder {
    /// Initializes a new `WindowBuilder` with default values.
    #[inline]
    pub fn new() -> Self {
        Default::default()
    }

    /// Requests the window to be of specific dimensions.
    ///
    /// See [`Window::set_inner_size`] for details.
    ///
    /// [`Window::set_inner_size`]: crate::window::Window::set_inner_size
    #[inline]
    pub fn with_inner_size<S: Into<Size>>(mut self, size: S) -> Self {
        self.window.inner_size = Some(size.into());
        self
    }

    /// Sets a minimum dimension size for the window.
    ///
    /// See [`Window::set_min_inner_size`] for details.
    ///
    /// [`Window::set_min_inner_size`]: crate::window::Window::set_min_inner_size
    #[inline]
    pub fn with_min_inner_size<S: Into<Size>>(mut self, min_size: S) -> Self {
        self.window.min_inner_size = Some(min_size.into());
        self
    }

    /// Sets a maximum dimension size for the window.
    ///
    /// See [`Window::set_max_inner_size`] for details.
    ///
    /// [`Window::set_max_inner_size`]: crate::window::Window::set_max_inner_size
    #[inline]
    pub fn with_max_inner_size<S: Into<Size>>(mut self, max_size: S) -> Self {
        self.window.max_inner_size = Some(max_size.into());
        self
    }

    /// Sets a desired initial position for the window.
    ///
    /// See [`WindowAttributes::position`] for details.
    ///
    /// [`WindowAttributes::position`]: crate::window::WindowAttributes::position
    #[inline]
    pub fn with_position<P: Into<Position>>(mut self, position: P) -> Self {
        self.window.position = Some(position.into());
        self
    }

    /// Sets whether the window is resizable or not.
    ///
    /// See [`Window::set_resizable`] for details.
    ///
    /// [`Window::set_resizable`]: crate::window::Window::set_resizable
    #[inline]
    pub fn with_resizable(mut self, resizable: bool) -> Self {
        self.window.resizable = resizable;
        self
    }

    /// Requests a specific title for the window.
    ///
    /// See [`Window::set_title`] for details.
    ///
    /// [`Window::set_title`]: crate::window::Window::set_title
    #[inline]
    pub fn with_title<T: Into<String>>(mut self, title: T) -> Self {
        self.window.title = title.into();
        self
    }

    /// Sets the window fullscreen state.
    ///
    /// See [`Window::set_fullscreen`] for details.
    ///
    /// [`Window::set_fullscreen`]: crate::window::Window::set_fullscreen
    #[inline]
    pub fn with_fullscreen(mut self, fullscreen: Option<Fullscreen>) -> Self {
        self.window.fullscreen = fullscreen;
        self
    }

    /// Requests maximized mode.
    ///
    /// See [`Window::set_maximized`] for details.
    ///
    /// [`Window::set_maximized`]: crate::window::Window::set_maximized
    #[inline]
    pub fn with_maximized(mut self, maximized: bool) -> Self {
        self.window.maximized = maximized;
        self
    }

    /// Sets whether the window will be initially hidden or visible.
    ///
    /// See [`Window::set_visible`] for details.
    ///
    /// [`Window::set_visible`]: crate::window::Window::set_visible
    #[inline]
    pub fn with_visible(mut self, visible: bool) -> Self {
        self.window.visible = visible;
        self
    }

    /// Sets whether the background of the window should be transparent.
    #[inline]
    pub fn with_transparent(mut self, transparent: bool) -> Self {
        self.window.transparent = transparent;
        self
    }

    /// Sets whether the window should have a border, a title bar, etc.
    ///
    /// See [`Window::set_decorations`] for details.
    ///
    /// [`Window::set_decorations`]: crate::window::Window::set_decorations
    #[inline]
    pub fn with_decorations(mut self, decorations: bool) -> Self {
        self.window.decorations = decorations;
        self
    }

    /// Sets whether or not the window will always be on top of other windows.
    ///
    /// See [`Window::set_always_on_top`] for details.
    ///
    /// [`Window::set_always_on_top`]: crate::window::Window::set_always_on_top
    #[inline]
    pub fn with_always_on_top(mut self, always_on_top: bool) -> Self {
        self.window.always_on_top = always_on_top;
        self
    }

    /// Sets the window icon.
    ///
    /// See [`Window::set_window_icon`] for details.
    ///
    /// [`Window::set_window_icon`]: crate::window::Window::set_window_icon
    #[inline]
    pub fn with_window_icon(mut self, window_icon: Option<Icon>) -> Self {
        self.window.window_icon = window_icon;
        self
    }

    /// Builds the window.
    ///
    /// Possible causes of error include denied permission, incompatible system, and lack of memory.
    ///
    /// Platform-specific behavior:
    /// - **Web**: The window is created but not inserted into the web page automatically. Please
    /// see the web platform module for more information.
    #[inline]
    pub fn build<T: 'static>(
        self,
        window_target: &EventLoopWindowTarget<T>,
    ) -> Result<Window, OsError> {
        platform_impl::Window::new(&window_target.p, self.window, self.platform_specific).map(
            |window| {
                window.request_redraw();
                Window { window }
            },
        )
    }
}

/// Base Window functions.
impl Window {
    /// Creates a new Window for platforms where this is appropriate.
    ///
    /// This function is equivalent to [`WindowBuilder::new().build(event_loop)`].
    ///
    /// Error should be very rare and only occur in case of permission denied, incompatible system,
    ///  out of memory, etc.
    ///
    /// Platform-specific behavior:
    /// - **Web**: The window is created but not inserted into the web page automatically. Please
    /// see the web platform module for more information.
    ///
    /// [`WindowBuilder::new().build(event_loop)`]: crate::window::WindowBuilder::build
    #[inline]
    pub fn new<T: 'static>(event_loop: &EventLoopWindowTarget<T>) -> Result<Window, OsError> {
        let builder = WindowBuilder::new();
        builder.build(event_loop)
    }

    /// Returns an identifier unique to the window.
    #[inline]
    pub fn id(&self) -> WindowId {
        WindowId(self.window.id())
    }

    /// Returns the scale factor that can be used to map logical pixels to physical pixels, and vice versa.
    ///
    /// See the [`dpi`](crate::dpi) module for more information.
    ///
    /// Note that this value can change depending on user action (for example if the window is
    /// moved to another screen); as such, tracking `WindowEvent::ScaleFactorChanged` events is
    /// the most robust way to track the DPI you need to use to draw.
    ///
    /// ## Platform-specific
    ///
    /// - **X11:** This respects Xft.dpi, and can be overridden using the `WINIT_X11_SCALE_FACTOR` environment variable.
    /// - **Android:** Always returns 1.0.
    /// - **iOS:** Can only be called on the main thread. Returns the underlying `UIView`'s
    ///   [`contentScaleFactor`].
    ///
    /// [`contentScaleFactor`]: https://developer.apple.com/documentation/uikit/uiview/1622657-contentscalefactor?language=objc
    #[inline]
    pub fn scale_factor(&self) -> f64 {
        self.window.scale_factor()
    }

    /// Emits a `WindowEvent::RedrawRequested` event in the associated event loop after all OS
    /// events have been processed by the event loop.
    ///
    /// This is the **strongly encouraged** method of redrawing windows, as it can integrate with
    /// OS-requested redraws (e.g. when a window gets resized).
    ///
    /// This function can cause `RedrawRequested` events to be emitted after `Event::MainEventsCleared`
    /// but before `Event::NewEvents` if called in the following circumstances:
    /// * While processing `MainEventsCleared`.
    /// * While processing a `RedrawRequested` event that was sent during `MainEventsCleared` or any
    ///   directly subsequent `RedrawRequested` event.
    ///
    /// ## Platform-specific
    ///
    /// - **iOS:** Can only be called on the main thread.
    /// - **Android:** Subsequent calls after `MainEventsCleared` are not handled.
    #[inline]
    pub fn request_redraw(&self) {
        self.window.request_redraw()
    }
}

/// Position and size functions.
impl Window {
    /// Returns the position of the top-left hand corner of the window's client area relative to the
    /// top-left hand corner of the desktop.
    ///
    /// The same conditions that apply to `outer_position` apply to this method.
    ///
    /// ## Platform-specific
    ///
    /// - **iOS:** Can only be called on the main thread. Returns the top left coordinates of the
    ///   window's [safe area] in the screen space coordinate system.
    /// - **Web:** Returns the top-left coordinates relative to the viewport. _Note: this returns the
    ///    same value as `outer_position`._
    /// - **Android / Wayland:** Always returns [`NotSupportedError`].
    ///
    /// [safe area]: https://developer.apple.com/documentation/uikit/uiview/2891103-safeareainsets?language=objc
    #[inline]
    pub fn inner_position(&self) -> Result<PhysicalPosition<i32>, NotSupportedError> {
        self.window.inner_position()
    }

    /// Returns the position of the top-left hand corner of the window relative to the
    ///  top-left hand corner of the desktop.
    ///
    /// Note that the top-left hand corner of the desktop is not necessarily the same as
    ///  the screen. If the user uses a desktop with multiple monitors, the top-left hand corner
    ///  of the desktop is the top-left hand corner of the monitor at the top-left of the desktop.
    ///
    /// The coordinates can be negative if the top-left hand corner of the window is outside
    ///  of the visible screen region.
    ///
    /// ## Platform-specific
    ///
    /// - **iOS:** Can only be called on the main thread. Returns the top left coordinates of the
    ///   window in the screen space coordinate system.
    /// - **Web:** Returns the top-left coordinates relative to the viewport.
    /// - **Android / Wayland:** Always returns [`NotSupportedError`].
    #[inline]
    pub fn outer_position(&self) -> Result<PhysicalPosition<i32>, NotSupportedError> {
        self.window.outer_position()
    }

    /// Modifies the position of the window.
    ///
    /// See `outer_position` for more information about the coordinates. This automatically un-maximizes the
    /// window if it's maximized.
    ///
    /// ```no_run
    /// # use winit::dpi::{LogicalPosition, PhysicalPosition};
    /// # use winit::event_loop::EventLoop;
    /// # use winit::window::Window;
    /// # let mut event_loop = EventLoop::new();
    /// # let window = Window::new(&event_loop).unwrap();
    /// // Specify the position in logical dimensions like this:
    /// window.set_outer_position(LogicalPosition::new(400.0, 200.0));
    ///
    /// // Or specify the position in physical dimensions like this:
    /// window.set_outer_position(PhysicalPosition::new(400, 200));
    /// ```
    ///
    /// ## Platform-specific
    ///
    /// - **iOS:** Can only be called on the main thread. Sets the top left coordinates of the
    ///   window in the screen space coordinate system.
    /// - **Web:** Sets the top-left coordinates relative to the viewport.
    /// - **Android / Wayland:** Unsupported.
    #[inline]
    pub fn set_outer_position<P: Into<Position>>(&self, position: P) {
        self.window.set_outer_position(position.into())
    }

    /// Returns the physical size of the window's client area.
    ///
    /// The client area is the content of the window, excluding the title bar and borders.
    ///
    /// ## Platform-specific
    ///
    /// - **iOS:** Can only be called on the main thread. Returns the `PhysicalSize` of the window's
    ///   [safe area] in screen space coordinates.
    /// - **Web:** Returns the size of the canvas element.
    ///
    /// [safe area]: https://developer.apple.com/documentation/uikit/uiview/2891103-safeareainsets?language=objc
    #[inline]
    pub fn inner_size(&self) -> PhysicalSize<u32> {
        self.window.inner_size()
    }

    /// Modifies the inner size of the window.
    ///
    /// See `inner_size` for more information about the values. This automatically un-maximizes the
    /// window if it's maximized.
    ///
    /// ```no_run
    /// # use winit::dpi::{LogicalSize, PhysicalSize};
    /// # use winit::event_loop::EventLoop;
    /// # use winit::window::Window;
    /// # let mut event_loop = EventLoop::new();
    /// # let window = Window::new(&event_loop).unwrap();
    /// // Specify the size in logical dimensions like this:
    /// window.set_inner_size(LogicalSize::new(400.0, 200.0));
    ///
    /// // Or specify the size in physical dimensions like this:
    /// window.set_inner_size(PhysicalSize::new(400, 200));
    /// ```
    ///
    /// ## Platform-specific
    ///
    /// - **iOS / Android:** Unsupported.
    /// - **Web:** Sets the size of the canvas element.
    #[inline]
    pub fn set_inner_size<S: Into<Size>>(&self, size: S) {
        self.window.set_inner_size(size.into())
    }

    /// Returns the physical size of the entire window.
    ///
    /// These dimensions include the title bar and borders. If you don't want that (and you usually don't),
    /// use `inner_size` instead.
    ///
    /// ## Platform-specific
    ///
    /// - **iOS:** Can only be called on the main thread. Returns the `PhysicalSize` of the window in
    ///   screen space coordinates.
    /// - **Web:** Returns the size of the canvas element. _Note: this returns the same value as
    ///   `inner_size`._
    #[inline]
    pub fn outer_size(&self) -> PhysicalSize<u32> {
        self.window.outer_size()
    }

    /// Sets a minimum dimension size for the window.
    ///
    /// ```no_run
    /// # use winit::dpi::{LogicalSize, PhysicalSize};
    /// # use winit::event_loop::EventLoop;
    /// # use winit::window::Window;
    /// # let mut event_loop = EventLoop::new();
    /// # let window = Window::new(&event_loop).unwrap();
    /// // Specify the size in logical dimensions like this:
    /// window.set_min_inner_size(Some(LogicalSize::new(400.0, 200.0)));
    ///
    /// // Or specify the size in physical dimensions like this:
    /// window.set_min_inner_size(Some(PhysicalSize::new(400, 200)));
    /// ```
    ///
    /// ## Platform-specific
    ///
    /// - **iOS / Android / Web:** Unsupported.
    #[inline]
    pub fn set_min_inner_size<S: Into<Size>>(&self, min_size: Option<S>) {
        self.window.set_min_inner_size(min_size.map(|s| s.into()))
    }

    /// Sets a maximum dimension size for the window.
    ///
    /// ```no_run
    /// # use winit::dpi::{LogicalSize, PhysicalSize};
    /// # use winit::event_loop::EventLoop;
    /// # use winit::window::Window;
    /// # let mut event_loop = EventLoop::new();
    /// # let window = Window::new(&event_loop).unwrap();
    /// // Specify the size in logical dimensions like this:
    /// window.set_max_inner_size(Some(LogicalSize::new(400.0, 200.0)));
    ///
    /// // Or specify the size in physical dimensions like this:
    /// window.set_max_inner_size(Some(PhysicalSize::new(400, 200)));
    /// ```
    ///
    /// ## Platform-specific
    ///
    /// - **iOS / Android / Web:** Unsupported.
    #[inline]
    pub fn set_max_inner_size<S: Into<Size>>(&self, max_size: Option<S>) {
        self.window.set_max_inner_size(max_size.map(|s| s.into()))
    }
}

/// Misc. attribute functions.
impl Window {
    /// Modifies the title of the window.
    ///
    /// ## Platform-specific
    ///
    /// - **iOS / Android:** Unsupported.
    #[inline]
    pub fn set_title(&self, title: &str) {
        self.window.set_title(title)
    }

    /// Modifies the window's visibility.
    ///
    /// If `false`, this will hide the window. If `true`, this will show the window.
    /// ## Platform-specific
    ///
    /// - **Android / Wayland / Web:** Unsupported.
    /// - **iOS:** Can only be called on the main thread.
    #[inline]
    pub fn set_visible(&self, visible: bool) {
        self.window.set_visible(visible)
    }

    /// Gets the window's current vibility state.
    ///
    /// If `None` means it couldn't be determined so it is not recommended to use this to drive your rendering backend.
    ///
    /// ## Platform-specific
    ///
    /// - **X11:** Not implemented.
    /// - **Wayland / iOS / Android / Web:** Unsupported.
    #[inline]
    pub fn is_visible(&self) -> Option<bool> {
        self.window.is_visible()
    }

    /// Sets whether the window is resizable or not.
    ///
    /// Note that making the window unresizable doesn't exempt you from handling `Resized`, as that event can still be
    /// triggered by DPI scaling, entering fullscreen mode, etc.
    ///
    /// ## Platform-specific
    ///
    /// This only has an effect on desktop platforms.
    ///
    /// Due to a bug in XFCE, this has no effect on Xfwm.
    ///
    /// ## Platform-specific
    ///
    /// - **iOS / Android / Web:** Unsupported.
    #[inline]
    pub fn set_resizable(&self, resizable: bool) {
        self.window.set_resizable(resizable)
    }

    /// Gets the window's current resizable state.
    ///
    /// ## Platform-specific
    ///
    /// - **X11:** Not implemented.
    /// - **iOS / Android / Web:** Unsupported.
    #[inline]
    pub fn is_resizable(&self) -> bool {
        self.window.is_resizable()
    }

    /// Sets the window to minimized or back
    ///
    /// ## Platform-specific
    ///
    /// - **iOS / Android / Web:** Unsupported.
    /// - **Wayland:** Un-minimize is unsupported.
    #[inline]
    pub fn set_minimized(&self, minimized: bool) {
        self.window.set_minimized(minimized);
    }

    /// Sets the window to maximized or back.
    ///
    /// ## Platform-specific
    ///
    /// - **iOS / Android / Web:** Unsupported.
    #[inline]
    pub fn set_maximized(&self, maximized: bool) {
        self.window.set_maximized(maximized)
    }

    /// Gets the window's current maximized state.
    ///
    /// ## Platform-specific
    ///
    /// - **iOS / Android / Web:** Unsupported.
    #[inline]
    pub fn is_maximized(&self) -> bool {
        self.window.is_maximized()
    }

    /// Sets the window to fullscreen or back.
    ///
    /// ## Platform-specific
    ///
    /// - **macOS:** `Fullscreen::Exclusive` provides true exclusive mode with a
    ///   video mode change. *Caveat!* macOS doesn't provide task switching (or
    ///   spaces!) while in exclusive fullscreen mode. This mode should be used
    ///   when a video mode change is desired, but for a better user experience,
    ///   borderless fullscreen might be preferred.
    ///
    ///   `Fullscreen::Borderless` provides a borderless fullscreen window on a
    ///   separate space. This is the idiomatic way for fullscreen games to work
    ///   on macOS. See `WindowExtMacOs::set_simple_fullscreen` if
    ///   separate spaces are not preferred.
    ///
    ///   The dock and the menu bar are always disabled in fullscreen mode.
    /// - **iOS:** Can only be called on the main thread.
    /// - **Wayland:** Does not support exclusive fullscreen mode and will no-op a request.
    /// - **Windows:** Screen saver is disabled in fullscreen mode.
    /// - **Android:** Unsupported.
    #[inline]
    pub fn set_fullscreen(&self, fullscreen: Option<Fullscreen>) {
        self.window.set_fullscreen(fullscreen)
    }

    /// Gets the window's current fullscreen state.
    ///
    /// ## Platform-specific
    ///
    /// - **iOS:** Can only be called on the main thread.
    /// - **Android:** Will always return `None`.
    /// - **Wayland:** Can return `Borderless(None)` when there are no monitors.
    #[inline]
    pub fn fullscreen(&self) -> Option<Fullscreen> {
        self.window.fullscreen()
    }

    /// Turn window decorations on or off.
    ///
    /// ## Platform-specific
    ///
    /// - **iOS / Android / Web:** Unsupported.
    ///
    /// [`setPrefersStatusBarHidden`]: https://developer.apple.com/documentation/uikit/uiviewcontroller/1621440-prefersstatusbarhidden?language=objc
    #[inline]
    pub fn set_decorations(&self, decorations: bool) {
        self.window.set_decorations(decorations)
    }

    /// Gets the window's current decorations state.
    ///
    /// ## Platform-specific
    ///
    /// - **X11:** Not implemented.
    /// - **iOS / Android / Web:** Unsupported.
    #[inline]
    pub fn is_decorated(&self) -> bool {
        self.window.is_decorated()
    }

    /// Change whether or not the window will always be on top of other windows.
    ///
    /// ## Platform-specific
    ///
    /// - **iOS / Android / Web / Wayland:** Unsupported.
    #[inline]
    pub fn set_always_on_top(&self, always_on_top: bool) {
        self.window.set_always_on_top(always_on_top)
    }

    /// Sets the window icon. On Windows and X11, this is typically the small icon in the top-left
    /// corner of the titlebar.
    ///
    /// ## Platform-specific
    ///
    /// - **iOS / Android / Web / Wayland / macOS:** Unsupported.
    ///
    /// On Windows, this sets `ICON_SMALL`. The base size for a window icon is 16x16, but it's
    /// recommended to account for screen scaling and pick a multiple of that, i.e. 32x32.
    ///
    /// X11 has no universal guidelines for icon sizes, so you're at the whims of the WM. That
    /// said, it's usually in the same ballpark as on Windows.
    #[inline]
    pub fn set_window_icon(&self, window_icon: Option<Icon>) {
        self.window.set_window_icon(window_icon)
    }

    /// Sets location of IME candidate box in client area coordinates relative to the top left.
    ///
    /// ```no_run
    /// # use winit::dpi::{LogicalPosition, PhysicalPosition};
    /// # use winit::event_loop::EventLoop;
    /// # use winit::window::Window;
    /// # let mut event_loop = EventLoop::new();
    /// # let window = Window::new(&event_loop).unwrap();
    /// // Specify the position in logical dimensions like this:
    /// window.set_ime_position(LogicalPosition::new(400.0, 200.0));
    ///
    /// // Or specify the position in physical dimensions like this:
    /// window.set_ime_position(PhysicalPosition::new(400, 200));
    /// ```
    ///
    /// ## Platform-specific
    ///
    /// Web: Also enable IME functionality.if you don't use this you can't convert by IME.
    /// - **iOS / Android:** Unsupported.
    #[inline]
    pub fn set_ime_position<P: Into<Position>>(&self, position: P) {
        self.window.set_ime_position(position.into())
    }

    /// Sets whether the window should get IME events
    ///
    /// When IME is allowed, the window will receive [`IME`] events, and during the
    /// preedit phase the window will NOT get [`KeyboardInput`] or
    /// [`ReceivedCharacter`] events. The window should allow IME while it is
    /// expecting text input.
    ///
    /// When IME is not allowed, the window won't receive [`IME`] events, and will
    /// receive [`KeyboardInput`] events for every keypress instead. Without
    /// allowing IME, the window will also get [`ReceivedCharacter`] events for
    /// certain keyboard input. Not allowing IME is useful for games for example.
    ///
    /// IME is **not** allowed by default.
    ///
    /// ## Platform-specific
    ///
    /// - **macOS:** IME must be enabled to receive text-input where dead-key sequences are combined.
<<<<<<< HEAD
    /// - **Windows / iOS / Android / Web :** Unsupported.
=======
    /// - ** iOS / Android / Web :** Unsupported.
>>>>>>> 3c0a180e
    ///
    /// [`IME`]: crate::event::WindowEvent::IME
    /// [`KeyboardInput`]: crate::event::WindowEvent::KeyboardInput
    /// [`ReceivedCharacter`]: crate::event::WindowEvent::ReceivedCharacter
    #[inline]
    pub fn set_ime_allowed(&self, allowed: bool) {
        self.window.set_ime_allowed(allowed);
    }

    /// Brings the window to the front and sets input focus. Has no effect if the window is
    /// already in focus, minimized, or not visible.
    ///
    /// This method steals input focus from other applications. Do not use this method unless
    /// you are certain that's what the user wants. Focus stealing can cause an extremely disruptive
    /// user experience.
    ///
    /// ## Platform-specific
    ///
    /// - **iOS / Android / Web / Wayland:** Unsupported.
    #[inline]
    pub fn focus_window(&self) {
        self.window.focus_window()
    }

    /// Requests user attention to the window, this has no effect if the application
    /// is already focused. How requesting for user attention manifests is platform dependent,
    /// see `UserAttentionType` for details.
    ///
    /// Providing `None` will unset the request for user attention. Unsetting the request for
    /// user attention might not be done automatically by the WM when the window receives input.
    ///
    /// ## Platform-specific
    ///
    /// - **iOS / Android / Web :** Unsupported.
    /// - **macOS:** `None` has no effect.
    /// - **X11:** Requests for user attention must be manually cleared.
    /// - **Wayland:** Requires `xdg_activation_v1` protocol, `None` has no effect.
    #[inline]
    pub fn request_user_attention(&self, request_type: Option<UserAttentionType>) {
        self.window.request_user_attention(request_type)
    }
}

/// Cursor functions.
impl Window {
    /// Modifies the cursor icon of the window.
    ///
    /// ## Platform-specific
    ///
    /// - **iOS / Android:** Unsupported.
    #[inline]
    pub fn set_cursor_icon(&self, cursor: CursorIcon) {
        self.window.set_cursor_icon(cursor);
    }

    /// Changes the position of the cursor in window coordinates.
    ///
    /// ```no_run
    /// # use winit::dpi::{LogicalPosition, PhysicalPosition};
    /// # use winit::event_loop::EventLoop;
    /// # use winit::window::Window;
    /// # let mut event_loop = EventLoop::new();
    /// # let window = Window::new(&event_loop).unwrap();
    /// // Specify the position in logical dimensions like this:
    /// window.set_cursor_position(LogicalPosition::new(400.0, 200.0));
    ///
    /// // Or specify the position in physical dimensions like this:
    /// window.set_cursor_position(PhysicalPosition::new(400, 200));
    /// ```
    ///
    /// ## Platform-specific
    ///
    /// - **iOS / Android / Web / Wayland:** Always returns an [`ExternalError::NotSupported`].
    #[inline]
    pub fn set_cursor_position<P: Into<Position>>(&self, position: P) -> Result<(), ExternalError> {
        self.window.set_cursor_position(position.into())
    }

    /// Grabs the cursor, preventing it from leaving the window.
    ///
    /// There's no guarantee that the cursor will be hidden. You should
    /// hide it by yourself if you want so.
    ///
    /// ## Platform-specific
    ///
    /// - **macOS:** This locks the cursor in a fixed location, which looks visually awkward.
    /// - **iOS / Android:** Always returns an [`ExternalError::NotSupported`].
    #[inline]
    pub fn set_cursor_grab(&self, grab: bool) -> Result<(), ExternalError> {
        self.window.set_cursor_grab(grab)
    }

    /// Modifies the cursor's visibility.
    ///
    /// If `false`, this will hide the cursor. If `true`, this will show the cursor.
    ///
    /// ## Platform-specific
    ///
    /// - **Windows:** The cursor is only hidden within the confines of the window.
    /// - **X11:** The cursor is only hidden within the confines of the window.
    /// - **Wayland:** The cursor is only hidden within the confines of the window.
    /// - **macOS:** The cursor is hidden as long as the window has input focus, even if the cursor is
    ///   outside of the window.
    /// - **iOS / Android:** Unsupported.
    #[inline]
    pub fn set_cursor_visible(&self, visible: bool) {
        self.window.set_cursor_visible(visible)
    }

    /// Moves the window with the left mouse button until the button is released.
    ///
    /// There's no guarantee that this will work unless the left mouse button was pressed
    /// immediately before this function is called.
    ///
    /// ## Platform-specific
    ///
    /// - **X11:** Un-grabs the cursor.
    /// - **Wayland:** Requires the cursor to be inside the window to be dragged.
    /// - **macOS:** May prevent the button release event to be triggered.
    /// - **iOS / Android / Web:** Always returns an [`ExternalError::NotSupported`].
    #[inline]
    pub fn drag_window(&self) -> Result<(), ExternalError> {
        self.window.drag_window()
    }

    /// Modifies whether the window catches cursor events.
    ///
    /// If `true`, the window will catch the cursor events. If `false`, events are passed through
    /// the window such that any other window behind it receives them. By default hittest is enabled.
    ///
    /// ## Platform-specific
    ///
    /// - **iOS / Android / Web / X11:** Always returns an [`ExternalError::NotSupported`].
    #[inline]
    pub fn set_cursor_hittest(&self, hittest: bool) -> Result<(), ExternalError> {
        self.window.set_cursor_hittest(hittest)
    }
}

/// Monitor info functions.
impl Window {
    /// Returns the monitor on which the window currently resides.
    ///
    /// Returns `None` if current monitor can't be detected.
    ///
    /// ## Platform-specific
    ///
    /// **iOS:** Can only be called on the main thread.
    #[inline]
    pub fn current_monitor(&self) -> Option<MonitorHandle> {
        self.window.current_monitor()
    }

    /// Returns the list of all the monitors available on the system.
    ///
    /// This is the same as `EventLoopWindowTarget::available_monitors`, and is provided for convenience.
    ///
    /// ## Platform-specific
    ///
    /// **iOS:** Can only be called on the main thread.
    #[inline]
    pub fn available_monitors(&self) -> impl Iterator<Item = MonitorHandle> {
        self.window
            .available_monitors()
            .into_iter()
            .map(|inner| MonitorHandle { inner })
    }

    /// Returns the primary monitor of the system.
    ///
    /// Returns `None` if it can't identify any monitor as a primary one.
    ///
    /// This is the same as `EventLoopWindowTarget::primary_monitor`, and is provided for convenience.
    ///
    /// ## Platform-specific
    ///
    /// **iOS:** Can only be called on the main thread.
    /// **Wayland:** Always returns `None`.
    #[inline]
    pub fn primary_monitor(&self) -> Option<MonitorHandle> {
        self.window.primary_monitor()
    }
}

unsafe impl raw_window_handle::HasRawWindowHandle for Window {
    /// Returns a `raw_window_handle::RawWindowHandle` for the Window
    ///
    /// ## Platform-specific
    ///
    /// - **Android:** Only available after receiving the Resumed event and before Suspended. *If you*
    /// *try to get the handle outside of that period, this function will panic*!
    fn raw_window_handle(&self) -> raw_window_handle::RawWindowHandle {
        self.window.raw_window_handle()
    }
}

/// Describes the appearance of the mouse cursor.
#[derive(Debug, Copy, Clone, PartialEq, Eq, Hash)]
#[cfg_attr(feature = "serde", derive(Serialize, Deserialize))]
pub enum CursorIcon {
    /// The platform-dependent default cursor.
    Default,
    /// A simple crosshair.
    Crosshair,
    /// A hand (often used to indicate links in web browsers).
    Hand,
    /// Self explanatory.
    Arrow,
    /// Indicates something is to be moved.
    Move,
    /// Indicates text that may be selected or edited.
    Text,
    /// Program busy indicator.
    Wait,
    /// Help indicator (often rendered as a "?")
    Help,
    /// Progress indicator. Shows that processing is being done. But in contrast
    /// with "Wait" the user may still interact with the program. Often rendered
    /// as a spinning beach ball, or an arrow with a watch or hourglass.
    Progress,

    /// Cursor showing that something cannot be done.
    NotAllowed,
    ContextMenu,
    Cell,
    VerticalText,
    Alias,
    Copy,
    NoDrop,
    /// Indicates something can be grabbed.
    Grab,
    /// Indicates something is grabbed.
    Grabbing,
    AllScroll,
    ZoomIn,
    ZoomOut,

    /// Indicate that some edge is to be moved. For example, the 'SeResize' cursor
    /// is used when the movement starts from the south-east corner of the box.
    EResize,
    NResize,
    NeResize,
    NwResize,
    SResize,
    SeResize,
    SwResize,
    WResize,
    EwResize,
    NsResize,
    NeswResize,
    NwseResize,
    ColResize,
    RowResize,
}

impl Default for CursorIcon {
    fn default() -> Self {
        CursorIcon::Default
    }
}

/// Fullscreen modes.
#[derive(Clone, Debug, PartialEq)]
pub enum Fullscreen {
    Exclusive(VideoMode),

    /// Providing `None` to `Borderless` will fullscreen on the current monitor.
    Borderless(Option<MonitorHandle>),
}

#[derive(Clone, Copy, Debug, PartialEq)]
pub enum Theme {
    Light,
    Dark,
}

/// ## Platform-specific
///
/// - **X11:** Sets the WM's `XUrgencyHint`. No distinction between `Critical` and `Informational`.
#[derive(Debug, Clone, Copy, PartialEq)]
pub enum UserAttentionType {
    /// ## Platform-specific
    /// - **macOS:** Bounces the dock icon until the application is in focus.
    /// - **Windows:** Flashes both the window and the taskbar button until the application is in focus.
    Critical,
    /// ## Platform-specific
    /// - **macOS:** Bounces the dock icon once.
    /// - **Windows:** Flashes the taskbar button until the application is in focus.
    Informational,
}

impl Default for UserAttentionType {
    fn default() -> Self {
        UserAttentionType::Informational
    }
}<|MERGE_RESOLUTION|>--- conflicted
+++ resolved
@@ -852,11 +852,8 @@
     /// ## Platform-specific
     ///
     /// - **macOS:** IME must be enabled to receive text-input where dead-key sequences are combined.
-<<<<<<< HEAD
     /// - **Windows / iOS / Android / Web :** Unsupported.
-=======
     /// - ** iOS / Android / Web :** Unsupported.
->>>>>>> 3c0a180e
     ///
     /// [`IME`]: crate::event::WindowEvent::IME
     /// [`KeyboardInput`]: crate::event::WindowEvent::KeyboardInput
