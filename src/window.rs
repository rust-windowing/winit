--- conflicted
+++ resolved
@@ -134,11 +134,8 @@
     pub decorations: bool,
     pub always_on_top: bool,
     pub window_icon: Option<Icon>,
-<<<<<<< HEAD
     pub preferred_theme: Option<Theme>,
-=======
     pub resize_increments: Option<Size>,
->>>>>>> 0fca8b08
 }
 
 impl Default for WindowAttributes {
@@ -158,11 +155,8 @@
             decorations: true,
             always_on_top: false,
             window_icon: None,
-<<<<<<< HEAD
             preferred_theme: None,
-=======
             resize_increments: None,
->>>>>>> 0fca8b08
         }
     }
 }
@@ -343,16 +337,17 @@
         self
     }
 
-<<<<<<< HEAD
     /// Sets a specific theme for the window.
     ///
     /// If `None` is provided, the window will use the system theme.
     ///
     /// The default is `None`.
     #[inline]
-    pub fn with_theme(mut self, theme: Option<Theme>) -> WindowBuilder {
+    pub fn with_theme(mut self, theme: Option<Theme>) -> Self {
         self.window.preferred_theme = theme;
-=======
+        self
+    }
+
     /// Build window with resize increments hint.
     ///
     /// The default is `None`.
@@ -361,7 +356,6 @@
     #[inline]
     pub fn with_resize_increments<S: Into<Size>>(mut self, resize_increments: S) -> Self {
         self.window.resize_increments = Some(resize_increments.into());
->>>>>>> 0fca8b08
         self
     }
 
