--- conflicted
+++ resolved
@@ -303,10 +303,6 @@
         self,
         window_target: &EventLoopWindowTarget<T>,
     ) -> Result<Window, OsError> {
-<<<<<<< HEAD
-=======
-        // building
->>>>>>> bd1ac6cb
         platform_impl::Window::new(&window_target.p, self.window, self.platform_specific)
             .map(|window| Window { window })
     }
