//! The `Window` struct and associated types.
use std::fmt;

use crate::{
    dpi::{LogicalPosition, LogicalSize},
    error::{ExternalError, NotSupportedError, OsError},
    event_loop::EventLoopWindowTarget,
    monitor::{AvailableMonitorsIter, MonitorHandle, VideoMode},
    platform_impl,
};

pub use crate::icon::*;

/// Represents a window.
///
/// # Example
///
/// ```no_run
/// use winit::{
///     event::{Event, WindowEvent},
///     event_loop::{ControlFlow, EventLoop},
///     window::Window,
/// };
///
/// let mut event_loop = EventLoop::new();
/// let window = Window::new(&event_loop).unwrap();
///
/// event_loop.run(move |event, _, control_flow| {
///     match event {
///         Event::WindowEvent {
///             event: WindowEvent::CloseRequested,
///             ..
///         } => *control_flow = ControlFlow::Exit,
///         _ => *control_flow = ControlFlow::Wait,
///     }
/// });
/// ```
pub struct Window {
    pub(crate) window: platform_impl::Window,
}

impl fmt::Debug for Window {
    fn fmt(&self, fmtr: &mut fmt::Formatter<'_>) -> fmt::Result {
        fmtr.pad("Window { .. }")
    }
}

impl Drop for Window {
    fn drop(&mut self) {
        // If the window is in exclusive fullscreen, we must restore the desktop
        // video mode (generally this would be done on application exit, but
        // closing the window doesn't necessarily always mean application exit,
        // such as when there are multiple windows)
        if let Some(Fullscreen::Exclusive(_)) = self.fullscreen() {
            self.set_fullscreen(None);
        }
    }
}

/// Identifier of a window. Unique for each window.
///
/// Can be obtained with `window.id()`.
///
/// Whenever you receive an event specific to a window, this event contains a `WindowId` which you
/// can then compare to the ids of your windows.
#[derive(Debug, Copy, Clone, PartialEq, Eq, PartialOrd, Ord, Hash)]
pub struct WindowId(pub(crate) platform_impl::WindowId);

impl WindowId {
    /// Returns a dummy `WindowId`, useful for unit testing. The only guarantee made about the return
    /// value of this function is that it will always be equal to itself and to future values returned
    /// by this function.  No other guarantees are made. This may be equal to a real `WindowId`.
    ///
    /// **Passing this into a winit function will result in undefined behavior.**
    pub unsafe fn dummy() -> Self {
        WindowId(platform_impl::WindowId::dummy())
    }
}

/// Object that allows you to build windows.
#[derive(Clone)]
pub struct WindowBuilder {
    /// The attributes to use to create the window.
    pub window: WindowAttributes,

    // Platform-specific configuration.
    pub(crate) platform_specific: platform_impl::PlatformSpecificWindowBuilderAttributes,
}

impl fmt::Debug for WindowBuilder {
    fn fmt(&self, fmtr: &mut fmt::Formatter<'_>) -> fmt::Result {
        fmtr.debug_struct("WindowBuilder")
            .field("window", &self.window)
            .finish()
    }
}

/// Attributes to use when creating a window.
#[derive(Debug, Clone)]
pub struct WindowAttributes {
    /// The dimensions of the window. If this is `None`, some platform-specific dimensions will be
    /// used.
    ///
    /// The default is `None`.
    pub inner_size: Option<LogicalSize>,

    /// The minimum dimensions a window can be, If this is `None`, the window will have no minimum dimensions (aside from reserved).
    ///
    /// The default is `None`.
    pub min_inner_size: Option<LogicalSize>,

    /// The maximum dimensions a window can be, If this is `None`, the maximum will have no maximum or will be set to the primary monitor's dimensions by the platform.
    ///
    /// The default is `None`.
    pub max_inner_size: Option<LogicalSize>,

    /// Whether the window is resizable or not.
    ///
    /// The default is `true`.
    pub resizable: bool,

    /// Whether the window should be set as fullscreen upon creation.
    ///
    /// The default is `None`.
    pub fullscreen: Option<Fullscreen>,

    /// The title of the window in the title bar.
    ///
    /// The default is `"winit window"`.
    pub title: String,

    /// Whether the window should be maximized upon creation.
    ///
    /// The default is `false`.
    pub maximized: bool,

    /// Whether the window should be immediately visible upon creation.
    ///
    /// The default is `true`.
    pub visible: bool,

    /// Whether the the window should be transparent. If this is true, writing colors
    /// with alpha values different than `1.0` will produce a transparent window.
    ///
    /// The default is `false`.
    pub transparent: bool,

    /// Whether the window should have borders and bars.
    ///
    /// The default is `true`.
    pub decorations: bool,

    /// Whether the window should always be on top of other windows.
    ///
    /// The default is `false`.
    pub always_on_top: bool,

    /// The window icon.
    ///
    /// The default is `None`.
    pub window_icon: Option<Icon>,
}

impl Default for WindowAttributes {
    #[inline]
    fn default() -> WindowAttributes {
        WindowAttributes {
            inner_size: None,
            min_inner_size: None,
            max_inner_size: None,
            resizable: true,
            title: "winit window".to_owned(),
            maximized: false,
            fullscreen: None,
            visible: true,
            transparent: false,
            decorations: true,
            always_on_top: false,
            window_icon: None,
        }
    }
}
impl WindowBuilder {
    /// Initializes a new `WindowBuilder` with default values.
    #[inline]
    pub fn new() -> WindowBuilder {
        WindowBuilder {
            window: Default::default(),
            platform_specific: Default::default(),
        }
    }

    /// Requests the window to be of specific dimensions.
    #[inline]
    pub fn with_inner_size(mut self, size: LogicalSize) -> WindowBuilder {
        self.window.inner_size = Some(size);
        self
    }

    /// Sets a minimum dimension size for the window
    #[inline]
    pub fn with_min_inner_size(mut self, min_size: LogicalSize) -> WindowBuilder {
        self.window.min_inner_size = Some(min_size);
        self
    }

    /// Sets a maximum dimension size for the window
    #[inline]
    pub fn with_max_inner_size(mut self, max_size: LogicalSize) -> WindowBuilder {
        self.window.max_inner_size = Some(max_size);
        self
    }

    /// Sets whether the window is resizable or not
    ///
    /// Note that making the window unresizable doesn't exempt you from handling `Resized`, as that event can still be
    /// triggered by DPI scaling, entering fullscreen mode, etc.
    ///
    /// ## Platform-specific
    ///
    /// This only has an effect on desktop platforms.
    ///
    /// Due to a bug in XFCE, this has no effect on Xfwm.
    #[inline]
    pub fn with_resizable(mut self, resizable: bool) -> WindowBuilder {
        self.window.resizable = resizable;
        self
    }

    /// Requests a specific title for the window.
    #[inline]
    pub fn with_title<T: Into<String>>(mut self, title: T) -> WindowBuilder {
        self.window.title = title.into();
        self
    }

    /// Sets the window fullscreen state. None means a normal window, Some(Fullscreen)
    /// means a fullscreen window on that specific monitor
    ///
    /// ## Platform-specific
    ///
    /// - **Windows:** Screen saver is disabled in fullscreen mode.
    #[inline]
    pub fn with_fullscreen(mut self, monitor: Option<Fullscreen>) -> WindowBuilder {
        self.window.fullscreen = monitor;
        self
    }

    /// Requests maximized mode.
    #[inline]
    pub fn with_maximized(mut self, maximized: bool) -> WindowBuilder {
        self.window.maximized = maximized;
        self
    }

    /// Sets whether the window will be initially hidden or visible.
    #[inline]
    pub fn with_visible(mut self, visible: bool) -> WindowBuilder {
        self.window.visible = visible;
        self
    }

    /// Sets whether the background of the window should be transparent.
    #[inline]
    pub fn with_transparent(mut self, transparent: bool) -> WindowBuilder {
        self.window.transparent = transparent;
        self
    }

    /// Sets whether the window should have a border, a title bar, etc.
    #[inline]
    pub fn with_decorations(mut self, decorations: bool) -> WindowBuilder {
        self.window.decorations = decorations;
        self
    }

    /// Sets whether or not the window will always be on top of other windows.
    #[inline]
    pub fn with_always_on_top(mut self, always_on_top: bool) -> WindowBuilder {
        self.window.always_on_top = always_on_top;
        self
    }

    /// Sets the window icon. On Windows and X11, this is typically the small icon in the top-left
    /// corner of the titlebar.
    ///
    /// ## Platform-specific
    ///
    /// This only has an effect on Windows and X11.
    ///
    /// On Windows, this sets `ICON_SMALL`. The base size for a window icon is 16x16, but it's
    /// recommended to account for screen scaling and pick a multiple of that, i.e. 32x32.
    ///
    /// X11 has no universal guidelines for icon sizes, so you're at the whims of the WM. That
    /// said, it's usually in the same ballpark as on Windows.
    #[inline]
    pub fn with_window_icon(mut self, window_icon: Option<Icon>) -> WindowBuilder {
        self.window.window_icon = window_icon;
        self
    }

    /// Builds the window.
    ///
    /// Possible causes of error include denied permission, incompatible system, and lack of memory.
    #[inline]
    pub fn build<T: 'static>(
        self,
        window_target: &EventLoopWindowTarget<T>,
    ) -> Result<Window, OsError> {
        platform_impl::Window::new(&window_target.p, self.window, self.platform_specific)
            .map(|window| Window { window })
    }
}

/// Base Window functions.
impl Window {
    /// Creates a new Window for platforms where this is appropriate.
    ///
    /// This function is equivalent to `WindowBuilder::new().build(event_loop)`.
    ///
    /// Error should be very rare and only occur in case of permission denied, incompatible system,
    ///  out of memory, etc.
    #[inline]
    pub fn new<T: 'static>(event_loop: &EventLoopWindowTarget<T>) -> Result<Window, OsError> {
        let builder = WindowBuilder::new();
        builder.build(event_loop)
    }

    /// Returns an identifier unique to the window.
    #[inline]
    pub fn id(&self) -> WindowId {
        WindowId(self.window.id())
    }

    /// Returns the DPI factor that can be used to map logical pixels to physical pixels, and vice versa.
    ///
    /// See the [`dpi`](../dpi/index.html) module for more information.
    ///
    /// Note that this value can change depending on user action (for example if the window is
    /// moved to another screen); as such, tracking `WindowEvent::HiDpiFactorChanged` events is
    /// the most robust way to track the DPI you need to use to draw.
    ///
    /// ## Platform-specific
    ///
    /// - **X11:** This respects Xft.dpi, and can be overridden using the `WINIT_HIDPI_FACTOR` environment variable.
    /// - **Android:** Always returns 1.0.
    /// - **iOS:** Can only be called on the main thread. Returns the underlying `UIView`'s
    ///   [`contentScaleFactor`].
    ///
    /// [`contentScaleFactor`]: https://developer.apple.com/documentation/uikit/uiview/1622657-contentscalefactor?language=objc
    #[inline]
    pub fn hidpi_factor(&self) -> f64 {
        self.window.hidpi_factor()
    }

    /// Emits a `WindowEvent::RedrawRequested` event in the associated event loop after all OS
    /// events have been processed by the event loop.
    ///
    /// This is the **strongly encouraged** method of redrawing windows, as it can integrate with
    /// OS-requested redraws (e.g. when a window gets resized).
    ///
    /// This function can cause `RedrawRequested` events to be emitted after `Event::EventsCleared`
    /// but before `Event::NewEvents` if called in the following circumstances:
    /// * While processing `EventsCleared`.
    /// * While processing a `RedrawRequested` event that was sent during `EventsCleared` or any
    ///   directly subsequent `RedrawRequested` event.
    ///
    /// ## Platform-specific
    ///
    /// - **iOS:** Can only be called on the main thread.
    #[inline]
    pub fn request_redraw(&self) {
        self.window.request_redraw()
    }
}

/// Position and size functions.
impl Window {
    /// Returns the position of the top-left hand corner of the window's client area relative to the
    /// top-left hand corner of the desktop.
    ///
    /// The same conditions that apply to `outer_position` apply to this method.
    ///
    /// ## Platform-specific
    ///
    /// - **iOS:** Can only be called on the main thread. Returns the top left coordinates of the
    ///   window's [safe area] in the screen space coordinate system.
    ///
    /// [safe area]: https://developer.apple.com/documentation/uikit/uiview/2891103-safeareainsets?language=objc
    #[inline]
    pub fn inner_position(&self) -> Result<LogicalPosition, NotSupportedError> {
        self.window.inner_position()
    }

    /// Returns the position of the top-left hand corner of the window relative to the
    ///  top-left hand corner of the desktop.
    ///
    /// Note that the top-left hand corner of the desktop is not necessarily the same as
    ///  the screen. If the user uses a desktop with multiple monitors, the top-left hand corner
    ///  of the desktop is the top-left hand corner of the monitor at the top-left of the desktop.
    ///
    /// The coordinates can be negative if the top-left hand corner of the window is outside
    ///  of the visible screen region.
    ///
    /// ## Platform-specific
    ///
    /// - **iOS:** Can only be called on the main thread. Returns the top left coordinates of the
    ///   window in the screen space coordinate system.
    #[inline]
    pub fn outer_position(&self) -> Result<LogicalPosition, NotSupportedError> {
        self.window.outer_position()
    }

    /// Modifies the position of the window.
    ///
    /// See `outer_position` for more information about the coordinates.
    ///
    /// This is a no-op if the window has already been closed.
    ///
    /// ## Platform-specific
    ///
    /// - **iOS:** Can only be called on the main thread. Sets the top left coordinates of the
    ///   window in the screen space coordinate system.
    #[inline]
    pub fn set_outer_position(&self, position: LogicalPosition) {
        self.window.set_outer_position(position)
    }

    /// Returns the logical size of the window's client area.
    ///
    /// The client area is the content of the window, excluding the title bar and borders.
    ///
    /// Converting the returned `LogicalSize` to `PhysicalSize` produces the size your framebuffer should be.
    ///
    /// ## Platform-specific
    ///
    /// - **iOS:** Can only be called on the main thread. Returns the `LogicalSize` of the window's
    ///   [safe area] in screen space coordinates.
    ///
    /// [safe area]: https://developer.apple.com/documentation/uikit/uiview/2891103-safeareainsets?language=objc
    #[inline]
    pub fn inner_size(&self) -> LogicalSize {
        self.window.inner_size()
    }

    /// Modifies the inner size of the window.
    ///
    /// See `inner_size` for more information about the values.
    ///
    /// ## Platform-specific
    ///
    /// - **iOS:** Unimplemented. Currently this panics, as it's not clear what `set_inner_size`
    ///   would mean for iOS.
    #[inline]
    pub fn set_inner_size(&self, size: LogicalSize) {
        self.window.set_inner_size(size)
    }

    /// Returns the logical size of the entire window.
    ///
    /// These dimensions include the title bar and borders. If you don't want that (and you usually don't),
    /// use `inner_size` instead.
    ///
    /// ## Platform-specific
    ///
    /// - **iOS:** Can only be called on the main thread. Returns the `LogicalSize` of the window in
    ///   screen space coordinates.
    #[inline]
    pub fn outer_size(&self) -> LogicalSize {
        self.window.outer_size()
    }

    /// Sets a minimum dimension size for the window.
    ///
    /// ## Platform-specific
    ///
    /// - **iOS:** Has no effect.
    #[inline]
    pub fn set_min_inner_size(&self, dimensions: Option<LogicalSize>) {
        self.window.set_min_inner_size(dimensions)
    }

    /// Sets a maximum dimension size for the window.
    ///
    /// ## Platform-specific
    ///
    /// - **iOS:** Has no effect.
    #[inline]
    pub fn set_max_inner_size(&self, dimensions: Option<LogicalSize>) {
        self.window.set_max_inner_size(dimensions)
    }
}

/// Misc. attribute functions.
impl Window {
    /// Modifies the title of the window.
    ///
    /// ## Platform-specific
    ///
    /// - Has no effect on iOS.
    #[inline]
    pub fn set_title(&self, title: &str) {
        self.window.set_title(title)
    }

    /// Modifies the window's visibility.
    ///
    /// If `false`, this will hide the window. If `true`, this will show the window.
    /// ## Platform-specific
    ///
    /// - **Android:** Has no effect.
    /// - **iOS:** Can only be called on the main thread.
    #[inline]
    pub fn set_visible(&self, visible: bool) {
        self.window.set_visible(visible)
    }

    /// Sets whether the window is resizable or not.
    ///
    /// Note that making the window unresizable doesn't exempt you from handling `Resized`, as that event can still be
    /// triggered by DPI scaling, entering fullscreen mode, etc.
    ///
    /// ## Platform-specific
    ///
    /// This only has an effect on desktop platforms.
    ///
    /// Due to a bug in XFCE, this has no effect on Xfwm.
    ///
    /// ## Platform-specific
    ///
    /// - **iOS:** Has no effect.
    #[inline]
    pub fn set_resizable(&self, resizable: bool) {
        self.window.set_resizable(resizable)
    }

    /// Sets the window to maximized or back.
    ///
    /// ## Platform-specific
    ///
    /// - **iOS:** Has no effect.
    #[inline]
    pub fn set_maximized(&self, maximized: bool) {
        self.window.set_maximized(maximized)
    }

    /// Sets the window to fullscreen or back.
    ///
    /// ## Platform-specific
    ///
    /// - **macOS:** `Fullscreen::Exclusive` provides true exclusive mode with a
    ///   video mode change. *Caveat!* macOS doesn't provide task switching (or
    ///   spaces!) while in exclusive fullscreen mode. This mode should be used
    ///   when a video mode change is desired, but for a better user experience,
    ///   borderless fullscreen might be preferred.
    ///
    ///   `Fullscreen::Borderless` provides a borderless fullscreen window on a
    ///   separate space. This is the idiomatic way for fullscreen games to work
    ///   on macOS. See [`WindowExtMacOs::set_simple_fullscreen`][simple] if
    ///   separate spaces are not preferred.
    ///
    ///   The dock and the menu bar are always disabled in fullscreen mode.
    /// - **iOS:** Can only be called on the main thread.
<<<<<<< HEAD
    /// - **Wayland:** Does not support exclusive fullscreen mode.
    ///
    /// [simple]:
    /// ../platform/macos/trait.WindowExtMacOS.html#tymethod.set_simple_fullscreen
=======
    /// - **Windows:** Screen saver is disabled in fullscreen mode.
>>>>>>> 131e67dd
    #[inline]
    pub fn set_fullscreen(&self, fullscreen: Option<Fullscreen>) {
        self.window.set_fullscreen(fullscreen)
    }

    /// Gets the window's current fullscreen state.
    ///
    /// ## Platform-specific
    ///
    /// - **iOS:** Can only be called on the main thread.
    #[inline]
    pub fn fullscreen(&self) -> Option<Fullscreen> {
        self.window.fullscreen()
    }

    /// Turn window decorations on or off.
    ///
    /// ## Platform-specific
    ///
    /// - **iOS:** Can only be called on the main thread. Controls whether the status bar is hidden
    ///   via [`setPrefersStatusBarHidden`].
    ///
    /// [`setPrefersStatusBarHidden`]: https://developer.apple.com/documentation/uikit/uiviewcontroller/1621440-prefersstatusbarhidden?language=objc
    #[inline]
    pub fn set_decorations(&self, decorations: bool) {
        self.window.set_decorations(decorations)
    }

    /// Change whether or not the window will always be on top of other windows.
    ///
    /// ## Platform-specific
    ///
    /// - **iOS:** Has no effect.
    #[inline]
    pub fn set_always_on_top(&self, always_on_top: bool) {
        self.window.set_always_on_top(always_on_top)
    }

    /// Sets the window icon. On Windows and X11, this is typically the small icon in the top-left
    /// corner of the titlebar.
    ///
    /// For more usage notes, see `WindowBuilder::with_window_icon`.
    ///
    /// ## Platform-specific
    ///
    /// This only has an effect on Windows and X11.
    #[inline]
    pub fn set_window_icon(&self, window_icon: Option<Icon>) {
        self.window.set_window_icon(window_icon)
    }

    /// Sets location of IME candidate box in client area coordinates relative to the top left.
    ///
    /// ## Platform-specific
    ///
    /// **iOS:** Has no effect.
    #[inline]
    pub fn set_ime_position(&self, position: LogicalPosition) {
        self.window.set_ime_position(position)
    }
}

/// Cursor functions.
impl Window {
    /// Modifies the cursor icon of the window.
    ///
    /// ## Platform-specific
    ///
    /// - **iOS:** Has no effect.
    /// - **Android:** Has no effect.
    #[inline]
    pub fn set_cursor_icon(&self, cursor: CursorIcon) {
        self.window.set_cursor_icon(cursor);
    }

    /// Changes the position of the cursor in window coordinates.
    ///
    /// ## Platform-specific
    ///
    /// - **iOS:** Always returns an `Err`.
    #[inline]
    pub fn set_cursor_position(&self, position: LogicalPosition) -> Result<(), ExternalError> {
        self.window.set_cursor_position(position)
    }

    /// Grabs the cursor, preventing it from leaving the window.
    ///
    /// ## Platform-specific
    ///
    /// - **macOS:** This presently merely locks the cursor in a fixed location, which looks visually
    ///   awkward.
    /// - **Android:** Has no effect.
    /// - **iOS:** Always returns an Err.
    #[inline]
    pub fn set_cursor_grab(&self, grab: bool) -> Result<(), ExternalError> {
        self.window.set_cursor_grab(grab)
    }

    /// Modifies the cursor's visibility.
    ///
    /// If `false`, this will hide the cursor. If `true`, this will show the cursor.
    ///
    /// ## Platform-specific
    ///
    /// - **Windows:** The cursor is only hidden within the confines of the window.
    /// - **X11:** The cursor is only hidden within the confines of the window.
    /// - **macOS:** The cursor is hidden as long as the window has input focus, even if the cursor is
    ///   outside of the window.
    /// - **iOS:** Has no effect.
    /// - **Android:** Has no effect.
    #[inline]
    pub fn set_cursor_visible(&self, visible: bool) {
        self.window.set_cursor_visible(visible)
    }
}

/// Monitor info functions.
impl Window {
    /// Returns the monitor on which the window currently resides
    ///
    /// ## Platform-specific
    ///
    /// **iOS:** Can only be called on the main thread.
    #[inline]
    pub fn current_monitor(&self) -> MonitorHandle {
        self.window.current_monitor()
    }

    /// Returns the list of all the monitors available on the system.
    ///
    /// This is the same as `EventLoop::available_monitors`, and is provided for convenience.
    ///
    /// ## Platform-specific
    ///
    /// **iOS:** Can only be called on the main thread.
    #[inline]
    pub fn available_monitors(&self) -> AvailableMonitorsIter {
        let data = self.window.available_monitors();
        AvailableMonitorsIter {
            data: data.into_iter(),
        }
    }

    /// Returns the primary monitor of the system.
    ///
    /// This is the same as `EventLoop::primary_monitor`, and is provided for convenience.
    ///
    /// ## Platform-specific
    ///
    /// **iOS:** Can only be called on the main thread.
    #[inline]
    pub fn primary_monitor(&self) -> MonitorHandle {
        MonitorHandle {
            inner: self.window.primary_monitor(),
        }
    }
}

/// Describes the appearance of the mouse cursor.
#[derive(Debug, Copy, Clone, PartialEq, Eq, Hash)]
#[cfg_attr(feature = "serde", derive(Serialize, Deserialize))]
pub enum CursorIcon {
    /// The platform-dependent default cursor.
    Default,
    /// A simple crosshair.
    Crosshair,
    /// A hand (often used to indicate links in web browsers).
    Hand,
    /// Self explanatory.
    Arrow,
    /// Indicates something is to be moved.
    Move,
    /// Indicates text that may be selected or edited.
    Text,
    /// Program busy indicator.
    Wait,
    /// Help indicator (often rendered as a "?")
    Help,
    /// Progress indicator. Shows that processing is being done. But in contrast
    /// with "Wait" the user may still interact with the program. Often rendered
    /// as a spinning beach ball, or an arrow with a watch or hourglass.
    Progress,

    /// Cursor showing that something cannot be done.
    NotAllowed,
    ContextMenu,
    Cell,
    VerticalText,
    Alias,
    Copy,
    NoDrop,
    Grab,
    Grabbing,
    AllScroll,
    ZoomIn,
    ZoomOut,

    /// Indicate that some edge is to be moved. For example, the 'SeResize' cursor
    /// is used when the movement starts from the south-east corner of the box.
    EResize,
    NResize,
    NeResize,
    NwResize,
    SResize,
    SeResize,
    SwResize,
    WResize,
    EwResize,
    NsResize,
    NeswResize,
    NwseResize,
    ColResize,
    RowResize,
}

impl Default for CursorIcon {
    fn default() -> Self {
        CursorIcon::Default
    }
}

#[derive(Clone, Debug, PartialEq)]
pub enum Fullscreen {
    Exclusive(VideoMode),
    Borderless(MonitorHandle),
}<|MERGE_RESOLUTION|>--- conflicted
+++ resolved
@@ -561,14 +561,11 @@
     ///
     ///   The dock and the menu bar are always disabled in fullscreen mode.
     /// - **iOS:** Can only be called on the main thread.
-<<<<<<< HEAD
     /// - **Wayland:** Does not support exclusive fullscreen mode.
+    /// - **Windows:** Screen saver is disabled in fullscreen mode.
     ///
     /// [simple]:
     /// ../platform/macos/trait.WindowExtMacOS.html#tymethod.set_simple_fullscreen
-=======
-    /// - **Windows:** Screen saver is disabled in fullscreen mode.
->>>>>>> 131e67dd
     #[inline]
     pub fn set_fullscreen(&self, fullscreen: Option<Fullscreen>) {
         self.window.set_fullscreen(fullscreen)
