//! The `Window` struct and associated types.
use std::fmt;

use crate::{
    dpi::{LogicalSize, PhysicalPosition, PhysicalSize, Position, Size},
    error::{ExternalError, NotSupportedError, OsError},
    event_loop::EventLoopWindowTarget,
    monitor::{AvailableMonitorsIter, MonitorHandle, VideoMode},
    platform_impl,
};

pub use crate::icon::*;

/// Represents a window.
///
/// # Example
///
/// ```no_run
/// use winit::{
///     event::{Event, WindowEvent},
///     event_loop::{ControlFlow, EventLoop},
///     window::Window,
/// };
///
/// let mut event_loop = EventLoop::new();
/// let window = Window::new(&event_loop).unwrap();
///
/// event_loop.run(move |event, _, control_flow| {
///     match event {
///         Event::WindowEvent {
///             event: WindowEvent::CloseRequested,
///             ..
///         } => *control_flow = ControlFlow::Exit,
///         _ => *control_flow = ControlFlow::Wait,
///     }
/// });
/// ```
pub struct Window {
    pub(crate) window: platform_impl::Window,
}

impl fmt::Debug for Window {
    fn fmt(&self, fmtr: &mut fmt::Formatter<'_>) -> fmt::Result {
        fmtr.pad("Window { .. }")
    }
}

impl Drop for Window {
    fn drop(&mut self) {
        // If the window is in exclusive fullscreen, we must restore the desktop
        // video mode (generally this would be done on application exit, but
        // closing the window doesn't necessarily always mean application exit,
        // such as when there are multiple windows)
        if let Some(Fullscreen::Exclusive(_)) = self.fullscreen() {
            self.set_fullscreen(None);
        }
    }
}

/// Identifier of a window. Unique for each window.
///
/// Can be obtained with `window.id()`.
///
/// Whenever you receive an event specific to a window, this event contains a `WindowId` which you
/// can then compare to the ids of your windows.
#[derive(Debug, Copy, Clone, PartialEq, Eq, PartialOrd, Ord, Hash)]
pub struct WindowId(pub(crate) platform_impl::WindowId);

impl WindowId {
    /// Returns a dummy `WindowId`, useful for unit testing. The only guarantee made about the return
    /// value of this function is that it will always be equal to itself and to future values returned
    /// by this function.  No other guarantees are made. This may be equal to a real `WindowId`.
    ///
    /// **Passing this into a winit function will result in undefined behavior.**
    pub unsafe fn dummy() -> Self {
        WindowId(platform_impl::WindowId::dummy())
    }
}

/// Object that allows you to build windows.
#[derive(Clone)]
pub struct WindowBuilder {
    /// The attributes to use to create the window.
    pub window: WindowAttributes,

    // Platform-specific configuration.
    pub(crate) platform_specific: platform_impl::PlatformSpecificWindowBuilderAttributes,
}

impl fmt::Debug for WindowBuilder {
    fn fmt(&self, fmtr: &mut fmt::Formatter<'_>) -> fmt::Result {
        fmtr.debug_struct("WindowBuilder")
            .field("window", &self.window)
            .finish()
    }
}

/// Attributes to use when creating a window.
#[derive(Debug, Clone)]
pub struct WindowAttributes {
    /// The dimensions of the window. If this is `None`, some platform-specific dimensions will be
    /// used.
    ///
    /// The default is `None`.
    pub inner_size: Option<Size>,

    /// The minimum dimensions a window can be, If this is `None`, the window will have no minimum dimensions (aside from reserved).
    ///
    /// The default is `None`.
    pub min_inner_size: Option<Size>,

    /// The maximum dimensions a window can be, If this is `None`, the maximum will have no maximum or will be set to the primary monitor's dimensions by the platform.
    ///
    /// The default is `None`.
    pub max_inner_size: Option<Size>,

    /// Whether the window is resizable or not.
    ///
    /// The default is `true`.
    pub resizable: bool,

    /// Whether the window should be set as fullscreen upon creation.
    ///
    /// The default is `None`.
    pub fullscreen: Option<Fullscreen>,

    /// The title of the window in the title bar.
    ///
    /// The default is `"winit window"`.
    pub title: String,

    /// Whether the window should be maximized upon creation.
    ///
    /// The default is `false`.
    pub maximized: bool,

    /// Whether the window should be immediately visible upon creation.
    ///
    /// The default is `true`.
    pub visible: bool,

    /// Whether the the window should be transparent. If this is true, writing colors
    /// with alpha values different than `1.0` will produce a transparent window.
    ///
    /// The default is `false`.
    pub transparent: bool,

    /// Whether the window should have borders and bars.
    ///
    /// The default is `true`.
    pub decorations: bool,

    /// Whether the window should always be on top of other windows.
    ///
    /// The default is `false`.
    pub always_on_top: bool,

    /// The window icon.
    ///
    /// The default is `None`.
    pub window_icon: Option<Icon>,
}

impl Default for WindowAttributes {
    #[inline]
    fn default() -> WindowAttributes {
        WindowAttributes {
            inner_size: None,
            min_inner_size: None,
            max_inner_size: None,
            resizable: true,
            title: "winit window".to_owned(),
            maximized: false,
            fullscreen: None,
            visible: true,
            transparent: false,
            decorations: true,
            always_on_top: false,
            window_icon: None,
        }
    }
}
impl WindowBuilder {
    /// Initializes a new `WindowBuilder` with default values.
    #[inline]
    pub fn new() -> WindowBuilder {
        WindowBuilder {
            window: Default::default(),
            platform_specific: Default::default(),
        }
    }

    /// Requests the window to be of specific dimensions.
    #[inline]
    pub fn with_inner_size<S: Into<Size>>(mut self, size: S) -> WindowBuilder {
        self.window.inner_size = Some(size.into());
        self
    }

    /// Sets a minimum dimension size for the window
    #[inline]
    pub fn with_min_inner_size<S: Into<Size>>(mut self, min_size: S) -> WindowBuilder {
        self.window.min_inner_size = Some(min_size.into());
        self
    }

    /// Sets a maximum dimension size for the window
    #[inline]
    pub fn with_max_inner_size<S: Into<Size>>(mut self, max_size: S) -> WindowBuilder {
        self.window.max_inner_size = Some(max_size.into());
        self
    }

    /// Sets whether the window is resizable or not
    ///
    /// Note that making the window unresizable doesn't exempt you from handling `Resized`, as that event can still be
    /// triggered by DPI scaling, entering fullscreen mode, etc.
    ///
    /// ## Platform-specific
    ///
    /// This only has an effect on desktop platforms.
    ///
    /// Due to a bug in XFCE, this has no effect on Xfwm.
    #[inline]
    pub fn with_resizable(mut self, resizable: bool) -> WindowBuilder {
        self.window.resizable = resizable;
        self
    }

    /// Requests a specific title for the window.
    #[inline]
    pub fn with_title<T: Into<String>>(mut self, title: T) -> WindowBuilder {
        self.window.title = title.into();
        self
    }

    /// Sets the window fullscreen state. None means a normal window, Some(Fullscreen)
    /// means a fullscreen window on that specific monitor
    ///
    /// ## Platform-specific
    ///
    /// - **Windows:** Screen saver is disabled in fullscreen mode.
    #[inline]
    pub fn with_fullscreen(mut self, monitor: Option<Fullscreen>) -> WindowBuilder {
        self.window.fullscreen = monitor;
        self
    }

    /// Requests maximized mode.
    #[inline]
    pub fn with_maximized(mut self, maximized: bool) -> WindowBuilder {
        self.window.maximized = maximized;
        self
    }

    /// Sets whether the window will be initially hidden or visible.
    #[inline]
    pub fn with_visible(mut self, visible: bool) -> WindowBuilder {
        self.window.visible = visible;
        self
    }

    /// Sets whether the background of the window should be transparent.
    #[inline]
    pub fn with_transparent(mut self, transparent: bool) -> WindowBuilder {
        self.window.transparent = transparent;
        self
    }

    /// Sets whether the window should have a border, a title bar, etc.
    #[inline]
    pub fn with_decorations(mut self, decorations: bool) -> WindowBuilder {
        self.window.decorations = decorations;
        self
    }

    /// Sets whether or not the window will always be on top of other windows.
    #[inline]
    pub fn with_always_on_top(mut self, always_on_top: bool) -> WindowBuilder {
        self.window.always_on_top = always_on_top;
        self
    }

    /// Sets the window icon. On Windows and X11, this is typically the small icon in the top-left
    /// corner of the titlebar.
    ///
    /// ## Platform-specific
    ///
    /// This only has an effect on Windows and X11.
    ///
    /// On Windows, this sets `ICON_SMALL`. The base size for a window icon is 16x16, but it's
    /// recommended to account for screen scaling and pick a multiple of that, i.e. 32x32.
    ///
    /// X11 has no universal guidelines for icon sizes, so you're at the whims of the WM. That
    /// said, it's usually in the same ballpark as on Windows.
    #[inline]
    pub fn with_window_icon(mut self, window_icon: Option<Icon>) -> WindowBuilder {
        self.window.window_icon = window_icon;
        self
    }

    /// Builds the window.
    ///
    /// Possible causes of error include denied permission, incompatible system, and lack of memory.
    #[inline]
    pub fn build<T: 'static>(
        self,
        window_target: &EventLoopWindowTarget<T>,
    ) -> Result<Window, OsError> {
<<<<<<< HEAD
        self.window.inner_size = Some(self.window.inner_size.unwrap_or_else(|| {
            if let Some(ref monitor) = self.window.fullscreen {
                Size::new(monitor.size())
            } else {
                // default dimensions
                Size::new(LogicalSize::new(1024.0, 768.0))
            }
        }));

        // building
=======
>>>>>>> 73cf10e4
        platform_impl::Window::new(&window_target.p, self.window, self.platform_specific)
            .map(|window| Window { window })
    }
}

/// Base Window functions.
impl Window {
    /// Creates a new Window for platforms where this is appropriate.
    ///
    /// This function is equivalent to `WindowBuilder::new().build(event_loop)`.
    ///
    /// Error should be very rare and only occur in case of permission denied, incompatible system,
    ///  out of memory, etc.
    #[inline]
    pub fn new<T: 'static>(event_loop: &EventLoopWindowTarget<T>) -> Result<Window, OsError> {
        let builder = WindowBuilder::new();
        builder.build(event_loop)
    }

    /// Returns an identifier unique to the window.
    #[inline]
    pub fn id(&self) -> WindowId {
        WindowId(self.window.id())
    }

    /// Returns the DPI factor that can be used to map logical pixels to physical pixels, and vice versa.
    ///
    /// See the [`dpi`](../dpi/index.html) module for more information.
    ///
    /// Note that this value can change depending on user action (for example if the window is
    /// moved to another screen); as such, tracking `WindowEvent::HiDpiFactorChanged` events is
    /// the most robust way to track the DPI you need to use to draw.
    ///
    /// ## Platform-specific
    ///
    /// - **X11:** This respects Xft.dpi, and can be overridden using the `WINIT_HIDPI_FACTOR` environment variable.
    /// - **Android:** Always returns 1.0.
    /// - **iOS:** Can only be called on the main thread. Returns the underlying `UIView`'s
    ///   [`contentScaleFactor`].
    ///
    /// [`contentScaleFactor`]: https://developer.apple.com/documentation/uikit/uiview/1622657-contentscalefactor?language=objc
    #[inline]
    pub fn hidpi_factor(&self) -> f64 {
        self.window.hidpi_factor()
    }

    /// Emits a `WindowEvent::RedrawRequested` event in the associated event loop after all OS
    /// events have been processed by the event loop.
    ///
    /// This is the **strongly encouraged** method of redrawing windows, as it can integrate with
    /// OS-requested redraws (e.g. when a window gets resized).
    ///
    /// This function can cause `RedrawRequested` events to be emitted after `Event::EventsCleared`
    /// but before `Event::NewEvents` if called in the following circumstances:
    /// * While processing `EventsCleared`.
    /// * While processing a `RedrawRequested` event that was sent during `EventsCleared` or any
    ///   directly subsequent `RedrawRequested` event.
    ///
    /// ## Platform-specific
    ///
    /// - **iOS:** Can only be called on the main thread.
    #[inline]
    pub fn request_redraw(&self) {
        self.window.request_redraw()
    }
}

/// Position and size functions.
impl Window {
    /// Returns the position of the top-left hand corner of the window's client area relative to the
    /// top-left hand corner of the desktop.
    ///
    /// The same conditions that apply to `outer_position` apply to this method.
    ///
    /// ## Platform-specific
    ///
    /// - **iOS:** Can only be called on the main thread. Returns the top left coordinates of the
    ///   window's [safe area] in the screen space coordinate system.
    ///
    /// [safe area]: https://developer.apple.com/documentation/uikit/uiview/2891103-safeareainsets?language=objc
    #[inline]
    pub fn inner_position(&self) -> Result<PhysicalPosition, NotSupportedError> {
        self.window.inner_position()
    }

    /// Returns the position of the top-left hand corner of the window relative to the
    ///  top-left hand corner of the desktop.
    ///
    /// Note that the top-left hand corner of the desktop is not necessarily the same as
    ///  the screen. If the user uses a desktop with multiple monitors, the top-left hand corner
    ///  of the desktop is the top-left hand corner of the monitor at the top-left of the desktop.
    ///
    /// The coordinates can be negative if the top-left hand corner of the window is outside
    ///  of the visible screen region.
    ///
    /// ## Platform-specific
    ///
    /// - **iOS:** Can only be called on the main thread. Returns the top left coordinates of the
    ///   window in the screen space coordinate system.
    #[inline]
    pub fn outer_position(&self) -> Result<PhysicalPosition, NotSupportedError> {
        self.window.outer_position()
    }

    /// Modifies the position of the window.
    ///
    /// See `outer_position` for more information about the coordinates.
    ///
    /// This is a no-op if the window has already been closed.
    ///
    /// ## Platform-specific
    ///
    /// - **iOS:** Can only be called on the main thread. Sets the top left coordinates of the
    ///   window in the screen space coordinate system.
    #[inline]
    pub fn set_outer_position<P: Into<Position>>(&self, position: P) {
        self.window.set_outer_position(position.into())
    }

    /// Returns the logical size of the window's client area.
    ///
    /// The client area is the content of the window, excluding the title bar and borders.
    ///
    /// ## Platform-specific
    ///
    /// - **iOS:** Can only be called on the main thread. Returns the `PhysicalSize` of the window's
    ///   [safe area] in screen space coordinates.
    ///
    /// [safe area]: https://developer.apple.com/documentation/uikit/uiview/2891103-safeareainsets?language=objc
    #[inline]
    pub fn inner_size(&self) -> PhysicalSize {
        self.window.inner_size()
    }

    /// Modifies the inner size of the window.
    ///
    /// See `inner_size` for more information about the values.
    ///
    /// ## Platform-specific
    ///
    /// - **iOS:** Unimplemented. Currently this panics, as it's not clear what `set_inner_size`
    ///   would mean for iOS.
    #[inline]
    pub fn set_inner_size<S: Into<Size>>(&self, size: S) {
        self.window.set_inner_size(size.into())
    }

    /// Returns the logical size of the entire window.
    ///
    /// These dimensions include the title bar and borders. If you don't want that (and you usually don't),
    /// use `inner_size` instead.
    ///
    /// ## Platform-specific
    ///
    /// - **iOS:** Can only be called on the main thread. Returns the `PhysicalSize` of the window in
    ///   screen space coordinates.
    #[inline]
    pub fn outer_size(&self) -> PhysicalSize {
        self.window.outer_size()
    }

    /// Sets a minimum dimension size for the window.
    ///
    /// ## Platform-specific
    ///
    /// - **iOS:** Has no effect.
    #[inline]
    pub fn set_min_inner_size<S: Into<Size>>(&self, min_size: Option<S>) {
        self.window.set_min_inner_size(min_size.map(|s| s.into()))
    }

    /// Sets a maximum dimension size for the window.
    ///
    /// ## Platform-specific
    ///
    /// - **iOS:** Has no effect.
    #[inline]
    pub fn set_max_inner_size<S: Into<Size>>(&self, max_size: Option<S>) {
        self.window.set_max_inner_size(max_size.map(|s| s.into()))
    }
}

/// Misc. attribute functions.
impl Window {
    /// Modifies the title of the window.
    ///
    /// ## Platform-specific
    ///
    /// - Has no effect on iOS.
    #[inline]
    pub fn set_title(&self, title: &str) {
        self.window.set_title(title)
    }

    /// Modifies the window's visibility.
    ///
    /// If `false`, this will hide the window. If `true`, this will show the window.
    /// ## Platform-specific
    ///
    /// - **Android:** Has no effect.
    /// - **iOS:** Can only be called on the main thread.
    #[inline]
    pub fn set_visible(&self, visible: bool) {
        self.window.set_visible(visible)
    }

    /// Sets whether the window is resizable or not.
    ///
    /// Note that making the window unresizable doesn't exempt you from handling `Resized`, as that event can still be
    /// triggered by DPI scaling, entering fullscreen mode, etc.
    ///
    /// ## Platform-specific
    ///
    /// This only has an effect on desktop platforms.
    ///
    /// Due to a bug in XFCE, this has no effect on Xfwm.
    ///
    /// ## Platform-specific
    ///
    /// - **iOS:** Has no effect.
    #[inline]
    pub fn set_resizable(&self, resizable: bool) {
        self.window.set_resizable(resizable)
    }

    /// Sets the window to maximized or back.
    ///
    /// ## Platform-specific
    ///
    /// - **iOS:** Has no effect.
    #[inline]
    pub fn set_maximized(&self, maximized: bool) {
        self.window.set_maximized(maximized)
    }

    /// Sets the window to fullscreen or back.
    ///
    /// ## Platform-specific
    ///
    /// - **macOS:** `Fullscreen::Exclusive` provides true exclusive mode with a
    ///   video mode change. *Caveat!* macOS doesn't provide task switching (or
    ///   spaces!) while in exclusive fullscreen mode. This mode should be used
    ///   when a video mode change is desired, but for a better user experience,
    ///   borderless fullscreen might be preferred.
    ///
    ///   `Fullscreen::Borderless` provides a borderless fullscreen window on a
    ///   separate space. This is the idiomatic way for fullscreen games to work
    ///   on macOS. See [`WindowExtMacOs::set_simple_fullscreen`][simple] if
    ///   separate spaces are not preferred.
    ///
    ///   The dock and the menu bar are always disabled in fullscreen mode.
    /// - **iOS:** Can only be called on the main thread.
    /// - **Wayland:** Does not support exclusive fullscreen mode.
    /// - **Windows:** Screen saver is disabled in fullscreen mode.
    ///
    /// [simple]:
    /// ../platform/macos/trait.WindowExtMacOS.html#tymethod.set_simple_fullscreen
    #[inline]
    pub fn set_fullscreen(&self, fullscreen: Option<Fullscreen>) {
        self.window.set_fullscreen(fullscreen)
    }

    /// Gets the window's current fullscreen state.
    ///
    /// ## Platform-specific
    ///
    /// - **iOS:** Can only be called on the main thread.
    #[inline]
    pub fn fullscreen(&self) -> Option<Fullscreen> {
        self.window.fullscreen()
    }

    /// Turn window decorations on or off.
    ///
    /// ## Platform-specific
    ///
    /// - **iOS:** Can only be called on the main thread. Controls whether the status bar is hidden
    ///   via [`setPrefersStatusBarHidden`].
    ///
    /// [`setPrefersStatusBarHidden`]: https://developer.apple.com/documentation/uikit/uiviewcontroller/1621440-prefersstatusbarhidden?language=objc
    #[inline]
    pub fn set_decorations(&self, decorations: bool) {
        self.window.set_decorations(decorations)
    }

    /// Change whether or not the window will always be on top of other windows.
    ///
    /// ## Platform-specific
    ///
    /// - **iOS:** Has no effect.
    #[inline]
    pub fn set_always_on_top(&self, always_on_top: bool) {
        self.window.set_always_on_top(always_on_top)
    }

    /// Sets the window icon. On Windows and X11, this is typically the small icon in the top-left
    /// corner of the titlebar.
    ///
    /// For more usage notes, see `WindowBuilder::with_window_icon`.
    ///
    /// ## Platform-specific
    ///
    /// This only has an effect on Windows and X11.
    #[inline]
    pub fn set_window_icon(&self, window_icon: Option<Icon>) {
        self.window.set_window_icon(window_icon)
    }

    /// Sets location of IME candidate box in client area coordinates relative to the top left.
    ///
    /// ## Platform-specific
    ///
    /// **iOS:** Has no effect.
    #[inline]
    pub fn set_ime_position<P: Into<Position>>(&self, position: P) {
        self.window.set_ime_position(position.into())
    }
}

/// Cursor functions.
impl Window {
    /// Modifies the cursor icon of the window.
    ///
    /// ## Platform-specific
    ///
    /// - **iOS:** Has no effect.
    /// - **Android:** Has no effect.
    #[inline]
    pub fn set_cursor_icon(&self, cursor: CursorIcon) {
        self.window.set_cursor_icon(cursor);
    }

    /// Changes the position of the cursor in window coordinates.
    ///
    /// ## Platform-specific
    ///
    /// - **iOS:** Always returns an `Err`.
    #[inline]
    pub fn set_cursor_position<P: Into<Position>>(&self, position: P) -> Result<(), ExternalError> {
        self.window.set_cursor_position(position.into())
    }

    /// Grabs the cursor, preventing it from leaving the window.
    ///
    /// ## Platform-specific
    ///
    /// - **macOS:** This presently merely locks the cursor in a fixed location, which looks visually
    ///   awkward.
    /// - **Android:** Has no effect.
    /// - **iOS:** Always returns an Err.
    #[inline]
    pub fn set_cursor_grab(&self, grab: bool) -> Result<(), ExternalError> {
        self.window.set_cursor_grab(grab)
    }

    /// Modifies the cursor's visibility.
    ///
    /// If `false`, this will hide the cursor. If `true`, this will show the cursor.
    ///
    /// ## Platform-specific
    ///
    /// - **Windows:** The cursor is only hidden within the confines of the window.
    /// - **X11:** The cursor is only hidden within the confines of the window.
    /// - **macOS:** The cursor is hidden as long as the window has input focus, even if the cursor is
    ///   outside of the window.
    /// - **iOS:** Has no effect.
    /// - **Android:** Has no effect.
    #[inline]
    pub fn set_cursor_visible(&self, visible: bool) {
        self.window.set_cursor_visible(visible)
    }
}

/// Monitor info functions.
impl Window {
    /// Returns the monitor on which the window currently resides
    ///
    /// ## Platform-specific
    ///
    /// **iOS:** Can only be called on the main thread.
    #[inline]
    pub fn current_monitor(&self) -> MonitorHandle {
        self.window.current_monitor()
    }

    /// Returns the list of all the monitors available on the system.
    ///
    /// This is the same as `EventLoop::available_monitors`, and is provided for convenience.
    ///
    /// ## Platform-specific
    ///
    /// **iOS:** Can only be called on the main thread.
    #[inline]
    pub fn available_monitors(&self) -> AvailableMonitorsIter {
        let data = self.window.available_monitors();
        AvailableMonitorsIter {
            data: data.into_iter(),
        }
    }

    /// Returns the primary monitor of the system.
    ///
    /// This is the same as `EventLoop::primary_monitor`, and is provided for convenience.
    ///
    /// ## Platform-specific
    ///
    /// **iOS:** Can only be called on the main thread.
    #[inline]
    pub fn primary_monitor(&self) -> MonitorHandle {
        MonitorHandle {
            inner: self.window.primary_monitor(),
        }
    }
}

/// Describes the appearance of the mouse cursor.
#[derive(Debug, Copy, Clone, PartialEq, Eq, Hash)]
#[cfg_attr(feature = "serde", derive(Serialize, Deserialize))]
pub enum CursorIcon {
    /// The platform-dependent default cursor.
    Default,
    /// A simple crosshair.
    Crosshair,
    /// A hand (often used to indicate links in web browsers).
    Hand,
    /// Self explanatory.
    Arrow,
    /// Indicates something is to be moved.
    Move,
    /// Indicates text that may be selected or edited.
    Text,
    /// Program busy indicator.
    Wait,
    /// Help indicator (often rendered as a "?")
    Help,
    /// Progress indicator. Shows that processing is being done. But in contrast
    /// with "Wait" the user may still interact with the program. Often rendered
    /// as a spinning beach ball, or an arrow with a watch or hourglass.
    Progress,

    /// Cursor showing that something cannot be done.
    NotAllowed,
    ContextMenu,
    Cell,
    VerticalText,
    Alias,
    Copy,
    NoDrop,
    Grab,
    Grabbing,
    AllScroll,
    ZoomIn,
    ZoomOut,

    /// Indicate that some edge is to be moved. For example, the 'SeResize' cursor
    /// is used when the movement starts from the south-east corner of the box.
    EResize,
    NResize,
    NeResize,
    NwResize,
    SResize,
    SeResize,
    SwResize,
    WResize,
    EwResize,
    NsResize,
    NeswResize,
    NwseResize,
    ColResize,
    RowResize,
}

impl Default for CursorIcon {
    fn default() -> Self {
        CursorIcon::Default
    }
}

#[derive(Clone, Debug, PartialEq)]
pub enum Fullscreen {
    Exclusive(VideoMode),
    Borderless(MonitorHandle),
}<|MERGE_RESOLUTION|>--- conflicted
+++ resolved
@@ -307,7 +307,6 @@
         self,
         window_target: &EventLoopWindowTarget<T>,
     ) -> Result<Window, OsError> {
-<<<<<<< HEAD
         self.window.inner_size = Some(self.window.inner_size.unwrap_or_else(|| {
             if let Some(ref monitor) = self.window.fullscreen {
                 Size::new(monitor.size())
@@ -318,8 +317,6 @@
         }));
 
         // building
-=======
->>>>>>> 73cf10e4
         platform_impl::Window::new(&window_target.p, self.window, self.platform_specific)
             .map(|window| Window { window })
     }
