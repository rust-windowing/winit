//! The [`Window`] struct and associated types.
use std::fmt;

use raw_window_handle::{
    HasRawDisplayHandle, HasRawWindowHandle, RawDisplayHandle, RawWindowHandle,
};

use crate::{
    dpi::{PhysicalPosition, PhysicalSize, Position, Size},
    error::{ExternalError, NotSupportedError, OsError},
    event_loop::EventLoopWindowTarget,
    monitor::{MonitorHandle, VideoMode},
    platform_impl,
};

pub use crate::icon::{BadIcon, Icon};

/// Represents a window.
///
/// # Example
///
/// ```no_run
/// use winit::{
///     event::{Event, WindowEvent},
///     event_loop::EventLoop,
///     window::Window,
/// };
///
/// let mut event_loop = EventLoop::new();
/// let window = Window::new(&event_loop).unwrap();
///
/// event_loop.run(move |event, _, control_flow| {
///     control_flow.set_wait();
///
///     match event {
///         Event::WindowEvent {
///             event: WindowEvent::CloseRequested,
///             ..
///         } => control_flow.set_exit(),
///         _ => (),
///     }
/// });
/// ```
pub struct Window {
    pub(crate) window: platform_impl::Window,
}

impl fmt::Debug for Window {
    fn fmt(&self, fmtr: &mut fmt::Formatter<'_>) -> fmt::Result {
        fmtr.pad("Window { .. }")
    }
}

impl Drop for Window {
    fn drop(&mut self) {
        // If the window is in exclusive fullscreen, we must restore the desktop
        // video mode (generally this would be done on application exit, but
        // closing the window doesn't necessarily always mean application exit,
        // such as when there are multiple windows)
        if let Some(Fullscreen::Exclusive(_)) = self.fullscreen() {
            self.set_fullscreen(None);
        }
    }
}

/// Identifier of a window. Unique for each window.
///
/// Can be obtained with [`window.id()`](`Window::id`).
///
/// Whenever you receive an event specific to a window, this event contains a `WindowId` which you
/// can then compare to the ids of your windows.
#[derive(Debug, Copy, Clone, PartialEq, Eq, PartialOrd, Ord, Hash)]
pub struct WindowId(pub(crate) platform_impl::WindowId);

impl WindowId {
    /// Returns a dummy id, useful for unit testing.
    ///
    /// # Safety
    ///
    /// The only guarantee made about the return value of this function is that
    /// it will always be equal to itself and to future values returned by this function.
    /// No other guarantees are made. This may be equal to a real [`WindowId`].
    ///
    /// **Passing this into a winit function will result in undefined behavior.**
    pub const unsafe fn dummy() -> Self {
        WindowId(platform_impl::WindowId::dummy())
    }
}

impl From<WindowId> for u64 {
    fn from(window_id: WindowId) -> Self {
        window_id.0.into()
    }
}

impl From<u64> for WindowId {
    fn from(raw_id: u64) -> Self {
        Self(raw_id.into())
    }
}

/// Object that allows building windows.
#[derive(Clone, Default)]
#[must_use]
pub struct WindowBuilder {
    /// The attributes to use to create the window.
    pub(crate) window: WindowAttributes,

    // Platform-specific configuration.
    pub(crate) platform_specific: platform_impl::PlatformSpecificWindowBuilderAttributes,
}

impl fmt::Debug for WindowBuilder {
    fn fmt(&self, fmtr: &mut fmt::Formatter<'_>) -> fmt::Result {
        fmtr.debug_struct("WindowBuilder")
            .field("window", &self.window)
            .finish()
    }
}

/// Attributes to use when creating a window.
#[derive(Debug, Clone)]
pub struct WindowAttributes {
    pub inner_size: Option<Size>,
    pub min_inner_size: Option<Size>,
    pub max_inner_size: Option<Size>,
    pub position: Option<Position>,
    pub resizable: bool,
    pub enabled_buttons: WindowButtons,
    pub title: String,
    pub fullscreen: Option<Fullscreen>,
    pub maximized: bool,
    pub visible: bool,
    pub transparent: bool,
    pub decorations: bool,
    pub window_icon: Option<Icon>,
    pub preferred_theme: Option<Theme>,
    pub resize_increments: Option<Size>,
    pub content_protected: bool,
    pub window_level: WindowLevel,
    pub parent_window: Option<RawWindowHandle>,
    pub active: bool,
}

impl Default for WindowAttributes {
    #[inline]
    fn default() -> WindowAttributes {
        WindowAttributes {
            inner_size: None,
            min_inner_size: None,
            max_inner_size: None,
            position: None,
            resizable: true,
            enabled_buttons: WindowButtons::all(),
            title: "winit window".to_owned(),
            maximized: false,
            fullscreen: None,
            visible: true,
            transparent: false,
            decorations: true,
            window_level: Default::default(),
            window_icon: None,
            preferred_theme: None,
            resize_increments: None,
            content_protected: false,
            parent_window: None,
            active: true,
        }
    }
}

impl WindowBuilder {
    /// Initializes a new builder with default values.
    #[inline]
    pub fn new() -> Self {
        Default::default()
    }

    /// Get the current window attributes.
    pub fn window_attributes(&self) -> &WindowAttributes {
        &self.window
    }

    /// Requests the window to be of specific dimensions.
    ///
    /// If this is not set, some platform-specific dimensions will be used.
    ///
    /// See [`Window::set_inner_size`] for details.
    #[inline]
    pub fn with_inner_size<S: Into<Size>>(mut self, size: S) -> Self {
        self.window.inner_size = Some(size.into());
        self
    }

    /// Sets the minimum dimensions a window can have.
    ///
    /// If this is not set, the window will have no minimum dimensions (aside
    /// from reserved).
    ///
    /// See [`Window::set_min_inner_size`] for details.
    #[inline]
    pub fn with_min_inner_size<S: Into<Size>>(mut self, min_size: S) -> Self {
        self.window.min_inner_size = Some(min_size.into());
        self
    }

    /// Sets the maximum dimensions a window can have.
    ///
    /// If this is not set, the window will have no maximum or will be set to
    /// the primary monitor's dimensions by the platform.
    ///
    /// See [`Window::set_max_inner_size`] for details.
    #[inline]
    pub fn with_max_inner_size<S: Into<Size>>(mut self, max_size: S) -> Self {
        self.window.max_inner_size = Some(max_size.into());
        self
    }

    /// Sets a desired initial position for the window.
    ///
    /// If this is not set, some platform-specific position will be chosen.
    ///
    /// See [`Window::set_outer_position`] for details.
    ///
    /// ## Platform-specific
    ///
    /// - **macOS:** The top left corner position of the window content, the
    ///   window's "inner" position. The window title bar will be placed above
    ///   it. The window will be positioned such that it fits on screen,
    ///   maintaining set `inner_size` if any.
    ///   If you need to precisely position the top left corner of the whole
    ///   window you have to use [`Window::set_outer_position`] after creating
    ///   the window.
    /// - **Windows:** The top left corner position of the window title bar,
    ///   the window's "outer" position.
    ///   There may be a small gap between this position and the window due to
    ///   the specifics of the Window Manager.
    /// - **X11:** The top left corner of the window, the window's "outer"
    ///   position.
    /// - **Others:** Ignored.
    #[inline]
    pub fn with_position<P: Into<Position>>(mut self, position: P) -> Self {
        self.window.position = Some(position.into());
        self
    }

    /// Sets whether the window is resizable or not.
    ///
    /// The default is `true`.
    ///
    /// See [`Window::set_resizable`] for details.
    #[inline]
    pub fn with_resizable(mut self, resizable: bool) -> Self {
        self.window.resizable = resizable;
        self
    }

    /// Sets the enabled window buttons.
    ///
    /// The default is [`WindowButtons::all`]
    ///
    /// See [`Window::set_enabled_buttons`] for details.
    #[inline]
    pub fn with_enabled_buttons(mut self, buttons: WindowButtons) -> Self {
        self.window.enabled_buttons = buttons;
        self
    }

    /// Sets the initial title of the window in the title bar.
    ///
    /// The default is `"winit window"`.
    ///
    /// See [`Window::set_title`] for details.
    #[inline]
    pub fn with_title<T: Into<String>>(mut self, title: T) -> Self {
        self.window.title = title.into();
        self
    }

    /// Sets whether the window should be put into fullscreen upon creation.
    ///
    /// The default is `None`.
    ///
    /// See [`Window::set_fullscreen`] for details.
    #[inline]
    pub fn with_fullscreen(mut self, fullscreen: Option<Fullscreen>) -> Self {
        self.window.fullscreen = fullscreen;
        self
    }

    /// Request that the window is maximized upon creation.
    ///
    /// The default is `false`.
    ///
    /// See [`Window::set_maximized`] for details.
    #[inline]
    pub fn with_maximized(mut self, maximized: bool) -> Self {
        self.window.maximized = maximized;
        self
    }

    /// Sets whether the window will be initially visible or hidden.
    ///
    /// The default is to show the window.
    ///
    /// See [`Window::set_visible`] for details.
    #[inline]
    pub fn with_visible(mut self, visible: bool) -> Self {
        self.window.visible = visible;
        self
    }

    /// Sets whether the background of the window should be transparent.
    ///
    /// If this is `true`, writing colors with alpha values different than
    /// `1.0` will produce a transparent window. On some platforms this
    /// is more of a hint for the system and you'd still have the alpha
    /// buffer. To control it see [`Window::set_transparent`].
    ///
    /// The default is `false`.
    #[inline]
    pub fn with_transparent(mut self, transparent: bool) -> Self {
        self.window.transparent = transparent;
        self
    }

    /// Get whether the window will support transparency.
    #[inline]
    pub fn transparent(&self) -> bool {
        self.window.transparent
    }

    /// Sets whether the window should have a border, a title bar, etc.
    ///
    /// The default is `true`.
    ///
    /// See [`Window::set_decorations`] for details.
    #[inline]
    pub fn with_decorations(mut self, decorations: bool) -> Self {
        self.window.decorations = decorations;
        self
    }

    /// Sets the window level.
    ///
    /// This is just a hint to the OS, and the system could ignore it.
    ///
    /// The default is [`WindowLevel::Normal`].
    ///
    /// See [`WindowLevel`] for details.
    #[inline]
    pub fn with_window_level(mut self, level: WindowLevel) -> Self {
        self.window.window_level = level;
        self
    }

    /// Sets the window icon.
    ///
    /// The default is `None`.
    ///
    /// See [`Window::set_window_icon`] for details.
    #[inline]
    pub fn with_window_icon(mut self, window_icon: Option<Icon>) -> Self {
        self.window.window_icon = window_icon;
        self
    }

    /// Sets a specific theme for the window.
    ///
    /// If `None` is provided, the window will use the system theme.
    ///
    /// The default is `None`.
    ///
    /// ## Platform-specific
    ///
    /// - **macOS:** This is an app-wide setting.
    /// - **Wayland:** This control only CSD. You can also use `WINIT_WAYLAND_CSD_THEME` env variable to set the theme.
    ///   Possible values for env variable are: "dark" and light".
    /// - **x11:** Build window with `_GTK_THEME_VARIANT` hint set to `dark` or `light`.
    /// - **iOS / Android / Web / x11 / Orbital:** Ignored.
    #[inline]
    pub fn with_theme(mut self, theme: Option<Theme>) -> Self {
        self.window.preferred_theme = theme;
        self
    }

    /// Build window with resize increments hint.
    ///
    /// The default is `None`.
    ///
    /// See [`Window::set_resize_increments`] for details.
    #[inline]
    pub fn with_resize_increments<S: Into<Size>>(mut self, resize_increments: S) -> Self {
        self.window.resize_increments = Some(resize_increments.into());
        self
    }

    /// Prevents the window contents from being captured by other apps.
    ///
    /// The default is `false`.
    ///
    /// ## Platform-specific
    ///
    /// - **macOS**: if `false`, [`NSWindowSharingNone`] is used but doesn't completely
    /// prevent all apps from reading the window content, for instance, QuickTime.
    /// - **iOS / Android / Web / x11 / Orbital:** Ignored.
    ///
    /// [`NSWindowSharingNone`]: https://developer.apple.com/documentation/appkit/nswindowsharingtype/nswindowsharingnone
    #[inline]
    pub fn with_content_protected(mut self, protected: bool) -> Self {
        self.window.content_protected = protected;
        self
    }

    /// Whether the window will be initially focused or not.
    ///
    /// The window should be assumed as not focused by default
    /// following by the [`WindowEvent::Focused`].
    ///
    /// ## Platform-specific:
    ///
    /// **Android / iOS / X11 / Wayland / Orbital:** Unsupported.
    ///
    /// [`WindowEvent::Focused`]: crate::event::WindowEvent::Focused.
    #[inline]
    pub fn with_active(mut self, active: bool) -> WindowBuilder {
        self.window.active = active;
        self
    }

    /// Build window with parent window.
    ///
    /// The default is `None`.
    ///
    /// ## Safety
    ///
    /// `parent_window` must be a valid window handle.
    ///
    /// ## Platform-specific
    ///
    /// - **Windows** : A child window has the WS_CHILD style and is confined
    /// to the client area of its parent window. For more information, see
    /// <https://docs.microsoft.com/en-us/windows/win32/winmsg/window-features#child-windows>
    /// - **X11**: A child window is confined to the client area of its parent window.
    /// - **Android / iOS / Wayland:** Unsupported.
    #[inline]
    pub unsafe fn with_parent_window(mut self, parent_window: Option<RawWindowHandle>) -> Self {
        self.window.parent_window = parent_window;
        self
    }

    /// Builds the window.
    ///
    /// Possible causes of error include denied permission, incompatible system, and lack of memory.
    ///
    /// ## Platform-specific
    ///
    /// - **Web:** The window is created but not inserted into the web page automatically. Please
    ///   see the web platform module for more information.
    #[inline]
    pub fn build<T: 'static>(
        self,
        window_target: &EventLoopWindowTarget<T>,
    ) -> Result<Window, OsError> {
        platform_impl::Window::new(&window_target.p, self.window, self.platform_specific).map(
            |window| {
                window.request_redraw();
                Window { window }
            },
        )
    }
}

/// Base Window functions.
impl Window {
    /// Creates a new Window for platforms where this is appropriate.
    ///
    /// This function is equivalent to [`WindowBuilder::new().build(event_loop)`].
    ///
    /// Error should be very rare and only occur in case of permission denied, incompatible system,
    ///  out of memory, etc.
    ///
    /// ## Platform-specific
    ///
    /// - **Web:** The window is created but not inserted into the web page automatically. Please
    ///   see the web platform module for more information.
    ///
    /// [`WindowBuilder::new().build(event_loop)`]: WindowBuilder::build
    #[inline]
    pub fn new<T: 'static>(event_loop: &EventLoopWindowTarget<T>) -> Result<Window, OsError> {
        let builder = WindowBuilder::new();
        builder.build(event_loop)
    }

    /// Returns an identifier unique to the window.
    #[inline]
    pub fn id(&self) -> WindowId {
        WindowId(self.window.id())
    }

    /// Returns the scale factor that can be used to map logical pixels to physical pixels, and vice versa.
    ///
    /// See the [`dpi`](crate::dpi) module for more information.
    ///
    /// Note that this value can change depending on user action (for example if the window is
    /// moved to another screen); as such, tracking [`WindowEvent::ScaleFactorChanged`] events is
    /// the most robust way to track the DPI you need to use to draw.
    ///
    /// ## Platform-specific
    ///
    /// - **X11:** This respects Xft.dpi, and can be overridden using the `WINIT_X11_SCALE_FACTOR` environment variable.
    /// - **Wayland:** Uses the wp-fractional-scale protocol if available. Falls back to integer-scale factors otherwise.
    /// - **Android:** Always returns 1.0.
    /// - **iOS:** Can only be called on the main thread. Returns the underlying `UIView`'s
    ///   [`contentScaleFactor`].
    ///
    /// [`WindowEvent::ScaleFactorChanged`]: crate::event::WindowEvent::ScaleFactorChanged
    /// [`contentScaleFactor`]: https://developer.apple.com/documentation/uikit/uiview/1622657-contentscalefactor?language=objc
    #[inline]
    pub fn scale_factor(&self) -> f64 {
        self.window.scale_factor()
    }

    /// Emits a [`Event::RedrawRequested`] event in the associated event loop after all OS
    /// events have been processed by the event loop.
    ///
    /// This is the **strongly encouraged** method of redrawing windows, as it can integrate with
    /// OS-requested redraws (e.g. when a window gets resized).
    ///
    /// This function can cause `RedrawRequested` events to be emitted after [`Event::MainEventsCleared`]
    /// but before `Event::NewEvents` if called in the following circumstances:
    /// * While processing `MainEventsCleared`.
    /// * While processing a `RedrawRequested` event that was sent during `MainEventsCleared` or any
    ///   directly subsequent `RedrawRequested` event.
    ///
    /// ## Platform-specific
    ///
    /// - **iOS:** Can only be called on the main thread.
    /// - **Android:** Subsequent calls after `MainEventsCleared` are not handled.
    ///
    /// [`Event::RedrawRequested`]: crate::event::Event::RedrawRequested
    /// [`Event::MainEventsCleared`]: crate::event::Event::MainEventsCleared
    #[inline]
    pub fn request_redraw(&self) {
        self.window.request_redraw()
    }
}

/// Position and size functions.
impl Window {
    /// Returns the position of the top-left hand corner of the window's client area relative to the
    /// top-left hand corner of the desktop.
    ///
    /// The same conditions that apply to [`Window::outer_position`] apply to this method.
    ///
    /// ## Platform-specific
    ///
    /// - **iOS:** Can only be called on the main thread. Returns the top left coordinates of the
    ///   window's [safe area] in the screen space coordinate system.
    /// - **Web:** Returns the top-left coordinates relative to the viewport. _Note: this returns the
    ///    same value as [`Window::outer_position`]._
    /// - **Android / Wayland:** Always returns [`NotSupportedError`].
    ///
    /// [safe area]: https://developer.apple.com/documentation/uikit/uiview/2891103-safeareainsets?language=objc
    #[inline]
    pub fn inner_position(&self) -> Result<PhysicalPosition<i32>, NotSupportedError> {
        self.window.inner_position()
    }

    /// Returns the position of the top-left hand corner of the window relative to the
    /// top-left hand corner of the desktop.
    ///
    /// Note that the top-left hand corner of the desktop is not necessarily the same as
    /// the screen. If the user uses a desktop with multiple monitors, the top-left hand corner
    /// of the desktop is the top-left hand corner of the monitor at the top-left of the desktop.
    ///
    /// The coordinates can be negative if the top-left hand corner of the window is outside
    /// of the visible screen region.
    ///
    /// ## Platform-specific
    ///
    /// - **iOS:** Can only be called on the main thread. Returns the top left coordinates of the
    ///   window in the screen space coordinate system.
    /// - **Web:** Returns the top-left coordinates relative to the viewport.
    /// - **Android / Wayland:** Always returns [`NotSupportedError`].
    #[inline]
    pub fn outer_position(&self) -> Result<PhysicalPosition<i32>, NotSupportedError> {
        self.window.outer_position()
    }

    /// Modifies the position of the window.
    ///
    /// See [`Window::outer_position`] for more information about the coordinates.
    /// This automatically un-maximizes the window if it's maximized.
    ///
    /// ```no_run
    /// # use winit::dpi::{LogicalPosition, PhysicalPosition};
    /// # use winit::event_loop::EventLoop;
    /// # use winit::window::Window;
    /// # let mut event_loop = EventLoop::new();
    /// # let window = Window::new(&event_loop).unwrap();
    /// // Specify the position in logical dimensions like this:
    /// window.set_outer_position(LogicalPosition::new(400.0, 200.0));
    ///
    /// // Or specify the position in physical dimensions like this:
    /// window.set_outer_position(PhysicalPosition::new(400, 200));
    /// ```
    ///
    /// ## Platform-specific
    ///
    /// - **iOS:** Can only be called on the main thread. Sets the top left coordinates of the
    ///   window in the screen space coordinate system.
    /// - **Web:** Sets the top-left coordinates relative to the viewport.
    /// - **Android / Wayland:** Unsupported.
    #[inline]
    pub fn set_outer_position<P: Into<Position>>(&self, position: P) {
        self.window.set_outer_position(position.into())
    }

    /// Returns the physical size of the window's client area.
    ///
    /// The client area is the content of the window, excluding the title bar and borders.
    ///
    /// ## Platform-specific
    ///
    /// - **iOS:** Can only be called on the main thread. Returns the `PhysicalSize` of the window's
    ///   [safe area] in screen space coordinates.
    /// - **Web:** Returns the size of the canvas element.
    ///
    /// [safe area]: https://developer.apple.com/documentation/uikit/uiview/2891103-safeareainsets?language=objc
    #[inline]
    pub fn inner_size(&self) -> PhysicalSize<u32> {
        self.window.inner_size()
    }

    /// Modifies the inner size of the window.
    ///
    /// See [`Window::inner_size`] for more information about the values.
    /// This automatically un-maximizes the window if it's maximized.
    ///
    /// ```no_run
    /// # use winit::dpi::{LogicalSize, PhysicalSize};
    /// # use winit::event_loop::EventLoop;
    /// # use winit::window::Window;
    /// # let mut event_loop = EventLoop::new();
    /// # let window = Window::new(&event_loop).unwrap();
    /// // Specify the size in logical dimensions like this:
    /// window.set_inner_size(LogicalSize::new(400.0, 200.0));
    ///
    /// // Or specify the size in physical dimensions like this:
    /// window.set_inner_size(PhysicalSize::new(400, 200));
    /// ```
    ///
    /// ## Platform-specific
    ///
    /// - **iOS / Android:** Unsupported.
    /// - **Web:** Sets the size of the canvas element.
    #[inline]
    pub fn set_inner_size<S: Into<Size>>(&self, size: S) {
        self.window.set_inner_size(size.into())
    }

    /// Returns the physical size of the entire window.
    ///
    /// These dimensions include the title bar and borders. If you don't want that (and you usually don't),
    /// use [`Window::inner_size`] instead.
    ///
    /// ## Platform-specific
    ///
    /// - **iOS:** Can only be called on the main thread. Returns the [`PhysicalSize`] of the window in
    ///   screen space coordinates.
    /// - **Web:** Returns the size of the canvas element. _Note: this returns the same value as
    ///   [`Window::inner_size`]._
    #[inline]
    pub fn outer_size(&self) -> PhysicalSize<u32> {
        self.window.outer_size()
    }

    /// Sets a minimum dimension size for the window.
    ///
    /// ```no_run
    /// # use winit::dpi::{LogicalSize, PhysicalSize};
    /// # use winit::event_loop::EventLoop;
    /// # use winit::window::Window;
    /// # let mut event_loop = EventLoop::new();
    /// # let window = Window::new(&event_loop).unwrap();
    /// // Specify the size in logical dimensions like this:
    /// window.set_min_inner_size(Some(LogicalSize::new(400.0, 200.0)));
    ///
    /// // Or specify the size in physical dimensions like this:
    /// window.set_min_inner_size(Some(PhysicalSize::new(400, 200)));
    /// ```
    ///
    /// ## Platform-specific
    ///
    /// - **iOS / Android / Web / Orbital:** Unsupported.
    #[inline]
    pub fn set_min_inner_size<S: Into<Size>>(&self, min_size: Option<S>) {
        self.window.set_min_inner_size(min_size.map(|s| s.into()))
    }

    /// Sets a maximum dimension size for the window.
    ///
    /// ```no_run
    /// # use winit::dpi::{LogicalSize, PhysicalSize};
    /// # use winit::event_loop::EventLoop;
    /// # use winit::window::Window;
    /// # let mut event_loop = EventLoop::new();
    /// # let window = Window::new(&event_loop).unwrap();
    /// // Specify the size in logical dimensions like this:
    /// window.set_max_inner_size(Some(LogicalSize::new(400.0, 200.0)));
    ///
    /// // Or specify the size in physical dimensions like this:
    /// window.set_max_inner_size(Some(PhysicalSize::new(400, 200)));
    /// ```
    ///
    /// ## Platform-specific
    ///
    /// - **iOS / Android / Web / Orbital:** Unsupported.
    #[inline]
    pub fn set_max_inner_size<S: Into<Size>>(&self, max_size: Option<S>) {
        self.window.set_max_inner_size(max_size.map(|s| s.into()))
    }

    /// Returns window resize increments if any were set.
    ///
    /// ## Platform-specific
    ///
    /// - **iOS / Android / Web / Wayland / Windows / Orbital:** Always returns [`None`].
    #[inline]
    pub fn resize_increments(&self) -> Option<PhysicalSize<u32>> {
        self.window.resize_increments()
    }

    /// Sets window resize increments.
    ///
    /// This is a niche constraint hint usually employed by terminal emulators
    /// and other apps that need "blocky" resizes.
    ///
    /// ## Platform-specific
    ///
    /// - **macOS:** Increments are converted to logical size and then macOS rounds them to whole numbers.
    /// - **Wayland / Windows:** Not implemented.
    /// - **iOS / Android / Web / Orbital:** Unsupported.
    #[inline]
    pub fn set_resize_increments<S: Into<Size>>(&self, increments: Option<S>) {
        self.window
            .set_resize_increments(increments.map(Into::into))
    }
}

/// Misc. attribute functions.
impl Window {
    /// Modifies the title of the window.
    ///
    /// ## Platform-specific
    ///
    /// - **iOS / Android / DRM:** Unsupported.
    #[inline]
    pub fn set_title(&self, title: &str) {
        self.window.set_title(title)
    }

    /// Change the window transparency state.
    ///
    /// This is just a hint that may not change anything about
    /// the window transparency, however doing a missmatch between
    /// the content of your window and this hint may result in
    /// visual artifacts.
    ///
    /// The default value follows the [`WindowBuilder::with_transparent`].
    ///
    /// ## Platform-specific
    ///
    /// - **Windows / X11 / Web / iOS / Android / Orbital:** Unsupported.
    #[inline]
    pub fn set_transparent(&self, transparent: bool) {
        self.window.set_transparent(transparent)
    }

    /// Modifies the window's visibility.
    ///
    /// If `false`, this will hide the window. If `true`, this will show the window.
    ///
    /// ## Platform-specific
    ///
    /// - **Android / Wayland / Web / DRM:** Unsupported.
    /// - **iOS:** Can only be called on the main thread.
    #[inline]
    pub fn set_visible(&self, visible: bool) {
        self.window.set_visible(visible)
    }

    /// Gets the window's current visibility state.
    ///
    /// `None` means it couldn't be determined, so it is not recommended to use this to drive your rendering backend.
    ///
    /// ## Platform-specific
    ///
    /// - **X11:** Not implemented.
    /// - **Wayland / DRM / iOS / Android / Web:** Unsupported.
    #[inline]
    pub fn is_visible(&self) -> Option<bool> {
        self.window.is_visible()
    }

    /// Sets whether the window is resizable or not.
    ///
    /// Note that making the window unresizable doesn't exempt you from handling [`WindowEvent::Resized`], as that
    /// event can still be triggered by DPI scaling, entering fullscreen mode, etc. Also, the
    /// window could still be resized by calling [`Window::set_inner_size`].
    ///
    /// ## Platform-specific
    ///
    /// This only has an effect on desktop platforms.
    ///
<<<<<<< HEAD
    /// Due to a bug in XFCE, this has no effect on Xfwm.
    ///
    /// ## Platform-specific
    ///
    /// - **iOS / Android / Web / DRM:** Unsupported.
=======
    /// - **X11:** Due to a bug in XFCE, this has no effect on Xfwm.
    /// - **iOS / Android / Web:** Unsupported.
    ///
    /// [`WindowEvent::Resized`]: crate::event::WindowEvent::Resized
>>>>>>> 25c4e2e4
    #[inline]
    pub fn set_resizable(&self, resizable: bool) {
        self.window.set_resizable(resizable)
    }

    /// Gets the window's current resizable state.
    ///
    /// ## Platform-specific
    ///
    /// - **X11:** Not implemented.
    /// - **iOS / Android / Web:** Unsupported.
    #[inline]
    pub fn is_resizable(&self) -> bool {
        self.window.is_resizable()
    }

    /// Sets the enabled window buttons.
    ///
    /// ## Platform-specific
    ///
    /// - **Wayland / X11 / Orbital:** Not implemented.
    /// - **Web / iOS / Android:** Unsupported.
    pub fn set_enabled_buttons(&self, buttons: WindowButtons) {
        self.window.set_enabled_buttons(buttons)
    }

    /// Gets the enabled window buttons.
    ///
    /// ## Platform-specific
    ///
    /// - **Wayland / X11 / Orbital:** Not implemented. Always returns [`WindowButtons::all`].
    /// - **Web / iOS / Android:** Unsupported. Always returns [`WindowButtons::all`].
    pub fn enabled_buttons(&self) -> WindowButtons {
        self.window.enabled_buttons()
    }

    /// Sets the window to minimized or back
    ///
    /// ## Platform-specific
    ///
<<<<<<< HEAD
    /// - **DRM / iOS / Android / Web:** Unsupported.
=======
    /// - **iOS / Android / Web / Orbital:** Unsupported.
>>>>>>> 25c4e2e4
    /// - **Wayland:** Un-minimize is unsupported.
    #[inline]
    pub fn set_minimized(&self, minimized: bool) {
        self.window.set_minimized(minimized);
    }

    /// Gets the window's current minimized state.
    ///
    /// `None` will be returned, if the minimized state couldn't be determined.
    ///
    /// ## Note
    ///
    /// - You shouldn't stop rendering for minimized windows, however you could lower the fps.
    ///
    /// ## Platform-specific
    ///
    /// - **Wayland**: always `None`.
    /// - **iOS / Android / Web / Orbital:** Unsupported.
    #[inline]
    pub fn is_minimized(&self) -> Option<bool> {
        self.window.is_minimized()
    }

    /// Sets the window to maximized or back.
    ///
    /// ## Platform-specific
    ///
<<<<<<< HEAD
    /// - **DRM / iOS / Android / Web:** Unsupported.
=======
    /// - **iOS / Android / Web / Orbital:** Unsupported.
>>>>>>> 25c4e2e4
    #[inline]
    pub fn set_maximized(&self, maximized: bool) {
        self.window.set_maximized(maximized)
    }

    /// Gets the window's current maximized state.
    ///
    /// ## Platform-specific
    ///
    /// - **iOS / Android / Web / Orbital:** Unsupported.
    #[inline]
    pub fn is_maximized(&self) -> bool {
        self.window.is_maximized()
    }

    /// Sets the window to fullscreen or back.
    ///
    /// ## Platform-specific
    ///
    /// - **macOS:** [`Fullscreen::Exclusive`] provides true exclusive mode with a
    ///   video mode change. *Caveat!* macOS doesn't provide task switching (or
    ///   spaces!) while in exclusive fullscreen mode. This mode should be used
    ///   when a video mode change is desired, but for a better user experience,
    ///   borderless fullscreen might be preferred.
    ///
    ///   [`Fullscreen::Borderless`] provides a borderless fullscreen window on a
    ///   separate space. This is the idiomatic way for fullscreen games to work
    ///   on macOS. See `WindowExtMacOs::set_simple_fullscreen` if
    ///   separate spaces are not preferred.
    ///
    ///   The dock and the menu bar are disabled in exclusive fullscreen mode.
    /// - **iOS:** Can only be called on the main thread.
    /// - **Wayland:** Does not support exclusive fullscreen mode and will no-op a request.
    /// - **Windows:** Screen saver is disabled in fullscreen mode.
<<<<<<< HEAD
    /// - **DRM:** Fullscreen mode must be a valid exclusive fullscreen containing a video mode
    /// from [`MonitorHandle::video_modes`] (will not panic if this condition is not met)
    /// - **Android:** Unsupported.
=======
    /// - **Android / Orbital:** Unsupported.
>>>>>>> 25c4e2e4
    #[inline]
    pub fn set_fullscreen(&self, fullscreen: Option<Fullscreen>) {
        self.window.set_fullscreen(fullscreen.map(|f| f.into()))
    }

    /// Gets the window's current fullscreen state.
    ///
    /// ## Platform-specific
    ///
    /// - **iOS:** Can only be called on the main thread.
    /// - **Android / Orbital:** Will always return `None`.
    /// - **Wayland:** Can return `Borderless(None)` when there are no monitors.
    /// - **DRM:** Always returns the current video mode containing the current [`VideoMode`]
    #[inline]
    pub fn fullscreen(&self) -> Option<Fullscreen> {
        self.window.fullscreen().map(|f| f.into())
    }

    /// Turn window decorations on or off.
    ///
    /// Enable/disable window decorations provided by the server or Winit.
    /// By default this is enabled. Note that fullscreen windows and windows on
    /// mobile and web platforms naturally do not have decorations.
    ///
<<<<<<< HEAD
    /// - **DRM / iOS / Android / Web:** Unsupported.
=======
    /// ## Platform-specific
>>>>>>> 25c4e2e4
    ///
    /// - **iOS / Android / Web:** No effect.
    #[inline]
    pub fn set_decorations(&self, decorations: bool) {
        self.window.set_decorations(decorations)
    }

    /// Gets the window's current decorations state.
    ///
    /// Returns `true` when windows are decorated (server-side or by Winit).
    /// Also returns `true` when no decorations are required (mobile, web).
    ///
    /// ## Platform-specific
    ///
<<<<<<< HEAD
    /// - **X11:** Not implemented.
    /// - **DRM / iOS / Android / Web:** Unsupported.
=======
    /// - **iOS / Android / Web:** Always returns `true`.
>>>>>>> 25c4e2e4
    #[inline]
    pub fn is_decorated(&self) -> bool {
        self.window.is_decorated()
    }

    /// Change the window level.
    ///
    /// This is just a hint to the OS, and the system could ignore it.
    ///
<<<<<<< HEAD
    /// - **DRM / iOS / Android / Web / Wayland:** Unsupported.
    #[inline]
    pub fn set_always_on_top(&self, always_on_top: bool) {
        self.window.set_always_on_top(always_on_top)
=======
    /// See [`WindowLevel`] for details.
    pub fn set_window_level(&self, level: WindowLevel) {
        self.window.set_window_level(level)
>>>>>>> 25c4e2e4
    }

    /// Sets the window icon.
    ///
    /// On Windows and X11, this is typically the small icon in the top-left
    /// corner of the titlebar.
    ///
    /// ## Platform-specific
    ///
<<<<<<< HEAD
    /// - **iOS / Android / Web / Wayland / DRM / macOS:** Unsupported.
=======
    /// - **iOS / Android / Web / Wayland / macOS / Orbital:** Unsupported.
>>>>>>> 25c4e2e4
    ///
    /// - **Windows:** Sets `ICON_SMALL`. The base size for a window icon is 16x16, but it's
    ///   recommended to account for screen scaling and pick a multiple of that, i.e. 32x32.
    ///
    /// - **X11:** Has no universal guidelines for icon sizes, so you're at the whims of the WM. That
    ///   said, it's usually in the same ballpark as on Windows.
    #[inline]
    pub fn set_window_icon(&self, window_icon: Option<Icon>) {
        self.window.set_window_icon(window_icon)
    }

    /// Sets location of IME candidate box in client area coordinates relative to the top left.
    ///
    /// This is the window / popup / overlay that allows you to select the desired characters.
    /// The look of this box may differ between input devices, even on the same platform.
    ///
    /// (Apple's official term is "candidate window", see their [chinese] and [japanese] guides).
    ///
    /// ## Example
    ///
    /// ```no_run
    /// # use winit::dpi::{LogicalPosition, PhysicalPosition};
    /// # use winit::event_loop::EventLoop;
    /// # use winit::window::Window;
    /// # let mut event_loop = EventLoop::new();
    /// # let window = Window::new(&event_loop).unwrap();
    /// // Specify the position in logical dimensions like this:
    /// window.set_ime_position(LogicalPosition::new(400.0, 200.0));
    ///
    /// // Or specify the position in physical dimensions like this:
    /// window.set_ime_position(PhysicalPosition::new(400, 200));
    /// ```
    ///
    /// ## Platform-specific
    ///
<<<<<<< HEAD
    /// - **DRM / iOS / Android / Web:** Unsupported.
=======
    /// - **iOS / Android / Web / Orbital:** Unsupported.
>>>>>>> 25c4e2e4
    ///
    /// [chinese]: https://support.apple.com/guide/chinese-input-method/use-the-candidate-window-cim12992/104/mac/12.0
    /// [japanese]: https://support.apple.com/guide/japanese-input-method/use-the-candidate-window-jpim10262/6.3/mac/12.0
    #[inline]
    pub fn set_ime_position<P: Into<Position>>(&self, position: P) {
        self.window.set_ime_position(position.into())
    }

    /// Sets whether the window should get IME events
    ///
    /// When IME is allowed, the window will receive [`Ime`] events, and during the
    /// preedit phase the window will NOT get [`KeyboardInput`] or
    /// [`ReceivedCharacter`] events. The window should allow IME while it is
    /// expecting text input.
    ///
    /// When IME is not allowed, the window won't receive [`Ime`] events, and will
    /// receive [`KeyboardInput`] events for every keypress instead. Without
    /// allowing IME, the window will also get [`ReceivedCharacter`] events for
    /// certain keyboard input. Not allowing IME is useful for games for example.
    ///
    /// IME is **not** allowed by default.
    ///
    /// ## Platform-specific
    ///
    /// - **macOS:** IME must be enabled to receive text-input where dead-key sequences are combined.
<<<<<<< HEAD
    /// - **DRM / iOS / Android / Web :** Unsupported.
=======
    /// - **iOS / Android / Web / Orbital:** Unsupported.
>>>>>>> 25c4e2e4
    ///
    /// [`Ime`]: crate::event::WindowEvent::Ime
    /// [`KeyboardInput`]: crate::event::WindowEvent::KeyboardInput
    /// [`ReceivedCharacter`]: crate::event::WindowEvent::ReceivedCharacter
    #[inline]
    pub fn set_ime_allowed(&self, allowed: bool) {
        self.window.set_ime_allowed(allowed);
    }

    /// Sets the IME purpose for the window using [`ImePurpose`].
    ///
    /// ## Platform-specific
    ///
    /// - **iOS / Android / Web / Windows / X11 / macOS / Orbital:** Unsupported.
    #[inline]
    pub fn set_ime_purpose(&self, purpose: ImePurpose) {
        self.window.set_ime_purpose(purpose);
    }

    /// Brings the window to the front and sets input focus. Has no effect if the window is
    /// already in focus, minimized, or not visible.
    ///
    /// This method steals input focus from other applications. Do not use this method unless
    /// you are certain that's what the user wants. Focus stealing can cause an extremely disruptive
    /// user experience.
    ///
    /// ## Platform-specific
    ///
<<<<<<< HEAD
    /// - **DRM / iOS / Android / Web / Wayland:** Unsupported.
=======
    /// - **iOS / Android / Web / Wayland / Orbital:** Unsupported.
>>>>>>> 25c4e2e4
    #[inline]
    pub fn focus_window(&self) {
        self.window.focus_window()
    }

    /// Gets whether the window has keyboard focus.
    ///
    /// This queries the same state information as [`WindowEvent::Focused`].
    ///
    /// [`WindowEvent::Focused`]: crate::event::WindowEvent::Focused
    #[inline]
    pub fn has_focus(&self) -> bool {
        self.window.has_focus()
    }

    /// Requests user attention to the window, this has no effect if the application
    /// is already focused. How requesting for user attention manifests is platform dependent,
    /// see [`UserAttentionType`] for details.
    ///
    /// Providing `None` will unset the request for user attention. Unsetting the request for
    /// user attention might not be done automatically by the WM when the window receives input.
    ///
    /// ## Platform-specific
    ///
<<<<<<< HEAD
    /// - **DRM / iOS / Android / Web :** Unsupported.
=======
    /// - **iOS / Android / Web / Orbital:** Unsupported.
>>>>>>> 25c4e2e4
    /// - **macOS:** `None` has no effect.
    /// - **X11:** Requests for user attention must be manually cleared.
    /// - **Wayland:** Requires `xdg_activation_v1` protocol, `None` has no effect.
    #[inline]
    pub fn request_user_attention(&self, request_type: Option<UserAttentionType>) {
        self.window.request_user_attention(request_type)
    }

    /// Sets the current window theme. Use `None` to fallback to system default.
    ///
    /// ## Platform-specific
    ///
    /// - **macOS:** This is an app-wide setting.
    /// - **Wayland:** You can also use `WINIT_WAYLAND_CSD_THEME` env variable to set the theme.
    /// Possible values for env variable are: "dark" and light". When unspecified, a theme is automatically selected.
    /// -**x11:** Sets `_GTK_THEME_VARIANT` hint to `dark` or `light` and if `None` is used, it will default to  [`Theme::Dark`].
    /// - **iOS / Android / Web / x11 / Orbital:** Unsupported.
    #[inline]
    pub fn set_theme(&self, theme: Option<Theme>) {
        self.window.set_theme(theme)
    }

    /// Returns the current window theme.
    ///
    /// ## Platform-specific
    ///
    /// - **macOS:** This is an app-wide setting.
    /// - **iOS / Android / Wayland / x11 / Orbital:** Unsupported.
    #[inline]
    pub fn theme(&self) -> Option<Theme> {
        self.window.theme()
    }

    /// Prevents the window contents from being captured by other apps.
    ///
    /// ## Platform-specific
    ///
    /// - **macOS**: if `false`, [`NSWindowSharingNone`] is used but doesn't completely
    /// prevent all apps from reading the window content, for instance, QuickTime.
    /// - **iOS / Android / x11 / Wayland / Web / Orbital:** Unsupported.
    ///
    /// [`NSWindowSharingNone`]: https://developer.apple.com/documentation/appkit/nswindowsharingtype/nswindowsharingnone
    pub fn set_content_protected(&self, _protected: bool) {
        #[cfg(any(macos_platform, windows_platform))]
        self.window.set_content_protected(_protected);
    }

    /// Gets the current title of the window.
    ///
    /// ## Platform-specific
    ///
    /// - **iOS / Android / x11 / Wayland / Web:** Unsupported. Always returns an empty string.
    #[inline]
    pub fn title(&self) -> String {
        self.window.title()
    }
}

/// Cursor functions.
impl Window {
    /// Modifies the cursor icon of the window.
    ///
    /// ## Platform-specific
    ///
<<<<<<< HEAD
    /// - **DRM / iOS / Android:** Unsupported.
=======
    /// - **iOS / Android / Orbital:** Unsupported.
>>>>>>> 25c4e2e4
    #[inline]
    pub fn set_cursor_icon(&self, cursor: CursorIcon) {
        self.window.set_cursor_icon(cursor);
    }

    /// Changes the position of the cursor in window coordinates.
    ///
    /// ```no_run
    /// # use winit::dpi::{LogicalPosition, PhysicalPosition};
    /// # use winit::event_loop::EventLoop;
    /// # use winit::window::Window;
    /// # let mut event_loop = EventLoop::new();
    /// # let window = Window::new(&event_loop).unwrap();
    /// // Specify the position in logical dimensions like this:
    /// window.set_cursor_position(LogicalPosition::new(400.0, 200.0));
    ///
    /// // Or specify the position in physical dimensions like this:
    /// window.set_cursor_position(PhysicalPosition::new(400, 200));
    /// ```
    ///
    /// ## Platform-specific
    ///
    /// - **iOS / Android / Web / Wayland / Orbital:** Always returns an [`ExternalError::NotSupported`].
    #[inline]
    pub fn set_cursor_position<P: Into<Position>>(&self, position: P) -> Result<(), ExternalError> {
        self.window.set_cursor_position(position.into())
    }

    /// Set grabbing [mode]([`CursorGrabMode`]) on the cursor preventing it from leaving the window.
    ///
    /// # Example
    ///
    /// First try confining the cursor, and if that fails, try locking it instead.
    ///
<<<<<<< HEAD
    /// - **macOS:** This locks the cursor in a fixed location, which looks visually awkward.
    /// - **DRM:** Has no effect
    /// - **iOS / Android:** Always returns an [`ExternalError::NotSupported`].
=======
    /// ```no_run
    /// # use winit::event_loop::EventLoop;
    /// # use winit::window::{CursorGrabMode, Window};
    /// # let mut event_loop = EventLoop::new();
    /// # let window = Window::new(&event_loop).unwrap();
    /// window.set_cursor_grab(CursorGrabMode::Confined)
    ///             .or_else(|_e| window.set_cursor_grab(CursorGrabMode::Locked))
    ///             .unwrap();
    /// ```
>>>>>>> 25c4e2e4
    #[inline]
    pub fn set_cursor_grab(&self, mode: CursorGrabMode) -> Result<(), ExternalError> {
        self.window.set_cursor_grab(mode)
    }

    /// Modifies the cursor's visibility.
    ///
    /// If `false`, this will hide the cursor. If `true`, this will show the cursor.
    ///
    /// ## Platform-specific
    ///
    /// - **Windows:** The cursor is only hidden within the confines of the window.
    /// - **X11:** The cursor is only hidden within the confines of the window.
    /// - **Wayland:** The cursor is only hidden within the confines of the window.
    /// - **macOS:** The cursor is hidden as long as the window has input focus, even if the cursor is
    ///   outside of the window.
<<<<<<< HEAD
    /// - **DRM / iOS / Android:** Unsupported.
=======
    /// - **iOS / Android / Orbital:** Unsupported.
>>>>>>> 25c4e2e4
    #[inline]
    pub fn set_cursor_visible(&self, visible: bool) {
        self.window.set_cursor_visible(visible)
    }

    /// Moves the window with the left mouse button until the button is released.
    ///
    /// There's no guarantee that this will work unless the left mouse button was pressed
    /// immediately before this function is called.
    ///
    /// ## Platform-specific
    ///
    /// - **X11:** Un-grabs the cursor.
    /// - **Wayland:** Requires the cursor to be inside the window to be dragged.
    /// - **macOS:** May prevent the button release event to be triggered.
<<<<<<< HEAD
    /// - **DRM / iOS / Android / Web:** Always returns an [`ExternalError::NotSupported`].
=======
    /// - **iOS / Android / Web / Orbital:** Always returns an [`ExternalError::NotSupported`].
>>>>>>> 25c4e2e4
    #[inline]
    pub fn drag_window(&self) -> Result<(), ExternalError> {
        self.window.drag_window()
    }

    /// Resizes the window with the left mouse button until the button is released.
    ///
    /// There's no guarantee that this will work unless the left mouse button was pressed
    /// immediately before this function is called.
    ///
    /// ## Platform-specific
    ///
    /// Only X11 is supported at this time.
    #[inline]
    pub fn drag_resize_window(&self, direction: ResizeDirection) -> Result<(), ExternalError> {
        self.window.drag_resize_window(direction)
    }

    /// Modifies whether the window catches cursor events.
    ///
    /// If `true`, the window will catch the cursor events. If `false`, events are passed through
    /// the window such that any other window behind it receives them. By default hittest is enabled.
    ///
    /// ## Platform-specific
    ///
<<<<<<< HEAD
    /// - **DRM / iOS / Android / Web / X11:** Always returns an [`ExternalError::NotSupported`].
=======
    /// - **iOS / Android / Web / X11 / Orbital:** Always returns an [`ExternalError::NotSupported`].
>>>>>>> 25c4e2e4
    #[inline]
    pub fn set_cursor_hittest(&self, hittest: bool) -> Result<(), ExternalError> {
        self.window.set_cursor_hittest(hittest)
    }
}

/// Monitor info functions.
impl Window {
    /// Returns the monitor on which the window currently resides.
    ///
    /// Returns `None` if current monitor can't be detected.
    ///
    /// ## Platform-specific
    ///
    /// **iOS:** Can only be called on the main thread.
    #[inline]
    pub fn current_monitor(&self) -> Option<MonitorHandle> {
        self.window
            .current_monitor()
            .map(|inner| MonitorHandle { inner })
    }

    /// Returns the list of all the monitors available on the system.
    ///
    /// This is the same as [`EventLoopWindowTarget::available_monitors`], and is provided for convenience.
    ///
    /// ## Platform-specific
    ///
    /// **iOS:** Can only be called on the main thread.
    ///
    /// [`EventLoopWindowTarget::available_monitors`]: crate::event_loop::EventLoopWindowTarget::available_monitors
    #[inline]
    pub fn available_monitors(&self) -> impl Iterator<Item = MonitorHandle> {
        #[allow(clippy::useless_conversion)] // false positive on some platforms
        self.window
            .available_monitors()
            .into_iter()
            .map(|inner| MonitorHandle { inner })
    }

    /// Returns the primary monitor of the system.
    ///
    /// Returns `None` if it can't identify any monitor as a primary one.
    ///
    /// This is the same as [`EventLoopWindowTarget::primary_monitor`], and is provided for convenience.
    ///
    /// ## Platform-specific
    ///
    /// **iOS:** Can only be called on the main thread.
    /// **Wayland:** Always returns `None`.
    ///
    /// [`EventLoopWindowTarget::primary_monitor`]: crate::event_loop::EventLoopWindowTarget::primary_monitor
    #[inline]
    pub fn primary_monitor(&self) -> Option<MonitorHandle> {
        self.window
            .primary_monitor()
            .map(|inner| MonitorHandle { inner })
    }
}
unsafe impl HasRawWindowHandle for Window {
    /// Returns a [`raw_window_handle::RawWindowHandle`] for the Window
    ///
    /// ## Platform-specific
    ///
    /// ### Android
    ///
    /// Only available after receiving [`Event::Resumed`] and before [`Event::Suspended`]. *If you
    /// try to get the handle outside of that period, this function will panic*!
    ///
    /// Make sure to release or destroy any resources created from this `RawWindowHandle` (ie. Vulkan
    /// or OpenGL surfaces) before returning from [`Event::Suspended`], at which point Android will
    /// release the underlying window/surface: any subsequent interaction is undefined behavior.
    ///
    /// [`Event::Resumed`]: crate::event::Event::Resumed
    /// [`Event::Suspended`]: crate::event::Event::Suspended
    fn raw_window_handle(&self) -> RawWindowHandle {
        self.window.raw_window_handle()
    }
}

unsafe impl HasRawDisplayHandle for Window {
    /// Returns a [`raw_window_handle::RawDisplayHandle`] used by the [`EventLoop`] that
    /// created a window.
    ///
    /// [`EventLoop`]: crate::event_loop::EventLoop
    fn raw_display_handle(&self) -> RawDisplayHandle {
        self.window.raw_display_handle()
    }
}

/// The behavior of cursor grabbing.
///
/// Use this enum with [`Window::set_cursor_grab`] to grab the cursor.
#[derive(Debug, Copy, Clone, PartialEq, Eq, Hash)]
#[cfg_attr(feature = "serde", derive(Serialize, Deserialize))]
pub enum CursorGrabMode {
    /// No grabbing of the cursor is performed.
    None,

    /// The cursor is confined to the window area.
    ///
    /// There's no guarantee that the cursor will be hidden. You should hide it by yourself if you
    /// want to do so.
    ///
    /// ## Platform-specific
    ///
    /// - **macOS:** Not implemented. Always returns [`ExternalError::NotSupported`] for now.
    /// - **iOS / Android / Web / Orbital:** Always returns an [`ExternalError::NotSupported`].
    Confined,

    /// The cursor is locked inside the window area to the certain position.
    ///
    /// There's no guarantee that the cursor will be hidden. You should hide it by yourself if you
    /// want to do so.
    ///
    /// ## Platform-specific
    ///
    /// - **X11 / Windows:** Not implemented. Always returns [`ExternalError::NotSupported`] for now.
    /// - **iOS / Android / Orbital:** Always returns an [`ExternalError::NotSupported`].
    Locked,
}

/// Describes the appearance of the mouse cursor.
#[derive(Debug, Default, Copy, Clone, PartialEq, Eq, Hash)]
#[cfg_attr(feature = "serde", derive(Serialize, Deserialize))]
pub enum CursorIcon {
    /// The platform-dependent default cursor.
    #[default]
    Default,
    /// A simple crosshair.
    Crosshair,
    /// A hand (often used to indicate links in web browsers).
    Hand,
    /// Self explanatory.
    Arrow,
    /// Indicates something is to be moved.
    Move,
    /// Indicates text that may be selected or edited.
    Text,
    /// Program busy indicator.
    Wait,
    /// Help indicator (often rendered as a "?")
    Help,
    /// Progress indicator. Shows that processing is being done. But in contrast
    /// with "Wait" the user may still interact with the program. Often rendered
    /// as a spinning beach ball, or an arrow with a watch or hourglass.
    Progress,

    /// Cursor showing that something cannot be done.
    NotAllowed,
    ContextMenu,
    Cell,
    VerticalText,
    Alias,
    Copy,
    NoDrop,
    /// Indicates something can be grabbed.
    Grab,
    /// Indicates something is grabbed.
    Grabbing,
    AllScroll,
    ZoomIn,
    ZoomOut,

    /// Indicate that some edge is to be moved. For example, the 'SeResize' cursor
    /// is used when the movement starts from the south-east corner of the box.
    EResize,
    NResize,
    NeResize,
    NwResize,
    SResize,
    SeResize,
    SwResize,
    WResize,
    EwResize,
    NsResize,
    NeswResize,
    NwseResize,
    ColResize,
    RowResize,
}

/// Defines the orientation that a window resize will be performed.
#[derive(Debug, Copy, Clone, PartialEq, Eq, Hash)]
pub enum ResizeDirection {
    East,
    North,
    NorthEast,
    NorthWest,
    South,
    SouthEast,
    SouthWest,
    West,
}

impl From<ResizeDirection> for CursorIcon {
    fn from(direction: ResizeDirection) -> Self {
        use ResizeDirection::*;
        match direction {
            East => CursorIcon::EResize,
            North => CursorIcon::NResize,
            NorthEast => CursorIcon::NeResize,
            NorthWest => CursorIcon::NwResize,
            South => CursorIcon::SResize,
            SouthEast => CursorIcon::SeResize,
            SouthWest => CursorIcon::SwResize,
            West => CursorIcon::WResize,
        }
    }
}

/// Fullscreen modes.
#[derive(Clone, Debug, PartialEq, Eq)]
pub enum Fullscreen {
    Exclusive(VideoMode),

    /// Providing `None` to `Borderless` will fullscreen on the current monitor.
    Borderless(Option<MonitorHandle>),
}

/// The theme variant to use.
#[derive(Clone, Copy, Debug, PartialEq, Eq)]
#[cfg_attr(feature = "serde", derive(Serialize, Deserialize))]
pub enum Theme {
    /// Use the light variant.
    Light,

    /// Use the dark variant.
    Dark,
}

/// ## Platform-specific
///
/// - **X11:** Sets the WM's `XUrgencyHint`. No distinction between [`Critical`] and [`Informational`].
///
/// [`Critical`]: Self::Critical
/// [`Informational`]: Self::Informational
#[derive(Debug, Clone, Copy, Default, PartialEq, Eq)]
pub enum UserAttentionType {
    /// ## Platform-specific
    ///
    /// - **macOS:** Bounces the dock icon until the application is in focus.
    /// - **Windows:** Flashes both the window and the taskbar button until the application is in focus.
    Critical,

    /// ## Platform-specific
    ///
    /// - **macOS:** Bounces the dock icon once.
    /// - **Windows:** Flashes the taskbar button until the application is in focus.
    #[default]
    Informational,
}

bitflags! {
    pub struct WindowButtons: u32 {
        const CLOSE  = 1 << 0;
        const MINIMIZE  = 1 << 1;
        const MAXIMIZE  = 1 << 2;
    }
}

/// A window level groups windows with respect to their z-position.
///
/// The relative ordering between windows in different window levels is fixed.
/// The z-order of a window within the same window level may change dynamically on user interaction.
///
/// ## Platform-specific
///
/// - **iOS / Android / Web / Wayland:** Unsupported.
#[derive(Debug, Default, PartialEq, Eq, Clone, Copy)]
pub enum WindowLevel {
    /// The window will always be below normal windows.
    ///
    /// This is useful for a widget-based app.
    AlwaysOnBottom,

    /// The default.
    #[default]
    Normal,

    /// The window will always be on top of normal windows.
    AlwaysOnTop,
}

/// Generic IME purposes for use in [`Window::set_ime_purpose`].
///
/// The purpose may improve UX by optimizing the IME for the specific use case,
/// if winit can express the purpose to the platform and the platform reacts accordingly.
///
/// ## Platform-specific
///
/// - **iOS / Android / Web / Windows / X11 / macOS / Orbital:** Unsupported.
#[derive(Debug, PartialEq, Eq, Clone, Copy)]
#[non_exhaustive]
pub enum ImePurpose {
    /// No special hints for the IME (default).
    Normal,
    /// The IME is used for password input.
    Password,
    /// The IME is used to input into a terminal.
    ///
    /// For example, that could alter OSK on Wayland to show extra buttons.
    Terminal,
}

impl Default for ImePurpose {
    fn default() -> Self {
        Self::Normal
    }
}<|MERGE_RESOLUTION|>--- conflicted
+++ resolved
@@ -814,18 +814,10 @@
     ///
     /// This only has an effect on desktop platforms.
     ///
-<<<<<<< HEAD
-    /// Due to a bug in XFCE, this has no effect on Xfwm.
-    ///
-    /// ## Platform-specific
-    ///
+    /// - **X11:** Due to a bug in XFCE, this has no effect on Xfwm.
     /// - **iOS / Android / Web / DRM:** Unsupported.
-=======
-    /// - **X11:** Due to a bug in XFCE, this has no effect on Xfwm.
-    /// - **iOS / Android / Web:** Unsupported.
     ///
     /// [`WindowEvent::Resized`]: crate::event::WindowEvent::Resized
->>>>>>> 25c4e2e4
     #[inline]
     pub fn set_resizable(&self, resizable: bool) {
         self.window.set_resizable(resizable)
@@ -866,11 +858,7 @@
     ///
     /// ## Platform-specific
     ///
-<<<<<<< HEAD
-    /// - **DRM / iOS / Android / Web:** Unsupported.
-=======
-    /// - **iOS / Android / Web / Orbital:** Unsupported.
->>>>>>> 25c4e2e4
+    /// - **iOS / Android / Web / Orbital / DRM:** Unsupported.
     /// - **Wayland:** Un-minimize is unsupported.
     #[inline]
     pub fn set_minimized(&self, minimized: bool) {
@@ -888,7 +876,7 @@
     /// ## Platform-specific
     ///
     /// - **Wayland**: always `None`.
-    /// - **iOS / Android / Web / Orbital:** Unsupported.
+    /// - **iOS / Android / Web / Orbital / DRM:** Unsupported.
     #[inline]
     pub fn is_minimized(&self) -> Option<bool> {
         self.window.is_minimized()
@@ -898,11 +886,7 @@
     ///
     /// ## Platform-specific
     ///
-<<<<<<< HEAD
-    /// - **DRM / iOS / Android / Web:** Unsupported.
-=======
-    /// - **iOS / Android / Web / Orbital:** Unsupported.
->>>>>>> 25c4e2e4
+    /// - **iOS / Android / Web / Orbital / DRM:** Unsupported.
     #[inline]
     pub fn set_maximized(&self, maximized: bool) {
         self.window.set_maximized(maximized)
@@ -937,13 +921,9 @@
     /// - **iOS:** Can only be called on the main thread.
     /// - **Wayland:** Does not support exclusive fullscreen mode and will no-op a request.
     /// - **Windows:** Screen saver is disabled in fullscreen mode.
-<<<<<<< HEAD
     /// - **DRM:** Fullscreen mode must be a valid exclusive fullscreen containing a video mode
     /// from [`MonitorHandle::video_modes`] (will not panic if this condition is not met)
-    /// - **Android:** Unsupported.
-=======
     /// - **Android / Orbital:** Unsupported.
->>>>>>> 25c4e2e4
     #[inline]
     pub fn set_fullscreen(&self, fullscreen: Option<Fullscreen>) {
         self.window.set_fullscreen(fullscreen.map(|f| f.into()))
@@ -968,13 +948,9 @@
     /// By default this is enabled. Note that fullscreen windows and windows on
     /// mobile and web platforms naturally do not have decorations.
     ///
-<<<<<<< HEAD
-    /// - **DRM / iOS / Android / Web:** Unsupported.
-=======
-    /// ## Platform-specific
->>>>>>> 25c4e2e4
-    ///
-    /// - **iOS / Android / Web:** No effect.
+    /// ## Platform-specific
+    ///
+    /// - **iOS / Android / Web / DRM:** No effect.
     #[inline]
     pub fn set_decorations(&self, decorations: bool) {
         self.window.set_decorations(decorations)
@@ -987,31 +963,15 @@
     ///
     /// ## Platform-specific
     ///
-<<<<<<< HEAD
-    /// - **X11:** Not implemented.
-    /// - **DRM / iOS / Android / Web:** Unsupported.
-=======
-    /// - **iOS / Android / Web:** Always returns `true`.
->>>>>>> 25c4e2e4
+    /// - **iOS / Android / Web / DRM:** Always returns `true`.
     #[inline]
     pub fn is_decorated(&self) -> bool {
         self.window.is_decorated()
     }
 
-    /// Change the window level.
-    ///
-    /// This is just a hint to the OS, and the system could ignore it.
-    ///
-<<<<<<< HEAD
-    /// - **DRM / iOS / Android / Web / Wayland:** Unsupported.
-    #[inline]
-    pub fn set_always_on_top(&self, always_on_top: bool) {
-        self.window.set_always_on_top(always_on_top)
-=======
     /// See [`WindowLevel`] for details.
     pub fn set_window_level(&self, level: WindowLevel) {
         self.window.set_window_level(level)
->>>>>>> 25c4e2e4
     }
 
     /// Sets the window icon.
@@ -1021,11 +981,7 @@
     ///
     /// ## Platform-specific
     ///
-<<<<<<< HEAD
-    /// - **iOS / Android / Web / Wayland / DRM / macOS:** Unsupported.
-=======
-    /// - **iOS / Android / Web / Wayland / macOS / Orbital:** Unsupported.
->>>>>>> 25c4e2e4
+    /// - **iOS / Android / Web / Wayland / macOS / Orbital / DRM:** Unsupported.
     ///
     /// - **Windows:** Sets `ICON_SMALL`. The base size for a window icon is 16x16, but it's
     ///   recommended to account for screen scaling and pick a multiple of that, i.e. 32x32.
@@ -1061,11 +1017,7 @@
     ///
     /// ## Platform-specific
     ///
-<<<<<<< HEAD
-    /// - **DRM / iOS / Android / Web:** Unsupported.
-=======
-    /// - **iOS / Android / Web / Orbital:** Unsupported.
->>>>>>> 25c4e2e4
+    /// - **iOS / Android / Web / Orbital / DRM:** Unsupported.
     ///
     /// [chinese]: https://support.apple.com/guide/chinese-input-method/use-the-candidate-window-cim12992/104/mac/12.0
     /// [japanese]: https://support.apple.com/guide/japanese-input-method/use-the-candidate-window-jpim10262/6.3/mac/12.0
@@ -1091,11 +1043,7 @@
     /// ## Platform-specific
     ///
     /// - **macOS:** IME must be enabled to receive text-input where dead-key sequences are combined.
-<<<<<<< HEAD
-    /// - **DRM / iOS / Android / Web :** Unsupported.
-=======
-    /// - **iOS / Android / Web / Orbital:** Unsupported.
->>>>>>> 25c4e2e4
+    /// - **iOS / Android / Web / Orbital / DRM:** Unsupported.
     ///
     /// [`Ime`]: crate::event::WindowEvent::Ime
     /// [`KeyboardInput`]: crate::event::WindowEvent::KeyboardInput
@@ -1109,7 +1057,7 @@
     ///
     /// ## Platform-specific
     ///
-    /// - **iOS / Android / Web / Windows / X11 / macOS / Orbital:** Unsupported.
+    /// - **iOS / Android / Web / Windows / X11 / macOS / Orbital / DRM:** Unsupported.
     #[inline]
     pub fn set_ime_purpose(&self, purpose: ImePurpose) {
         self.window.set_ime_purpose(purpose);
@@ -1124,11 +1072,7 @@
     ///
     /// ## Platform-specific
     ///
-<<<<<<< HEAD
-    /// - **DRM / iOS / Android / Web / Wayland:** Unsupported.
-=======
-    /// - **iOS / Android / Web / Wayland / Orbital:** Unsupported.
->>>>>>> 25c4e2e4
+    /// - **iOS / Android / Web / Wayland / Orbital / DRM:** Unsupported.
     #[inline]
     pub fn focus_window(&self) {
         self.window.focus_window()
@@ -1153,11 +1097,7 @@
     ///
     /// ## Platform-specific
     ///
-<<<<<<< HEAD
-    /// - **DRM / iOS / Android / Web :** Unsupported.
-=======
-    /// - **iOS / Android / Web / Orbital:** Unsupported.
->>>>>>> 25c4e2e4
+    /// - **iOS / Android / Web / Orbital / DRM:** Unsupported.
     /// - **macOS:** `None` has no effect.
     /// - **X11:** Requests for user attention must be manually cleared.
     /// - **Wayland:** Requires `xdg_activation_v1` protocol, `None` has no effect.
@@ -1222,11 +1162,7 @@
     ///
     /// ## Platform-specific
     ///
-<<<<<<< HEAD
-    /// - **DRM / iOS / Android:** Unsupported.
-=======
-    /// - **iOS / Android / Orbital:** Unsupported.
->>>>>>> 25c4e2e4
+    /// - **iOS / Android / Orbital / DRM:** Unsupported.
     #[inline]
     pub fn set_cursor_icon(&self, cursor: CursorIcon) {
         self.window.set_cursor_icon(cursor);
@@ -1261,11 +1197,6 @@
     ///
     /// First try confining the cursor, and if that fails, try locking it instead.
     ///
-<<<<<<< HEAD
-    /// - **macOS:** This locks the cursor in a fixed location, which looks visually awkward.
-    /// - **DRM:** Has no effect
-    /// - **iOS / Android:** Always returns an [`ExternalError::NotSupported`].
-=======
     /// ```no_run
     /// # use winit::event_loop::EventLoop;
     /// # use winit::window::{CursorGrabMode, Window};
@@ -1275,7 +1206,6 @@
     ///             .or_else(|_e| window.set_cursor_grab(CursorGrabMode::Locked))
     ///             .unwrap();
     /// ```
->>>>>>> 25c4e2e4
     #[inline]
     pub fn set_cursor_grab(&self, mode: CursorGrabMode) -> Result<(), ExternalError> {
         self.window.set_cursor_grab(mode)
@@ -1292,11 +1222,7 @@
     /// - **Wayland:** The cursor is only hidden within the confines of the window.
     /// - **macOS:** The cursor is hidden as long as the window has input focus, even if the cursor is
     ///   outside of the window.
-<<<<<<< HEAD
-    /// - **DRM / iOS / Android:** Unsupported.
-=======
-    /// - **iOS / Android / Orbital:** Unsupported.
->>>>>>> 25c4e2e4
+    /// - **iOS / Android / Orbital / DRM:** Unsupported.
     #[inline]
     pub fn set_cursor_visible(&self, visible: bool) {
         self.window.set_cursor_visible(visible)
@@ -1312,11 +1238,7 @@
     /// - **X11:** Un-grabs the cursor.
     /// - **Wayland:** Requires the cursor to be inside the window to be dragged.
     /// - **macOS:** May prevent the button release event to be triggered.
-<<<<<<< HEAD
-    /// - **DRM / iOS / Android / Web:** Always returns an [`ExternalError::NotSupported`].
-=======
-    /// - **iOS / Android / Web / Orbital:** Always returns an [`ExternalError::NotSupported`].
->>>>>>> 25c4e2e4
+    /// - **iOS / Android / Web / Orbital / DRM:** Always returns an [`ExternalError::NotSupported`].
     #[inline]
     pub fn drag_window(&self) -> Result<(), ExternalError> {
         self.window.drag_window()
@@ -1342,11 +1264,7 @@
     ///
     /// ## Platform-specific
     ///
-<<<<<<< HEAD
-    /// - **DRM / iOS / Android / Web / X11:** Always returns an [`ExternalError::NotSupported`].
-=======
-    /// - **iOS / Android / Web / X11 / Orbital:** Always returns an [`ExternalError::NotSupported`].
->>>>>>> 25c4e2e4
+    /// - **iOS / Android / Web / X11 / Orbital / DRM:** Always returns an [`ExternalError::NotSupported`].
     #[inline]
     pub fn set_cursor_hittest(&self, hittest: bool) -> Result<(), ExternalError> {
         self.window.set_cursor_hittest(hittest)
