use std::path::PathBuf;
use {WindowId, DeviceId};

/// Describes a generic event.
#[derive(Clone, Debug)]
pub enum Event {
    WindowEvent {
        window_id: WindowId,
        event: WindowEvent,
    },
    DeviceEvent {
        device_id: DeviceId,
        event: DeviceEvent,
    },
    Awakened,

    /// The application has been suspended or resumed.
    ///
    /// The parameter is true if app was suspended, and false if it has been resumed.
    Suspended(bool),
}

/// Describes an event from a `Window`.
#[derive(Clone, Debug)]
pub enum WindowEvent {

    /// The size of the window has changed.
    Resized(u32, u32),

    /// The position of the window has changed.
    Moved(i32, i32),

    /// The window has been closed.
    Closed,

    /// A file has been dropped into the window.
    DroppedFile(PathBuf),

    /// A file is being hovered over the window.
    HoveredFile(PathBuf),

    /// A file was hovered, but has exited the window.
    HoveredFileCancelled,

    /// The window received a unicode character.
    ReceivedCharacter(char),

    /// The window gained or lost focus.
    ///
    /// The parameter is true if the window has gained focus, and false if it has lost focus.
    Focused(bool),

    /// An event from the keyboard has been received.
    KeyboardInput { device_id: DeviceId, input: KeyboardInput },

    /// The cursor has moved on the window.
    CursorMoved {
        device_id: DeviceId,

        /// (x,y) coords in pixels relative to the top-left corner of the window. Because the range of this data is
        /// limited by the display area and it may have been transformed by the OS to implement effects such as cursor
        /// acceleration, it should not be used to implement non-cursor-like interactions such as 3D camera control.
        position: (f64, f64),
    },

    /// The cursor has entered the window.
    CursorEntered { device_id: DeviceId },

    /// The cursor has left the window.
    CursorLeft { device_id: DeviceId },

    /// A mouse wheel movement or touchpad scroll occurred.
    MouseWheel { device_id: DeviceId, delta: MouseScrollDelta, phase: TouchPhase },

    /// An mouse button press has been received.
    MouseInput { device_id: DeviceId, state: ElementState, button: MouseButton },

    /// Touchpad pressure event.
    ///
    /// At the moment, only supported on Apple forcetouch-capable macbooks.
    /// The parameters are: pressure level (value between 0 and 1 representing how hard the touchpad
    /// is being pressed) and stage (integer representing the click level).
    TouchpadPressure { device_id: DeviceId, pressure: f32, stage: i64 },

    /// Motion on some analog axis. May report data redundant to other, more specific events.
    AxisMoved { device_id: DeviceId, axis: AxisId, value: f64 },

    /// The window needs to be redrawn.
    Refresh,

    /// Touch event has been received
    Touch(Touch),

    /// DPI scaling factor of the window has changed.
    ///
    /// The following actions cause DPI changes:
    ///
    /// * A user changes the resolution.
    /// * A user changes the desktop scaling value (e.g. in Control Panel on Windows).
    /// * A user moves the application window to a display with a different DPI.
    HiDPIFactorChanged(f32),
}

/// Represents raw hardware events that are not associated with any particular window.
///
/// Useful for interactions that diverge significantly from a conventional 2D GUI, such as 3D camera or first-person
/// game controls. Many physical actions, such as mouse movement, can produce both device and window events. Because
/// window events typically arise from virtual devices (corresponding to GUI cursors and keyboard focus) the device IDs
/// may not match.
///
/// Note that these events are delivered regardless of input focus.
#[derive(Clone, Debug)]
pub enum DeviceEvent {
    Added,
    Removed,
<<<<<<< HEAD
    /// Mouse devices yield `Motion` events where axis `0` is horizontal and axis `1` is vertical.
    /// A positive value means a movement to the right or the bottom, depending on the axis.
    /// Such events will be sent even if the mouse is in a corner of the screen.
    Motion { axis: AxisId, value: f64 },
=======

    /// Change in physical position of a pointing device.
    ///
    /// This represents raw, unfiltered physical motion. Not to be confused with `WindowEvent::CursorMoved`.
    MouseMoved {
        /// (x, y) change in position in unspecified units.
        ///
        /// Different devices may use different units.
        delta: (f64, f64),
    },

    /// Physical scroll event
    MouseWheel {
        delta: MouseScrollDelta,
    },

    /// Motion on some analog axis. May report data redundant to other, more specific events.
    AxisMoved { axis: AxisId, value: f64 },

>>>>>>> 15121d31
    Button { button: ButtonId, state: ElementState },
    Key(KeyboardInput),
    Text { codepoint: char },
}

/// Describes a keyboard input event.
#[derive(Debug, Clone, Copy)]
pub struct KeyboardInput {
    /// Identifies the physical key pressed
    ///
    /// This should not change if the user adjusts the host's keyboard map. Use when the physical location of the
    /// key is more important than the key's host GUI semantics, such as for movement controls in a first-person
    /// game.
    pub scancode: ScanCode,

    pub state: ElementState,

    /// Identifies the semantic meaning of the key
    ///
    /// Use when the semantics of the key are more important than the physical location of the key, such as when
    /// implementing appropriate behavior for "page up."
    pub virtual_keycode: Option<VirtualKeyCode>,

    /// Modifier keys active at the time of this input.
    ///
    /// This is tracked internally to avoid tracking errors arising from modifier key state changes when events from
    /// this device are not being delivered to the application, e.g. due to keyboard focus being elsewhere.
    pub modifiers: ModifiersState
}

/// Describes touch-screen input state.
#[derive(Debug, Hash, PartialEq, Eq, Clone, Copy)]
pub enum TouchPhase {
    Started,
    Moved,
    Ended,
    Cancelled
}

/// Represents touch event
///
/// Every time user touches screen new Start event with some finger id is generated.
/// When the finger is removed from the screen End event with same id is generated.
///
/// For every id there will be at least 2 events with phases Start and End (or Cancelled).
/// There may be 0 or more Move events.
///
///
/// Depending on platform implementation id may or may not be reused by system after End event.
///
/// Gesture regonizer using this event should assume that Start event received with same id
/// as previously received End event is a new finger and has nothing to do with an old one.
///
/// Touch may be cancelled if for example window lost focus.
#[derive(Debug, Clone, Copy)]
pub struct Touch {
    pub device_id: DeviceId,
    pub phase: TouchPhase,
    pub location: (f64,f64),
    /// unique identifier of a finger.
    pub id: u64
}

/// Hardware-dependent keyboard scan code.
pub type ScanCode = u32;

/// Identifier for a specific analog axis on some device.
pub type AxisId = u32;

/// Identifier for a specific button on some device.
pub type ButtonId = u32;

/// Describes the input state of a key.
#[derive(Debug, Hash, PartialEq, Eq, Clone, Copy)]
pub enum ElementState {
    Pressed,
    Released,
}

/// Describes a button of a mouse controller.
#[derive(Debug, Hash, PartialEq, Eq, Clone, Copy)]
pub enum MouseButton {
    Left,
    Right,
    Middle,
    Other(u8),
}

/// Describes a difference in the mouse scroll wheel state.
#[derive(Debug, Clone, Copy, PartialEq)]
pub enum MouseScrollDelta {
	/// Amount in lines or rows to scroll in the horizontal
	/// and vertical directions.
	///
	/// Positive values indicate movement forward
	/// (away from the user) or rightwards.
	LineDelta(f32, f32),
	/// Amount in pixels to scroll in the horizontal and
	/// vertical direction.
	///
	/// Scroll events are expressed as a PixelDelta if
	/// supported by the device (eg. a touchpad) and
	/// platform.
	PixelDelta(f32, f32)
}

/// Symbolic name for a keyboard key.
#[derive(Debug, Hash, PartialEq, Eq, Clone, Copy)]
#[repr(u32)]
pub enum VirtualKeyCode {
    /// The '1' key over the letters.
    Key1,
    /// The '2' key over the letters.
    Key2,
    /// The '3' key over the letters.
    Key3,
    /// The '4' key over the letters.
    Key4,
    /// The '5' key over the letters.
    Key5,
    /// The '6' key over the letters.
    Key6,
    /// The '7' key over the letters.
    Key7,
    /// The '8' key over the letters.
    Key8,
    /// The '9' key over the letters.
    Key9,
    /// The '0' key over the 'O' and 'P' keys.
    Key0,

    A,
    B,
    C,
    D,
    E,
    F,
    G,
    H,
    I,
    J,
    K,
    L,
    M,
    N,
    O,
    P,
    Q,
    R,
    S,
    T,
    U,
    V,
    W,
    X,
    Y,
    Z,

    /// The Escape key, next to F1.
    Escape,

    F1,
    F2,
    F3,
    F4,
    F5,
    F6,
    F7,
    F8,
    F9,
    F10,
    F11,
    F12,
    F13,
    F14,
    F15,

    /// Print Screen/SysRq.
    Snapshot,
    /// Scroll Lock.
    Scroll,
    /// Pause/Break key, next to Scroll lock.
    Pause,

    /// `Insert`, next to Backspace.
    Insert,
    Home,
    Delete,
    End,
    PageDown,
    PageUp,

    Left,
    Up,
    Right,
    Down,

    /// The Backspace key, right over Enter.
    // TODO: rename
    Back,
    /// The Enter key.
    Return,
    /// The space bar.
    Space,

    /// The "Compose" key on Linux.
    Compose,

    Numlock,
    Numpad0,
    Numpad1,
    Numpad2,
    Numpad3,
    Numpad4,
    Numpad5,
    Numpad6,
    Numpad7,
    Numpad8,
    Numpad9,

    AbntC1,
    AbntC2,
    Add,
    Apostrophe,
    Apps,
    At,
    Ax,
    Backslash,
    Calculator,
    Capital,
    Colon,
    Comma,
    Convert,
    Decimal,
    Divide,
    Equals,
    Grave,
    Kana,
    Kanji,
    LAlt,
    LBracket,
    LControl,
    LMenu,
    LShift,
    LWin,
    Mail,
    MediaSelect,
    MediaStop,
    Minus,
    Multiply,
    Mute,
    MyComputer,
    NavigateForward, // also called "Prior"
    NavigateBackward, // also called "Next"
    NextTrack,
    NoConvert,
    NumpadComma,
    NumpadEnter,
    NumpadEquals,
    OEM102,
    Period,
    PlayPause,
    Power,
    PrevTrack,
    RAlt,
    RBracket,
    RControl,
    RMenu,
    RShift,
    RWin,
    Semicolon,
    Slash,
    Sleep,
    Stop,
    Subtract,
    Sysrq,
    Tab,
    Underline,
    Unlabeled,
    VolumeDown,
    VolumeUp,
    Wake,
    WebBack,
    WebFavorites,
    WebForward,
    WebHome,
    WebRefresh,
    WebSearch,
    WebStop,
    Yen,
}

/// Represents the current state of the keyboard modifiers
///
/// Each field of this struct represents a modifier and is `true` if this modifier is active.
#[derive(Default, Debug, Clone, Copy)]
pub struct ModifiersState {
    /// The "shift" key
    pub shift: bool,
    /// The "control" key
    pub ctrl: bool,
    /// The "alt" key
    pub alt: bool,
    /// The "logo" key
    ///
    /// This is the "windows" key on PC and "command" key on Mac.
    pub logo: bool
}<|MERGE_RESOLUTION|>--- conflicted
+++ resolved
@@ -113,12 +113,6 @@
 pub enum DeviceEvent {
     Added,
     Removed,
-<<<<<<< HEAD
-    /// Mouse devices yield `Motion` events where axis `0` is horizontal and axis `1` is vertical.
-    /// A positive value means a movement to the right or the bottom, depending on the axis.
-    /// Such events will be sent even if the mouse is in a corner of the screen.
-    Motion { axis: AxisId, value: f64 },
-=======
 
     /// Change in physical position of a pointing device.
     ///
@@ -138,7 +132,6 @@
     /// Motion on some analog axis. May report data redundant to other, more specific events.
     AxisMoved { axis: AxisId, value: f64 },
 
->>>>>>> 15121d31
     Button { button: ButtonId, state: ElementState },
     Key(KeyboardInput),
     Text { codepoint: char },
