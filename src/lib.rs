//! Winit allows you to build a window on as many platforms as possible.
//!
//! # Building a window
//!
//! Before you can build a [`Window`], you first need to build an [`EventLoop`]. This is done with the
//! [`EventLoop::new()`] function.
//!
//! ```no_run
//! use winit::event_loop::EventLoop;
//! let event_loop = EventLoop::new();
//! ```
//!
//! Once this is done there are two ways to create a [`Window`]:
//!
//!  - Calling [`Window::new(&event_loop)`][window_new].
//!  - Calling [`let builder = WindowBuilder::new()`][window_builder_new] then [`builder.build(&event_loop)`][window_builder_build].
//!
//! The first way is the simplest way and will give you default values for everything.
//!
//! The second way allows you to customize the way your [`Window`] will look and behave by modifying
//! the fields of the [`WindowBuilder`] object before you create the [`Window`].
//!
//! # Event handling
//!
//! Once a [`Window`] has been created, it will generate different *events*. A [`Window`] object can
//! generate a [`WindowEvent`] when certain things happen, like whenever the user moves their mouse
//! or presses a key inside the [`Window`]. Devices can generate a [`DeviceEvent`] directly as well,
//! which contains unfiltered event data that isn't specific to a certain window. Some user
//! activity, like mouse movement, can generate both a [`WindowEvent`] *and* a [`DeviceEvent`]. You
//! can also create and handle your own custom [`UserEvent`]s, if desired.
//!
//! Events can be retreived by using an [`EventLoop`]. A [`Window`] will send its events to the
//! [`EventLoop`] object it was created with.
//!
//! You do this by calling [`event_loop.run(...)`][event_loop_run]. This function will run forever
//! unless `control_flow` is set to [`ControlFlow`]`::`[`Exit`], at which point [`Event`]`::`[`LoopDestroyed`]
//! is emitted and the entire program terminates.
//!
//! ```no_run
//! use winit::{
//!     event::{Event, WindowEvent},
//!     event_loop::{ControlFlow, EventLoop},
//!     window::WindowBuilder,
//! };
//!
//! let event_loop = EventLoop::new();
//! let window = WindowBuilder::new().build(&event_loop).unwrap();
//!
//! event_loop.run(move |event, _, control_flow| {
//!     match event {
//!         Event::EventsCleared => {
//!             // Application update code.
//!     
//!             // Queue a RedrawRequested event.
//!             window.request_redraw();
//!         },
//!         Event::WindowEvent {
//!             event: WindowEvent::RedrawRequested,
//!             ..
//!         } => {
//!             // Redraw the application.
//!             //
//!             // It's preferrable to render in this event rather than in EventsCleared, since
//!             // rendering in here allows the program to gracefully handle redraws requested
//!             // by the OS.
//!         },
//!         Event::WindowEvent {
//!             event: WindowEvent::CloseRequested,
//!             ..
//!         } => {
//!             println!("The close button was pressed; stopping");
//!             *control_flow = ControlFlow::Exit
//!         },
//!         // ControlFlow::Poll continuously runs the event loop, even if the OS hasn't
//!         // dispatched any events. This is ideal for games and similar applications.
//!         _ => *control_flow = ControlFlow::Poll,
//!         // ControlFlow::Wait pauses the event loop if no events are available to process.
//!         // This is ideal for non-game applications that only update in response to user
//!         // input, and uses significantly less power/CPU time than ControlFlow::Poll.
//!         // _ => *control_flow = ControlFlow::Wait,
//!     }
//! });
//! ```
//!
//! If you use multiple [`Window`]s, [`Event`]`::`[`WindowEvent`] has a member named `window_id`. You can
//! compare it with the value returned by the [`id()`][window_id_fn] method of [`Window`] in order to know which
//! [`Window`] has received the event.
//!
//! # Drawing on the window
//!
//! Winit doesn't provide any function that allows drawing on a [`Window`]. However it allows you to
//! retrieve the raw handle of the window (see the [`platform`] module), which in turn allows you
//! to create an OpenGL/Vulkan/DirectX/Metal/etc. context that will draw on the [`Window`].
//!
//! [`EventLoop`]: ./event_loop/struct.EventLoop.html
//! [`EventLoop::new()`]: ./event_loop/struct.EventLoop.html#method.new
//! [event_loop_run]: ./event_loop/struct.EventLoop.html#method.run
//! [`ControlFlow`]: ./event_loop/enum.ControlFlow.html
//! [`Exit`]: ./event_loop/enum.ControlFlow.html#variant.Exit
//! [`Window`]: ./window/struct.Window.html
//! [`WindowBuilder`]: ./window/struct.WindowBuilder.html
//! [window_new]: ./window/struct.Window.html#method.new
//! [window_builder_new]: ./window/struct.WindowBuilder.html#method.new
//! [window_builder_build]: ./window/struct.WindowBuilder.html#method.build
//! [window_id_fn]: ./window/struct.Window.html#method.id
//! [`Event`]: ./event/enum.Event.html
//! [`WindowEvent`]: ./event/enum.WindowEvent.html
//! [`DeviceEvent`]: ./event/enum.DeviceEvent.html
//! [`UserEvent`]: ./event/enum.Event.html#variant.UserEvent
//! [`LoopDestroyed`]: ./event/enum.Event.html#variant.LoopDestroyed
//! [`platform`]: ./platform/index.html

<<<<<<< HEAD
extern crate instant;
=======
#![deny(rust_2018_idioms)]

>>>>>>> 5d0bc5f6
#[allow(unused_imports)]
#[macro_use]
extern crate lazy_static;
#[macro_use]
extern crate log;
#[cfg(feature = "serde")]
#[macro_use]
extern crate serde;
#[macro_use]
#[cfg(target_os = "windows")]
extern crate derivative;
#[macro_use]
#[cfg(target_os = "windows")]
extern crate bitflags;
#[cfg(any(target_os = "macos", target_os = "ios"))]
#[macro_use]
extern crate objc;
<<<<<<< HEAD
#[cfg(target_os = "macos")]
extern crate cocoa;
#[cfg(target_os = "macos")]
extern crate core_foundation;
#[cfg(target_os = "macos")]
extern crate core_graphics;
#[cfg(target_os = "macos")]
extern crate dispatch;
#[cfg(any(
    target_os = "linux",
    target_os = "dragonfly",
    target_os = "freebsd",
    target_os = "netbsd",
    target_os = "openbsd",
    target_os = "windows"
))]
extern crate parking_lot;
#[cfg(any(
    target_os = "linux",
    target_os = "dragonfly",
    target_os = "freebsd",
    target_os = "netbsd",
    target_os = "openbsd"
))]
extern crate percent_encoding;
#[cfg(any(
    target_os = "linux",
    target_os = "dragonfly",
    target_os = "freebsd",
    target_os = "netbsd",
    target_os = "openbsd"
))]
extern crate smithay_client_toolkit as sctk;
#[cfg(any(
    target_os = "linux",
    target_os = "dragonfly",
    target_os = "freebsd",
    target_os = "netbsd",
    target_os = "openbsd"
))]
extern crate x11_dl;
#[cfg(feature = "std_web")]
#[macro_use]
extern crate std_web as stdweb;
#[cfg(any(
    target_os = "linux",
    target_os = "dragonfly",
    target_os = "freebsd",
    target_os = "netbsd",
    target_os = "openbsd"
))]
extern crate calloop;
#[cfg(feature = "wasm-bindgen")]
extern crate wasm_bindgen;
#[cfg(feature = "web-sys")]
extern crate web_sys;
=======
>>>>>>> 5d0bc5f6

pub mod dpi;
#[macro_use]
pub mod error;
pub mod event;
pub mod event_loop;
mod icon;
pub mod monitor;
mod platform_impl;
pub mod window;

pub mod platform;<|MERGE_RESOLUTION|>--- conflicted
+++ resolved
@@ -50,7 +50,7 @@
 //!     match event {
 //!         Event::EventsCleared => {
 //!             // Application update code.
-//!     
+//!
 //!             // Queue a RedrawRequested event.
 //!             window.request_redraw();
 //!         },
@@ -110,12 +110,8 @@
 //! [`LoopDestroyed`]: ./event/enum.Event.html#variant.LoopDestroyed
 //! [`platform`]: ./platform/index.html
 
-<<<<<<< HEAD
-extern crate instant;
-=======
 #![deny(rust_2018_idioms)]
 
->>>>>>> 5d0bc5f6
 #[allow(unused_imports)]
 #[macro_use]
 extern crate lazy_static;
@@ -133,65 +129,9 @@
 #[cfg(any(target_os = "macos", target_os = "ios"))]
 #[macro_use]
 extern crate objc;
-<<<<<<< HEAD
-#[cfg(target_os = "macos")]
-extern crate cocoa;
-#[cfg(target_os = "macos")]
-extern crate core_foundation;
-#[cfg(target_os = "macos")]
-extern crate core_graphics;
-#[cfg(target_os = "macos")]
-extern crate dispatch;
-#[cfg(any(
-    target_os = "linux",
-    target_os = "dragonfly",
-    target_os = "freebsd",
-    target_os = "netbsd",
-    target_os = "openbsd",
-    target_os = "windows"
-))]
-extern crate parking_lot;
-#[cfg(any(
-    target_os = "linux",
-    target_os = "dragonfly",
-    target_os = "freebsd",
-    target_os = "netbsd",
-    target_os = "openbsd"
-))]
-extern crate percent_encoding;
-#[cfg(any(
-    target_os = "linux",
-    target_os = "dragonfly",
-    target_os = "freebsd",
-    target_os = "netbsd",
-    target_os = "openbsd"
-))]
-extern crate smithay_client_toolkit as sctk;
-#[cfg(any(
-    target_os = "linux",
-    target_os = "dragonfly",
-    target_os = "freebsd",
-    target_os = "netbsd",
-    target_os = "openbsd"
-))]
-extern crate x11_dl;
 #[cfg(feature = "std_web")]
 #[macro_use]
 extern crate std_web as stdweb;
-#[cfg(any(
-    target_os = "linux",
-    target_os = "dragonfly",
-    target_os = "freebsd",
-    target_os = "netbsd",
-    target_os = "openbsd"
-))]
-extern crate calloop;
-#[cfg(feature = "wasm-bindgen")]
-extern crate wasm_bindgen;
-#[cfg(feature = "web-sys")]
-extern crate web_sys;
-=======
->>>>>>> 5d0bc5f6
 
 pub mod dpi;
 #[macro_use]
