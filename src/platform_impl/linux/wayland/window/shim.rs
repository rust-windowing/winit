use std::cell::Cell;
use std::sync::{Arc, Mutex};

use sctk::reexports::client::protocol::wl_compositor::WlCompositor;
use sctk::reexports::client::protocol::wl_output::WlOutput;
use sctk::reexports::client::Attached;
use sctk::reexports::protocols::staging::xdg_activation::v1::client::xdg_activation_token_v1;
use sctk::reexports::protocols::staging::xdg_activation::v1::client::xdg_activation_v1::XdgActivationV1;

use sctk::environment::Environment;
use sctk::window::{Decorations, FallbackFrame, Window};

use crate::dpi::{LogicalPosition, LogicalSize};

use crate::event::{WindowEvent, IME};
use crate::platform_impl::wayland;
use crate::platform_impl::wayland::env::WinitEnv;
use crate::platform_impl::wayland::event_loop::{EventSink, WinitState};
use crate::platform_impl::wayland::seat::pointer::WinitPointer;
use crate::platform_impl::wayland::seat::text_input::TextInputHandler;
use crate::platform_impl::wayland::WindowId;
use crate::window::{CursorIcon, UserAttentionType};

/// A request to SCTK window from Winit window.
#[derive(Debug, Clone)]
pub enum WindowRequest {
    /// Set fullscreen.
    ///
    /// Passing `None` will set it on the current monitor.
    Fullscreen(Option<WlOutput>),

    /// Unset fullscreen.
    UnsetFullscreen,

    /// Show cursor for the certain window or not.
    ShowCursor(bool),

    /// Change the cursor icon.
    NewCursorIcon(CursorIcon),

    /// Grab cursor.
    GrabCursor(bool),

    /// Drag window.
    DragWindow,

    /// Maximize the window.
    Maximize(bool),

    /// Minimize the window.
    Minimize,

    /// Request decorations change.
    Decorate(bool),

    /// Make the window resizeable.
    Resizeable(bool),

    /// Set the title for window.
    Title(String),

    /// Min size.
    MinSize(Option<LogicalSize<u32>>),

    /// Max size.
    MaxSize(Option<LogicalSize<u32>>),

    /// New frame size.
    FrameSize(LogicalSize<u32>),

    /// Set IME window position.
    IMEPosition(LogicalPosition<u32>),

    /// Enable IME on the given window.
    AllowIME(bool),

    /// Request Attention.
    ///
    /// `None` unsets the attention request.
    Attention(Option<UserAttentionType>),

    /// Passthrough mouse input to underlying windows.
    PassthroughMouseInput(bool),

    /// Redraw was requested.
    Redraw,

    /// Window should be closed.
    Close,
}

/// Pending update to a window from SCTK window.
#[derive(Debug, Clone, Copy)]
pub struct WindowUpdate {
    /// New window size.
    pub size: Option<LogicalSize<u32>>,

    /// New scale factor.
    pub scale_factor: Option<i32>,

    /// Whether `redraw` was requested.
    pub redraw_requested: bool,

    /// Wether the frame should be refreshed.
    pub refresh_frame: bool,

    /// Close the window.
    pub close_window: bool,
}

impl WindowUpdate {
    pub fn new() -> Self {
        Self {
            size: None,
            scale_factor: None,
            redraw_requested: false,
            refresh_frame: false,
            close_window: false,
        }
    }

    pub fn take(&mut self) -> Self {
        let size = self.size.take();
        let scale_factor = self.scale_factor.take();

        let redraw_requested = self.redraw_requested;
        self.redraw_requested = false;

        let refresh_frame = self.refresh_frame;
        self.refresh_frame = false;

        let close_window = self.close_window;
        self.close_window = false;

        Self {
            size,
            scale_factor,
            redraw_requested,
            refresh_frame,
            close_window,
        }
    }
}

/// A handle to perform operations on SCTK window
/// and react to events.
pub struct WindowHandle {
    /// An actual window.
    pub window: Window<FallbackFrame>,

    /// The current size of the window.
    pub size: Arc<Mutex<LogicalSize<u32>>>,

    /// A pending requests to SCTK window.
    pub pending_window_requests: Arc<Mutex<Vec<WindowRequest>>>,

    /// Current cursor icon.
    pub cursor_icon: Cell<CursorIcon>,

    /// Allow IME events for that window.
    pub ime_allowed: Cell<bool>,

    /// Visible cursor or not.
    cursor_visible: Cell<bool>,

    /// Cursor confined to the surface.
    confined: Cell<bool>,

    /// Pointers over the current surface.
    pointers: Vec<WinitPointer>,

    /// Text inputs on the current surface.
    text_inputs: Vec<TextInputHandler>,

    /// XdgActivation object.
    xdg_activation: Option<Attached<XdgActivationV1>>,

    /// Indicator whether user attention is requested.
    attention_requested: Cell<bool>,

    /// Compositor
    compositor: Attached<WlCompositor>,
}

impl WindowHandle {
    pub fn new(
        env: &Environment<WinitEnv>,
        window: Window<FallbackFrame>,
        size: Arc<Mutex<LogicalSize<u32>>>,
        pending_window_requests: Arc<Mutex<Vec<WindowRequest>>>,
    ) -> Self {
        let xdg_activation = env.get_global::<XdgActivationV1>();
        // Unwrap is safe, since we can't create window without compositor anyway and won't be
        // here.
        let compositor = env.get_global::<WlCompositor>().unwrap();

        Self {
            window,
            size,
            pending_window_requests,
            cursor_icon: Cell::new(CursorIcon::Default),
            confined: Cell::new(false),
            cursor_visible: Cell::new(true),
            pointers: Vec::new(),
            text_inputs: Vec::new(),
            xdg_activation,
            attention_requested: Cell::new(false),
<<<<<<< HEAD
=======
            compositor,
>>>>>>> 3c0a180e
            ime_allowed: Cell::new(false),
        }
    }

    pub fn set_cursor_grab(&self, grab: bool) {
        // The new requested state matches the current confine status, return.
        if self.confined.get() == grab {
            return;
        }

        self.confined.replace(grab);

        for pointer in self.pointers.iter() {
            if self.confined.get() {
                let surface = self.window.surface();
                pointer.confine(surface);
            } else {
                pointer.unconfine();
            }
        }
    }

    pub fn set_user_attention(&self, request_type: Option<UserAttentionType>) {
        let xdg_activation = match self.xdg_activation.as_ref() {
            None => return,
            Some(xdg_activation) => xdg_activation,
        };

        //  Urgency is only removed by the compositor and there's no need to raise urgency when it
        //  was already raised.
        if request_type.is_none() || self.attention_requested.get() {
            return;
        }

        let xdg_activation_token = xdg_activation.get_activation_token();
        let surface = self.window.surface();
        let window_id = wayland::make_wid(surface);
        let xdg_activation = xdg_activation.clone();

        xdg_activation_token.quick_assign(move |xdg_token, event, mut dispatch_data| {
            let token = match event {
                xdg_activation_token_v1::Event::Done { token } => token,
                _ => return,
            };

            let winit_state = dispatch_data.get::<WinitState>().unwrap();
            let window_handle = match winit_state.window_map.get_mut(&window_id) {
                Some(window_handle) => window_handle,
                None => return,
            };

            let surface = window_handle.window.surface();
            xdg_activation.activate(token, surface);

            // Mark that attention request was done and drop the token.
            window_handle.attention_requested.replace(false);
            xdg_token.destroy();
        });

        xdg_activation_token.set_surface(surface);
        xdg_activation_token.commit();
        self.attention_requested.replace(true);
    }

    /// Pointer appeared over the window.
    pub fn pointer_entered(&mut self, pointer: WinitPointer) {
        let position = self.pointers.iter().position(|p| *p == pointer);

        if position.is_none() {
            if self.confined.get() {
                let surface = self.window.surface();
                pointer.confine(surface);
            }
            self.pointers.push(pointer);
        }

        // Apply the current cursor style.
        self.set_cursor_visible(self.cursor_visible.get());
    }

    /// Pointer left the window.
    pub fn pointer_left(&mut self, pointer: WinitPointer) {
        let position = self.pointers.iter().position(|p| *p == pointer);

        if let Some(position) = position {
            let pointer = self.pointers.remove(position);

            // Drop the confined pointer.
            if self.confined.get() {
                pointer.unconfine();
            }
        }
    }

    pub fn text_input_entered(&mut self, text_input: TextInputHandler) {
        if !self.text_inputs.iter().any(|t| *t == text_input) {
            self.text_inputs.push(text_input);
        }
    }

    pub fn text_input_left(&mut self, text_input: TextInputHandler) {
        if let Some(position) = self.text_inputs.iter().position(|t| *t == text_input) {
            self.text_inputs.remove(position);
        }
    }

    pub fn set_ime_position(&self, position: LogicalPosition<u32>) {
        // XXX This won't fly unless user will have a way to request IME window per seat, since
        // the ime windows will be overlapping, but winit doesn't expose API to specify for
        // which seat we're setting IME position.
        let (x, y) = (position.x as i32, position.y as i32);
        for text_input in self.text_inputs.iter() {
            text_input.set_ime_position(x, y);
        }
    }

<<<<<<< HEAD
=======
    pub fn passthrough_mouse_input(&self, passthrough_mouse_input: bool) {
        if passthrough_mouse_input {
            let region = self.compositor.create_region();
            region.add(0, 0, 0, 0);
            self.window
                .surface()
                .set_input_region(Some(&region.detach()));
            region.destroy();
        } else {
            // Using `None` results in the entire window being clickable.
            self.window.surface().set_input_region(None);
        }
    }

>>>>>>> 3c0a180e
    pub fn set_ime_allowed(&self, allowed: bool, event_sink: &mut EventSink) {
        if self.ime_allowed.get() == allowed {
            return;
        }

        self.ime_allowed.replace(allowed);
        let window_id = wayland::make_wid(self.window.surface());

        for text_input in self.text_inputs.iter() {
            text_input.set_input_allowed(allowed);
        }

        let event = if allowed {
            WindowEvent::IME(IME::Enabled)
        } else {
            WindowEvent::IME(IME::Disabled)
        };

        event_sink.push_window_event(event, window_id);
    }

    pub fn set_cursor_visible(&self, visible: bool) {
        self.cursor_visible.replace(visible);
        let cursor_icon = match visible {
            true => Some(self.cursor_icon.get()),
            false => None,
        };

        for pointer in self.pointers.iter() {
            pointer.set_cursor(cursor_icon)
        }
    }

    pub fn set_cursor_icon(&self, cursor_icon: CursorIcon) {
        self.cursor_icon.replace(cursor_icon);

        if !self.cursor_visible.get() {
            return;
        }

        for pointer in self.pointers.iter() {
            pointer.set_cursor(Some(cursor_icon));
        }
    }

    pub fn drag_window(&self) {
        for pointer in self.pointers.iter() {
            pointer.drag_window(&self.window);
        }
    }
}

#[inline]
pub fn handle_window_requests(winit_state: &mut WinitState) {
    let window_map = &mut winit_state.window_map;
    let window_updates = &mut winit_state.window_updates;
    let mut windows_to_close: Vec<WindowId> = Vec::new();

    // Process the rest of the events.
    for (window_id, window_handle) in window_map.iter_mut() {
        let mut requests = window_handle.pending_window_requests.lock().unwrap();
        for request in requests.drain(..) {
            match request {
                WindowRequest::Fullscreen(fullscreen) => {
                    window_handle.window.set_fullscreen(fullscreen.as_ref());
                }
                WindowRequest::UnsetFullscreen => {
                    window_handle.window.unset_fullscreen();
                }
                WindowRequest::ShowCursor(show_cursor) => {
                    window_handle.set_cursor_visible(show_cursor);
                }
                WindowRequest::NewCursorIcon(cursor_icon) => {
                    window_handle.set_cursor_icon(cursor_icon);
                }
                WindowRequest::IMEPosition(position) => {
                    window_handle.set_ime_position(position);
                }
                WindowRequest::AllowIME(allow) => {
                    let event_sink = &mut winit_state.event_sink;
                    window_handle.set_ime_allowed(allow, event_sink);
                }
                WindowRequest::GrabCursor(grab) => {
                    window_handle.set_cursor_grab(grab);
                }
                WindowRequest::DragWindow => {
                    window_handle.drag_window();
                }
                WindowRequest::Maximize(maximize) => {
                    if maximize {
                        window_handle.window.set_maximized();
                    } else {
                        window_handle.window.unset_maximized();
                    }
                }
                WindowRequest::Minimize => {
                    window_handle.window.set_minimized();
                }
                WindowRequest::Decorate(decorate) => {
                    let decorations = match decorate {
                        true => Decorations::FollowServer,
                        false => Decorations::None,
                    };

                    window_handle.window.set_decorate(decorations);

                    // We should refresh the frame to apply decorations change.
                    let window_update = window_updates.get_mut(window_id).unwrap();
                    window_update.refresh_frame = true;
                }
                WindowRequest::Resizeable(resizeable) => {
                    window_handle.window.set_resizable(resizeable);

                    // We should refresh the frame to update button state.
                    let window_update = window_updates.get_mut(window_id).unwrap();
                    window_update.refresh_frame = true;
                }
                WindowRequest::Title(title) => {
                    window_handle.window.set_title(title);

                    // We should refresh the frame to draw new title.
                    let window_update = window_updates.get_mut(window_id).unwrap();
                    window_update.refresh_frame = true;
                }
                WindowRequest::MinSize(size) => {
                    let size = size.map(|size| (size.width, size.height));
                    window_handle.window.set_min_size(size);

                    let window_update = window_updates.get_mut(window_id).unwrap();
                    window_update.redraw_requested = true;
                }
                WindowRequest::MaxSize(size) => {
                    let size = size.map(|size| (size.width, size.height));
                    window_handle.window.set_max_size(size);

                    let window_update = window_updates.get_mut(window_id).unwrap();
                    window_update.redraw_requested = true;
                }
                WindowRequest::FrameSize(size) => {
                    // Set new size.
                    window_handle.window.resize(size.width, size.height);

                    // We should refresh the frame after resize.
                    let window_update = window_updates.get_mut(window_id).unwrap();
                    window_update.refresh_frame = true;
                }
                WindowRequest::PassthroughMouseInput(passthrough) => {
                    window_handle.passthrough_mouse_input(passthrough);

                    let window_update = window_updates.get_mut(window_id).unwrap();
                    window_update.refresh_frame = true;
                }
                WindowRequest::Attention(request_type) => {
                    window_handle.set_user_attention(request_type);
                }
                WindowRequest::Redraw => {
                    let window_update = window_updates.get_mut(window_id).unwrap();
                    window_update.redraw_requested = true;
                }
                WindowRequest::Close => {
                    // The window was requested to be closed.
                    windows_to_close.push(*window_id);

                    // Send event that the window was destroyed.
                    let event_sink = &mut winit_state.event_sink;
                    event_sink.push_window_event(WindowEvent::Destroyed, *window_id);
                }
            };
        }
    }

    // Close the windows.
    for window in windows_to_close {
        let _ = window_map.remove(&window);
        let _ = window_updates.remove(&window);
    }
}<|MERGE_RESOLUTION|>--- conflicted
+++ resolved
@@ -205,10 +205,7 @@
             text_inputs: Vec::new(),
             xdg_activation,
             attention_requested: Cell::new(false),
-<<<<<<< HEAD
-=======
             compositor,
->>>>>>> 3c0a180e
             ime_allowed: Cell::new(false),
         }
     }
@@ -325,8 +322,7 @@
         }
     }
 
-<<<<<<< HEAD
-=======
+
     pub fn passthrough_mouse_input(&self, passthrough_mouse_input: bool) {
         if passthrough_mouse_input {
             let region = self.compositor.create_region();
@@ -341,7 +337,6 @@
         }
     }
 
->>>>>>> 3c0a180e
     pub fn set_ime_allowed(&self, allowed: bool, event_sink: &mut EventSink) {
         if self.ime_allowed.get() == allowed {
             return;
