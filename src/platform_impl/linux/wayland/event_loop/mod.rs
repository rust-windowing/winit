--- conflicted
+++ resolved
@@ -10,41 +10,14 @@
 use std::sync::{Arc, Mutex};
 use std::time::{Duration, Instant};
 
-<<<<<<< HEAD
-use raw_window_handle::{RawDisplayHandle, WaylandDisplayHandle};
-
-use sctk::reexports::client::protocol::wl_compositor::WlCompositor;
-use sctk::reexports::client::protocol::wl_shm::WlShm;
-use sctk::reexports::client::Display;
-
-use sctk::reexports::calloop;
-
-use sctk::environment::Environment;
-use sctk::seat::pointer::{ThemeManager, ThemeSpec};
-use sctk::WaylandSource;
-
-use crate::dpi::PhysicalPosition;
-use crate::error::ExternalError;
-use crate::error::NotSupportedError;
-use crate::event::{Event, StartCause, WindowEvent};
-use crate::event_loop::{ControlFlow, EventLoopWindowTarget as RootEventLoopWindowTarget};
-use crate::platform_impl::platform::sticky_exit_callback;
-use crate::platform_impl::EventLoopWindowTarget as PlatformEventLoopWindowTarget;
-
-use super::env::{WindowingFeatures, WinitEnv};
-use super::output::OutputManager;
-use super::seat::SeatManager;
-use super::window::shim::{self, WindowCompositorUpdate, WindowUserRequest};
-use super::{DeviceId, WindowId};
-=======
 use sctk::reexports::calloop::Error as CalloopError;
 use sctk::reexports::calloop_wayland_source::WaylandSource;
 use sctk::reexports::client::globals;
 use sctk::reexports::client::{Connection, QueueHandle};
 
 use crate::cursor::OnlyCursorImage;
-use crate::dpi::LogicalSize;
-use crate::error::{EventLoopError, OsError as RootOsError};
+use crate::dpi::{LogicalSize, PhysicalPosition};
+use crate::error::{EventLoopError, ExternalError, OsError as RootOsError};
 use crate::event::{Event, InnerSizeWriter, StartCause, WindowEvent};
 use crate::event_loop::{ActiveEventLoop as RootActiveEventLoop, ControlFlow, DeviceEvents};
 use crate::platform::pump_events::PumpStatus;
@@ -53,7 +26,6 @@
     ActiveEventLoop as PlatformActiveEventLoop, OsError, PlatformCustomCursor,
 };
 use crate::window::{CustomCursor as RootCustomCursor, CustomCursorSource};
->>>>>>> 3efa6d85
 
 mod proxy;
 pub mod sink;
@@ -99,19 +71,6 @@
     event_loop: calloop::EventLoop<'static, WinitState>,
 }
 
-<<<<<<< HEAD
-impl<T> EventLoopWindowTarget<T> {
-    pub fn raw_display_handle(&self) -> RawDisplayHandle {
-        let mut display_handle = WaylandDisplayHandle::empty();
-        display_handle.display = self.display.get_display_ptr() as *mut _;
-        RawDisplayHandle::Wayland(display_handle)
-    }
-
-    pub fn cursor_position(&self) -> Result<PhysicalPosition<f64>, ExternalError> {
-        Err(ExternalError::NotSupported(NotSupportedError::new()))
-    }
-}
-=======
 impl<T: 'static> EventLoop<T> {
     pub fn new() -> Result<EventLoop<T>, EventLoopError> {
         macro_rules! map_err {
@@ -119,7 +78,6 @@
                 $e.map_err(|error| os_error!($err(error).into()))
             };
         }
->>>>>>> 3efa6d85
 
         let connection = map_err!(Connection::connect_to_env(), WaylandError::Connection)?;
 
@@ -761,4 +719,8 @@
         })
         .into())
     }
+
+    pub fn cursor_position(&self) -> Result<PhysicalPosition<f64>, ExternalError> {
+        Err(ExternalError::NotSupported(NotSupportedError::new()))
+    }
 }