--- conflicted
+++ resolved
@@ -10,17 +10,6 @@
 use std::sync::atomic::Ordering;
 use std::time::{Duration, Instant};
 
-<<<<<<< HEAD
-use sctk::reexports::calloop;
-use sctk::reexports::client::protocol::wl_compositor::WlCompositor;
-use sctk::reexports::client::protocol::wl_shm::WlShm;
-use sctk::reexports::client::Display;
-
-use sctk::environment::Environment;
-use sctk::seat::pointer::{ThemeManager, ThemeSpec};
-use sctk::WaylandSource;
-
-=======
 use raw_window_handle::{RawDisplayHandle, WaylandDisplayHandle};
 
 use sctk::reexports::calloop;
@@ -28,7 +17,6 @@
 use sctk::reexports::client::{Connection, Proxy, QueueHandle, WaylandSource};
 
 use crate::dpi::{LogicalSize, PhysicalSize};
->>>>>>> 25c4e2e4
 use crate::event::{Event, StartCause, WindowEvent};
 use crate::event_loop::{ControlFlow, EventLoopWindowTarget as RootEventLoopWindowTarget};
 use crate::platform_impl::platform::sticky_exit_callback;
@@ -193,11 +181,7 @@
                     PlatformEventLoopWindowTarget::Wayland(window_target) => {
                         window_target.state.get_mut()
                     }
-<<<<<<< HEAD
-                    #[cfg(any(feature = "x11", feature = "kms"))]
-=======
-                    #[cfg(x11_platform)]
->>>>>>> 25c4e2e4
+                    #[cfg(any(x11_platform, drm_platform))]
                     _ => unreachable!(),
                 };
 
@@ -482,13 +466,8 @@
 
     fn with_state<'a, U: 'a, F: FnOnce(&'a mut WinitState) -> U>(&'a mut self, callback: F) -> U {
         let state = match &mut self.window_target.p {
-<<<<<<< HEAD
-            PlatformEventLoopWindowTarget::Wayland(window_target) => window_target,
-            #[cfg(any(feature = "x11", feature = "kms"))]
-=======
             PlatformEventLoopWindowTarget::Wayland(window_target) => window_target.state.get_mut(),
-            #[cfg(x11_platform)]
->>>>>>> 25c4e2e4
+            #[cfg(any(x11_platform, drm_platform))]
             _ => unreachable!(),
         };
 
@@ -498,7 +477,7 @@
     fn loop_dispatch<D: Into<Option<std::time::Duration>>>(&mut self, timeout: D) -> IOResult<()> {
         let state = match &mut self.window_target.p {
             PlatformEventLoopWindowTarget::Wayland(window_target) => window_target.state.get_mut(),
-            #[cfg(any(feature = "x11", feature = "kms"))]
+            #[cfg(any(x11_platform, drm_platform))]
             _ => unreachable!(),
         };
 
