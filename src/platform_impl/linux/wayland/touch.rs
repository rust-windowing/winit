use std::sync::{Arc, Mutex};

use crate::event::{TouchPhase, WindowEvent};

use super::{event_loop::EventsSink, window::WindowStore, DeviceId, WindowId};

use smithay_client_toolkit::reexports::client::protocol::{
    wl_seat,
    wl_touch::{Event as TouchEvent, WlTouch},
};

struct TouchPoint {
    wid: WindowId,
    location: (f64, f64),
    id: i32,
}

pub(crate) fn implement_touch(
    seat: &wl_seat::WlSeat,
<<<<<<< HEAD
    sink: WindowEventsSink,
=======
    sink: EventsSink,
>>>>>>> 8cfee815
    store: Arc<Mutex<WindowStore>>,
) -> WlTouch {
    let mut pending_ids = Vec::new();
    seat.get_touch(|touch| {
        touch.implement_closure(
            move |evt, _| {
                let store = store.lock().unwrap();
                match evt {
                    TouchEvent::Down {
                        surface, id, x, y, ..
                    } => {
                        let wid = store.find_wid(&surface);
                        if let Some(wid) = wid {
                            sink.send_window_event(
                                WindowEvent::Touch(crate::event::Touch {
                                    device_id: crate::event::DeviceId(
                                        crate::platform_impl::DeviceId::Wayland(DeviceId),
                                    ),
                                    phase: TouchPhase::Started,
                                    location: (x, y).into(),
                                    force: None, // TODO
                                    id: id as u64,
                                }),
                                wid,
                            );
                            pending_ids.push(TouchPoint {
                                wid,
                                location: (x, y),
                                id,
                            });
                        }
                    }
                    TouchEvent::Up { id, .. } => {
                        let idx = pending_ids.iter().position(|p| p.id == id);
                        if let Some(idx) = idx {
                            let pt = pending_ids.remove(idx);
                            sink.send_window_event(
                                WindowEvent::Touch(crate::event::Touch {
                                    device_id: crate::event::DeviceId(
                                        crate::platform_impl::DeviceId::Wayland(DeviceId),
                                    ),
                                    phase: TouchPhase::Ended,
                                    location: pt.location.into(),
                                    force: None, // TODO
                                    id: id as u64,
                                }),
                                pt.wid,
                            );
                        }
                    }
                    TouchEvent::Motion { id, x, y, .. } => {
                        let pt = pending_ids.iter_mut().find(|p| p.id == id);
                        if let Some(pt) = pt {
                            pt.location = (x, y);
                            sink.send_window_event(
                                WindowEvent::Touch(crate::event::Touch {
                                    device_id: crate::event::DeviceId(
                                        crate::platform_impl::DeviceId::Wayland(DeviceId),
                                    ),
                                    phase: TouchPhase::Moved,
                                    location: (x, y).into(),
                                    force: None, // TODO
                                    id: id as u64,
                                }),
                                pt.wid,
                            );
                        }
                    }
                    TouchEvent::Frame => (),
                    TouchEvent::Cancel => {
                        for pt in pending_ids.drain(..) {
                            sink.send_window_event(
                                WindowEvent::Touch(crate::event::Touch {
                                    device_id: crate::event::DeviceId(
                                        crate::platform_impl::DeviceId::Wayland(DeviceId),
                                    ),
                                    phase: TouchPhase::Cancelled,
                                    location: pt.location.into(),
                                    force: None, // TODO
                                    id: pt.id as u64,
                                }),
                                pt.wid,
                            );
                        }
                    }
                    _ => unreachable!(),
                }
            },
            (),
        )
    })
    .unwrap()
}<|MERGE_RESOLUTION|>--- conflicted
+++ resolved
@@ -17,11 +17,7 @@
 
 pub(crate) fn implement_touch(
     seat: &wl_seat::WlSeat,
-<<<<<<< HEAD
-    sink: WindowEventsSink,
-=======
     sink: EventsSink,
->>>>>>> 8cfee815
     store: Arc<Mutex<WindowStore>>,
 ) -> WlTouch {
     let mut pending_ids = Vec::new();
