use std::{
    cell::RefCell,
    collections::VecDeque,
    fmt,
    rc::Rc,
    sync::{Arc, Mutex},
    time::Instant,
};

use smithay_client_toolkit::reexports::protocols::unstable::pointer_constraints::v1::client::{
    zwp_locked_pointer_v1::ZwpLockedPointerV1, zwp_pointer_constraints_v1::ZwpPointerConstraintsV1,
};
use smithay_client_toolkit::reexports::protocols::unstable::relative_pointer::v1::client::{
    zwp_relative_pointer_manager_v1::ZwpRelativePointerManagerV1,
    zwp_relative_pointer_v1::ZwpRelativePointerV1,
};

use smithay_client_toolkit::pointer::{AutoPointer, AutoThemer};
use smithay_client_toolkit::reexports::client::protocol::{
    wl_compositor::WlCompositor, wl_shm::WlShm, wl_surface::WlSurface,
};

use crate::{
    dpi::{PhysicalPosition, PhysicalSize},
    event::ModifiersState,
    event_loop::{ControlFlow, EventLoopClosed, EventLoopWindowTarget as RootELW},
    monitor::{MonitorHandle as RootMonitorHandle, VideoMode as RootVideoMode},
    platform_impl::platform::{
        sticky_exit_callback, MonitorHandle as PlatformMonitorHandle,
        VideoMode as PlatformVideoMode,
    },
};

use super::{window::WindowStore, DeviceId, WindowId};

use smithay_client_toolkit::{
    output::OutputMgr,
    reexports::client::{
        protocol::{wl_keyboard, wl_output, wl_pointer, wl_registry, wl_seat, wl_touch},
        ConnectError, Display, EventQueue, GlobalEvent,
    },
    Environment,
};

pub struct WindowEventsSink<T> {
    buffer: VecDeque<crate::event::Event<T>>,
}

impl<T> WindowEventsSink<T> {
    pub fn new() -> WindowEventsSink<T> {
        WindowEventsSink {
            buffer: VecDeque::new(),
        }
    }

    pub fn send_window_event(&mut self, evt: crate::event::WindowEvent, wid: WindowId) {
        self.buffer.push_back(crate::event::Event::WindowEvent {
            event: evt,
            window_id: crate::window::WindowId(crate::platform_impl::WindowId::Wayland(wid)),
        });
    }

    pub fn send_device_event(&mut self, evt: crate::event::DeviceEvent, dev_id: DeviceId) {
        self.buffer.push_back(crate::event::Event::DeviceEvent {
            event: evt,
            device_id: crate::event::DeviceId(crate::platform_impl::DeviceId::Wayland(dev_id)),
        });
    }

    fn empty_with<F>(&mut self, mut callback: F)
    where
        F: FnMut(crate::event::Event<T>),
    {
        for evt in self.buffer.drain(..) {
            callback(evt)
        }
    }
}

pub struct CursorManager {
    pointer_constraints_proxy: Rc<RefCell<Option<ZwpPointerConstraintsV1>>>,
    auto_themer: Option<AutoThemer>,
    pointers: Vec<AutoPointer>,
    locked_pointers: Vec<ZwpLockedPointerV1>,
    cursor_visible: Rc<RefCell<bool>>,
}

impl CursorManager {
    fn new(constraints: Rc<RefCell<Option<ZwpPointerConstraintsV1>>>) -> CursorManager {
        CursorManager {
            pointer_constraints_proxy: constraints,
            auto_themer: None,
            pointers: Vec::new(),
            locked_pointers: Vec::new(),
            cursor_visible: Rc::new(RefCell::new(true)),
        }
    }

    fn register_pointer(&mut self, pointer: wl_pointer::WlPointer) {
        let auto_themer = self
            .auto_themer
            .as_ref()
            .expect("AutoThemer not initialized. Server did not advertise shm or compositor?");
        self.pointers.push(auto_themer.theme_pointer(pointer));
    }

    fn set_auto_themer(&mut self, auto_themer: AutoThemer) {
        self.auto_themer = Some(auto_themer);
    }

    fn set_cursor_visible(&mut self, visible: bool) {
        if !visible {
            for pointer in self.pointers.iter() {
                (**pointer).set_cursor(0, None, 0, 0);
            }
        } else {
            for pointer in self.pointers.iter() {
                pointer.set_cursor("left_ptr", None).unwrap();
            }
        }
        (*self.cursor_visible.try_borrow_mut().unwrap()) = visible;
    }

    fn grab_pointer(&mut self, surface: Option<&WlSurface>) {
        for lp in self.locked_pointers.drain(..) {
            lp.destroy();
        }

        if let Some(surface) = surface {
            for pointer in self.pointers.iter() {
                let locked_pointer = self
                    .pointer_constraints_proxy
                    .try_borrow()
                    .unwrap()
                    .as_ref()
                    .and_then(|pointer_constraints| {
                        super::pointer::implement_locked_pointer(
                            surface,
                            &**pointer,
                            pointer_constraints,
                        )
                        .ok()
                    });

                if let Some(locked_pointer) = locked_pointer {
                    self.locked_pointers.push(locked_pointer);
                }
            }
        }
    }
}

pub struct EventLoop<T: 'static> {
    // The loop
    inner_loop: ::calloop::EventLoop<()>,
    // The wayland display
    pub display: Arc<Display>,
    // the output manager
    pub outputs: OutputMgr,
    // our sink, shared with some handlers, buffering the events
    sink: Arc<Mutex<WindowEventsSink<T>>>,
    pending_user_events: Rc<RefCell<VecDeque<T>>>,
    // Utility for grabbing the cursor and changing visibility
    cursor_manager: Rc<RefCell<CursorManager>>,
    _user_source: ::calloop::Source<::calloop::channel::Channel<T>>,
    user_sender: ::calloop::channel::Sender<T>,
    _kbd_source: ::calloop::Source<
        ::calloop::channel::Channel<(crate::event::WindowEvent, super::WindowId)>,
    >,
    window_target: RootELW<T>,
}

// A handle that can be sent across threads and used to wake up the `EventLoop`.
//
// We should only try and wake up the `EventLoop` if it still exists, so we hold Weak ptrs.
pub struct EventLoopProxy<T: 'static> {
    user_sender: ::calloop::channel::Sender<T>,
}

pub struct EventLoopWindowTarget<T> {
    // the event queue
    pub evq: RefCell<::calloop::Source<EventQueue>>,
    // The window store
    pub store: Arc<Mutex<WindowStore>>,
    // the env
    pub env: Environment,
    // a cleanup switch to prune dead windows
    pub cleanup_needed: Arc<Mutex<bool>>,
    // The wayland display
    pub display: Arc<Display>,
    // The list of seats
    pub seats: Arc<Mutex<Vec<(u32, wl_seat::WlSeat)>>>,
    _marker: ::std::marker::PhantomData<T>,
}

impl<T: 'static> Clone for EventLoopProxy<T> {
    fn clone(&self) -> Self {
        EventLoopProxy {
            user_sender: self.user_sender.clone(),
        }
    }
}

impl<T: 'static> EventLoopProxy<T> {
    pub fn send_event(&self, event: T) -> Result<(), EventLoopClosed> {
        self.user_sender.send(event).map_err(|_| EventLoopClosed)
    }
}

impl<T: 'static> EventLoop<T> {
    pub fn new() -> Result<EventLoop<T>, ConnectError> {
        let (display, mut event_queue) = Display::connect_to_env()?;

        let display = Arc::new(display);
        let sink = Arc::new(Mutex::new(WindowEventsSink::new()));
        let store = Arc::new(Mutex::new(WindowStore::new()));
        let seats = Arc::new(Mutex::new(Vec::new()));

        let inner_loop = ::calloop::EventLoop::new().unwrap();

        let (kbd_sender, kbd_channel) = ::calloop::channel::channel();
        let kbd_sink = sink.clone();
        let kbd_source = inner_loop
            .handle()
            .insert_source(kbd_channel, move |evt, &mut ()| {
                if let ::calloop::channel::Event::Msg((evt, wid)) = evt {
                    kbd_sink.lock().unwrap().send_window_event(evt, wid);
                }
            })
            .unwrap();

        let pointer_constraints_proxy = Rc::new(RefCell::new(None));

        let mut seat_manager = SeatManager {
            sink: sink.clone(),
<<<<<<< HEAD
            relative_pointer_manager_proxy: None,
            pointer_constraints_proxy: pointer_constraints_proxy.clone(),
=======
            relative_pointer_manager_proxy: Rc::new(RefCell::new(None)),
>>>>>>> fc462065
            store: store.clone(),
            seats: seats.clone(),
            kbd_sender,
            cursor_manager: Rc::new(RefCell::new(CursorManager::new(pointer_constraints_proxy))),
        };

        let cursor_manager = seat_manager.cursor_manager.clone();
        let cursor_manager2 = cursor_manager.clone();

        let shm_cell = Rc::new(RefCell::new(None));
        let compositor_cell = Rc::new(RefCell::new(None));

        let env = Environment::from_display_with_cb(
            &display,
            &mut event_queue,
            move |event, registry| match event {
                GlobalEvent::New {
                    id,
                    ref interface,
                    version,
                } => {
                    if interface == "zwp_relative_pointer_manager_v1" {
                        let relative_pointer_manager_proxy = registry
                            .bind(version, id, move |pointer_manager| {
                                pointer_manager.implement_closure(|_, _| (), ())
                            })
                            .unwrap();

                        *seat_manager
                            .relative_pointer_manager_proxy
                            .try_borrow_mut()
                            .unwrap() = Some(relative_pointer_manager_proxy);
                    }
                    if interface == "zwp_pointer_constraints_v1" {
                        let pointer_constraints_proxy = registry
                            .bind(version, id, move |pointer_constraints| {
                                pointer_constraints.implement_closure(|_, _| (), ())
                            })
                            .unwrap();

                        *seat_manager.pointer_constraints_proxy.borrow_mut() =
                            Some(pointer_constraints_proxy);
                    }
                    if interface == "wl_shm" {
                        let shm: WlShm = registry
                            .bind(version, id, move |shm| shm.implement_closure(|_, _| (), ()))
                            .unwrap();

                        (*shm_cell.borrow_mut()) = Some(shm);
                    }
                    if interface == "wl_compositor" {
                        let compositor: WlCompositor = registry
                            .bind(version, id, move |compositor| {
                                compositor.implement_closure(|_, _| (), ())
                            })
                            .unwrap();
                        (*compositor_cell.borrow_mut()) = Some(compositor);
                    }

                    if compositor_cell.borrow().is_some() && shm_cell.borrow().is_some() {
                        let compositor = compositor_cell.borrow_mut().take().unwrap();
                        let shm = shm_cell.borrow_mut().take().unwrap();
                        let auto_themer = AutoThemer::init(None, compositor, &shm);
                        cursor_manager2.borrow_mut().set_auto_themer(auto_themer);
                    }

                    if interface == "wl_seat" {
                        seat_manager.add_seat(id, version, registry)
                    }
                }
                GlobalEvent::Removed { id, ref interface } => {
                    if interface == "wl_seat" {
                        seat_manager.remove_seat(id)
                    }
                }
            },
        )
        .unwrap();

        let source = inner_loop
            .handle()
            .insert_source(event_queue, |(), &mut ()| {})
            .unwrap();

        let pending_user_events = Rc::new(RefCell::new(VecDeque::new()));
        let pending_user_events2 = pending_user_events.clone();

        let (user_sender, user_channel) = ::calloop::channel::channel();

        let user_source = inner_loop
            .handle()
            .insert_source(user_channel, move |evt, &mut ()| {
                if let ::calloop::channel::Event::Msg(msg) = evt {
                    pending_user_events2.borrow_mut().push_back(msg);
                }
            })
            .unwrap();

        Ok(EventLoop {
            inner_loop,
            sink,
            pending_user_events,
            display: display.clone(),
            outputs: env.outputs.clone(),
            cursor_manager,
            _user_source: user_source,
            user_sender,
            _kbd_source: kbd_source,
            window_target: RootELW {
                p: crate::platform_impl::EventLoopWindowTarget::Wayland(EventLoopWindowTarget {
                    evq: RefCell::new(source),
                    store,
                    env,
                    cleanup_needed: Arc::new(Mutex::new(false)),
                    seats,
                    display,
                    _marker: ::std::marker::PhantomData,
                }),
                _marker: ::std::marker::PhantomData,
            },
        })
    }

    pub fn create_proxy(&self) -> EventLoopProxy<T> {
        EventLoopProxy {
            user_sender: self.user_sender.clone(),
        }
    }

    pub fn run<F>(mut self, callback: F) -> !
    where
        F: 'static + FnMut(crate::event::Event<T>, &RootELW<T>, &mut ControlFlow),
    {
        self.run_return(callback);
        ::std::process::exit(0);
    }

    pub fn run_return<F>(&mut self, mut callback: F)
    where
        F: FnMut(crate::event::Event<T>, &RootELW<T>, &mut ControlFlow),
    {
        // send pending events to the server
        self.display.flush().expect("Wayland connection lost.");

        let mut control_flow = ControlFlow::default();

        let sink = self.sink.clone();
        let user_events = self.pending_user_events.clone();

        callback(
            crate::event::Event::NewEvents(crate::event::StartCause::Init),
            &self.window_target,
            &mut control_flow,
        );

        loop {
            self.post_dispatch_triggers();

            // empty buffer of events
            {
                let mut guard = sink.lock().unwrap();
                guard.empty_with(|evt| {
                    sticky_exit_callback(
                        evt,
                        &self.window_target,
                        &mut control_flow,
                        &mut callback,
                    );
                });
            }
            // empty user events
            {
                let mut guard = user_events.borrow_mut();
                for evt in guard.drain(..) {
                    sticky_exit_callback(
                        crate::event::Event::UserEvent(evt),
                        &self.window_target,
                        &mut control_flow,
                        &mut callback,
                    );
                }
            }
            // do a second run of post-dispatch-triggers, to handle user-generated "request-redraw"
            // in response of resize & friends
            self.post_dispatch_triggers();
            {
                let mut guard = sink.lock().unwrap();
                guard.empty_with(|evt| {
                    sticky_exit_callback(
                        evt,
                        &self.window_target,
                        &mut control_flow,
                        &mut callback,
                    );
                });
            }
            // send Events cleared
            {
                sticky_exit_callback(
                    crate::event::Event::EventsCleared,
                    &self.window_target,
                    &mut control_flow,
                    &mut callback,
                );
            }

            // send pending events to the server
            self.display.flush().expect("Wayland connection lost.");

            // During the run of the user callback, some other code monitoring and reading the
            // wayland socket may have been run (mesa for example does this with vsync), if that
            // is the case, some events may have been enqueued in our event queue.
            //
            // If some messages are there, the event loop needs to behave as if it was instantly
            // woken up by messages arriving from the wayland socket, to avoid getting stuck.
            let instant_wakeup = {
                let window_target = match self.window_target.p {
                    crate::platform_impl::EventLoopWindowTarget::Wayland(ref wt) => wt,
                    _ => unreachable!(),
                };
                let dispatched = window_target
                    .evq
                    .borrow_mut()
                    .dispatch_pending()
                    .expect("Wayland connection lost.");
                dispatched > 0
            };

            match control_flow {
                ControlFlow::Exit => break,
                ControlFlow::Poll => {
                    // non-blocking dispatch
                    self.inner_loop
                        .dispatch(Some(::std::time::Duration::from_millis(0)), &mut ())
                        .unwrap();
                    callback(
                        crate::event::Event::NewEvents(crate::event::StartCause::Poll),
                        &self.window_target,
                        &mut control_flow,
                    );
                }
                ControlFlow::Wait => {
                    let timeout = if instant_wakeup {
                        Some(::std::time::Duration::from_millis(0))
                    } else {
                        None
                    };
                    self.inner_loop.dispatch(timeout, &mut ()).unwrap();
                    callback(
                        crate::event::Event::NewEvents(crate::event::StartCause::WaitCancelled {
                            start: Instant::now(),
                            requested_resume: None,
                        }),
                        &self.window_target,
                        &mut control_flow,
                    );
                }
                ControlFlow::WaitUntil(deadline) => {
                    let start = Instant::now();
                    // compute the blocking duration
                    let duration = if deadline > start && !instant_wakeup {
                        deadline - start
                    } else {
                        ::std::time::Duration::from_millis(0)
                    };
                    self.inner_loop.dispatch(Some(duration), &mut ()).unwrap();
                    let now = Instant::now();
                    if now < deadline {
                        callback(
                            crate::event::Event::NewEvents(
                                crate::event::StartCause::WaitCancelled {
                                    start,
                                    requested_resume: Some(deadline),
                                },
                            ),
                            &self.window_target,
                            &mut control_flow,
                        );
                    } else {
                        callback(
                            crate::event::Event::NewEvents(
                                crate::event::StartCause::ResumeTimeReached {
                                    start,
                                    requested_resume: deadline,
                                },
                            ),
                            &self.window_target,
                            &mut control_flow,
                        );
                    }
                }
            }
        }

        callback(
            crate::event::Event::LoopDestroyed,
            &self.window_target,
            &mut control_flow,
        );
    }

    pub fn primary_monitor(&self) -> MonitorHandle {
        primary_monitor(&self.outputs)
    }

    pub fn available_monitors(&self) -> VecDeque<MonitorHandle> {
        available_monitors(&self.outputs)
    }

    pub fn window_target(&self) -> &RootELW<T> {
        &self.window_target
    }
}

impl<T> EventLoopWindowTarget<T> {
    pub fn display(&self) -> &Display {
        &*self.display
    }
}

/*
 * Private EventLoop Internals
 */

impl<T> EventLoop<T> {
    fn post_dispatch_triggers(&mut self) {
        let mut sink = self.sink.lock().unwrap();
        let window_target = match self.window_target.p {
            crate::platform_impl::EventLoopWindowTarget::Wayland(ref wt) => wt,
            _ => unreachable!(),
        };
        // prune possible dead windows
        {
            let mut cleanup_needed = window_target.cleanup_needed.lock().unwrap();
            if *cleanup_needed {
                let pruned = window_target.store.lock().unwrap().cleanup();
                *cleanup_needed = false;
                for wid in pruned {
                    sink.send_window_event(crate::event::WindowEvent::Destroyed, wid);
                }
            }
        }
        // process pending resize/refresh
        window_target.store.lock().unwrap().for_each(
            |newsize,
             size,
             new_dpi,
             refresh,
             frame_refresh,
             closed,
             cursor_visible,
             cursor_grab,
             surface,
             wid,
             frame| {
                if let Some(frame) = frame {
                    if let Some((w, h)) = newsize {
                        frame.resize(w, h);
                        frame.refresh();
                        let logical_size = crate::dpi::LogicalSize::new(w as f64, h as f64);
                        sink.send_window_event(
                            crate::event::WindowEvent::Resized(logical_size),
                            wid,
                        );
                        *size = (w, h);
                    } else if frame_refresh {
                        frame.refresh();
                        if !refresh {
                            frame.surface().commit()
                        }
                    }
                }
                if let Some(dpi) = new_dpi {
                    sink.send_window_event(
                        crate::event::WindowEvent::HiDpiFactorChanged(dpi as f64),
                        wid,
                    );
                }
                if refresh {
                    sink.send_window_event(crate::event::WindowEvent::RedrawRequested, wid);
                }
                if closed {
                    sink.send_window_event(crate::event::WindowEvent::CloseRequested, wid);
                }
                if let Some(grab) = cursor_grab {
                    self.cursor_manager.borrow_mut().grab_pointer(if grab {
                        Some(surface)
                    } else {
                        None
                    });
                }

                if let Some(visible) = cursor_visible {
                    self.cursor_manager.borrow_mut().set_cursor_visible(visible);
                }
            },
        )
    }
}

/*
 * Wayland protocol implementations
 */

struct SeatManager<T: 'static> {
    sink: Arc<Mutex<WindowEventsSink<T>>>,
    store: Arc<Mutex<WindowStore>>,
    seats: Arc<Mutex<Vec<(u32, wl_seat::WlSeat)>>>,
    kbd_sender: ::calloop::channel::Sender<(crate::event::WindowEvent, super::WindowId)>,
<<<<<<< HEAD
    relative_pointer_manager_proxy: Option<ZwpRelativePointerManagerV1>,
    pointer_constraints_proxy: Rc<RefCell<Option<ZwpPointerConstraintsV1>>>,
    cursor_manager: Rc<RefCell<CursorManager>>,
=======
    relative_pointer_manager_proxy: Rc<RefCell<Option<ZwpRelativePointerManagerV1>>>,
>>>>>>> fc462065
}

impl<T: 'static> SeatManager<T> {
    fn add_seat(&mut self, id: u32, version: u32, registry: wl_registry::WlRegistry) {
        use std::cmp::min;

        let mut seat_data = SeatData {
            sink: self.sink.clone(),
            store: self.store.clone(),
            pointer: None,
            relative_pointer: None,
            relative_pointer_manager_proxy: self.relative_pointer_manager_proxy.clone(),
            keyboard: None,
            touch: None,
            kbd_sender: self.kbd_sender.clone(),
            modifiers_tracker: Arc::new(Mutex::new(ModifiersState::default())),
            cursor_manager: self.cursor_manager.clone(),
        };
        let seat = registry
            .bind(min(version, 5), id, move |seat| {
                seat.implement_closure(move |event, seat| seat_data.receive(event, seat), ())
            })
            .unwrap();
        self.store.lock().unwrap().new_seat(&seat);
        self.seats.lock().unwrap().push((id, seat));
    }

    fn remove_seat(&mut self, id: u32) {
        let mut seats = self.seats.lock().unwrap();
        if let Some(idx) = seats.iter().position(|&(i, _)| i == id) {
            let (_, seat) = seats.swap_remove(idx);
            if seat.as_ref().version() >= 5 {
                seat.release();
            }
        }
    }
}

struct SeatData<T> {
    sink: Arc<Mutex<WindowEventsSink<T>>>,
    store: Arc<Mutex<WindowStore>>,
    kbd_sender: ::calloop::channel::Sender<(crate::event::WindowEvent, super::WindowId)>,
    pointer: Option<wl_pointer::WlPointer>,
    relative_pointer: Option<ZwpRelativePointerV1>,
    relative_pointer_manager_proxy: Rc<RefCell<Option<ZwpRelativePointerManagerV1>>>,
    keyboard: Option<wl_keyboard::WlKeyboard>,
    touch: Option<wl_touch::WlTouch>,
    modifiers_tracker: Arc<Mutex<ModifiersState>>,
    cursor_manager: Rc<RefCell<CursorManager>>,
}

impl<T: 'static> SeatData<T> {
    fn receive(&mut self, evt: wl_seat::Event, seat: wl_seat::WlSeat) {
        match evt {
            wl_seat::Event::Name { .. } => (),
            wl_seat::Event::Capabilities { capabilities } => {
                // create pointer if applicable
                if capabilities.contains(wl_seat::Capability::Pointer) && self.pointer.is_none() {
                    self.pointer = Some(super::pointer::implement_pointer(
                        &seat,
                        self.sink.clone(),
                        self.store.clone(),
                        self.modifiers_tracker.clone(),
                        self.cursor_manager.borrow().cursor_visible.clone(),
                    ));

<<<<<<< HEAD
                    self.cursor_manager
                        .borrow_mut()
                        .register_pointer(self.pointer.as_ref().unwrap().clone());

                    self.relative_pointer =
                        self.relative_pointer_manager_proxy
                            .as_ref()
                            .and_then(|manager| {
                                super::pointer::implement_relative_pointer(
                                    self.sink.clone(),
                                    self.pointer.as_ref().unwrap(),
                                    manager,
                                )
                                .ok()
                            })
=======
                    self.relative_pointer = self
                        .relative_pointer_manager_proxy
                        .try_borrow()
                        .unwrap()
                        .as_ref()
                        .and_then(|manager| {
                            super::pointer::implement_relative_pointer(
                                self.sink.clone(),
                                self.pointer.as_ref().unwrap(),
                                manager,
                            )
                            .ok()
                        })
>>>>>>> fc462065
                }
                // destroy pointer if applicable
                if !capabilities.contains(wl_seat::Capability::Pointer) {
                    if let Some(pointer) = self.pointer.take() {
                        if pointer.as_ref().version() >= 3 {
                            pointer.release();
                        }
                    }
                }
                // create keyboard if applicable
                if capabilities.contains(wl_seat::Capability::Keyboard) && self.keyboard.is_none() {
                    self.keyboard = Some(super::keyboard::init_keyboard(
                        &seat,
                        self.kbd_sender.clone(),
                        self.modifiers_tracker.clone(),
                    ))
                }
                // destroy keyboard if applicable
                if !capabilities.contains(wl_seat::Capability::Keyboard) {
                    if let Some(kbd) = self.keyboard.take() {
                        if kbd.as_ref().version() >= 3 {
                            kbd.release();
                        }
                    }
                }
                // create touch if applicable
                if capabilities.contains(wl_seat::Capability::Touch) && self.touch.is_none() {
                    self.touch = Some(super::touch::implement_touch(
                        &seat,
                        self.sink.clone(),
                        self.store.clone(),
                    ))
                }
                // destroy touch if applicable
                if !capabilities.contains(wl_seat::Capability::Touch) {
                    if let Some(touch) = self.touch.take() {
                        if touch.as_ref().version() >= 3 {
                            touch.release();
                        }
                    }
                }
            }
            _ => unreachable!(),
        }
    }
}

impl<T> Drop for SeatData<T> {
    fn drop(&mut self) {
        if let Some(pointer) = self.pointer.take() {
            if pointer.as_ref().version() >= 3 {
                pointer.release();
            }
        }
        if let Some(kbd) = self.keyboard.take() {
            if kbd.as_ref().version() >= 3 {
                kbd.release();
            }
        }
        if let Some(touch) = self.touch.take() {
            if touch.as_ref().version() >= 3 {
                touch.release();
            }
        }
    }
}

/*
 * Monitor stuff
 */

#[derive(Debug, Clone, PartialEq, Eq, Hash)]
pub struct VideoMode {
    pub(crate) size: (u32, u32),
    pub(crate) bit_depth: u16,
    pub(crate) refresh_rate: u16,
    pub(crate) monitor: MonitorHandle,
}

impl VideoMode {
    #[inline]
    pub fn size(&self) -> PhysicalSize {
        self.size.into()
    }

    #[inline]
    pub fn bit_depth(&self) -> u16 {
        self.bit_depth
    }

    #[inline]
    pub fn refresh_rate(&self) -> u16 {
        self.refresh_rate
    }

    #[inline]
    pub fn monitor(&self) -> RootMonitorHandle {
        RootMonitorHandle {
            inner: PlatformMonitorHandle::Wayland(self.monitor.clone()),
        }
    }
}

#[derive(Clone)]
pub struct MonitorHandle {
    pub(crate) proxy: wl_output::WlOutput,
    pub(crate) mgr: OutputMgr,
}

impl PartialEq for MonitorHandle {
    fn eq(&self, other: &Self) -> bool {
        self.native_identifier() == other.native_identifier()
    }
}

impl Eq for MonitorHandle {}

impl PartialOrd for MonitorHandle {
    fn partial_cmp(&self, other: &Self) -> Option<std::cmp::Ordering> {
        Some(self.cmp(&other))
    }
}

impl Ord for MonitorHandle {
    fn cmp(&self, other: &Self) -> std::cmp::Ordering {
        self.native_identifier().cmp(&other.native_identifier())
    }
}

impl std::hash::Hash for MonitorHandle {
    fn hash<H: std::hash::Hasher>(&self, state: &mut H) {
        self.native_identifier().hash(state);
    }
}

impl fmt::Debug for MonitorHandle {
    fn fmt(&self, f: &mut fmt::Formatter<'_>) -> fmt::Result {
        #[derive(Debug)]
        struct MonitorHandle {
            name: Option<String>,
            native_identifier: u32,
            size: PhysicalSize,
            position: PhysicalPosition,
            hidpi_factor: i32,
        }

        let monitor_id_proxy = MonitorHandle {
            name: self.name(),
            native_identifier: self.native_identifier(),
            size: self.size(),
            position: self.position(),
            hidpi_factor: self.hidpi_factor(),
        };

        monitor_id_proxy.fmt(f)
    }
}

impl MonitorHandle {
    pub fn name(&self) -> Option<String> {
        self.mgr.with_info(&self.proxy, |_, info| {
            format!("{} ({})", info.model, info.make)
        })
    }

    #[inline]
    pub fn native_identifier(&self) -> u32 {
        self.mgr.with_info(&self.proxy, |id, _| id).unwrap_or(0)
    }

    pub fn size(&self) -> PhysicalSize {
        match self.mgr.with_info(&self.proxy, |_, info| {
            info.modes
                .iter()
                .find(|m| m.is_current)
                .map(|m| m.dimensions)
        }) {
            Some(Some((w, h))) => (w as u32, h as u32),
            _ => (0, 0),
        }
        .into()
    }

    pub fn position(&self) -> PhysicalPosition {
        self.mgr
            .with_info(&self.proxy, |_, info| info.location)
            .unwrap_or((0, 0))
            .into()
    }

    #[inline]
    pub fn hidpi_factor(&self) -> i32 {
        self.mgr
            .with_info(&self.proxy, |_, info| info.scale_factor)
            .unwrap_or(1)
    }

    #[inline]
    pub fn video_modes(&self) -> impl Iterator<Item = RootVideoMode> {
        let monitor = self.clone();

        self.mgr
            .with_info(&self.proxy, |_, info| info.modes.clone())
            .unwrap_or(vec![])
            .into_iter()
            .map(move |x| RootVideoMode {
                video_mode: PlatformVideoMode::Wayland(VideoMode {
                    size: (x.dimensions.0 as u32, x.dimensions.1 as u32),
                    refresh_rate: (x.refresh_rate as f32 / 1000.0).round() as u16,
                    bit_depth: 32,
                    monitor: monitor.clone(),
                }),
            })
    }
}

pub fn primary_monitor(outputs: &OutputMgr) -> MonitorHandle {
    outputs.with_all(|list| {
        if let Some(&(_, ref proxy, _)) = list.first() {
            MonitorHandle {
                proxy: proxy.clone(),
                mgr: outputs.clone(),
            }
        } else {
            panic!("No monitor is available.")
        }
    })
}

pub fn available_monitors(outputs: &OutputMgr) -> VecDeque<MonitorHandle> {
    outputs.with_all(|list| {
        list.iter()
            .map(|&(_, ref proxy, _)| MonitorHandle {
                proxy: proxy.clone(),
                mgr: outputs.clone(),
            })
            .collect()
    })
}<|MERGE_RESOLUTION|>--- conflicted
+++ resolved
@@ -233,12 +233,8 @@
 
         let mut seat_manager = SeatManager {
             sink: sink.clone(),
-<<<<<<< HEAD
-            relative_pointer_manager_proxy: None,
+            relative_pointer_manager_proxy: Rc::new(RefCell::new(None)),
             pointer_constraints_proxy: pointer_constraints_proxy.clone(),
-=======
-            relative_pointer_manager_proxy: Rc::new(RefCell::new(None)),
->>>>>>> fc462065
             store: store.clone(),
             seats: seats.clone(),
             kbd_sender,
@@ -648,13 +644,9 @@
     store: Arc<Mutex<WindowStore>>,
     seats: Arc<Mutex<Vec<(u32, wl_seat::WlSeat)>>>,
     kbd_sender: ::calloop::channel::Sender<(crate::event::WindowEvent, super::WindowId)>,
-<<<<<<< HEAD
-    relative_pointer_manager_proxy: Option<ZwpRelativePointerManagerV1>,
+    relative_pointer_manager_proxy: Rc<RefCell<Option<ZwpRelativePointerManagerV1>>>,
     pointer_constraints_proxy: Rc<RefCell<Option<ZwpPointerConstraintsV1>>>,
     cursor_manager: Rc<RefCell<CursorManager>>,
-=======
-    relative_pointer_manager_proxy: Rc<RefCell<Option<ZwpRelativePointerManagerV1>>>,
->>>>>>> fc462065
 }
 
 impl<T: 'static> SeatManager<T> {
@@ -721,23 +713,10 @@
                         self.cursor_manager.borrow().cursor_visible.clone(),
                     ));
 
-<<<<<<< HEAD
                     self.cursor_manager
                         .borrow_mut()
                         .register_pointer(self.pointer.as_ref().unwrap().clone());
 
-                    self.relative_pointer =
-                        self.relative_pointer_manager_proxy
-                            .as_ref()
-                            .and_then(|manager| {
-                                super::pointer::implement_relative_pointer(
-                                    self.sink.clone(),
-                                    self.pointer.as_ref().unwrap(),
-                                    manager,
-                                )
-                                .ok()
-                            })
-=======
                     self.relative_pointer = self
                         .relative_pointer_manager_proxy
                         .try_borrow()
@@ -751,7 +730,6 @@
                             )
                             .ok()
                         })
->>>>>>> fc462065
                 }
                 // destroy pointer if applicable
                 if !capabilities.contains(wl_seat::Capability::Pointer) {
