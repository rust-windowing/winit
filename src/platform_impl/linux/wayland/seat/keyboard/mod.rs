--- conflicted
+++ resolved
@@ -15,12 +15,7 @@
 
 use crate::platform_impl::wayland::state::WinitState;
 use crate::platform_impl::wayland::{self, DeviceId, WindowId};
-
-<<<<<<< HEAD
-mod handlers;
-=======
-mod keymap;
->>>>>>> 25c4e2e4
+use crate::platform_impl::xkb_keymap;
 
 impl WinitState {
     pub fn handle_key_input(
@@ -34,7 +29,7 @@
             None => return,
         };
 
-        let virtual_keycode = keymap::keysym_to_vkey(event.keysym);
+        let virtual_keycode = xkb_keymap::keysym_to_vkey(event.keysym);
 
         let seat_state = self.seats.get(&keyboard.seat().id()).unwrap();
         let modifiers = seat_state.modifiers;
