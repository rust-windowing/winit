<<<<<<< HEAD
use crate::{dpi::PhysicalPosition, error::ExternalError, window::CursorIcon};
=======
use std::{
    ffi::CString,
    hash::{Hash, Hasher},
    iter, slice,
    sync::Arc,
};
>>>>>>> 3efa6d85

use x11rb::connection::Connection;

use crate::{platform_impl::PlatformCustomCursorSource, window::CursorIcon};

use super::super::ActiveEventLoop;
use super::*;

impl XConnection {
    pub fn set_cursor_icon(&self, window: xproto::Window, cursor: Option<CursorIcon>) {
        let cursor = *self
            .cursor_cache
            .lock()
            .unwrap()
            .entry(cursor)
            .or_insert_with(|| self.get_cursor(cursor));

        self.update_cursor(window, cursor)
            .expect("Failed to set cursor");
    }

    pub(crate) fn set_custom_cursor(&self, window: xproto::Window, cursor: &CustomCursor) {
        self.update_cursor(window, cursor.inner.cursor)
            .expect("Failed to set cursor");
    }

    fn create_empty_cursor(&self) -> ffi::Cursor {
        let data = 0;
        let pixmap = unsafe {
            let screen = (self.xlib.XDefaultScreen)(self.display);
            let window = (self.xlib.XRootWindow)(self.display, screen);
            (self.xlib.XCreateBitmapFromData)(self.display, window, &data, 1, 1)
        };

        if pixmap == 0 {
            panic!("failed to allocate pixmap for cursor");
        }

        unsafe {
            // We don't care about this color, since it only fills bytes
            // in the pixmap which are not 0 in the mask.
            let mut dummy_color = MaybeUninit::uninit();
            let cursor = (self.xlib.XCreatePixmapCursor)(
                self.display,
                pixmap,
                pixmap,
                dummy_color.as_mut_ptr(),
                dummy_color.as_mut_ptr(),
                0,
                0,
            );
            (self.xlib.XFreePixmap)(self.display, pixmap);

            cursor
        }
    }

    fn get_cursor(&self, cursor: Option<CursorIcon>) -> ffi::Cursor {
        let cursor = match cursor {
            Some(cursor) => cursor,
            None => return self.create_empty_cursor(),
        };

        let mut xcursor = 0;
        for &name in iter::once(&cursor.name()).chain(cursor.alt_names().iter()) {
            let name = CString::new(name).unwrap();
            xcursor = unsafe {
                (self.xcursor.XcursorLibraryLoadCursor)(
                    self.display,
                    name.as_ptr() as *const c_char,
                )
            };

            if xcursor != 0 {
                break;
            }
        }

        xcursor
    }

    fn update_cursor(&self, window: xproto::Window, cursor: ffi::Cursor) -> Result<(), X11Error> {
        self.xcb_connection()
            .change_window_attributes(
                window,
                &xproto::ChangeWindowAttributesAux::new().cursor(cursor as xproto::Cursor),
            )?
            .ignore_error();

        self.xcb_connection().flush()?;
        Ok(())
    }
}

#[derive(Debug, Clone, PartialEq, Eq)]
pub enum SelectedCursor {
    Custom(CustomCursor),
    Named(CursorIcon),
}

#[derive(Debug, Clone)]
pub struct CustomCursor {
    inner: Arc<CustomCursorInner>,
}

impl Hash for CustomCursor {
    fn hash<H: Hasher>(&self, state: &mut H) {
        Arc::as_ptr(&self.inner).hash(state);
    }
}

impl PartialEq for CustomCursor {
    fn eq(&self, other: &Self) -> bool {
        Arc::ptr_eq(&self.inner, &other.inner)
    }
}

impl Eq for CustomCursor {}

impl CustomCursor {
    pub(crate) fn new(
        event_loop: &ActiveEventLoop,
        cursor: PlatformCustomCursorSource,
    ) -> CustomCursor {
        unsafe {
            let ximage = (event_loop.xconn.xcursor.XcursorImageCreate)(
                cursor.0.width as i32,
                cursor.0.height as i32,
            );
            if ximage.is_null() {
                panic!("failed to allocate cursor image");
            }
            (*ximage).xhot = cursor.0.hotspot_x as u32;
            (*ximage).yhot = cursor.0.hotspot_y as u32;
            (*ximage).delay = 0;

            let dst = slice::from_raw_parts_mut((*ximage).pixels, cursor.0.rgba.len() / 4);
            for (dst, chunk) in dst.iter_mut().zip(cursor.0.rgba.chunks_exact(4)) {
                *dst = (chunk[0] as u32) << 16
                    | (chunk[1] as u32) << 8
                    | (chunk[2] as u32)
                    | (chunk[3] as u32) << 24;
            }

            let cursor =
                (event_loop.xconn.xcursor.XcursorImageLoadCursor)(event_loop.xconn.display, ximage);
            (event_loop.xconn.xcursor.XcursorImageDestroy)(ximage);
            Self {
                inner: Arc::new(CustomCursorInner {
                    xconn: event_loop.xconn.clone(),
                    cursor,
                }),
            }
        }
    }
}

#[derive(Debug)]
struct CustomCursorInner {
    xconn: Arc<XConnection>,
    cursor: ffi::Cursor,
}

impl Drop for CustomCursorInner {
    fn drop(&mut self) {
        unsafe {
            (self.xconn.xlib.XFreeCursor)(self.xconn.display, self.cursor);
        }
    }
<<<<<<< HEAD

    pub fn cursor_position(
        &self,
        window: ffi::Window,
    ) -> Result<PhysicalPosition<f64>, ExternalError> {
        let mut root_return = 0;
        let mut child_return = 0;
        let mut root_x_return = 0;
        let mut root_y_return = 0;
        let mut win_x_return = 0;
        let mut win_y_return = 0;
        let mut mask_return = 0;

        unsafe {
            (self.xlib.XQueryPointer)(
                self.display,
                window,
                &mut root_return,
                &mut child_return,
                &mut root_x_return,
                &mut root_y_return,
                &mut win_x_return,
                &mut win_y_return,
                &mut mask_return,
            );
        }
        Ok((root_x_return, root_y_return).into())
=======
}

impl Default for SelectedCursor {
    fn default() -> Self {
        SelectedCursor::Named(Default::default())
>>>>>>> 3efa6d85
    }
}<|MERGE_RESOLUTION|>--- conflicted
+++ resolved
@@ -1,16 +1,14 @@
-<<<<<<< HEAD
-use crate::{dpi::PhysicalPosition, error::ExternalError, window::CursorIcon};
-=======
 use std::{
     ffi::CString,
     hash::{Hash, Hasher},
     iter, slice,
     sync::Arc,
 };
->>>>>>> 3efa6d85
 
 use x11rb::connection::Connection;
 
+use crate::dpi::PhysicalPosition;
+use crate::error::ExternalError;
 use crate::{platform_impl::PlatformCustomCursorSource, window::CursorIcon};
 
 use super::super::ActiveEventLoop;
@@ -163,21 +161,6 @@
             }
         }
     }
-}
-
-#[derive(Debug)]
-struct CustomCursorInner {
-    xconn: Arc<XConnection>,
-    cursor: ffi::Cursor,
-}
-
-impl Drop for CustomCursorInner {
-    fn drop(&mut self) {
-        unsafe {
-            (self.xconn.xlib.XFreeCursor)(self.xconn.display, self.cursor);
-        }
-    }
-<<<<<<< HEAD
 
     pub fn cursor_position(
         &self,
@@ -205,12 +188,25 @@
             );
         }
         Ok((root_x_return, root_y_return).into())
-=======
+    }
+}
+
+#[derive(Debug)]
+struct CustomCursorInner {
+    xconn: Arc<XConnection>,
+    cursor: ffi::Cursor,
+}
+
+impl Drop for CustomCursorInner {
+    fn drop(&mut self) {
+        unsafe {
+            (self.xconn.xlib.XFreeCursor)(self.xconn.display, self.cursor);
+        }
+    }
 }
 
 impl Default for SelectedCursor {
     fn default() -> Self {
         SelectedCursor::Named(Default::default())
->>>>>>> 3efa6d85
     }
 }