#![cfg(any(
    target_os = "linux",
    target_os = "dragonfly",
    target_os = "freebsd",
    target_os = "netbsd",
    target_os = "openbsd"
))]

mod dnd;
mod event_processor;
mod events;
pub mod ffi;
mod ime;
mod monitor;
pub mod util;
mod window;
mod xdisplay;

pub use self::{
    monitor::{MonitorHandle, VideoMode},
    window::UnownedWindow,
    xdisplay::{XConnection, XError, XNotSupported},
};

use std::{
    cell::RefCell,
    collections::{HashMap, HashSet},
    ffi::CStr,
    mem::{self, MaybeUninit},
    ops::Deref,
    os::raw::*,
    ptr,
    rc::Rc,
    slice,
    sync::{mpsc, Arc, Mutex, Weak},
    time::{Duration, Instant},
};

use libc::{self, setlocale, LC_CTYPE};

use mio::{unix::EventedFd, Events, Poll, PollOpt, Ready, Token};

use mio_extras::channel::{channel, Receiver, SendError, Sender};

use self::{
    dnd::{Dnd, DndState},
    event_processor::EventProcessor,
    ime::{Ime, ImeCreationError, ImeReceiver, ImeSender},
    util::modifiers::ModifierKeymap,
};
use crate::{
    error::OsError as RootOsError,
    event::{Event, StartCause},
    event_loop::{ControlFlow, EventLoopClosed, EventLoopWindowTarget as RootELW},
    platform_impl::{platform::sticky_exit_callback, PlatformSpecificWindowBuilderAttributes},
    window::WindowAttributes,
};

const X_TOKEN: Token = Token(0);
const USER_TOKEN: Token = Token(1);

pub struct EventLoopWindowTarget<T> {
    xconn: Arc<XConnection>,
    wm_delete_window: ffi::Atom,
    net_wm_ping: ffi::Atom,
    ime_sender: ImeSender,
    root: ffi::Window,
    ime: RefCell<Ime>,
    windows: RefCell<HashMap<WindowId, Weak<UnownedWindow>>>,
    pending_redraws: Arc<Mutex<HashSet<WindowId>>>,
    _marker: ::std::marker::PhantomData<T>,
}

pub struct EventLoop<T: 'static> {
    poll: Poll,
    event_processor: EventProcessor<T>,
    user_channel: Receiver<T>,
    user_sender: Sender<T>,
    target: Rc<RootELW<T>>,
}

pub struct EventLoopProxy<T: 'static> {
    user_sender: Sender<T>,
}

impl<T: 'static> Clone for EventLoopProxy<T> {
    fn clone(&self) -> Self {
        EventLoopProxy {
            user_sender: self.user_sender.clone(),
        }
    }
}

impl<T: 'static> EventLoop<T> {
    pub fn new(xconn: Arc<XConnection>) -> EventLoop<T> {
        let root = unsafe { (xconn.xlib.XDefaultRootWindow)(xconn.display) };

        let wm_delete_window = unsafe { xconn.get_atom_unchecked(b"WM_DELETE_WINDOW\0") };

        let net_wm_ping = unsafe { xconn.get_atom_unchecked(b"_NET_WM_PING\0") };

        let dnd = Dnd::new(Arc::clone(&xconn))
            .expect("Failed to call XInternAtoms when initializing drag and drop");

        let (ime_sender, ime_receiver) = mpsc::channel();
        let (ime_event_sender, ime_event_receiver) = mpsc::channel();
        // Input methods will open successfully without setting the locale, but it won't be
        // possible to actually commit pre-edit sequences.
        unsafe {
            // Remember default locale to restore it if target locale is unsupported
            // by Xlib
            let default_locale = setlocale(LC_CTYPE, ptr::null());
            setlocale(LC_CTYPE, b"\0".as_ptr() as *const _);

            // Check if set locale is supported by Xlib.
            // If not, calls to some Xlib functions like `XSetLocaleModifiers`
            // will fail.
            let locale_supported = (xconn.xlib.XSupportsLocale)() == 1;
            if !locale_supported {
                let unsupported_locale = setlocale(LC_CTYPE, ptr::null());
                warn!(
                    "Unsupported locale \"{}\". Restoring default locale \"{}\".",
                    CStr::from_ptr(unsupported_locale).to_string_lossy(),
                    CStr::from_ptr(default_locale).to_string_lossy()
                );
                // Restore default locale
                setlocale(LC_CTYPE, default_locale);
            }
        }
        let ime = RefCell::new({
            let result = Ime::new(Arc::clone(&xconn), ime_event_sender);
            if let Err(ImeCreationError::OpenFailure(ref state)) = result {
                panic!(format!("Failed to open input method: {:#?}", state));
            }
            result.expect("Failed to set input method destruction callback")
        });

        let randr_event_offset = xconn
            .select_xrandr_input(root)
            .expect("Failed to query XRandR extension");

        let xi2ext = unsafe {
            let mut ext = XExtension::default();

            let res = (xconn.xlib.XQueryExtension)(
                xconn.display,
                b"XInputExtension\0".as_ptr() as *const c_char,
                &mut ext.opcode,
                &mut ext.first_event_id,
                &mut ext.first_error_id,
            );

            if res == ffi::False {
                panic!("X server missing XInput extension");
            }

            ext
        };

        unsafe {
            let mut xinput_major_ver = ffi::XI_2_Major;
            let mut xinput_minor_ver = ffi::XI_2_Minor;
            if (xconn.xinput2.XIQueryVersion)(
                xconn.display,
                &mut xinput_major_ver,
                &mut xinput_minor_ver,
            ) != ffi::Success as libc::c_int
            {
                panic!(
                    "X server has XInput extension {}.{} but does not support XInput2",
                    xinput_major_ver, xinput_minor_ver,
                );
            }
        }

        xconn.update_cached_wm_info(root);

        let pending_redraws: Arc<Mutex<HashSet<WindowId>>> = Default::default();

        let mut mod_keymap = ModifierKeymap::new();
        mod_keymap.reset_from_x_connection(&xconn);

        let target = Rc::new(RootELW {
            p: super::EventLoopWindowTarget::X(EventLoopWindowTarget {
                ime,
                root,
                windows: Default::default(),
                _marker: ::std::marker::PhantomData,
                ime_sender,
                xconn,
                wm_delete_window,
                net_wm_ping,
                pending_redraws: pending_redraws.clone(),
            }),
            _marker: ::std::marker::PhantomData,
        });

        let poll = Poll::new().unwrap();

        let (user_sender, user_channel) = channel();

        poll.register(
            &EventedFd(&get_xtarget(&target).xconn.x11_fd),
            X_TOKEN,
            Ready::readable(),
            PollOpt::level(),
        )
        .unwrap();

        poll.register(
            &user_channel,
            USER_TOKEN,
            Ready::readable(),
            PollOpt::level(),
        )
        .unwrap();

        let event_processor = EventProcessor {
            target: target.clone(),
            dnd,
            devices: Default::default(),
            randr_event_offset,
            ime_receiver,
            ime_event_receiver,
            xi2ext,
            mod_keymap,
            device_mod_state: Default::default(),
            num_touch: 0,
            first_touch: None,
<<<<<<< HEAD
            is_composing: false,
            composed_text: None,
=======
            active_window: None,
>>>>>>> 28023d9f
        };

        // Register for device hotplug events
        // (The request buffer is flushed during `init_device`)
        get_xtarget(&target)
            .xconn
            .select_xinput_events(root, ffi::XIAllDevices, ffi::XI_HierarchyChangedMask)
            .queue();

        event_processor.init_device(ffi::XIAllDevices);

        let result = EventLoop {
            poll,
            user_channel,
            user_sender,
            event_processor,
            target,
        };

        result
    }

    pub fn create_proxy(&self) -> EventLoopProxy<T> {
        EventLoopProxy {
            user_sender: self.user_sender.clone(),
        }
    }

    pub(crate) fn window_target(&self) -> &RootELW<T> {
        &self.target
    }

    pub(crate) fn x_connection(&self) -> &Arc<XConnection> {
        get_xtarget(&self.target).x_connection()
    }

    pub fn run_return<F>(&mut self, mut callback: F)
    where
        F: FnMut(Event<'_, T>, &RootELW<T>, &mut ControlFlow),
    {
        let mut control_flow = ControlFlow::default();
        let mut events = Events::with_capacity(8);
        let mut cause = StartCause::Init;

        loop {
            sticky_exit_callback(
                crate::event::Event::NewEvents(cause),
                &self.target,
                &mut control_flow,
                &mut callback,
            );

            // Process all pending events
            self.drain_events(&mut callback, &mut control_flow);

            let wt = get_xtarget(&self.target);

            // Empty the user event buffer
            {
                while let Ok(event) = self.user_channel.try_recv() {
                    sticky_exit_callback(
                        crate::event::Event::UserEvent(event),
                        &self.target,
                        &mut control_flow,
                        &mut callback,
                    );
                }
            }
            // send MainEventsCleared
            {
                sticky_exit_callback(
                    crate::event::Event::MainEventsCleared,
                    &self.target,
                    &mut control_flow,
                    &mut callback,
                );
            }
            // Empty the redraw requests
            {
                // Release the lock to prevent deadlock
                let windows: Vec<_> = wt.pending_redraws.lock().unwrap().drain().collect();

                for wid in windows {
                    sticky_exit_callback(
                        Event::RedrawRequested(crate::window::WindowId(super::WindowId::X(wid))),
                        &self.target,
                        &mut control_flow,
                        &mut callback,
                    );
                }
            }
            // send RedrawEventsCleared
            {
                sticky_exit_callback(
                    crate::event::Event::RedrawEventsCleared,
                    &self.target,
                    &mut control_flow,
                    &mut callback,
                );
            }

            let start = Instant::now();
            let (deadline, timeout);

            match control_flow {
                ControlFlow::Exit => break,
                ControlFlow::Poll => {
                    cause = StartCause::Poll;
                    deadline = None;
                    timeout = Some(Duration::from_millis(0));
                }
                ControlFlow::Wait => {
                    cause = StartCause::WaitCancelled {
                        start,
                        requested_resume: None,
                    };
                    deadline = None;
                    timeout = None;
                }
                ControlFlow::WaitUntil(wait_deadline) => {
                    cause = StartCause::ResumeTimeReached {
                        start,
                        requested_resume: wait_deadline,
                    };
                    timeout = if wait_deadline > start {
                        Some(wait_deadline - start)
                    } else {
                        Some(Duration::from_millis(0))
                    };
                    deadline = Some(wait_deadline);
                }
            }

            // If the XConnection already contains buffered events, we don't
            // need to wait for data on the socket.
            if !self.event_processor.poll() {
                self.poll.poll(&mut events, timeout).unwrap();
                events.clear();
            }

            let wait_cancelled = deadline.map_or(false, |deadline| Instant::now() < deadline);

            if wait_cancelled {
                cause = StartCause::WaitCancelled {
                    start,
                    requested_resume: deadline,
                };
            }
        }

        callback(
            crate::event::Event::LoopDestroyed,
            &self.target,
            &mut control_flow,
        );
    }

    pub fn run<F>(mut self, callback: F) -> !
    where
        F: 'static + FnMut(Event<'_, T>, &RootELW<T>, &mut ControlFlow),
    {
        self.run_return(callback);
        ::std::process::exit(0);
    }

    fn drain_events<F>(&mut self, callback: &mut F, control_flow: &mut ControlFlow)
    where
        F: FnMut(Event<'_, T>, &RootELW<T>, &mut ControlFlow),
    {
        let target = &self.target;
        let mut xev = MaybeUninit::uninit();

        let wt = get_xtarget(&self.target);

        while unsafe { self.event_processor.poll_one_event(xev.as_mut_ptr()) } {
            let mut xev = unsafe { xev.assume_init() };
            self.event_processor.process_event(&mut xev, |event| {
                sticky_exit_callback(
                    event,
                    target,
                    control_flow,
                    &mut |event, window_target, control_flow| {
                        if let Event::RedrawRequested(crate::window::WindowId(
                            super::WindowId::X(wid),
                        )) = event
                        {
                            wt.pending_redraws.lock().unwrap().insert(wid);
                        } else {
                            callback(event, window_target, control_flow);
                        }
                    },
                );
            });
        }
    }
}

pub(crate) fn get_xtarget<T>(target: &RootELW<T>) -> &EventLoopWindowTarget<T> {
    match target.p {
        super::EventLoopWindowTarget::X(ref target) => target,
        _ => unreachable!(),
    }
}

impl<T> EventLoopWindowTarget<T> {
    /// Returns the `XConnection` of this events loop.
    #[inline]
    pub fn x_connection(&self) -> &Arc<XConnection> {
        &self.xconn
    }
}

impl<T: 'static> EventLoopProxy<T> {
    pub fn send_event(&self, event: T) -> Result<(), EventLoopClosed<T>> {
        self.user_sender.send(event).map_err(|e| {
            EventLoopClosed(if let SendError::Disconnected(x) = e {
                x
            } else {
                unreachable!()
            })
        })
    }
}

struct DeviceInfo<'a> {
    xconn: &'a XConnection,
    info: *const ffi::XIDeviceInfo,
    count: usize,
}

impl<'a> DeviceInfo<'a> {
    fn get(xconn: &'a XConnection, device: c_int) -> Option<Self> {
        unsafe {
            let mut count = 0;
            let info = (xconn.xinput2.XIQueryDevice)(xconn.display, device, &mut count);
            xconn.check_errors().ok()?;

            if info.is_null() || count == 0 {
                None
            } else {
                Some(DeviceInfo {
                    xconn,
                    info,
                    count: count as usize,
                })
            }
        }
    }
}

impl<'a> Drop for DeviceInfo<'a> {
    fn drop(&mut self) {
        assert!(!self.info.is_null());
        unsafe { (self.xconn.xinput2.XIFreeDeviceInfo)(self.info as *mut _) };
    }
}

impl<'a> Deref for DeviceInfo<'a> {
    type Target = [ffi::XIDeviceInfo];
    fn deref(&self) -> &Self::Target {
        unsafe { slice::from_raw_parts(self.info, self.count) }
    }
}

#[derive(Debug, Copy, Clone, PartialEq, Eq, PartialOrd, Ord, Hash)]
pub struct WindowId(ffi::Window);

#[derive(Debug, Copy, Clone, PartialEq, Eq, PartialOrd, Ord, Hash)]
pub struct DeviceId(c_int);

pub struct Window(Arc<UnownedWindow>);

impl Deref for Window {
    type Target = UnownedWindow;
    #[inline]
    fn deref(&self) -> &UnownedWindow {
        &*self.0
    }
}

impl Window {
    pub fn new<T>(
        event_loop: &EventLoopWindowTarget<T>,
        attribs: WindowAttributes,
        pl_attribs: PlatformSpecificWindowBuilderAttributes,
    ) -> Result<Self, RootOsError> {
        let window = Arc::new(UnownedWindow::new(&event_loop, attribs, pl_attribs)?);
        event_loop
            .windows
            .borrow_mut()
            .insert(window.id(), Arc::downgrade(&window));
        Ok(Window(window))
    }
}

impl Drop for Window {
    fn drop(&mut self) {
        let window = self.deref();
        let xconn = &window.xconn;
        unsafe {
            (xconn.xlib.XDestroyWindow)(xconn.display, window.id().0);
            // If the window was somehow already destroyed, we'll get a `BadWindow` error, which we don't care about.
            let _ = xconn.check_errors();
        }
    }
}

/// XEvents of type GenericEvent store their actual data in an XGenericEventCookie data structure. This is a wrapper to
/// extract the cookie from a GenericEvent XEvent and release the cookie data once it has been processed
struct GenericEventCookie<'a> {
    xconn: &'a XConnection,
    cookie: ffi::XGenericEventCookie,
}

impl<'a> GenericEventCookie<'a> {
    fn from_event<'b>(
        xconn: &'b XConnection,
        event: ffi::XEvent,
    ) -> Option<GenericEventCookie<'b>> {
        unsafe {
            let mut cookie: ffi::XGenericEventCookie = From::from(event);
            if (xconn.xlib.XGetEventData)(xconn.display, &mut cookie) == ffi::True {
                Some(GenericEventCookie { xconn, cookie })
            } else {
                None
            }
        }
    }
}

impl<'a> Drop for GenericEventCookie<'a> {
    fn drop(&mut self) {
        unsafe {
            (self.xconn.xlib.XFreeEventData)(self.xconn.display, &mut self.cookie);
        }
    }
}

#[derive(Debug, Default, Copy, Clone)]
struct XExtension {
    opcode: c_int,
    first_event_id: c_int,
    first_error_id: c_int,
}

fn mkwid(w: ffi::Window) -> crate::window::WindowId {
    crate::window::WindowId(crate::platform_impl::WindowId::X(WindowId(w)))
}
fn mkdid(w: c_int) -> crate::event::DeviceId {
    crate::event::DeviceId(crate::platform_impl::DeviceId::X(DeviceId(w)))
}

#[derive(Debug)]
struct Device {
    name: String,
    scroll_axes: Vec<(i32, ScrollAxis)>,
    // For master devices, this is the paired device (pointer <-> keyboard).
    // For slave devices, this is the master.
    attachment: c_int,
}

#[derive(Debug, Copy, Clone)]
struct ScrollAxis {
    increment: f64,
    orientation: ScrollOrientation,
    position: f64,
}

#[derive(Debug, Copy, Clone)]
enum ScrollOrientation {
    Vertical,
    Horizontal,
}

impl Device {
    fn new<T: 'static>(el: &EventProcessor<T>, info: &ffi::XIDeviceInfo) -> Self {
        let name = unsafe { CStr::from_ptr(info.name).to_string_lossy() };
        let mut scroll_axes = Vec::new();

        let wt = get_xtarget(&el.target);

        if Device::physical_device(info) {
            // Register for global raw events
            let mask = ffi::XI_RawMotionMask
                | ffi::XI_RawButtonPressMask
                | ffi::XI_RawButtonReleaseMask
                | ffi::XI_RawKeyPressMask
                | ffi::XI_RawKeyReleaseMask;
            // The request buffer is flushed when we poll for events
            wt.xconn
                .select_xinput_events(wt.root, info.deviceid, mask)
                .queue();

            // Identify scroll axes
            for class_ptr in Device::classes(info) {
                let class = unsafe { &**class_ptr };
                match class._type {
                    ffi::XIScrollClass => {
                        let info = unsafe {
                            mem::transmute::<&ffi::XIAnyClassInfo, &ffi::XIScrollClassInfo>(class)
                        };
                        scroll_axes.push((
                            info.number,
                            ScrollAxis {
                                increment: info.increment,
                                orientation: match info.scroll_type {
                                    ffi::XIScrollTypeHorizontal => ScrollOrientation::Horizontal,
                                    ffi::XIScrollTypeVertical => ScrollOrientation::Vertical,
                                    _ => unreachable!(),
                                },
                                position: 0.0,
                            },
                        ));
                    }
                    _ => {}
                }
            }
        }

        let mut device = Device {
            name: name.into_owned(),
            scroll_axes,
            attachment: info.attachment,
        };
        device.reset_scroll_position(info);
        device
    }

    fn reset_scroll_position(&mut self, info: &ffi::XIDeviceInfo) {
        if Device::physical_device(info) {
            for class_ptr in Device::classes(info) {
                let class = unsafe { &**class_ptr };
                match class._type {
                    ffi::XIValuatorClass => {
                        let info = unsafe {
                            mem::transmute::<&ffi::XIAnyClassInfo, &ffi::XIValuatorClassInfo>(class)
                        };
                        if let Some(&mut (_, ref mut axis)) = self
                            .scroll_axes
                            .iter_mut()
                            .find(|&&mut (axis, _)| axis == info.number)
                        {
                            axis.position = info.value;
                        }
                    }
                    _ => {}
                }
            }
        }
    }

    #[inline]
    fn physical_device(info: &ffi::XIDeviceInfo) -> bool {
        info._use == ffi::XISlaveKeyboard
            || info._use == ffi::XISlavePointer
            || info._use == ffi::XIFloatingSlave
    }

    #[inline]
    fn classes(info: &ffi::XIDeviceInfo) -> &[*const ffi::XIAnyClassInfo] {
        unsafe {
            slice::from_raw_parts(
                info.classes as *const *const ffi::XIAnyClassInfo,
                info.num_classes as usize,
            )
        }
    }
}<|MERGE_RESOLUTION|>--- conflicted
+++ resolved
@@ -227,12 +227,9 @@
             device_mod_state: Default::default(),
             num_touch: 0,
             first_touch: None,
-<<<<<<< HEAD
             is_composing: false,
             composed_text: None,
-=======
             active_window: None,
->>>>>>> 28023d9f
         };
 
         // Register for device hotplug events
