--- conflicted
+++ resolved
@@ -74,8 +74,6 @@
 
 pub struct EventLoopProxy<T: 'static> {
     user_sender: Sender<T>,
-<<<<<<< HEAD
-=======
 }
 
 impl<T: 'static> Clone for EventLoopProxy<T> {
@@ -84,7 +82,6 @@
             user_sender: self.user_sender.clone(),
         }
     }
->>>>>>> 8cfee815
 }
 
 impl<T: 'static> EventLoop<T> {
@@ -170,10 +167,6 @@
             _marker: ::std::marker::PhantomData,
         });
 
-<<<<<<< HEAD
-        // A calloop event loop to drive us
-=======
->>>>>>> 8cfee815
         let poll = Poll::new().unwrap();
 
         let (user_sender, user_channel) = channel();
@@ -246,15 +239,12 @@
     {
         let mut control_flow = ControlFlow::default();
         let mut events = Events::with_capacity(8);
-<<<<<<< HEAD
-=======
 
         callback(
             crate::event::Event::NewEvents(crate::event::StartCause::Init),
             &self.target,
             &mut control_flow,
         );
->>>>>>> 8cfee815
 
         loop {
             // Process all pending events
@@ -329,8 +319,6 @@
                         Some(Duration::from_millis(0))
                     };
                     deadline = Some(wait_deadline);
-<<<<<<< HEAD
-=======
                 }
             }
 
@@ -359,41 +347,6 @@
                         start,
                         requested_resume: deadline,
                     };
->>>>>>> 8cfee815
-                }
-
-                callback(
-                    crate::event::Event::NewEvents(cause),
-                    &self.target,
-                    &mut control_flow,
-                );
-            }
-
-            if self.event_processor.poll() {
-                // If the XConnection already contains buffered events, we don't
-                // need to wait for data on the socket.
-                // However, we still need to check for user events.
-                self.poll
-                    .poll(&mut events, Some(Duration::from_millis(0)))
-                    .unwrap();
-                events.clear();
-
-                callback(
-                    crate::event::Event::NewEvents(cause),
-                    &self.target,
-                    &mut control_flow,
-                );
-            } else {
-                self.poll.poll(&mut events, timeout).unwrap();
-                events.clear();
-
-                let wait_cancelled = deadline.map_or(false, |deadline| Instant::now() < deadline);
-
-                if wait_cancelled {
-                    cause = StartCause::WaitCancelled {
-                        start,
-                        requested_resume: deadline,
-                    };
                 }
 
                 callback(
@@ -433,8 +386,6 @@
             });
         }
     }
-<<<<<<< HEAD
-=======
 }
 
 pub(crate) fn get_xtarget<T>(target: &RootELW<T>) -> &EventLoopWindowTarget<T> {
@@ -442,7 +393,6 @@
         super::EventLoopWindowTarget::X(ref target) => target,
         _ => unreachable!(),
     }
->>>>>>> 8cfee815
 }
 
 impl<T> EventLoopWindowTarget<T> {
