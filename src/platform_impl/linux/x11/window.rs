use raw_window_handle::unix::XlibHandle;
use std::{
    cmp, env,
    ffi::CString,
    mem::{self, replace, MaybeUninit},
    os::raw::*,
    path::Path,
    ptr, slice,
    sync::Arc,
};

use libc;
use mio_misc::channel::Sender;
use parking_lot::Mutex;

use crate::{
    dpi::{PhysicalPosition, PhysicalSize, Position, Size},
    error::{ExternalError, NotSupportedError, OsError as RootOsError},
    monitor::{MonitorHandle as RootMonitorHandle, VideoMode as RootVideoMode},
    platform_impl::{
        x11::{ime::ImeContextCreationError, MonitorHandle as X11MonitorHandle},
        MonitorHandle as PlatformMonitorHandle, OsError, PlatformSpecificWindowBuilderAttributes,
        VideoMode as PlatformVideoMode,
    },
    window::{CursorIcon, Fullscreen, Icon, UserAttentionType, WindowAttributes},
};

use super::{ffi, util, EventLoopWindowTarget, ImeSender, WindowId, XConnection, XError};

#[derive(Debug)]
pub struct SharedState {
    pub cursor_pos: Option<(f64, f64)>,
    pub size: Option<(u32, u32)>,
    pub position: Option<(i32, i32)>,
    pub inner_position: Option<(i32, i32)>,
    pub inner_position_rel_parent: Option<(i32, i32)>,
    pub last_monitor: X11MonitorHandle,
    pub dpi_adjusted: Option<(u32, u32)>,
    pub fullscreen: Option<Fullscreen>,
    // Set when application calls `set_fullscreen` when window is not visible
    pub desired_fullscreen: Option<Option<Fullscreen>>,
    // Used to restore position after exiting fullscreen
    pub restore_position: Option<(i32, i32)>,
    // Used to restore video mode after exiting fullscreen
    pub desktop_video_mode: Option<(ffi::RRCrtc, ffi::RRMode)>,
    pub frame_extents: Option<util::FrameExtentsHeuristic>,
    pub min_inner_size: Option<Size>,
    pub max_inner_size: Option<Size>,
    pub resize_increments: Option<Size>,
    pub base_size: Option<Size>,
    pub visibility: Visibility,
}

#[derive(Copy, Clone, Debug, Eq, PartialEq)]
pub enum Visibility {
    No,
    Yes,
    // Waiting for VisibilityNotify
    YesWait,
}

impl SharedState {
    fn new(last_monitor: X11MonitorHandle, is_visible: bool) -> Mutex<Self> {
        let visibility = if is_visible {
            Visibility::YesWait
        } else {
            Visibility::No
        };

        Mutex::new(SharedState {
            last_monitor,
            visibility,

            cursor_pos: None,
            size: None,
            position: None,
            inner_position: None,
            inner_position_rel_parent: None,
            dpi_adjusted: None,
            fullscreen: None,
            desired_fullscreen: None,
            restore_position: None,
            desktop_video_mode: None,
            frame_extents: None,
            min_inner_size: None,
            max_inner_size: None,
            resize_increments: None,
            base_size: None,
        })
    }
}

unsafe impl Send for UnownedWindow {}
unsafe impl Sync for UnownedWindow {}

pub struct UnownedWindow {
    pub xconn: Arc<XConnection>, // never changes
    xwindow: ffi::Window,        // never changes
    root: ffi::Window,           // never changes
    screen_id: i32,              // never changes
    cursor: Mutex<CursorIcon>,
    cursor_grabbed: Mutex<bool>,
    cursor_visible: Mutex<bool>,
    ime_sender: Mutex<ImeSender>,
    pub shared_state: Mutex<SharedState>,
    redraw_sender: Sender<WindowId>,
}

impl UnownedWindow {
    pub fn new<T>(
        event_loop: &EventLoopWindowTarget<T>,
        window_attrs: WindowAttributes,
        pl_attribs: PlatformSpecificWindowBuilderAttributes,
    ) -> Result<UnownedWindow, RootOsError> {
        let xconn = &event_loop.xconn;
        let root = event_loop.root;

        let mut monitors = xconn.available_monitors();
        let guessed_monitor = if monitors.is_empty() {
            X11MonitorHandle::dummy()
        } else {
            xconn
                .query_pointer(root, util::VIRTUAL_CORE_POINTER)
                .ok()
                .and_then(|pointer_state| {
                    let (x, y) = (pointer_state.root_x as i64, pointer_state.root_y as i64);

                    for i in 0..monitors.len() {
                        if monitors[i].rect.contains_point(x, y) {
                            return Some(monitors.swap_remove(i));
                        }
                    }

                    None
                })
                .unwrap_or_else(|| monitors.swap_remove(0))
        };
        let scale_factor = guessed_monitor.scale_factor();

        info!("Guessed window scale factor: {}", scale_factor);

        let max_inner_size: Option<(u32, u32)> = window_attrs
            .max_inner_size
            .map(|size| size.to_physical::<u32>(scale_factor).into());
        let min_inner_size: Option<(u32, u32)> = window_attrs
            .min_inner_size
            .map(|size| size.to_physical::<u32>(scale_factor).into());

        let position = window_attrs
            .position
            .map(|position| position.to_physical::<i32>(scale_factor).into());

        let dimensions = {
            // x11 only applies constraints when the window is actively resized
            // by the user, so we have to manually apply the initial constraints
            let mut dimensions: (u32, u32) = window_attrs
                .inner_size
                .map(|size| size.to_physical::<u32>(scale_factor))
                .or_else(|| Some((800, 600).into()))
                .map(Into::into)
                .unwrap();
            if let Some(max) = max_inner_size {
                dimensions.0 = cmp::min(dimensions.0, max.0);
                dimensions.1 = cmp::min(dimensions.1, max.1);
            }
            if let Some(min) = min_inner_size {
                dimensions.0 = cmp::max(dimensions.0, min.0);
                dimensions.1 = cmp::max(dimensions.1, min.1);
            }
            debug!(
                "Calculated physical dimensions: {}x{}",
                dimensions.0, dimensions.1
            );
            dimensions
        };

        let screen_id = match pl_attribs.screen_id {
            Some(id) => id,
            None => unsafe { (xconn.xlib.XDefaultScreen)(xconn.display) },
        };

        // creating
        let mut set_win_attr = {
            let mut swa: ffi::XSetWindowAttributes = unsafe { mem::zeroed() };
            swa.colormap = if let Some(vi) = pl_attribs.visual_infos {
                unsafe {
                    let visual = vi.visual;
                    (xconn.xlib.XCreateColormap)(xconn.display, root, visual, ffi::AllocNone)
                }
            } else {
                0
            };
            swa.event_mask = ffi::ExposureMask
                | ffi::StructureNotifyMask
                | ffi::VisibilityChangeMask
                | ffi::KeyPressMask
                | ffi::KeyReleaseMask
                | ffi::KeymapStateMask
                | ffi::ButtonPressMask
                | ffi::ButtonReleaseMask
                | ffi::PointerMotionMask;
            swa.border_pixel = 0;
            swa.override_redirect = pl_attribs.override_redirect as c_int;
            swa
        };

        let mut window_attributes = ffi::CWBorderPixel | ffi::CWColormap | ffi::CWEventMask;

        if pl_attribs.override_redirect {
            window_attributes |= ffi::CWOverrideRedirect;
        }

        // finally creating the window
        let xwindow = unsafe {
            (xconn.xlib.XCreateWindow)(
                xconn.display,
                root,
                position.map_or(0, |p: PhysicalPosition<i32>| p.x as c_int),
                position.map_or(0, |p: PhysicalPosition<i32>| p.y as c_int),
                dimensions.0 as c_uint,
                dimensions.1 as c_uint,
                0,
                match pl_attribs.visual_infos {
                    Some(vi) => vi.depth,
                    None => ffi::CopyFromParent,
                },
                ffi::InputOutput as c_uint,
                // TODO: If window wants transparency and `visual_infos` is None,
                // we need to find our own visual which has an `alphaMask` which
                // is > 0, like we do in glutin.
                //
                // It is non obvious which masks, if any, we should pass to
                // `XGetVisualInfo`. winit doesn't receive any info about what
                // properties the user wants. Users should consider choosing the
                // visual themselves as glutin does.
                match pl_attribs.visual_infos {
                    Some(vi) => vi.visual,
                    None => ffi::CopyFromParent as *mut ffi::Visual,
                },
                window_attributes,
                &mut set_win_attr,
            )
        };

        let mut window = UnownedWindow {
            xconn: Arc::clone(xconn),
            xwindow,
            root,
            screen_id,
            cursor: Default::default(),
            cursor_grabbed: Mutex::new(false),
            cursor_visible: Mutex::new(true),
            ime_sender: Mutex::new(event_loop.ime_sender.clone()),
            shared_state: SharedState::new(guessed_monitor, window_attrs.visible),
            redraw_sender: event_loop.redraw_sender.clone(),
        };

        // Title must be set before mapping. Some tiling window managers (i.e. i3) use the window
        // title to determine placement/etc., so doing this after mapping would cause the WM to
        // act on the wrong title state.
        window.set_title_inner(&window_attrs.title).queue();
        window
            .set_decorations_inner(window_attrs.decorations)
            .queue();

        {
            // Enable drag and drop (TODO: extend API to make this toggleable)
            unsafe {
                let dnd_aware_atom = xconn.get_atom_unchecked(b"XdndAware\0");
                let version = &[5 as c_ulong]; // Latest version; hasn't changed since 2002
                xconn.change_property(
                    window.xwindow,
                    dnd_aware_atom,
                    ffi::XA_ATOM,
                    util::PropMode::Replace,
                    version,
                )
            }
            .queue();

            // WM_CLASS must be set *before* mapping the window, as per ICCCM!
            {
                let (class, instance) = if let Some((instance, class)) = pl_attribs.class {
                    let instance = CString::new(instance.as_str())
                        .expect("`WM_CLASS` instance contained null byte");
                    let class =
                        CString::new(class.as_str()).expect("`WM_CLASS` class contained null byte");
                    (instance, class)
                } else {
                    let class = env::args()
                        .next()
                        .as_ref()
                        // Default to the name of the binary (via argv[0])
                        .and_then(|path| Path::new(path).file_name())
                        .and_then(|bin_name| bin_name.to_str())
                        .map(|bin_name| bin_name.to_owned())
                        .or_else(|| Some(window_attrs.title.clone()))
                        .and_then(|string| CString::new(string.as_str()).ok())
                        .expect("Default `WM_CLASS` class contained null byte");
                    // This environment variable is extraordinarily unlikely to actually be used...
                    let instance = env::var("RESOURCE_NAME")
                        .ok()
                        .and_then(|instance| CString::new(instance.as_str()).ok())
                        .or_else(|| Some(class.clone()))
                        .expect("Default `WM_CLASS` instance contained null byte");
                    (instance, class)
                };

                let mut class_hint = xconn.alloc_class_hint();
                (*class_hint).res_name = class.as_ptr() as *mut c_char;
                (*class_hint).res_class = instance.as_ptr() as *mut c_char;

                unsafe {
                    (xconn.xlib.XSetClassHint)(xconn.display, window.xwindow, class_hint.ptr);
                } //.queue();
            }

            window.set_pid().map(|flusher| flusher.queue());

            window.set_window_types(pl_attribs.x11_window_types).queue();

            if let Some(variant) = pl_attribs.gtk_theme_variant {
                window.set_gtk_theme_variant(variant).queue();
            }

            // set size hints
            {
                let mut min_inner_size = window_attrs
                    .min_inner_size
                    .map(|size| size.to_physical::<u32>(scale_factor));
                let mut max_inner_size = window_attrs
                    .max_inner_size
                    .map(|size| size.to_physical::<u32>(scale_factor));

                if !window_attrs.resizable {
                    if util::wm_name_is_one_of(&["Xfwm4"]) {
                        warn!("To avoid a WM bug, disabling resizing has no effect on Xfwm4");
                    } else {
                        max_inner_size = Some(dimensions.into());
                        min_inner_size = Some(dimensions.into());

                        let mut shared_state = window.shared_state.get_mut();
                        shared_state.min_inner_size = window_attrs.min_inner_size;
                        shared_state.max_inner_size = window_attrs.max_inner_size;
                        shared_state.resize_increments = pl_attribs.resize_increments;
                        shared_state.base_size = pl_attribs.base_size;
                    }
                }

                let mut normal_hints = util::NormalHints::new(xconn);
                normal_hints.set_position(position.map(|PhysicalPosition { x, y }| (x, y)));
                normal_hints.set_size(Some(dimensions));
                normal_hints.set_min_size(min_inner_size.map(Into::into));
                normal_hints.set_max_size(max_inner_size.map(Into::into));
                normal_hints.set_resize_increments(
                    pl_attribs
                        .resize_increments
                        .map(|size| size.to_physical::<u32>(scale_factor).into()),
                );
                normal_hints.set_base_size(
                    pl_attribs
                        .base_size
                        .map(|size| size.to_physical::<u32>(scale_factor).into()),
                );
                xconn.set_normal_hints(window.xwindow, normal_hints).queue();
            }

            // Set window icons
            if let Some(icon) = window_attrs.window_icon {
                window.set_icon_inner(icon).queue();
            }

            // Opt into handling window close
            unsafe {
                (xconn.xlib.XSetWMProtocols)(
                    xconn.display,
                    window.xwindow,
                    &[event_loop.wm_delete_window, event_loop.net_wm_ping] as *const ffi::Atom
                        as *mut ffi::Atom,
                    2,
                );
            } //.queue();

            // Set visibility (map window)
            if window_attrs.visible {
                unsafe {
                    (xconn.xlib.XMapRaised)(xconn.display, window.xwindow);
                } //.queue();
            }

            // Attempt to make keyboard input repeat detectable
            unsafe {
                let mut supported_ptr = ffi::False;
                (xconn.xlib.XkbSetDetectableAutoRepeat)(
                    xconn.display,
                    ffi::True,
                    &mut supported_ptr,
                );
                if supported_ptr == ffi::False {
                    return Err(os_error!(OsError::XMisc(
                        "`XkbSetDetectableAutoRepeat` failed"
                    )));
                }
            }

            // Select XInput2 events
            let mask = {
                let mask = ffi::XI_MotionMask
                    | ffi::XI_ButtonPressMask
                    | ffi::XI_ButtonReleaseMask
                    //| ffi::XI_KeyPressMask
                    //| ffi::XI_KeyReleaseMask
                    | ffi::XI_EnterMask
                    | ffi::XI_LeaveMask
                    | ffi::XI_FocusInMask
                    | ffi::XI_FocusOutMask
                    | ffi::XI_TouchBeginMask
                    | ffi::XI_TouchUpdateMask
                    | ffi::XI_TouchEndMask;
                mask
            };
            xconn
                .select_xinput_events(window.xwindow, ffi::XIAllMasterDevices, mask)
                .queue();

            {
                let result = event_loop.ime.borrow_mut().create_context(window.xwindow);
                if let Err(err) = result {
                    let e = match err {
                        ImeContextCreationError::XError(err) => OsError::XError(err),
                        ImeContextCreationError::Null => {
                            OsError::XMisc("IME Context creation failed")
                        }
                    };
                    return Err(os_error!(e));
                }
            }

            // These properties must be set after mapping
            if window_attrs.maximized {
                window.set_maximized_inner(window_attrs.maximized).queue();
            }
            if window_attrs.fullscreen.is_some() {
                window
                    .set_fullscreen_inner(window_attrs.fullscreen.clone())
                    .map(|flusher| flusher.queue());

                if let Some(PhysicalPosition { x, y }) = position {
                    let shared_state = window.shared_state.get_mut();

                    shared_state.restore_position = Some((x, y));
                }
            }
            if window_attrs.always_on_top {
                window
                    .set_always_on_top_inner(window_attrs.always_on_top)
                    .queue();
            }
        }

        // We never want to give the user a broken window, since by then, it's too late to handle.
        xconn
            .sync_with_server()
            .map(|_| window)
            .map_err(|x_err| os_error!(OsError::XError(x_err)))
    }

    fn set_pid(&self) -> Option<util::Flusher<'_>> {
        let pid_atom = unsafe { self.xconn.get_atom_unchecked(b"_NET_WM_PID\0") };
        let client_machine_atom = unsafe { self.xconn.get_atom_unchecked(b"WM_CLIENT_MACHINE\0") };
        unsafe {
            // 64 would suffice for Linux, but 256 will be enough everywhere (as per SUSv2). For instance, this is
            // the limit defined by OpenBSD.
            const MAXHOSTNAMELEN: usize = 256;
            // `assume_init` is safe here because the array consists of `MaybeUninit` values,
            // which do not require initialization.
            let mut buffer: [MaybeUninit<c_char>; MAXHOSTNAMELEN] =
                MaybeUninit::uninit().assume_init();
            let status = libc::gethostname(buffer.as_mut_ptr() as *mut c_char, buffer.len());
            if status != 0 {
                return None;
            }
            ptr::write(buffer[MAXHOSTNAMELEN - 1].as_mut_ptr() as *mut u8, b'\0'); // a little extra safety
            let hostname_length = libc::strlen(buffer.as_ptr() as *const c_char);

            let hostname = slice::from_raw_parts(buffer.as_ptr() as *const c_char, hostname_length);

            self.xconn
                .change_property(
                    self.xwindow,
                    pid_atom,
                    ffi::XA_CARDINAL,
                    util::PropMode::Replace,
                    &[libc::getpid() as util::Cardinal],
                )
                .queue();
            let flusher = self.xconn.change_property(
                self.xwindow,
                client_machine_atom,
                ffi::XA_STRING,
                util::PropMode::Replace,
                &hostname[0..hostname_length],
            );
            Some(flusher)
        }
    }

    fn set_window_types(&self, window_types: Vec<util::WindowType>) -> util::Flusher<'_> {
        let hint_atom = unsafe { self.xconn.get_atom_unchecked(b"_NET_WM_WINDOW_TYPE\0") };
        let atoms: Vec<_> = window_types
            .iter()
            .map(|t| t.as_atom(&self.xconn))
            .collect();

        self.xconn.change_property(
            self.xwindow,
            hint_atom,
            ffi::XA_ATOM,
            util::PropMode::Replace,
            &atoms,
        )
    }

    fn set_gtk_theme_variant(&self, variant: String) -> util::Flusher<'_> {
        let hint_atom = unsafe { self.xconn.get_atom_unchecked(b"_GTK_THEME_VARIANT\0") };
        let utf8_atom = unsafe { self.xconn.get_atom_unchecked(b"UTF8_STRING\0") };
        let variant = CString::new(variant).expect("`_GTK_THEME_VARIANT` contained null byte");
        self.xconn.change_property(
            self.xwindow,
            hint_atom,
            utf8_atom,
            util::PropMode::Replace,
            variant.as_bytes(),
        )
    }

    fn set_netwm(
        &self,
        operation: util::StateOperation,
        properties: (c_long, c_long, c_long, c_long),
    ) -> util::Flusher<'_> {
        let state_atom = unsafe { self.xconn.get_atom_unchecked(b"_NET_WM_STATE\0") };
        self.xconn.send_client_msg(
            self.xwindow,
            self.root,
            state_atom,
            Some(ffi::SubstructureRedirectMask | ffi::SubstructureNotifyMask),
            [
                operation as c_long,
                properties.0,
                properties.1,
                properties.2,
                properties.3,
            ],
        )
    }

    fn set_fullscreen_hint(&self, fullscreen: bool) -> util::Flusher<'_> {
        let fullscreen_atom =
            unsafe { self.xconn.get_atom_unchecked(b"_NET_WM_STATE_FULLSCREEN\0") };
        let flusher = self.set_netwm(fullscreen.into(), (fullscreen_atom as c_long, 0, 0, 0));

        if fullscreen {
            // Ensure that the fullscreen window receives input focus to prevent
            // locking up the user's display.
            unsafe {
                (self.xconn.xlib.XSetInputFocus)(
                    self.xconn.display,
                    self.xwindow,
                    ffi::RevertToParent,
                    ffi::CurrentTime,
                );
            }
        }

        flusher
    }

    fn set_fullscreen_inner(&self, fullscreen: Option<Fullscreen>) -> Option<util::Flusher<'_>> {
        let mut shared_state_lock = self.shared_state.lock();

        match shared_state_lock.visibility {
            // Setting fullscreen on a window that is not visible will generate an error.
            Visibility::No | Visibility::YesWait => {
                shared_state_lock.desired_fullscreen = Some(fullscreen);
                return None;
            }
            Visibility::Yes => (),
        }

        let old_fullscreen = shared_state_lock.fullscreen.clone();
        if old_fullscreen == fullscreen {
            return None;
        }
        shared_state_lock.fullscreen = fullscreen.clone();

        match (&old_fullscreen, &fullscreen) {
            // Store the desktop video mode before entering exclusive
            // fullscreen, so we can restore it upon exit, as XRandR does not
            // provide a mechanism to set this per app-session or restore this
            // to the desktop video mode as macOS and Windows do
            (
                &None,
                &Some(Fullscreen::Exclusive(RootVideoMode {
                    video_mode: PlatformVideoMode::X(ref video_mode),
                })),
            )
            | (
                &Some(Fullscreen::Borderless(_)),
                &Some(Fullscreen::Exclusive(RootVideoMode {
                    video_mode: PlatformVideoMode::X(ref video_mode),
                })),
            ) => {
                let monitor = video_mode.monitor.as_ref().unwrap();
                shared_state_lock.desktop_video_mode =
                    Some((monitor.id, self.xconn.get_crtc_mode(monitor.id)));
            }
            // Restore desktop video mode upon exiting exclusive fullscreen
            (&Some(Fullscreen::Exclusive(_)), &None)
            | (&Some(Fullscreen::Exclusive(_)), &Some(Fullscreen::Borderless(_))) => {
                let (monitor_id, mode_id) = shared_state_lock.desktop_video_mode.take().unwrap();
                self.xconn
                    .set_crtc_config(monitor_id, mode_id)
                    .expect("failed to restore desktop video mode");
            }
            _ => (),
        }

        drop(shared_state_lock);

        match fullscreen {
            None => {
                let flusher = self.set_fullscreen_hint(false);
                let mut shared_state_lock = self.shared_state.lock();
                if let Some(position) = shared_state_lock.restore_position.take() {
                    drop(shared_state_lock);
                    self.set_position_inner(position.0, position.1).queue();
                }
                Some(flusher)
            }
            Some(fullscreen) => {
                let (video_mode, monitor) = match fullscreen {
                    Fullscreen::Exclusive(RootVideoMode {
                        video_mode: PlatformVideoMode::X(ref video_mode),
                    }) => (Some(video_mode), video_mode.monitor.clone().unwrap()),
                    Fullscreen::Borderless(Some(RootMonitorHandle {
                        inner: PlatformMonitorHandle::X(monitor),
                    })) => (None, monitor),
                    Fullscreen::Borderless(None) => (None, self.current_monitor()),
                    #[cfg(feature = "wayland")]
                    _ => unreachable!(),
                };

                // Don't set fullscreen on an invalid dummy monitor handle
                if monitor.is_dummy() {
                    return None;
                }

                if let Some(video_mode) = video_mode {
                    // FIXME: this is actually not correct if we're setting the
                    // video mode to a resolution higher than the current
                    // desktop resolution, because XRandR does not automatically
                    // reposition the monitors to the right and below this
                    // monitor.
                    //
                    // What ends up happening is we will get the fullscreen
                    // window showing up on those monitors as well, because
                    // their virtual position now overlaps with the monitor that
                    // we just made larger..
                    //
                    // It'd be quite a bit of work to handle this correctly (and
                    // nobody else seems to bother doing this correctly either),
                    // so we're just leaving this broken. Fixing this would
                    // involve storing all CRTCs upon entering fullscreen,
                    // restoring them upon exit, and after entering fullscreen,
                    // repositioning displays to the right and below this
                    // display. I think there would still be edge cases that are
                    // difficult or impossible to handle correctly, e.g. what if
                    // a new monitor was plugged in while in fullscreen?
                    //
                    // I think we might just want to disallow setting the video
                    // mode higher than the current desktop video mode (I'm sure
                    // this will make someone unhappy, but it's very unusual for
                    // games to want to do this anyway).
                    self.xconn
                        .set_crtc_config(monitor.id, video_mode.native_mode)
                        .expect("failed to set video mode");
                }

                let window_position = self.outer_position_physical();
                self.shared_state.lock().restore_position = Some(window_position);
                let monitor_origin: (i32, i32) = monitor.position().into();
                self.set_position_inner(monitor_origin.0, monitor_origin.1)
                    .queue();
                Some(self.set_fullscreen_hint(true))
            }
        }
    }

    #[inline]
    pub fn fullscreen(&self) -> Option<Fullscreen> {
        let shared_state = self.shared_state.lock();

        shared_state
            .desired_fullscreen
            .clone()
            .unwrap_or_else(|| shared_state.fullscreen.clone())
    }

    #[inline]
    pub fn set_fullscreen(&self, fullscreen: Option<Fullscreen>) {
        if let Some(flusher) = self.set_fullscreen_inner(fullscreen) {
            flusher
                .sync()
                .expect("Failed to change window fullscreen state");
            self.invalidate_cached_frame_extents();
        }
    }

    // Called by EventProcessor when a VisibilityNotify event is received
    pub(crate) fn visibility_notify(&self) {
        let mut shared_state = self.shared_state.lock();

        match shared_state.visibility {
            Visibility::No => unsafe {
                (self.xconn.xlib.XUnmapWindow)(self.xconn.display, self.xwindow);
            },
            Visibility::Yes => (),
            Visibility::YesWait => {
                shared_state.visibility = Visibility::Yes;

                if let Some(fullscreen) = shared_state.desired_fullscreen.take() {
                    drop(shared_state);
                    self.set_fullscreen(fullscreen);
                }
            }
        }
    }

    #[inline]
    pub fn current_monitor(&self) -> X11MonitorHandle {
        self.shared_state.lock().last_monitor.clone()
    }

    pub fn available_monitors(&self) -> Vec<X11MonitorHandle> {
        self.xconn.available_monitors()
    }

    pub fn primary_monitor(&self) -> X11MonitorHandle {
        self.xconn.primary_monitor()
    }

    fn set_minimized_inner(&self, minimized: bool) -> util::Flusher<'_> {
        unsafe {
            if minimized {
                let screen = (self.xconn.xlib.XDefaultScreen)(self.xconn.display);

                (self.xconn.xlib.XIconifyWindow)(self.xconn.display, self.xwindow, screen);

                util::Flusher::new(&self.xconn)
            } else {
                let atom = self.xconn.get_atom_unchecked(b"_NET_ACTIVE_WINDOW\0");

                self.xconn.send_client_msg(
                    self.xwindow,
                    self.root,
                    atom,
                    Some(ffi::SubstructureRedirectMask | ffi::SubstructureNotifyMask),
                    [1, ffi::CurrentTime as c_long, 0, 0, 0],
                )
            }
        }
    }

    #[inline]
    pub fn set_minimized(&self, minimized: bool) {
        self.set_minimized_inner(minimized)
            .flush()
            .expect("Failed to change window minimization");
    }

    fn set_maximized_inner(&self, maximized: bool) -> util::Flusher<'_> {
        let horz_atom = unsafe {
            self.xconn
                .get_atom_unchecked(b"_NET_WM_STATE_MAXIMIZED_HORZ\0")
        };
        let vert_atom = unsafe {
            self.xconn
                .get_atom_unchecked(b"_NET_WM_STATE_MAXIMIZED_VERT\0")
        };
        self.set_netwm(
            maximized.into(),
            (horz_atom as c_long, vert_atom as c_long, 0, 0),
        )
    }

    #[inline]
    pub fn set_maximized(&self, maximized: bool) {
        self.set_maximized_inner(maximized)
            .flush()
            .expect("Failed to change window maximization");
        self.invalidate_cached_frame_extents();
    }

    fn set_title_inner(&self, title: &str) -> util::Flusher<'_> {
        let wm_name_atom = unsafe { self.xconn.get_atom_unchecked(b"_NET_WM_NAME\0") };
        let utf8_atom = unsafe { self.xconn.get_atom_unchecked(b"UTF8_STRING\0") };
        let title = CString::new(title).expect("Window title contained null byte");
        unsafe {
            (self.xconn.xlib.XStoreName)(
                self.xconn.display,
                self.xwindow,
                title.as_ptr() as *const c_char,
            );
            self.xconn.change_property(
                self.xwindow,
                wm_name_atom,
                utf8_atom,
                util::PropMode::Replace,
                title.as_bytes(),
            )
        }
    }

    #[inline]
    pub fn set_title(&self, title: &str) {
        self.set_title_inner(title)
            .flush()
            .expect("Failed to set window title");
    }

    fn set_decorations_inner(&self, decorations: bool) -> util::Flusher<'_> {
        let mut hints = self.xconn.get_motif_hints(self.xwindow);

        hints.set_decorations(decorations);

        self.xconn.set_motif_hints(self.xwindow, &hints)
    }

    #[inline]
    pub fn set_decorations(&self, decorations: bool) {
        self.set_decorations_inner(decorations)
            .flush()
            .expect("Failed to set decoration state");
        self.invalidate_cached_frame_extents();
    }

    fn set_maximizable_inner(&self, maximizable: bool) -> util::Flusher<'_> {
        let mut hints = self.xconn.get_motif_hints(self.xwindow);

        hints.set_maximizable(maximizable);

        self.xconn.set_motif_hints(self.xwindow, &hints)
    }

    fn set_always_on_top_inner(&self, always_on_top: bool) -> util::Flusher<'_> {
        let above_atom = unsafe { self.xconn.get_atom_unchecked(b"_NET_WM_STATE_ABOVE\0") };
        self.set_netwm(always_on_top.into(), (above_atom as c_long, 0, 0, 0))
    }

    #[inline]
    pub fn set_always_on_top(&self, always_on_top: bool) {
        self.set_always_on_top_inner(always_on_top)
            .flush()
            .expect("Failed to set always-on-top state");
    }

    fn set_icon_inner(&self, icon: Icon) -> util::Flusher<'_> {
        let icon_atom = unsafe { self.xconn.get_atom_unchecked(b"_NET_WM_ICON\0") };
        let data = icon.to_cardinals();
        self.xconn.change_property(
            self.xwindow,
            icon_atom,
            ffi::XA_CARDINAL,
            util::PropMode::Replace,
            data.as_slice(),
        )
    }

    fn unset_icon_inner(&self) -> util::Flusher<'_> {
        let icon_atom = unsafe { self.xconn.get_atom_unchecked(b"_NET_WM_ICON\0") };
        let empty_data: [util::Cardinal; 0] = [];
        self.xconn.change_property(
            self.xwindow,
            icon_atom,
            ffi::XA_CARDINAL,
            util::PropMode::Replace,
            &empty_data,
        )
    }

    #[inline]
    pub fn set_window_icon(&self, icon: Option<Icon>) {
        match icon {
            Some(icon) => self.set_icon_inner(icon),
            None => self.unset_icon_inner(),
        }
        .flush()
        .expect("Failed to set icons");
    }

    #[inline]
    pub fn set_visible(&self, visible: bool) {
        let mut shared_state = self.shared_state.lock();

        match (visible, shared_state.visibility) {
            (true, Visibility::Yes) | (true, Visibility::YesWait) | (false, Visibility::No) => {
                return
            }
            _ => (),
        }

        if visible {
            unsafe {
                (self.xconn.xlib.XMapRaised)(self.xconn.display, self.xwindow);
            }
            self.xconn
                .flush_requests()
                .expect("Failed to call XMapRaised");
            shared_state.visibility = Visibility::YesWait;
        } else {
            unsafe {
                (self.xconn.xlib.XUnmapWindow)(self.xconn.display, self.xwindow);
            }
            self.xconn
                .flush_requests()
                .expect("Failed to call XUnmapWindow");
            shared_state.visibility = Visibility::No;
        }
    }

    fn update_cached_frame_extents(&self) {
        let extents = self
            .xconn
            .get_frame_extents_heuristic(self.xwindow, self.root);
        (*self.shared_state.lock()).frame_extents = Some(extents);
    }

    pub(crate) fn invalidate_cached_frame_extents(&self) {
        (*self.shared_state.lock()).frame_extents.take();
    }

    pub(crate) fn outer_position_physical(&self) -> (i32, i32) {
        let extents = (*self.shared_state.lock()).frame_extents.clone();
        if let Some(extents) = extents {
            let (x, y) = self.inner_position_physical();
            extents.inner_pos_to_outer(x, y)
        } else {
            self.update_cached_frame_extents();
            self.outer_position_physical()
        }
    }

    #[inline]
    pub fn outer_position(&self) -> Result<PhysicalPosition<i32>, NotSupportedError> {
        let extents = (*self.shared_state.lock()).frame_extents.clone();
        if let Some(extents) = extents {
            let (x, y) = self.inner_position_physical();
            Ok(extents.inner_pos_to_outer(x, y).into())
        } else {
            self.update_cached_frame_extents();
            self.outer_position()
        }
    }

    pub(crate) fn inner_position_physical(&self) -> (i32, i32) {
        // This should be okay to unwrap since the only error XTranslateCoordinates can return
        // is BadWindow, and if the window handle is bad we have bigger problems.
        self.xconn
            .translate_coords(self.xwindow, self.root)
            .map(|coords| (coords.x_rel_root, coords.y_rel_root))
            .unwrap()
    }

    #[inline]
    pub fn inner_position(&self) -> Result<PhysicalPosition<i32>, NotSupportedError> {
        Ok(self.inner_position_physical().into())
    }

    pub(crate) fn set_position_inner(&self, mut x: i32, mut y: i32) -> util::Flusher<'_> {
        // There are a few WMs that set client area position rather than window position, so
        // we'll translate for consistency.
        if util::wm_name_is_one_of(&["Enlightenment", "FVWM"]) {
            let extents = (*self.shared_state.lock()).frame_extents.clone();
            if let Some(extents) = extents {
                x += extents.frame_extents.left as i32;
                y += extents.frame_extents.top as i32;
            } else {
                self.update_cached_frame_extents();
                return self.set_position_inner(x, y);
            }
        }
        unsafe {
            (self.xconn.xlib.XMoveWindow)(self.xconn.display, self.xwindow, x as c_int, y as c_int);
        }
        util::Flusher::new(&self.xconn)
    }

    pub(crate) fn set_position_physical(&self, x: i32, y: i32) {
        self.set_position_inner(x, y)
            .flush()
            .expect("Failed to call `XMoveWindow`");
    }

    #[inline]
    pub fn set_outer_position(&self, position: Position) {
        let (x, y) = position.to_physical::<i32>(self.scale_factor()).into();
        self.set_position_physical(x, y);
    }

    pub(crate) fn inner_size_physical(&self) -> (u32, u32) {
        // This should be okay to unwrap since the only error XGetGeometry can return
        // is BadWindow, and if the window handle is bad we have bigger problems.
        self.xconn
            .get_geometry(self.xwindow)
            .map(|geo| (geo.width, geo.height))
            .unwrap()
    }

    #[inline]
    pub fn inner_size(&self) -> PhysicalSize<u32> {
        self.inner_size_physical().into()
    }

    #[inline]
    pub fn outer_size(&self) -> PhysicalSize<u32> {
        let extents = self.shared_state.lock().frame_extents.clone();
        if let Some(extents) = extents {
            let (width, height) = self.inner_size_physical();
            extents.inner_size_to_outer(width, height).into()
        } else {
            self.update_cached_frame_extents();
            self.outer_size()
        }
    }

    pub(crate) fn set_inner_size_physical(&self, width: u32, height: u32) {
        unsafe {
            (self.xconn.xlib.XResizeWindow)(
                self.xconn.display,
                self.xwindow,
                width as c_uint,
                height as c_uint,
            );
            self.xconn.flush_requests()
        }
        .expect("Failed to call `XResizeWindow`");
    }

    #[inline]
    pub fn set_inner_size(&self, size: Size) {
        let scale_factor = self.scale_factor();
        let (width, height) = size.to_physical::<u32>(scale_factor).into();
        self.set_inner_size_physical(width, height);
    }

    fn update_normal_hints<F>(&self, callback: F) -> Result<(), XError>
    where
        F: FnOnce(&mut util::NormalHints<'_>) -> (),
    {
        let mut normal_hints = self.xconn.get_normal_hints(self.xwindow)?;
        callback(&mut normal_hints);
        self.xconn
            .set_normal_hints(self.xwindow, normal_hints)
            .flush()
    }

    pub(crate) fn set_min_inner_size_physical(&self, dimensions: Option<(u32, u32)>) {
        self.update_normal_hints(|normal_hints| normal_hints.set_min_size(dimensions))
            .expect("Failed to call `XSetWMNormalHints`");
    }

    #[inline]
    pub fn set_min_inner_size(&self, dimensions: Option<Size>) {
        self.shared_state.lock().min_inner_size = dimensions;
        let physical_dimensions =
            dimensions.map(|dimensions| dimensions.to_physical::<u32>(self.scale_factor()).into());
        self.set_min_inner_size_physical(physical_dimensions);
    }

    pub(crate) fn set_max_inner_size_physical(&self, dimensions: Option<(u32, u32)>) {
        self.update_normal_hints(|normal_hints| normal_hints.set_max_size(dimensions))
            .expect("Failed to call `XSetWMNormalHints`");
    }

    #[inline]
    pub fn set_max_inner_size(&self, dimensions: Option<Size>) {
        self.shared_state.lock().max_inner_size = dimensions;
        let physical_dimensions =
            dimensions.map(|dimensions| dimensions.to_physical::<u32>(self.scale_factor()).into());
        self.set_max_inner_size_physical(physical_dimensions);
    }

    pub(crate) fn adjust_for_dpi(
        &self,
        old_scale_factor: f64,
        new_scale_factor: f64,
        width: u32,
        height: u32,
        shared_state: &SharedState,
    ) -> (u32, u32) {
        let scale_factor = new_scale_factor / old_scale_factor;
        self.update_normal_hints(|normal_hints| {
            let dpi_adjuster =
                |size: Size| -> (u32, u32) { size.to_physical::<u32>(new_scale_factor).into() };
            let max_size = shared_state.max_inner_size.map(&dpi_adjuster);
            let min_size = shared_state.min_inner_size.map(&dpi_adjuster);
            let resize_increments = shared_state.resize_increments.map(&dpi_adjuster);
            let base_size = shared_state.base_size.map(&dpi_adjuster);
            normal_hints.set_max_size(max_size);
            normal_hints.set_min_size(min_size);
            normal_hints.set_resize_increments(resize_increments);
            normal_hints.set_base_size(base_size);
        })
        .expect("Failed to update normal hints");

        let new_width = (width as f64 * scale_factor).round() as u32;
        let new_height = (height as f64 * scale_factor).round() as u32;

        (new_width, new_height)
    }

    pub fn set_resizable(&self, resizable: bool) {
        if util::wm_name_is_one_of(&["Xfwm4"]) {
            // Making the window unresizable on Xfwm prevents further changes to `WM_NORMAL_HINTS` from being detected.
            // This makes it impossible for resizing to be re-enabled, and also breaks DPI scaling. As such, we choose
            // the lesser of two evils and do nothing.
            warn!("To avoid a WM bug, disabling resizing has no effect on Xfwm4");
            return;
        }

        let (min_size, max_size) = if resizable {
            let shared_state_lock = self.shared_state.lock();
            (
                shared_state_lock.min_inner_size,
                shared_state_lock.max_inner_size,
            )
        } else {
            let window_size = Some(Size::from(self.inner_size()));
            (window_size.clone(), window_size)
        };

        self.set_maximizable_inner(resizable).queue();

        let scale_factor = self.scale_factor();
        let min_inner_size = min_size
            .map(|size| size.to_physical::<u32>(scale_factor))
            .map(Into::into);
        let max_inner_size = max_size
            .map(|size| size.to_physical::<u32>(scale_factor))
            .map(Into::into);
        self.update_normal_hints(|normal_hints| {
            normal_hints.set_min_size(min_inner_size);
            normal_hints.set_max_size(max_inner_size);
        })
        .expect("Failed to call `XSetWMNormalHints`");
    }

    #[inline]
    pub fn xlib_display(&self) -> *mut c_void {
        self.xconn.display as _
    }

    #[inline]
    pub fn xlib_screen_id(&self) -> c_int {
        self.screen_id
    }

    #[inline]
    pub fn xlib_xconnection(&self) -> Arc<XConnection> {
        Arc::clone(&self.xconn)
    }

    #[inline]
    pub fn xlib_window(&self) -> c_ulong {
        self.xwindow
    }

    #[inline]
    pub fn xcb_connection(&self) -> *mut c_void {
        unsafe { (self.xconn.xlib_xcb.XGetXCBConnection)(self.xconn.display) as *mut _ }
    }

    #[inline]
    pub fn set_cursor_icon(&self, cursor: CursorIcon) {
        let old_cursor = replace(&mut *self.cursor.lock(), cursor);
        if cursor != old_cursor && *self.cursor_visible.lock() {
            self.xconn.set_cursor_icon(self.xwindow, Some(cursor));
        }
    }

    #[inline]
    pub fn set_cursor_grab(&self, grab: bool) -> Result<(), ExternalError> {
        let mut grabbed_lock = self.cursor_grabbed.lock();
        if grab == *grabbed_lock {
            return Ok(());
        }
        unsafe {
            // We ungrab before grabbing to prevent passive grabs from causing `AlreadyGrabbed`.
            // Therefore, this is common to both codepaths.
            (self.xconn.xlib.XUngrabPointer)(self.xconn.display, ffi::CurrentTime);
        }
        let result = if grab {
            let result = unsafe {
                (self.xconn.xlib.XGrabPointer)(
                    self.xconn.display,
                    self.xwindow,
                    ffi::True,
                    (ffi::ButtonPressMask
                        | ffi::ButtonReleaseMask
                        | ffi::EnterWindowMask
                        | ffi::LeaveWindowMask
                        | ffi::PointerMotionMask
                        | ffi::PointerMotionHintMask
                        | ffi::Button1MotionMask
                        | ffi::Button2MotionMask
                        | ffi::Button3MotionMask
                        | ffi::Button4MotionMask
                        | ffi::Button5MotionMask
                        | ffi::ButtonMotionMask
                        | ffi::KeymapStateMask) as c_uint,
                    ffi::GrabModeAsync,
                    ffi::GrabModeAsync,
                    self.xwindow,
                    0,
                    ffi::CurrentTime,
                )
            };

            match result {
                ffi::GrabSuccess => Ok(()),
                ffi::AlreadyGrabbed => {
                    Err("Cursor could not be grabbed: already grabbed by another client")
                }
                ffi::GrabInvalidTime => Err("Cursor could not be grabbed: invalid time"),
                ffi::GrabNotViewable => {
                    Err("Cursor could not be grabbed: grab location not viewable")
                }
                ffi::GrabFrozen => Err("Cursor could not be grabbed: frozen by another client"),
                _ => unreachable!(),
            }
            .map_err(|err| ExternalError::Os(os_error!(OsError::XMisc(err))))
        } else {
            self.xconn
                .flush_requests()
                .map_err(|err| ExternalError::Os(os_error!(OsError::XError(err))))
        };
        if result.is_ok() {
            *grabbed_lock = grab;
        }
        result
    }

    #[inline]
    pub fn set_cursor_visible(&self, visible: bool) {
        let mut visible_lock = self.cursor_visible.lock();
        if visible == *visible_lock {
            return;
        }
        let cursor = if visible {
            Some(*self.cursor.lock())
        } else {
            None
        };
        *visible_lock = visible;
        drop(visible_lock);
        self.xconn.set_cursor_icon(self.xwindow, cursor);
    }

    #[inline]
    pub fn scale_factor(&self) -> f64 {
        self.current_monitor().scale_factor
    }

    pub fn set_cursor_position_physical(&self, x: i32, y: i32) -> Result<(), ExternalError> {
        unsafe {
            (self.xconn.xlib.XWarpPointer)(self.xconn.display, 0, self.xwindow, 0, 0, 0, 0, x, y);
            self.xconn
                .flush_requests()
                .map_err(|e| ExternalError::Os(os_error!(OsError::XError(e))))
        }
    }

    #[inline]
    pub fn set_cursor_position(&self, position: Position) -> Result<(), ExternalError> {
        let (x, y) = position.to_physical::<i32>(self.scale_factor()).into();
        self.set_cursor_position_physical(x, y)
    }

    pub fn drag_window(&self) -> Result<(), ExternalError> {
        let pointer = self
            .xconn
            .query_pointer(self.xwindow, util::VIRTUAL_CORE_POINTER)
            .map_err(|err| ExternalError::Os(os_error!(OsError::XError(err))))?;

        let window = self.inner_position().map_err(ExternalError::NotSupported)?;

        let message = unsafe { self.xconn.get_atom_unchecked(b"_NET_WM_MOVERESIZE\0") };

        // we can't use `set_cursor_grab(false)` here because it doesn't run `XUngrabPointer`
        // if the cursor isn't currently grabbed
        let mut grabbed_lock = self.cursor_grabbed.lock();
        unsafe {
            (self.xconn.xlib.XUngrabPointer)(self.xconn.display, ffi::CurrentTime);
        }
        self.xconn
            .flush_requests()
            .map_err(|err| ExternalError::Os(os_error!(OsError::XError(err))))?;
        *grabbed_lock = false;

        // we keep the lock until we are done
        self.xconn
            .send_client_msg(
                self.xwindow,
                self.root,
                message,
                Some(ffi::SubstructureRedirectMask | ffi::SubstructureNotifyMask),
                [
                    (window.x as c_long + pointer.win_x as c_long),
                    (window.y as c_long + pointer.win_y as c_long),
                    8, // _NET_WM_MOVERESIZE_MOVE
                    ffi::Button1 as c_long,
                    1,
                ],
            )
            .flush()
            .map_err(|err| ExternalError::Os(os_error!(OsError::XError(err))))
    }

    pub(crate) fn set_ime_position_physical(&self, x: i32, y: i32) {
        let _ = self
            .ime_sender
            .lock()
            .send((self.xwindow, x as i16, y as i16));
    }

    #[inline]
    pub fn set_ime_position(&self, spot: Position) {
        let (x, y) = spot.to_physical::<i32>(self.scale_factor()).into();
        self.set_ime_position_physical(x, y);
    }

    #[inline]
<<<<<<< HEAD
    pub fn focus_window(&self) {
        let state_atom = unsafe { self.xconn.get_atom_unchecked(b"WM_STATE\0") };
        let state_type_atom = unsafe { self.xconn.get_atom_unchecked(b"CARD32\0") };
        let is_minimized = if let Ok(state) =
            self.xconn
                .get_property(self.xwindow, state_atom, state_type_atom)
        {
            state.contains(&(ffi::IconicState as c_ulong))
        } else {
            false
        };
        let is_visible = match self.shared_state.lock().visibility {
            Visibility::Yes => true,
            Visibility::YesWait | Visibility::No => false,
        };

        if is_visible && !is_minimized {
            let atom = unsafe { self.xconn.get_atom_unchecked(b"_NET_ACTIVE_WINDOW\0") };
            let flusher = self.xconn.send_client_msg(
                self.xwindow,
                self.root,
                atom,
                Some(ffi::SubstructureRedirectMask | ffi::SubstructureNotifyMask),
                [1, ffi::CurrentTime as c_long, 0, 0, 0],
            );
            if let Err(e) = flusher.flush() {
                log::error!(
                    "`flush` returned an error when focusing the window. Error was: {}",
                    e
                );
            }
        }
=======
    pub fn request_user_attention(&self, request_type: Option<UserAttentionType>) {
        let mut wm_hints = self
            .xconn
            .get_wm_hints(self.xwindow)
            .expect("`XGetWMHints` failed");
        if request_type.is_some() {
            (*wm_hints).flags |= ffi::XUrgencyHint;
        } else {
            (*wm_hints).flags &= !ffi::XUrgencyHint;
        }
        self.xconn
            .set_wm_hints(self.xwindow, wm_hints)
            .flush()
            .expect("Failed to set urgency hint");
>>>>>>> 91591c4e
    }

    #[inline]
    pub fn id(&self) -> WindowId {
        WindowId(self.xwindow)
    }

    #[inline]
    pub fn request_redraw(&self) {
        self.redraw_sender.send(WindowId(self.xwindow)).unwrap();
    }

    #[inline]
    pub fn raw_window_handle(&self) -> XlibHandle {
        XlibHandle {
            window: self.xwindow,
            display: self.xconn.display as _,
            ..XlibHandle::empty()
        }
    }
}<|MERGE_RESOLUTION|>--- conflicted
+++ resolved
@@ -1341,7 +1341,6 @@
     }
 
     #[inline]
-<<<<<<< HEAD
     pub fn focus_window(&self) {
         let state_atom = unsafe { self.xconn.get_atom_unchecked(b"WM_STATE\0") };
         let state_type_atom = unsafe { self.xconn.get_atom_unchecked(b"CARD32\0") };
@@ -1374,7 +1373,9 @@
                 );
             }
         }
-=======
+    }
+
+    #[inline]
     pub fn request_user_attention(&self, request_type: Option<UserAttentionType>) {
         let mut wm_hints = self
             .xconn
@@ -1389,7 +1390,6 @@
             .set_wm_hints(self.xwindow, wm_hints)
             .flush()
             .expect("Failed to set urgency hint");
->>>>>>> 91591c4e
     }
 
     #[inline]
