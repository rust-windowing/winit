use raw_window_handle::unix::XlibHandle;
use std::{
    cmp,
    collections::HashSet,
    env,
    ffi::CString,
    mem::{self, replace, MaybeUninit},
    os::raw::*,
    path::Path,
    ptr, slice,
    sync::Arc,
};

use libc;
use parking_lot::Mutex;

use crate::{
    dpi::{LogicalPosition, LogicalSize},
    error::{ExternalError, NotSupportedError, OsError as RootOsError},
    monitor::{MonitorHandle as RootMonitorHandle, VideoMode as RootVideoMode},
    platform_impl::{
        x11::{ime::ImeContextCreationError, MonitorHandle as X11MonitorHandle},
        MonitorHandle as PlatformMonitorHandle, OsError, PlatformSpecificWindowBuilderAttributes,
        VideoMode as PlatformVideoMode,
    },
    window::{CursorIcon, Fullscreen, Icon, WindowAttributes},
};

use super::{ffi, util, EventLoopWindowTarget, ImeSender, WindowId, XConnection, XError};

<<<<<<< HEAD
#[derive(Debug, Default)]
=======
unsafe extern "C" fn visibility_predicate(
    _display: *mut ffi::Display,
    event: *mut ffi::XEvent,
    arg: ffi::XPointer, // We populate this with the window ID (by value) when we call XIfEvent
) -> ffi::Bool {
    let event: &ffi::XAnyEvent = (*event).as_ref();
    let window = arg as ffi::Window;
    (event.window == window && event.type_ == ffi::VisibilityNotify) as _
}

#[derive(Debug)]
>>>>>>> af80ce84
pub struct SharedState {
    pub cursor_pos: Option<(f64, f64)>,
    pub size: Option<(u32, u32)>,
    pub position: Option<(i32, i32)>,
    pub inner_position: Option<(i32, i32)>,
    pub inner_position_rel_parent: Option<(i32, i32)>,
    pub last_monitor: X11MonitorHandle,
    pub dpi_adjusted: Option<(f64, f64)>,
    pub fullscreen: Option<Fullscreen>,
    // Set when application calls `set_fullscreen` when window is not visible
    pub desired_fullscreen: Option<Option<Fullscreen>>,
    // Used to restore position after exiting fullscreen
    pub restore_position: Option<(i32, i32)>,
    // Used to restore video mode after exiting fullscreen
    pub desktop_video_mode: Option<(ffi::RRCrtc, ffi::RRMode)>,
    pub frame_extents: Option<util::FrameExtentsHeuristic>,
    pub min_inner_size: Option<LogicalSize>,
    pub max_inner_size: Option<LogicalSize>,
    pub visibility: Visibility,
}

#[derive(Copy, Clone, Debug, Eq, PartialEq)]
pub enum Visibility {
    No,
    Yes,
    // Waiting for VisibilityNotify
    YesWait,
}

impl SharedState {
<<<<<<< HEAD
    fn new(dpi_factor: f64, is_visible: bool) -> Mutex<Self> {
        let mut shared_state = SharedState::default();
        shared_state.guessed_dpi = Some(dpi_factor);
        shared_state.visibility = if is_visible {
            Visibility::YesWait
        } else {
            Visibility::No
        };
        Mutex::new(shared_state)
=======
    fn new(last_monitor: X11MonitorHandle, is_visible: bool) -> Mutex<Self> {
        Mutex::new(SharedState {
            last_monitor,
            is_visible,

            cursor_pos: None,
            size: None,
            position: None,
            inner_position: None,
            inner_position_rel_parent: None,
            dpi_adjusted: None,
            fullscreen: None,
            restore_position: None,
            desktop_video_mode: None,
            frame_extents: None,
            min_inner_size: None,
            max_inner_size: None,
        })
>>>>>>> af80ce84
    }
}

impl Default for Visibility {
    fn default() -> Visibility {
        Visibility::No
    }
}

unsafe impl Send for UnownedWindow {}
unsafe impl Sync for UnownedWindow {}

pub struct UnownedWindow {
    pub xconn: Arc<XConnection>, // never changes
    xwindow: ffi::Window,        // never changes
    root: ffi::Window,           // never changes
    screen_id: i32,              // never changes
    cursor: Mutex<CursorIcon>,
    cursor_grabbed: Mutex<bool>,
    cursor_visible: Mutex<bool>,
    ime_sender: Mutex<ImeSender>,
    pub shared_state: Mutex<SharedState>,
    pending_redraws: Arc<::std::sync::Mutex<HashSet<WindowId>>>,
}

impl UnownedWindow {
    pub fn new<T>(
        event_loop: &EventLoopWindowTarget<T>,
        window_attrs: WindowAttributes,
        pl_attribs: PlatformSpecificWindowBuilderAttributes,
    ) -> Result<UnownedWindow, RootOsError> {
        let xconn = &event_loop.xconn;
        let root = event_loop.root;

        let mut monitors = xconn.available_monitors();
        let guessed_monitor = if monitors.is_empty() {
            X11MonitorHandle::dummy()
        } else {
            xconn
                .query_pointer(root, util::VIRTUAL_CORE_POINTER)
                .ok()
                .and_then(|pointer_state| {
                    let (x, y) = (pointer_state.root_x as i64, pointer_state.root_y as i64);

                    for i in 0..monitors.len() {
                        if monitors[i].rect.contains_point(x, y) {
                            return Some(monitors.swap_remove(i));
                        }
                    }

                    None
                })
                .unwrap_or_else(|| monitors.swap_remove(0))
        };
        let dpi_factor = guessed_monitor.hidpi_factor();

        info!("Guessed window DPI factor: {}", dpi_factor);

        let max_inner_size: Option<(u32, u32)> = window_attrs
            .max_inner_size
            .map(|size| size.to_physical(dpi_factor).into());
        let min_inner_size: Option<(u32, u32)> = window_attrs
            .min_inner_size
            .map(|size| size.to_physical(dpi_factor).into());

        let dimensions = {
            // x11 only applies constraints when the window is actively resized
            // by the user, so we have to manually apply the initial constraints
            let mut dimensions: (u32, u32) = window_attrs
                .inner_size
                .or_else(|| Some((800, 600).into()))
                .map(|size| size.to_physical(dpi_factor))
                .map(Into::into)
                .unwrap();
            if let Some(max) = max_inner_size {
                dimensions.0 = cmp::min(dimensions.0, max.0);
                dimensions.1 = cmp::min(dimensions.1, max.1);
            }
            if let Some(min) = min_inner_size {
                dimensions.0 = cmp::max(dimensions.0, min.0);
                dimensions.1 = cmp::max(dimensions.1, min.1);
            }
            debug!(
                "Calculated physical dimensions: {}x{}",
                dimensions.0, dimensions.1
            );
            dimensions
        };

        let screen_id = match pl_attribs.screen_id {
            Some(id) => id,
            None => unsafe { (xconn.xlib.XDefaultScreen)(xconn.display) },
        };

        // creating
        let mut set_win_attr = {
            let mut swa: ffi::XSetWindowAttributes = unsafe { mem::zeroed() };
            swa.colormap = if let Some(vi) = pl_attribs.visual_infos {
                unsafe {
                    let visual = vi.visual;
                    (xconn.xlib.XCreateColormap)(xconn.display, root, visual, ffi::AllocNone)
                }
            } else {
                0
            };
            swa.event_mask = ffi::ExposureMask
                | ffi::StructureNotifyMask
                | ffi::VisibilityChangeMask
                | ffi::KeyPressMask
                | ffi::KeyReleaseMask
                | ffi::KeymapStateMask
                | ffi::ButtonPressMask
                | ffi::ButtonReleaseMask
                | ffi::PointerMotionMask;
            swa.border_pixel = 0;
            swa.override_redirect = pl_attribs.override_redirect as c_int;
            swa
        };

        let mut window_attributes = ffi::CWBorderPixel | ffi::CWColormap | ffi::CWEventMask;

        if pl_attribs.override_redirect {
            window_attributes |= ffi::CWOverrideRedirect;
        }

        // finally creating the window
        let xwindow = unsafe {
            (xconn.xlib.XCreateWindow)(
                xconn.display,
                root,
                0,
                0,
                dimensions.0 as c_uint,
                dimensions.1 as c_uint,
                0,
                match pl_attribs.visual_infos {
                    Some(vi) => vi.depth,
                    None => ffi::CopyFromParent,
                },
                ffi::InputOutput as c_uint,
                // TODO: If window wants transparency and `visual_infos` is None,
                // we need to find our own visual which has an `alphaMask` which
                // is > 0, like we do in glutin.
                //
                // It is non obvious which masks, if any, we should pass to
                // `XGetVisualInfo`. winit doesn't recieve any info about what
                // properties the user wants. Users should consider choosing the
                // visual themselves as glutin does.
                match pl_attribs.visual_infos {
                    Some(vi) => vi.visual,
                    None => ffi::CopyFromParent as *mut ffi::Visual,
                },
                window_attributes,
                &mut set_win_attr,
            )
        };

        let window = UnownedWindow {
            xconn: Arc::clone(xconn),
            xwindow,
            root,
            screen_id,
            cursor: Default::default(),
            cursor_grabbed: Mutex::new(false),
            cursor_visible: Mutex::new(true),
            ime_sender: Mutex::new(event_loop.ime_sender.clone()),
            shared_state: SharedState::new(guessed_monitor, window_attrs.visible),
            pending_redraws: event_loop.pending_redraws.clone(),
        };

        // Title must be set before mapping. Some tiling window managers (i.e. i3) use the window
        // title to determine placement/etc., so doing this after mapping would cause the WM to
        // act on the wrong title state.
        window.set_title_inner(&window_attrs.title).queue();
        window
            .set_decorations_inner(window_attrs.decorations)
            .queue();

        {
            // Enable drag and drop (TODO: extend API to make this toggleable)
            unsafe {
                let dnd_aware_atom = xconn.get_atom_unchecked(b"XdndAware\0");
                let version = &[5 as c_ulong]; // Latest version; hasn't changed since 2002
                xconn.change_property(
                    window.xwindow,
                    dnd_aware_atom,
                    ffi::XA_ATOM,
                    util::PropMode::Replace,
                    version,
                )
            }
            .queue();

            // WM_CLASS must be set *before* mapping the window, as per ICCCM!
            {
                let (class, instance) = if let Some((instance, class)) = pl_attribs.class {
                    let instance = CString::new(instance.as_str())
                        .expect("`WM_CLASS` instance contained null byte");
                    let class =
                        CString::new(class.as_str()).expect("`WM_CLASS` class contained null byte");
                    (instance, class)
                } else {
                    let class = env::args()
                        .next()
                        .as_ref()
                        // Default to the name of the binary (via argv[0])
                        .and_then(|path| Path::new(path).file_name())
                        .and_then(|bin_name| bin_name.to_str())
                        .map(|bin_name| bin_name.to_owned())
                        .or_else(|| Some(window_attrs.title.clone()))
                        .and_then(|string| CString::new(string.as_str()).ok())
                        .expect("Default `WM_CLASS` class contained null byte");
                    // This environment variable is extraordinarily unlikely to actually be used...
                    let instance = env::var("RESOURCE_NAME")
                        .ok()
                        .and_then(|instance| CString::new(instance.as_str()).ok())
                        .or_else(|| Some(class.clone()))
                        .expect("Default `WM_CLASS` instance contained null byte");
                    (instance, class)
                };

                let mut class_hint = xconn.alloc_class_hint();
                (*class_hint).res_name = class.as_ptr() as *mut c_char;
                (*class_hint).res_class = instance.as_ptr() as *mut c_char;

                unsafe {
                    (xconn.xlib.XSetClassHint)(xconn.display, window.xwindow, class_hint.ptr);
                } //.queue();
            }

            window.set_pid().map(|flusher| flusher.queue());

            window.set_window_types(pl_attribs.x11_window_types).queue();

            if let Some(variant) = pl_attribs.gtk_theme_variant {
                window.set_gtk_theme_variant(variant).queue();
            }

            // set size hints
            {
                let mut min_inner_size = window_attrs
                    .min_inner_size
                    .map(|size| size.to_physical(dpi_factor));
                let mut max_inner_size = window_attrs
                    .max_inner_size
                    .map(|size| size.to_physical(dpi_factor));
                if !window_attrs.resizable {
                    if util::wm_name_is_one_of(&["Xfwm4"]) {
                        warn!("To avoid a WM bug, disabling resizing has no effect on Xfwm4");
                    } else {
                        max_inner_size = Some(dimensions.into());
                        min_inner_size = Some(dimensions.into());

                        let mut shared_state_lock = window.shared_state.lock();
                        shared_state_lock.min_inner_size = window_attrs.min_inner_size;
                        shared_state_lock.max_inner_size = window_attrs.max_inner_size;
                    }
                }

                let mut normal_hints = util::NormalHints::new(xconn);
                normal_hints.set_size(Some(dimensions));
                normal_hints.set_min_size(min_inner_size.map(Into::into));
                normal_hints.set_max_size(max_inner_size.map(Into::into));
                normal_hints.set_resize_increments(pl_attribs.resize_increments);
                normal_hints.set_base_size(pl_attribs.base_size);
                xconn.set_normal_hints(window.xwindow, normal_hints).queue();
            }

            // Set window icons
            if let Some(icon) = window_attrs.window_icon {
                window.set_icon_inner(icon).queue();
            }

            // Opt into handling window close
            unsafe {
                (xconn.xlib.XSetWMProtocols)(
                    xconn.display,
                    window.xwindow,
                    &[event_loop.wm_delete_window, event_loop.net_wm_ping] as *const ffi::Atom
                        as *mut ffi::Atom,
                    2,
                );
            } //.queue();

            // Set visibility (map window)
            if window_attrs.visible {
                unsafe {
                    (xconn.xlib.XMapRaised)(xconn.display, window.xwindow);
                } //.queue();
            }

            // Attempt to make keyboard input repeat detectable
            unsafe {
                let mut supported_ptr = ffi::False;
                (xconn.xlib.XkbSetDetectableAutoRepeat)(
                    xconn.display,
                    ffi::True,
                    &mut supported_ptr,
                );
                if supported_ptr == ffi::False {
                    return Err(os_error!(OsError::XMisc(
                        "`XkbSetDetectableAutoRepeat` failed"
                    )));
                }
            }

            // Select XInput2 events
            let mask = {
                let mask = ffi::XI_MotionMask
                    | ffi::XI_ButtonPressMask
                    | ffi::XI_ButtonReleaseMask
                    //| ffi::XI_KeyPressMask
                    //| ffi::XI_KeyReleaseMask
                    | ffi::XI_EnterMask
                    | ffi::XI_LeaveMask
                    | ffi::XI_FocusInMask
                    | ffi::XI_FocusOutMask
                    | ffi::XI_TouchBeginMask
                    | ffi::XI_TouchUpdateMask
                    | ffi::XI_TouchEndMask;
                mask
            };
            xconn
                .select_xinput_events(window.xwindow, ffi::XIAllMasterDevices, mask)
                .queue();

            {
                let result = event_loop.ime.borrow_mut().create_context(window.xwindow);
                if let Err(err) = result {
                    let e = match err {
                        ImeContextCreationError::XError(err) => OsError::XError(err),
                        ImeContextCreationError::Null => {
                            OsError::XMisc("IME Context creation failed")
                        }
                    };
                    return Err(os_error!(e));
                }
            }

            // These properties must be set after mapping
            if window_attrs.maximized {
                window.set_maximized_inner(window_attrs.maximized).queue();
            }
            if window_attrs.fullscreen.is_some() {
                window
                    .set_fullscreen_inner(window_attrs.fullscreen.clone())
                    .map(|flusher| flusher.queue());
            }
            if window_attrs.always_on_top {
                window
                    .set_always_on_top_inner(window_attrs.always_on_top)
                    .queue();
            }
        }

        // We never want to give the user a broken window, since by then, it's too late to handle.
        xconn
            .sync_with_server()
            .map(|_| window)
            .map_err(|x_err| os_error!(OsError::XError(x_err)))
    }

    fn logicalize_coords(&self, (x, y): (i32, i32)) -> LogicalPosition {
        let dpi = self.hidpi_factor();
        LogicalPosition::from_physical((x, y), dpi)
    }

    fn logicalize_size(&self, (width, height): (u32, u32)) -> LogicalSize {
        let dpi = self.hidpi_factor();
        LogicalSize::from_physical((width, height), dpi)
    }

    fn set_pid(&self) -> Option<util::Flusher<'_>> {
        let pid_atom = unsafe { self.xconn.get_atom_unchecked(b"_NET_WM_PID\0") };
        let client_machine_atom = unsafe { self.xconn.get_atom_unchecked(b"WM_CLIENT_MACHINE\0") };
        unsafe {
            // 64 would suffice for Linux, but 256 will be enough everywhere (as per SUSv2). For instance, this is
            // the limit defined by OpenBSD.
            const MAXHOSTNAMELEN: usize = 256;
            // `assume_init` is safe here because the array consists of `MaybeUninit` values,
            // which do not require initialization.
            let mut buffer: [MaybeUninit<c_char>; MAXHOSTNAMELEN] =
                MaybeUninit::uninit().assume_init();
            let status = libc::gethostname(buffer.as_mut_ptr() as *mut c_char, buffer.len());
            if status != 0 {
                return None;
            }
            ptr::write(buffer[MAXHOSTNAMELEN - 1].as_mut_ptr() as *mut u8, b'\0'); // a little extra safety
            let hostname_length = libc::strlen(buffer.as_ptr() as *const c_char);

            let hostname = slice::from_raw_parts(buffer.as_ptr() as *const c_char, hostname_length);

            self.xconn
                .change_property(
                    self.xwindow,
                    pid_atom,
                    ffi::XA_CARDINAL,
                    util::PropMode::Replace,
                    &[libc::getpid() as util::Cardinal],
                )
                .queue();
            let flusher = self.xconn.change_property(
                self.xwindow,
                client_machine_atom,
                ffi::XA_STRING,
                util::PropMode::Replace,
                &hostname[0..hostname_length],
            );
            Some(flusher)
        }
    }

    fn set_window_types(&self, window_types: Vec<util::WindowType>) -> util::Flusher<'_> {
        let hint_atom = unsafe { self.xconn.get_atom_unchecked(b"_NET_WM_WINDOW_TYPE\0") };
        let atoms: Vec<_> = window_types
            .iter()
            .map(|t| t.as_atom(&self.xconn))
            .collect();

        self.xconn.change_property(
            self.xwindow,
            hint_atom,
            ffi::XA_ATOM,
            util::PropMode::Replace,
            &atoms,
        )
    }

    fn set_gtk_theme_variant(&self, variant: String) -> util::Flusher<'_> {
        let hint_atom = unsafe { self.xconn.get_atom_unchecked(b"_GTK_THEME_VARIANT\0") };
        let utf8_atom = unsafe { self.xconn.get_atom_unchecked(b"UTF8_STRING\0") };
        let variant = CString::new(variant).expect("`_GTK_THEME_VARIANT` contained null byte");
        self.xconn.change_property(
            self.xwindow,
            hint_atom,
            utf8_atom,
            util::PropMode::Replace,
            variant.as_bytes(),
        )
    }

    #[inline]
    pub fn set_urgent(&self, is_urgent: bool) {
        let mut wm_hints = self
            .xconn
            .get_wm_hints(self.xwindow)
            .expect("`XGetWMHints` failed");
        if is_urgent {
            (*wm_hints).flags |= ffi::XUrgencyHint;
        } else {
            (*wm_hints).flags &= !ffi::XUrgencyHint;
        }
        self.xconn
            .set_wm_hints(self.xwindow, wm_hints)
            .flush()
            .expect("Failed to set urgency hint");
    }

    fn set_netwm(
        &self,
        operation: util::StateOperation,
        properties: (c_long, c_long, c_long, c_long),
    ) -> util::Flusher<'_> {
        let state_atom = unsafe { self.xconn.get_atom_unchecked(b"_NET_WM_STATE\0") };
        self.xconn.send_client_msg(
            self.xwindow,
            self.root,
            state_atom,
            Some(ffi::SubstructureRedirectMask | ffi::SubstructureNotifyMask),
            [
                operation as c_long,
                properties.0,
                properties.1,
                properties.2,
                properties.3,
            ],
        )
    }

    fn set_fullscreen_hint(&self, fullscreen: bool) -> util::Flusher<'_> {
        let fullscreen_atom =
            unsafe { self.xconn.get_atom_unchecked(b"_NET_WM_STATE_FULLSCREEN\0") };
        let flusher = self.set_netwm(fullscreen.into(), (fullscreen_atom as c_long, 0, 0, 0));

        if fullscreen {
            // Ensure that the fullscreen window receives input focus to prevent
            // locking up the user's display.
            unsafe {
                (self.xconn.xlib.XSetInputFocus)(
                    self.xconn.display,
                    self.xwindow,
                    ffi::RevertToParent,
                    ffi::CurrentTime,
                );
            }
        }

        flusher
    }

    fn set_fullscreen_inner(&self, fullscreen: Option<Fullscreen>) -> Option<util::Flusher<'_>> {
        let mut shared_state_lock = self.shared_state.lock();

        match shared_state_lock.visibility {
            // Setting fullscreen on a window that is not visible will generate an error.
            Visibility::No | Visibility::YesWait => {
                shared_state_lock.desired_fullscreen = Some(fullscreen);
                return None;
            }
            Visibility::Yes => (),
        }

        let old_fullscreen = shared_state_lock.fullscreen.clone();
        if old_fullscreen == fullscreen {
            return None;
        }
        shared_state_lock.fullscreen = fullscreen.clone();

        match (&old_fullscreen, &fullscreen) {
            // Store the desktop video mode before entering exclusive
            // fullscreen, so we can restore it upon exit, as XRandR does not
            // provide a mechanism to set this per app-session or restore this
            // to the desktop video mode as macOS and Windows do
            (
                &None,
                &Some(Fullscreen::Exclusive(RootVideoMode {
                    video_mode: PlatformVideoMode::X(ref video_mode),
                })),
            )
            | (
                &Some(Fullscreen::Borderless(_)),
                &Some(Fullscreen::Exclusive(RootVideoMode {
                    video_mode: PlatformVideoMode::X(ref video_mode),
                })),
            ) => {
                let monitor = video_mode.monitor.as_ref().unwrap();
                shared_state_lock.desktop_video_mode =
                    Some((monitor.id, self.xconn.get_crtc_mode(monitor.id)));
            }
            // Restore desktop video mode upon exiting exclusive fullscreen
            (&Some(Fullscreen::Exclusive(_)), &None)
            | (&Some(Fullscreen::Exclusive(_)), &Some(Fullscreen::Borderless(_))) => {
                let (monitor_id, mode_id) = shared_state_lock.desktop_video_mode.take().unwrap();
                self.xconn
                    .set_crtc_config(monitor_id, mode_id)
                    .expect("failed to restore desktop video mode");
            }
            _ => (),
        }

        drop(shared_state_lock);

        match fullscreen {
            None => {
                let flusher = self.set_fullscreen_hint(false);
                let mut shared_state_lock = self.shared_state.lock();
                if let Some(position) = shared_state_lock.restore_position.take() {
                    self.set_position_inner(position.0, position.1).queue();
                }
                Some(flusher)
            }
            Some(fullscreen) => {
                let (video_mode, monitor) = match fullscreen {
                    Fullscreen::Exclusive(RootVideoMode {
                        video_mode: PlatformVideoMode::X(ref video_mode),
                    }) => (Some(video_mode), video_mode.monitor.as_ref().unwrap()),
                    Fullscreen::Borderless(RootMonitorHandle {
                        inner: PlatformMonitorHandle::X(ref monitor),
                    }) => (None, monitor),
                    _ => unreachable!(),
                };

                // Don't set fullscreen on an invalid dummy monitor handle
                if monitor.id == 0 {
                    return None;
                }

                if let Some(video_mode) = video_mode {
                    // FIXME: this is actually not correct if we're setting the
                    // video mode to a resolution higher than the current
                    // desktop resolution, because XRandR does not automatically
                    // reposition the monitors to the right and below this
                    // monitor.
                    //
                    // What ends up happening is we will get the fullscreen
                    // window showing up on those monitors as well, because
                    // their virtual position now overlaps with the monitor that
                    // we just made larger..
                    //
                    // It'd be quite a bit of work to handle this correctly (and
                    // nobody else seems to bother doing this correctly either),
                    // so we're just leaving this broken. Fixing this would
                    // involve storing all CRTCs upon entering fullscreen,
                    // restoring them upon exit, and after entering fullscreen,
                    // repositioning displays to the right and below this
                    // display. I think there would still be edge cases that are
                    // difficult or impossible to handle correctly, e.g. what if
                    // a new monitor was plugged in while in fullscreen?
                    //
                    // I think we might just want to disallow setting the video
                    // mode higher than the current desktop video mode (I'm sure
                    // this will make someone unhappy, but it's very unusual for
                    // games to want to do this anyway).
                    self.xconn
                        .set_crtc_config(monitor.id, video_mode.native_mode)
                        .expect("failed to set video mode");
                }

                let window_position = self.outer_position_physical();
                self.shared_state.lock().restore_position = Some(window_position);
                let monitor_origin: (i32, i32) = monitor.position().into();
                self.set_position_inner(monitor_origin.0, monitor_origin.1)
                    .queue();
                Some(self.set_fullscreen_hint(true))
            }
        }
    }

    #[inline]
    pub fn fullscreen(&self) -> Option<Fullscreen> {
        let shared_state = self.shared_state.lock();

        shared_state
            .desired_fullscreen
            .clone()
            .unwrap_or_else(|| shared_state.fullscreen.clone())
    }

    #[inline]
    pub fn set_fullscreen(&self, fullscreen: Option<Fullscreen>) {
        if let Some(flusher) = self.set_fullscreen_inner(fullscreen) {
            flusher
                .sync()
                .expect("Failed to change window fullscreen state");
            self.invalidate_cached_frame_extents();
        }
    }

<<<<<<< HEAD
    // Called by EventProcessor when a VisibilityNotify event is received
    pub(crate) fn visibility_notify(&self) {
        let mut shared_state = self.shared_state.lock();

        match shared_state.visibility {
            Visibility::No => {
                unsafe {
                    (self.xconn.xlib.XUnmapWindow)(self.xconn.display, self.xwindow);
                }
            }
            Visibility::Yes => (),
            Visibility::YesWait => {
                shared_state.visibility = Visibility::Yes;

                if let Some(fullscreen) = shared_state.desired_fullscreen.take() {
                    drop(shared_state);
                    self.set_fullscreen(fullscreen);
                }
            }
        }
    }

    fn get_rect(&self) -> util::AaRect {
        // TODO: This might round-trip more times than needed.
        let position = self.outer_position_physical();
        let size = self.outer_size_physical();
        util::AaRect::new(position, size)
    }

=======
>>>>>>> af80ce84
    #[inline]
    pub fn current_monitor(&self) -> X11MonitorHandle {
        self.shared_state.lock().last_monitor.clone()
    }

    pub fn available_monitors(&self) -> Vec<X11MonitorHandle> {
        self.xconn.available_monitors()
    }

    pub fn primary_monitor(&self) -> X11MonitorHandle {
        self.xconn.primary_monitor()
    }

    fn set_maximized_inner(&self, maximized: bool) -> util::Flusher<'_> {
        let horz_atom = unsafe {
            self.xconn
                .get_atom_unchecked(b"_NET_WM_STATE_MAXIMIZED_HORZ\0")
        };
        let vert_atom = unsafe {
            self.xconn
                .get_atom_unchecked(b"_NET_WM_STATE_MAXIMIZED_VERT\0")
        };
        self.set_netwm(
            maximized.into(),
            (horz_atom as c_long, vert_atom as c_long, 0, 0),
        )
    }

    #[inline]
    pub fn set_maximized(&self, maximized: bool) {
        self.set_maximized_inner(maximized)
            .flush()
            .expect("Failed to change window maximization");
        self.invalidate_cached_frame_extents();
    }

    fn set_title_inner(&self, title: &str) -> util::Flusher<'_> {
        let wm_name_atom = unsafe { self.xconn.get_atom_unchecked(b"_NET_WM_NAME\0") };
        let utf8_atom = unsafe { self.xconn.get_atom_unchecked(b"UTF8_STRING\0") };
        let title = CString::new(title).expect("Window title contained null byte");
        unsafe {
            (self.xconn.xlib.XStoreName)(
                self.xconn.display,
                self.xwindow,
                title.as_ptr() as *const c_char,
            );
            self.xconn.change_property(
                self.xwindow,
                wm_name_atom,
                utf8_atom,
                util::PropMode::Replace,
                title.as_bytes(),
            )
        }
    }

    #[inline]
    pub fn set_title(&self, title: &str) {
        self.set_title_inner(title)
            .flush()
            .expect("Failed to set window title");
    }

    fn set_decorations_inner(&self, decorations: bool) -> util::Flusher<'_> {
        let mut hints = self.xconn.get_motif_hints(self.xwindow);

        hints.set_decorations(decorations);

        self.xconn.set_motif_hints(self.xwindow, &hints)
    }

    #[inline]
    pub fn set_decorations(&self, decorations: bool) {
        self.set_decorations_inner(decorations)
            .flush()
            .expect("Failed to set decoration state");
        self.invalidate_cached_frame_extents();
    }

    fn set_maximizable_inner(&self, maximizable: bool) -> util::Flusher<'_> {
        let mut hints = self.xconn.get_motif_hints(self.xwindow);

        hints.set_maximizable(maximizable);

        self.xconn.set_motif_hints(self.xwindow, &hints)
    }

    fn set_always_on_top_inner(&self, always_on_top: bool) -> util::Flusher<'_> {
        let above_atom = unsafe { self.xconn.get_atom_unchecked(b"_NET_WM_STATE_ABOVE\0") };
        self.set_netwm(always_on_top.into(), (above_atom as c_long, 0, 0, 0))
    }

    #[inline]
    pub fn set_always_on_top(&self, always_on_top: bool) {
        self.set_always_on_top_inner(always_on_top)
            .flush()
            .expect("Failed to set always-on-top state");
    }

    fn set_icon_inner(&self, icon: Icon) -> util::Flusher<'_> {
        let icon_atom = unsafe { self.xconn.get_atom_unchecked(b"_NET_WM_ICON\0") };
        let data = icon.to_cardinals();
        self.xconn.change_property(
            self.xwindow,
            icon_atom,
            ffi::XA_CARDINAL,
            util::PropMode::Replace,
            data.as_slice(),
        )
    }

    fn unset_icon_inner(&self) -> util::Flusher<'_> {
        let icon_atom = unsafe { self.xconn.get_atom_unchecked(b"_NET_WM_ICON\0") };
        let empty_data: [util::Cardinal; 0] = [];
        self.xconn.change_property(
            self.xwindow,
            icon_atom,
            ffi::XA_CARDINAL,
            util::PropMode::Replace,
            &empty_data,
        )
    }

    #[inline]
    pub fn set_window_icon(&self, icon: Option<Icon>) {
        match icon {
            Some(icon) => self.set_icon_inner(icon),
            None => self.unset_icon_inner(),
        }
        .flush()
        .expect("Failed to set icons");
    }

    #[inline]
    pub fn set_visible(&self, visible: bool) {
        let mut shared_state = self.shared_state.lock();

        match (visible, shared_state.visibility) {
            (true, Visibility::Yes) | (true, Visibility::YesWait) | (false, Visibility::No) => return,
            _ => (),
        }

        if visible {
            unsafe {
                (self.xconn.xlib.XMapRaised)(self.xconn.display, self.xwindow);
            }
            self.xconn
                .flush_requests()
                .expect("Failed to call XMapRaised");
            shared_state.visibility = Visibility::YesWait;
        } else {
            unsafe {
                (self.xconn.xlib.XUnmapWindow)(self.xconn.display, self.xwindow);
            }
            self.xconn
                .flush_requests()
                .expect("Failed to call XUnmapWindow");
            shared_state.visibility = Visibility::No;
        }
    }

    fn update_cached_frame_extents(&self) {
        let extents = self
            .xconn
            .get_frame_extents_heuristic(self.xwindow, self.root);
        (*self.shared_state.lock()).frame_extents = Some(extents);
    }

    pub(crate) fn invalidate_cached_frame_extents(&self) {
        (*self.shared_state.lock()).frame_extents.take();
    }

    pub(crate) fn outer_position_physical(&self) -> (i32, i32) {
        let extents = (*self.shared_state.lock()).frame_extents.clone();
        if let Some(extents) = extents {
            let (x, y) = self.inner_position_physical();
            extents.inner_pos_to_outer(x, y)
        } else {
            self.update_cached_frame_extents();
            self.outer_position_physical()
        }
    }

    #[inline]
    pub fn outer_position(&self) -> Result<LogicalPosition, NotSupportedError> {
        let extents = (*self.shared_state.lock()).frame_extents.clone();
        if let Some(extents) = extents {
            let logical = self.inner_position().unwrap();
            Ok(extents.inner_pos_to_outer_logical(logical, self.hidpi_factor()))
        } else {
            self.update_cached_frame_extents();
            self.outer_position()
        }
    }

    pub(crate) fn inner_position_physical(&self) -> (i32, i32) {
        // This should be okay to unwrap since the only error XTranslateCoordinates can return
        // is BadWindow, and if the window handle is bad we have bigger problems.
        self.xconn
            .translate_coords(self.xwindow, self.root)
            .map(|coords| (coords.x_rel_root, coords.y_rel_root))
            .unwrap()
    }

    #[inline]
    pub fn inner_position(&self) -> Result<LogicalPosition, NotSupportedError> {
        Ok(self.logicalize_coords(self.inner_position_physical()))
    }

    pub(crate) fn set_position_inner(&self, mut x: i32, mut y: i32) -> util::Flusher<'_> {
        // There are a few WMs that set client area position rather than window position, so
        // we'll translate for consistency.
        if util::wm_name_is_one_of(&["Enlightenment", "FVWM"]) {
            let extents = (*self.shared_state.lock()).frame_extents.clone();
            if let Some(extents) = extents {
                x += extents.frame_extents.left as i32;
                y += extents.frame_extents.top as i32;
            } else {
                self.update_cached_frame_extents();
                return self.set_position_inner(x, y);
            }
        }
        unsafe {
            (self.xconn.xlib.XMoveWindow)(self.xconn.display, self.xwindow, x as c_int, y as c_int);
        }
        util::Flusher::new(&self.xconn)
    }

    pub(crate) fn set_position_physical(&self, x: i32, y: i32) {
        self.set_position_inner(x, y)
            .flush()
            .expect("Failed to call `XMoveWindow`");
    }

    #[inline]
    pub fn set_outer_position(&self, logical_position: LogicalPosition) {
        let (x, y) = logical_position.to_physical(self.hidpi_factor()).into();
        self.set_position_physical(x, y);
    }

    pub(crate) fn inner_size_physical(&self) -> (u32, u32) {
        // This should be okay to unwrap since the only error XGetGeometry can return
        // is BadWindow, and if the window handle is bad we have bigger problems.
        self.xconn
            .get_geometry(self.xwindow)
            .map(|geo| (geo.width, geo.height))
            .unwrap()
    }

    #[inline]
    pub fn inner_size(&self) -> LogicalSize {
        self.logicalize_size(self.inner_size_physical())
    }

    #[inline]
    pub fn outer_size(&self) -> LogicalSize {
        let extents = self.shared_state.lock().frame_extents.clone();
        if let Some(extents) = extents {
            let logical = self.inner_size();
            extents.inner_size_to_outer_logical(logical, self.hidpi_factor())
        } else {
            self.update_cached_frame_extents();
            self.outer_size()
        }
    }

    pub(crate) fn set_inner_size_physical(&self, width: u32, height: u32) {
        unsafe {
            (self.xconn.xlib.XResizeWindow)(
                self.xconn.display,
                self.xwindow,
                width as c_uint,
                height as c_uint,
            );
            self.xconn.flush_requests()
        }
        .expect("Failed to call `XResizeWindow`");
    }

    #[inline]
    pub fn set_inner_size(&self, logical_size: LogicalSize) {
        let dpi_factor = self.hidpi_factor();
        let (width, height) = logical_size.to_physical(dpi_factor).into();
        self.set_inner_size_physical(width, height);
    }

    fn update_normal_hints<F>(&self, callback: F) -> Result<(), XError>
    where
        F: FnOnce(&mut util::NormalHints<'_>) -> (),
    {
        let mut normal_hints = self.xconn.get_normal_hints(self.xwindow)?;
        callback(&mut normal_hints);
        self.xconn
            .set_normal_hints(self.xwindow, normal_hints)
            .flush()
    }

    pub(crate) fn set_min_inner_size_physical(&self, dimensions: Option<(u32, u32)>) {
        self.update_normal_hints(|normal_hints| normal_hints.set_min_size(dimensions))
            .expect("Failed to call `XSetWMNormalHints`");
    }

    #[inline]
    pub fn set_min_inner_size(&self, logical_dimensions: Option<LogicalSize>) {
        self.shared_state.lock().min_inner_size = logical_dimensions;
        let physical_dimensions = logical_dimensions
            .map(|logical_dimensions| logical_dimensions.to_physical(self.hidpi_factor()).into());
        self.set_min_inner_size_physical(physical_dimensions);
    }

    pub(crate) fn set_max_inner_size_physical(&self, dimensions: Option<(u32, u32)>) {
        self.update_normal_hints(|normal_hints| normal_hints.set_max_size(dimensions))
            .expect("Failed to call `XSetWMNormalHints`");
    }

    #[inline]
    pub fn set_max_inner_size(&self, logical_dimensions: Option<LogicalSize>) {
        self.shared_state.lock().max_inner_size = logical_dimensions;
        let physical_dimensions = logical_dimensions
            .map(|logical_dimensions| logical_dimensions.to_physical(self.hidpi_factor()).into());
        self.set_max_inner_size_physical(physical_dimensions);
    }

    pub(crate) fn adjust_for_dpi(
        &self,
        old_dpi_factor: f64,
        new_dpi_factor: f64,
        width: f64,
        height: f64,
    ) -> (f64, f64, util::Flusher<'_>) {
        let scale_factor = new_dpi_factor / old_dpi_factor;
        let new_width = width * scale_factor;
        let new_height = height * scale_factor;
        self.update_normal_hints(|normal_hints| {
            let dpi_adjuster = |(width, height): (u32, u32)| -> (u32, u32) {
                let new_width = width as f64 * scale_factor;
                let new_height = height as f64 * scale_factor;
                (new_width.round() as u32, new_height.round() as u32)
            };
            let max_size = normal_hints.get_max_size().map(&dpi_adjuster);
            let min_size = normal_hints.get_min_size().map(&dpi_adjuster);
            let resize_increments = normal_hints.get_resize_increments().map(&dpi_adjuster);
            let base_size = normal_hints.get_base_size().map(&dpi_adjuster);
            normal_hints.set_max_size(max_size);
            normal_hints.set_min_size(min_size);
            normal_hints.set_resize_increments(resize_increments);
            normal_hints.set_base_size(base_size);
        })
        .expect("Failed to update normal hints");
        unsafe {
            (self.xconn.xlib.XResizeWindow)(
                self.xconn.display,
                self.xwindow,
                new_width.round() as c_uint,
                new_height.round() as c_uint,
            );
        }
        (new_width, new_height, util::Flusher::new(&self.xconn))
    }

    pub fn set_resizable(&self, resizable: bool) {
        if util::wm_name_is_one_of(&["Xfwm4"]) {
            // Making the window unresizable on Xfwm prevents further changes to `WM_NORMAL_HINTS` from being detected.
            // This makes it impossible for resizing to be re-enabled, and also breaks DPI scaling. As such, we choose
            // the lesser of two evils and do nothing.
            warn!("To avoid a WM bug, disabling resizing has no effect on Xfwm4");
            return;
        }

        let (logical_min, logical_max) = if resizable {
            let shared_state_lock = self.shared_state.lock();
            (
                shared_state_lock.min_inner_size,
                shared_state_lock.max_inner_size,
            )
        } else {
            let window_size = Some(self.inner_size());
            (window_size.clone(), window_size)
        };

        self.set_maximizable_inner(resizable).queue();

        let dpi_factor = self.hidpi_factor();
        let min_inner_size = logical_min
            .map(|logical_size| logical_size.to_physical(dpi_factor))
            .map(Into::into);
        let max_inner_size = logical_max
            .map(|logical_size| logical_size.to_physical(dpi_factor))
            .map(Into::into);
        self.update_normal_hints(|normal_hints| {
            normal_hints.set_min_size(min_inner_size);
            normal_hints.set_max_size(max_inner_size);
        })
        .expect("Failed to call `XSetWMNormalHints`");
    }

    #[inline]
    pub fn xlib_display(&self) -> *mut c_void {
        self.xconn.display as _
    }

    #[inline]
    pub fn xlib_screen_id(&self) -> c_int {
        self.screen_id
    }

    #[inline]
    pub fn xlib_xconnection(&self) -> Arc<XConnection> {
        Arc::clone(&self.xconn)
    }

    #[inline]
    pub fn xlib_window(&self) -> c_ulong {
        self.xwindow
    }

    #[inline]
    pub fn xcb_connection(&self) -> *mut c_void {
        unsafe { (self.xconn.xlib_xcb.XGetXCBConnection)(self.xconn.display) as *mut _ }
    }

    #[inline]
    pub fn set_cursor_icon(&self, cursor: CursorIcon) {
        let old_cursor = replace(&mut *self.cursor.lock(), cursor);
        if cursor != old_cursor && *self.cursor_visible.lock() {
            self.xconn.set_cursor_icon(self.xwindow, Some(cursor));
        }
    }

    #[inline]
    pub fn set_cursor_grab(&self, grab: bool) -> Result<(), ExternalError> {
        let mut grabbed_lock = self.cursor_grabbed.lock();
        if grab == *grabbed_lock {
            return Ok(());
        }
        unsafe {
            // We ungrab before grabbing to prevent passive grabs from causing `AlreadyGrabbed`.
            // Therefore, this is common to both codepaths.
            (self.xconn.xlib.XUngrabPointer)(self.xconn.display, ffi::CurrentTime);
        }
        let result = if grab {
            let result = unsafe {
                (self.xconn.xlib.XGrabPointer)(
                    self.xconn.display,
                    self.xwindow,
                    ffi::True,
                    (ffi::ButtonPressMask
                        | ffi::ButtonReleaseMask
                        | ffi::EnterWindowMask
                        | ffi::LeaveWindowMask
                        | ffi::PointerMotionMask
                        | ffi::PointerMotionHintMask
                        | ffi::Button1MotionMask
                        | ffi::Button2MotionMask
                        | ffi::Button3MotionMask
                        | ffi::Button4MotionMask
                        | ffi::Button5MotionMask
                        | ffi::ButtonMotionMask
                        | ffi::KeymapStateMask) as c_uint,
                    ffi::GrabModeAsync,
                    ffi::GrabModeAsync,
                    self.xwindow,
                    0,
                    ffi::CurrentTime,
                )
            };

            match result {
                ffi::GrabSuccess => Ok(()),
                ffi::AlreadyGrabbed => {
                    Err("Cursor could not be grabbed: already grabbed by another client")
                }
                ffi::GrabInvalidTime => Err("Cursor could not be grabbed: invalid time"),
                ffi::GrabNotViewable => {
                    Err("Cursor could not be grabbed: grab location not viewable")
                }
                ffi::GrabFrozen => Err("Cursor could not be grabbed: frozen by another client"),
                _ => unreachable!(),
            }
            .map_err(|err| ExternalError::Os(os_error!(OsError::XMisc(err))))
        } else {
            self.xconn
                .flush_requests()
                .map_err(|err| ExternalError::Os(os_error!(OsError::XError(err))))
        };
        if result.is_ok() {
            *grabbed_lock = grab;
        }
        result
    }

    #[inline]
    pub fn set_cursor_visible(&self, visible: bool) {
        let mut visible_lock = self.cursor_visible.lock();
        if visible == *visible_lock {
            return;
        }
        let cursor = if visible {
            Some(*self.cursor.lock())
        } else {
            None
        };
        *visible_lock = visible;
        drop(visible_lock);
        self.xconn.set_cursor_icon(self.xwindow, cursor);
    }

    #[inline]
    pub fn hidpi_factor(&self) -> f64 {
        self.current_monitor().hidpi_factor
    }

    pub fn set_cursor_position_physical(&self, x: i32, y: i32) -> Result<(), ExternalError> {
        unsafe {
            (self.xconn.xlib.XWarpPointer)(self.xconn.display, 0, self.xwindow, 0, 0, 0, 0, x, y);
            self.xconn
                .flush_requests()
                .map_err(|e| ExternalError::Os(os_error!(OsError::XError(e))))
        }
    }

    #[inline]
    pub fn set_cursor_position(
        &self,
        logical_position: LogicalPosition,
    ) -> Result<(), ExternalError> {
        let (x, y) = logical_position.to_physical(self.hidpi_factor()).into();
        self.set_cursor_position_physical(x, y)
    }

    pub(crate) fn set_ime_position_physical(&self, x: i32, y: i32) {
        let _ = self
            .ime_sender
            .lock()
            .send((self.xwindow, x as i16, y as i16));
    }

    #[inline]
    pub fn set_ime_position(&self, logical_spot: LogicalPosition) {
        let (x, y) = logical_spot.to_physical(self.hidpi_factor()).into();
        self.set_ime_position_physical(x, y);
    }

    #[inline]
    pub fn id(&self) -> WindowId {
        WindowId(self.xwindow)
    }

    #[inline]
    pub fn request_redraw(&self) {
        self.pending_redraws
            .lock()
            .unwrap()
            .insert(WindowId(self.xwindow));
    }

    #[inline]
    pub fn raw_window_handle(&self) -> XlibHandle {
        XlibHandle {
            window: self.xwindow,
            display: self.xconn.display as _,
            ..XlibHandle::empty()
        }
    }
}<|MERGE_RESOLUTION|>--- conflicted
+++ resolved
@@ -28,21 +28,7 @@
 
 use super::{ffi, util, EventLoopWindowTarget, ImeSender, WindowId, XConnection, XError};
 
-<<<<<<< HEAD
-#[derive(Debug, Default)]
-=======
-unsafe extern "C" fn visibility_predicate(
-    _display: *mut ffi::Display,
-    event: *mut ffi::XEvent,
-    arg: ffi::XPointer, // We populate this with the window ID (by value) when we call XIfEvent
-) -> ffi::Bool {
-    let event: &ffi::XAnyEvent = (*event).as_ref();
-    let window = arg as ffi::Window;
-    (event.window == window && event.type_ == ffi::VisibilityNotify) as _
-}
-
 #[derive(Debug)]
->>>>>>> af80ce84
 pub struct SharedState {
     pub cursor_pos: Option<(f64, f64)>,
     pub size: Option<(u32, u32)>,
@@ -73,21 +59,16 @@
 }
 
 impl SharedState {
-<<<<<<< HEAD
-    fn new(dpi_factor: f64, is_visible: bool) -> Mutex<Self> {
-        let mut shared_state = SharedState::default();
-        shared_state.guessed_dpi = Some(dpi_factor);
-        shared_state.visibility = if is_visible {
+    fn new(last_monitor: X11MonitorHandle, is_visible: bool) -> Mutex<Self> {
+        let visibility = if is_visible {
             Visibility::YesWait
         } else {
             Visibility::No
         };
-        Mutex::new(shared_state)
-=======
-    fn new(last_monitor: X11MonitorHandle, is_visible: bool) -> Mutex<Self> {
+
         Mutex::new(SharedState {
             last_monitor,
-            is_visible,
+            visibility,
 
             cursor_pos: None,
             size: None,
@@ -96,19 +77,13 @@
             inner_position_rel_parent: None,
             dpi_adjusted: None,
             fullscreen: None,
+            desired_fullscreen: None,
             restore_position: None,
             desktop_video_mode: None,
             frame_extents: None,
             min_inner_size: None,
             max_inner_size: None,
         })
->>>>>>> af80ce84
-    }
-}
-
-impl Default for Visibility {
-    fn default() -> Visibility {
-        Visibility::No
     }
 }
 
@@ -741,17 +716,14 @@
         }
     }
 
-<<<<<<< HEAD
     // Called by EventProcessor when a VisibilityNotify event is received
     pub(crate) fn visibility_notify(&self) {
         let mut shared_state = self.shared_state.lock();
 
         match shared_state.visibility {
-            Visibility::No => {
-                unsafe {
-                    (self.xconn.xlib.XUnmapWindow)(self.xconn.display, self.xwindow);
-                }
-            }
+            Visibility::No => unsafe {
+                (self.xconn.xlib.XUnmapWindow)(self.xconn.display, self.xwindow);
+            },
             Visibility::Yes => (),
             Visibility::YesWait => {
                 shared_state.visibility = Visibility::Yes;
@@ -764,15 +736,6 @@
         }
     }
 
-    fn get_rect(&self) -> util::AaRect {
-        // TODO: This might round-trip more times than needed.
-        let position = self.outer_position_physical();
-        let size = self.outer_size_physical();
-        util::AaRect::new(position, size)
-    }
-
-=======
->>>>>>> af80ce84
     #[inline]
     pub fn current_monitor(&self) -> X11MonitorHandle {
         self.shared_state.lock().last_monitor.clone()
@@ -911,7 +874,9 @@
         let mut shared_state = self.shared_state.lock();
 
         match (visible, shared_state.visibility) {
-            (true, Visibility::Yes) | (true, Visibility::YesWait) | (false, Visibility::No) => return,
+            (true, Visibility::Yes) | (true, Visibility::YesWait) | (false, Visibility::No) => {
+                return
+            }
             _ => (),
         }
 
