use raw_window_handle::unix::XlibHandle;
use std::{
    cmp,
    collections::HashSet,
    env,
    ffi::CString,
    mem::{self, replace, MaybeUninit},
    os::raw::*,
    path::Path,
    ptr, slice,
    sync::Arc,
};

use libc;
use parking_lot::Mutex;

use crate::{
    dpi::{PhysicalPosition, PhysicalSize, Position, Size},
    error::{ExternalError, NotSupportedError, OsError as RootOsError},
    monitor::{MonitorHandle as RootMonitorHandle, VideoMode as RootVideoMode},
    platform_impl::{
        x11::{ime::ImeContextCreationError, MonitorHandle as X11MonitorHandle},
        MonitorHandle as PlatformMonitorHandle, OsError, PlatformSpecificWindowBuilderAttributes,
        VideoMode as PlatformVideoMode,
    },
    window::{CursorIcon, Fullscreen, Icon, WindowAttributes},
};

use super::{ffi, util, EventLoopWindowTarget, ImeSender, WindowId, XConnection, XError};

unsafe extern "C" fn visibility_predicate(
    _display: *mut ffi::Display,
    event: *mut ffi::XEvent,
    arg: ffi::XPointer, // We populate this with the window ID (by value) when we call XIfEvent
) -> ffi::Bool {
    let event: &ffi::XAnyEvent = (*event).as_ref();
    let window = arg as ffi::Window;
    (event.window == window && event.type_ == ffi::VisibilityNotify) as _
}

#[derive(Debug, Default)]
pub struct SharedState {
    pub cursor_pos: Option<(f64, f64)>,
    pub size: Option<(u32, u32)>,
    pub position: Option<(i32, i32)>,
    pub inner_position: Option<(i32, i32)>,
    pub inner_position_rel_parent: Option<(i32, i32)>,
    pub guessed_dpi: Option<f64>,
    pub last_monitor: Option<X11MonitorHandle>,
    pub dpi_adjusted: Option<(u32, u32)>,
<<<<<<< HEAD
    pub fullscreen: Option<RootMonitorHandle>,
=======
    pub fullscreen: Option<Fullscreen>,
>>>>>>> 8cfee815
    // Used to restore position after exiting fullscreen
    pub restore_position: Option<(i32, i32)>,
    // Used to restore video mode after exiting fullscreen
    pub desktop_video_mode: Option<(ffi::RRCrtc, ffi::RRMode)>,
    pub frame_extents: Option<util::FrameExtentsHeuristic>,
    pub min_inner_size: Option<Size>,
    pub max_inner_size: Option<Size>,
<<<<<<< HEAD
=======
    pub is_visible: bool,
>>>>>>> 8cfee815
}

impl SharedState {
    fn new(dpi_factor: f64, is_visible: bool) -> Mutex<Self> {
        let mut shared_state = SharedState::default();
        shared_state.guessed_dpi = Some(dpi_factor);
        shared_state.is_visible = is_visible;
        Mutex::new(shared_state)
    }
}

unsafe impl Send for UnownedWindow {}
unsafe impl Sync for UnownedWindow {}

pub struct UnownedWindow {
    pub xconn: Arc<XConnection>, // never changes
    xwindow: ffi::Window,        // never changes
    root: ffi::Window,           // never changes
    screen_id: i32,              // never changes
    cursor: Mutex<CursorIcon>,
    cursor_grabbed: Mutex<bool>,
    cursor_visible: Mutex<bool>,
    ime_sender: Mutex<ImeSender>,
    pub shared_state: Mutex<SharedState>,
    pending_redraws: Arc<::std::sync::Mutex<HashSet<WindowId>>>,
}

impl UnownedWindow {
    pub fn new<T>(
        event_loop: &EventLoopWindowTarget<T>,
        window_attrs: WindowAttributes,
        pl_attribs: PlatformSpecificWindowBuilderAttributes,
    ) -> Result<UnownedWindow, RootOsError> {
        let xconn = &event_loop.xconn;
        let root = event_loop.root;

        let monitors = xconn.available_monitors();
        let dpi_factor = if !monitors.is_empty() {
            let mut dpi_factor = Some(monitors[0].hidpi_factor());
            for monitor in &monitors {
                if Some(monitor.hidpi_factor()) != dpi_factor {
                    dpi_factor = None;
                }
            }
            dpi_factor.unwrap_or_else(|| {
                xconn
                    .query_pointer(root, util::VIRTUAL_CORE_POINTER)
                    .ok()
                    .and_then(|pointer_state| {
                        let (x, y) = (pointer_state.root_x as i64, pointer_state.root_y as i64);
                        let mut dpi_factor = None;
                        for monitor in &monitors {
                            if monitor.rect.contains_point(x, y) {
                                dpi_factor = Some(monitor.hidpi_factor());
                                break;
                            }
                        }
                        dpi_factor
                    })
                    .unwrap_or(1.0)
            })
        } else {
            1.0
        };

        info!("Guessed window DPI factor: {}", dpi_factor);

        let max_inner_size: Option<(u32, u32)> = window_attrs
            .max_inner_size
            .map(|size| size.to_physical(dpi_factor).into());
        let min_inner_size: Option<(u32, u32)> = window_attrs
            .min_inner_size
            .map(|size| size.to_physical(dpi_factor).into());

        let dimensions = {
            // x11 only applies constraints when the window is actively resized
            // by the user, so we have to manually apply the initial constraints
            let mut dimensions: (u32, u32) = window_attrs
                .inner_size
                .map(|size| size.to_physical(dpi_factor))
                .or_else(|| Some((800, 600).into()))
                .map(Into::into)
                .unwrap();
            if let Some(max) = max_inner_size {
                dimensions.0 = cmp::min(dimensions.0, max.0);
                dimensions.1 = cmp::min(dimensions.1, max.1);
            }
            if let Some(min) = min_inner_size {
                dimensions.0 = cmp::max(dimensions.0, min.0);
                dimensions.1 = cmp::max(dimensions.1, min.1);
            }
            debug!(
                "Calculated physical dimensions: {}x{}",
                dimensions.0, dimensions.1
            );
            dimensions
        };

        let screen_id = match pl_attribs.screen_id {
            Some(id) => id,
            None => unsafe { (xconn.xlib.XDefaultScreen)(xconn.display) },
        };

        // creating
        let mut set_win_attr = {
            let mut swa: ffi::XSetWindowAttributes = unsafe { mem::zeroed() };
            swa.colormap = if let Some(vi) = pl_attribs.visual_infos {
                unsafe {
                    let visual = vi.visual;
                    (xconn.xlib.XCreateColormap)(xconn.display, root, visual, ffi::AllocNone)
                }
            } else {
                0
            };
            swa.event_mask = ffi::ExposureMask
                | ffi::StructureNotifyMask
                | ffi::VisibilityChangeMask
                | ffi::KeyPressMask
                | ffi::KeyReleaseMask
                | ffi::KeymapStateMask
                | ffi::ButtonPressMask
                | ffi::ButtonReleaseMask
                | ffi::PointerMotionMask;
            swa.border_pixel = 0;
            swa.override_redirect = pl_attribs.override_redirect as c_int;
            swa
        };

        let mut window_attributes = ffi::CWBorderPixel | ffi::CWColormap | ffi::CWEventMask;

        if pl_attribs.override_redirect {
            window_attributes |= ffi::CWOverrideRedirect;
        }

        // finally creating the window
        let xwindow = unsafe {
            (xconn.xlib.XCreateWindow)(
                xconn.display,
                root,
                0,
                0,
                dimensions.0 as c_uint,
                dimensions.1 as c_uint,
                0,
                match pl_attribs.visual_infos {
                    Some(vi) => vi.depth,
                    None => ffi::CopyFromParent,
                },
                ffi::InputOutput as c_uint,
                // TODO: If window wants transparency and `visual_infos` is None,
                // we need to find our own visual which has an `alphaMask` which
                // is > 0, like we do in glutin.
                //
                // It is non obvious which masks, if any, we should pass to
                // `XGetVisualInfo`. winit doesn't recieve any info about what
                // properties the user wants. Users should consider choosing the
                // visual themselves as glutin does.
                match pl_attribs.visual_infos {
                    Some(vi) => vi.visual,
                    None => ffi::CopyFromParent as *mut ffi::Visual,
                },
                window_attributes,
                &mut set_win_attr,
            )
        };

        let window = UnownedWindow {
            xconn: Arc::clone(xconn),
            xwindow,
            root,
            screen_id,
            cursor: Default::default(),
            cursor_grabbed: Mutex::new(false),
            cursor_visible: Mutex::new(true),
            ime_sender: Mutex::new(event_loop.ime_sender.clone()),
            shared_state: SharedState::new(dpi_factor, window_attrs.visible),
            pending_redraws: event_loop.pending_redraws.clone(),
        };

        // Title must be set before mapping. Some tiling window managers (i.e. i3) use the window
        // title to determine placement/etc., so doing this after mapping would cause the WM to
        // act on the wrong title state.
        window.set_title_inner(&window_attrs.title).queue();
        window
            .set_decorations_inner(window_attrs.decorations)
            .queue();

        {
            // Enable drag and drop (TODO: extend API to make this toggleable)
            unsafe {
                let dnd_aware_atom = xconn.get_atom_unchecked(b"XdndAware\0");
                let version = &[5 as c_ulong]; // Latest version; hasn't changed since 2002
                xconn.change_property(
                    window.xwindow,
                    dnd_aware_atom,
                    ffi::XA_ATOM,
                    util::PropMode::Replace,
                    version,
                )
            }
            .queue();

            // WM_CLASS must be set *before* mapping the window, as per ICCCM!
            {
                let (class, instance) = if let Some((instance, class)) = pl_attribs.class {
                    let instance = CString::new(instance.as_str())
                        .expect("`WM_CLASS` instance contained null byte");
                    let class =
                        CString::new(class.as_str()).expect("`WM_CLASS` class contained null byte");
                    (instance, class)
                } else {
                    let class = env::args()
                        .next()
                        .as_ref()
                        // Default to the name of the binary (via argv[0])
                        .and_then(|path| Path::new(path).file_name())
                        .and_then(|bin_name| bin_name.to_str())
                        .map(|bin_name| bin_name.to_owned())
                        .or_else(|| Some(window_attrs.title.clone()))
                        .and_then(|string| CString::new(string.as_str()).ok())
                        .expect("Default `WM_CLASS` class contained null byte");
                    // This environment variable is extraordinarily unlikely to actually be used...
                    let instance = env::var("RESOURCE_NAME")
                        .ok()
                        .and_then(|instance| CString::new(instance.as_str()).ok())
                        .or_else(|| Some(class.clone()))
                        .expect("Default `WM_CLASS` instance contained null byte");
                    (instance, class)
                };

                let mut class_hint = xconn.alloc_class_hint();
                (*class_hint).res_name = class.as_ptr() as *mut c_char;
                (*class_hint).res_class = instance.as_ptr() as *mut c_char;

                unsafe {
                    (xconn.xlib.XSetClassHint)(xconn.display, window.xwindow, class_hint.ptr);
                } //.queue();
            }

            window.set_pid().map(|flusher| flusher.queue());

            window.set_window_types(pl_attribs.x11_window_types).queue();

            if let Some(variant) = pl_attribs.gtk_theme_variant {
                window.set_gtk_theme_variant(variant).queue();
            }

            // set size hints
            {
                let mut min_inner_size = window_attrs
                    .min_inner_size
                    .map(|size| size.to_physical(dpi_factor));
                let mut max_inner_size = window_attrs
                    .max_inner_size
                    .map(|size| size.to_physical(dpi_factor));
                if !window_attrs.resizable {
                    if util::wm_name_is_one_of(&["Xfwm4"]) {
                        warn!("To avoid a WM bug, disabling resizing has no effect on Xfwm4");
                    } else {
                        max_inner_size = Some(dimensions.into());
                        min_inner_size = Some(dimensions.into());

                        let mut shared_state_lock = window.shared_state.lock();
                        shared_state_lock.min_inner_size = window_attrs.min_inner_size;
                        shared_state_lock.max_inner_size = window_attrs.max_inner_size;
                    }
                }

                let mut normal_hints = util::NormalHints::new(xconn);
                normal_hints.set_size(Some(dimensions));
                normal_hints.set_min_size(min_inner_size.map(Into::into));
                normal_hints.set_max_size(max_inner_size.map(Into::into));
                normal_hints.set_resize_increments(pl_attribs.resize_increments);
                normal_hints.set_base_size(pl_attribs.base_size);
                xconn.set_normal_hints(window.xwindow, normal_hints).queue();
            }

            // Set window icons
            if let Some(icon) = window_attrs.window_icon {
                window.set_icon_inner(icon).queue();
            }

            // Opt into handling window close
            unsafe {
                (xconn.xlib.XSetWMProtocols)(
                    xconn.display,
                    window.xwindow,
                    &[event_loop.wm_delete_window, event_loop.net_wm_ping] as *const ffi::Atom
                        as *mut ffi::Atom,
                    2,
                );
            } //.queue();

            // Set visibility (map window)
            if window_attrs.visible {
                unsafe {
                    (xconn.xlib.XMapRaised)(xconn.display, window.xwindow);
                } //.queue();

                window.wait_for_visibility_notify();
            }

            // Attempt to make keyboard input repeat detectable
            unsafe {
                let mut supported_ptr = ffi::False;
                (xconn.xlib.XkbSetDetectableAutoRepeat)(
                    xconn.display,
                    ffi::True,
                    &mut supported_ptr,
                );
                if supported_ptr == ffi::False {
                    return Err(os_error!(OsError::XMisc(
                        "`XkbSetDetectableAutoRepeat` failed"
                    )));
                }
            }

            // Select XInput2 events
            let mask = {
                let mask = ffi::XI_MotionMask
                    | ffi::XI_ButtonPressMask
                    | ffi::XI_ButtonReleaseMask
                    //| ffi::XI_KeyPressMask
                    //| ffi::XI_KeyReleaseMask
                    | ffi::XI_EnterMask
                    | ffi::XI_LeaveMask
                    | ffi::XI_FocusInMask
                    | ffi::XI_FocusOutMask
                    | ffi::XI_TouchBeginMask
                    | ffi::XI_TouchUpdateMask
                    | ffi::XI_TouchEndMask;
                mask
            };
            xconn
                .select_xinput_events(window.xwindow, ffi::XIAllMasterDevices, mask)
                .queue();

            {
                let result = event_loop.ime.borrow_mut().create_context(window.xwindow);
                if let Err(err) = result {
                    let e = match err {
                        ImeContextCreationError::XError(err) => OsError::XError(err),
                        ImeContextCreationError::Null => {
                            OsError::XMisc("IME Context creation failed")
                        }
                    };
                    return Err(os_error!(e));
                }
            }

            // These properties must be set after mapping
            if window_attrs.maximized {
                window.set_maximized_inner(window_attrs.maximized).queue();
            }
            if window_attrs.fullscreen.is_some() {
                window
                    .set_fullscreen_inner(window_attrs.fullscreen.clone())
                    .unwrap()
                    .queue();
            }
            if window_attrs.always_on_top {
                window
                    .set_always_on_top_inner(window_attrs.always_on_top)
                    .queue();
            }
        }

        // We never want to give the user a broken window, since by then, it's too late to handle.
        xconn
            .sync_with_server()
            .map(|_| window)
            .map_err(|x_err| os_error!(OsError::XError(x_err)))
    }

    fn set_pid(&self) -> Option<util::Flusher<'_>> {
        let pid_atom = unsafe { self.xconn.get_atom_unchecked(b"_NET_WM_PID\0") };
        let client_machine_atom = unsafe { self.xconn.get_atom_unchecked(b"WM_CLIENT_MACHINE\0") };
        unsafe {
            // 64 would suffice for Linux, but 256 will be enough everywhere (as per SUSv2). For instance, this is
            // the limit defined by OpenBSD.
            const MAXHOSTNAMELEN: usize = 256;
            // `assume_init` is safe here because the array consists of `MaybeUninit` values,
            // which do not require initialization.
            let mut buffer: [MaybeUninit<c_char>; MAXHOSTNAMELEN] =
                MaybeUninit::uninit().assume_init();
            let status = libc::gethostname(buffer.as_mut_ptr() as *mut c_char, buffer.len());
            if status != 0 {
                return None;
            }
            ptr::write(buffer[MAXHOSTNAMELEN - 1].as_mut_ptr() as *mut u8, b'\0'); // a little extra safety
            let hostname_length = libc::strlen(buffer.as_ptr() as *const c_char);

            let hostname = slice::from_raw_parts(buffer.as_ptr() as *const c_char, hostname_length);

            self.xconn
                .change_property(
                    self.xwindow,
                    pid_atom,
                    ffi::XA_CARDINAL,
                    util::PropMode::Replace,
                    &[libc::getpid() as util::Cardinal],
                )
                .queue();
            let flusher = self.xconn.change_property(
                self.xwindow,
                client_machine_atom,
                ffi::XA_STRING,
                util::PropMode::Replace,
                &hostname[0..hostname_length],
            );
            Some(flusher)
        }
    }

    fn set_window_types(&self, window_types: Vec<util::WindowType>) -> util::Flusher<'_> {
        let hint_atom = unsafe { self.xconn.get_atom_unchecked(b"_NET_WM_WINDOW_TYPE\0") };
        let atoms: Vec<_> = window_types
            .iter()
            .map(|t| t.as_atom(&self.xconn))
            .collect();

        self.xconn.change_property(
            self.xwindow,
            hint_atom,
            ffi::XA_ATOM,
            util::PropMode::Replace,
            &atoms,
        )
    }

    fn set_gtk_theme_variant(&self, variant: String) -> util::Flusher<'_> {
        let hint_atom = unsafe { self.xconn.get_atom_unchecked(b"_GTK_THEME_VARIANT\0") };
        let utf8_atom = unsafe { self.xconn.get_atom_unchecked(b"UTF8_STRING\0") };
        let variant = CString::new(variant).expect("`_GTK_THEME_VARIANT` contained null byte");
        self.xconn.change_property(
            self.xwindow,
            hint_atom,
            utf8_atom,
            util::PropMode::Replace,
            variant.as_bytes(),
        )
    }

    #[inline]
    pub fn set_urgent(&self, is_urgent: bool) {
        let mut wm_hints = self
            .xconn
            .get_wm_hints(self.xwindow)
            .expect("`XGetWMHints` failed");
        if is_urgent {
            (*wm_hints).flags |= ffi::XUrgencyHint;
        } else {
            (*wm_hints).flags &= !ffi::XUrgencyHint;
        }
        self.xconn
            .set_wm_hints(self.xwindow, wm_hints)
            .flush()
            .expect("Failed to set urgency hint");
    }

    fn set_netwm(
        &self,
        operation: util::StateOperation,
        properties: (c_long, c_long, c_long, c_long),
    ) -> util::Flusher<'_> {
        let state_atom = unsafe { self.xconn.get_atom_unchecked(b"_NET_WM_STATE\0") };
        self.xconn.send_client_msg(
            self.xwindow,
            self.root,
            state_atom,
            Some(ffi::SubstructureRedirectMask | ffi::SubstructureNotifyMask),
            [
                operation as c_long,
                properties.0,
                properties.1,
                properties.2,
                properties.3,
            ],
        )
    }

    fn set_fullscreen_hint(&self, fullscreen: bool) -> util::Flusher<'_> {
        let fullscreen_atom =
            unsafe { self.xconn.get_atom_unchecked(b"_NET_WM_STATE_FULLSCREEN\0") };
        let flusher = self.set_netwm(fullscreen.into(), (fullscreen_atom as c_long, 0, 0, 0));

        if fullscreen {
            // Ensure that the fullscreen window receives input focus to prevent
            // locking up the user's display.
            unsafe {
                (self.xconn.xlib.XSetInputFocus)(
                    self.xconn.display,
                    self.xwindow,
                    ffi::RevertToParent,
                    ffi::CurrentTime,
                );
            }
        }

        flusher
    }

    fn set_fullscreen_inner(&self, fullscreen: Option<Fullscreen>) -> Option<util::Flusher<'_>> {
        let mut shared_state_lock = self.shared_state.lock();

        if !shared_state_lock.is_visible {
            // Setting fullscreen on a window that is not visible will generate an error.
            return None;
        }

        let old_fullscreen = shared_state_lock.fullscreen.clone();
        if old_fullscreen == fullscreen {
            return None;
        }
        shared_state_lock.fullscreen = fullscreen.clone();

        match (&old_fullscreen, &fullscreen) {
            // Store the desktop video mode before entering exclusive
            // fullscreen, so we can restore it upon exit, as XRandR does not
            // provide a mechanism to set this per app-session or restore this
            // to the desktop video mode as macOS and Windows do
            (
                &None,
                &Some(Fullscreen::Exclusive(RootVideoMode {
                    video_mode: PlatformVideoMode::X(ref video_mode),
                })),
            )
            | (
                &Some(Fullscreen::Borderless(_)),
                &Some(Fullscreen::Exclusive(RootVideoMode {
                    video_mode: PlatformVideoMode::X(ref video_mode),
                })),
            ) => {
                let monitor = video_mode.monitor.as_ref().unwrap();
                shared_state_lock.desktop_video_mode =
                    Some((monitor.id, self.xconn.get_crtc_mode(monitor.id)));
            }
            // Restore desktop video mode upon exiting exclusive fullscreen
            (&Some(Fullscreen::Exclusive(_)), &None)
            | (&Some(Fullscreen::Exclusive(_)), &Some(Fullscreen::Borderless(_))) => {
                let (monitor_id, mode_id) = shared_state_lock.desktop_video_mode.take().unwrap();
                self.xconn
                    .set_crtc_config(monitor_id, mode_id)
                    .expect("failed to restore desktop video mode");
            }
            _ => (),
        }

        drop(shared_state_lock);

        match fullscreen {
            None => {
                let flusher = self.set_fullscreen_hint(false);
                let mut shared_state_lock = self.shared_state.lock();
                if let Some(position) = shared_state_lock.restore_position.take() {
                    self.set_position_inner(position.0, position.1).queue();
                }
                Some(flusher)
            }
            Some(fullscreen) => {
                let (video_mode, monitor) = match fullscreen {
                    Fullscreen::Exclusive(RootVideoMode {
                        video_mode: PlatformVideoMode::X(ref video_mode),
                    }) => (Some(video_mode), video_mode.monitor.as_ref().unwrap()),
                    Fullscreen::Borderless(RootMonitorHandle {
                        inner: PlatformMonitorHandle::X(ref monitor),
                    }) => (None, monitor),
                    _ => unreachable!(),
                };

                // Don't set fullscreen on an invalid dummy monitor handle
                if monitor.id == 0 {
                    return None;
                }

                if let Some(video_mode) = video_mode {
                    // FIXME: this is actually not correct if we're setting the
                    // video mode to a resolution higher than the current
                    // desktop resolution, because XRandR does not automatically
                    // reposition the monitors to the right and below this
                    // monitor.
                    //
                    // What ends up happening is we will get the fullscreen
                    // window showing up on those monitors as well, because
                    // their virtual position now overlaps with the monitor that
                    // we just made larger..
                    //
                    // It'd be quite a bit of work to handle this correctly (and
                    // nobody else seems to bother doing this correctly either),
                    // so we're just leaving this broken. Fixing this would
                    // involve storing all CRTCs upon entering fullscreen,
                    // restoring them upon exit, and after entering fullscreen,
                    // repositioning displays to the right and below this
                    // display. I think there would still be edge cases that are
                    // difficult or impossible to handle correctly, e.g. what if
                    // a new monitor was plugged in while in fullscreen?
                    //
                    // I think we might just want to disallow setting the video
                    // mode higher than the current desktop video mode (I'm sure
                    // this will make someone unhappy, but it's very unusual for
                    // games to want to do this anyway).
                    self.xconn
                        .set_crtc_config(monitor.id, video_mode.native_mode)
                        .expect("failed to set video mode");
                }

                let window_position = self.outer_position_physical();
                self.shared_state.lock().restore_position = Some(window_position);
                let monitor_origin: (i32, i32) = monitor.position().into();
                self.set_position_inner(monitor_origin.0, monitor_origin.1)
                    .queue();
                Some(self.set_fullscreen_hint(true))
            }
        }
    }

    #[inline]
    pub fn fullscreen(&self) -> Option<Fullscreen> {
        self.shared_state.lock().fullscreen.clone()
    }

    #[inline]
    pub fn set_fullscreen(&self, fullscreen: Option<Fullscreen>) {
        if let Some(flusher) = self.set_fullscreen_inner(fullscreen) {
            flusher
                .sync()
                .expect("Failed to change window fullscreen state");
            self.invalidate_cached_frame_extents();
        }
    }

    fn get_rect(&self) -> util::AaRect {
        // TODO: This might round-trip more times than needed.
        let position = self.outer_position_physical();
        let size = self.outer_size_physical();
        util::AaRect::new(position, size)
    }

    #[inline]
    pub fn current_monitor(&self) -> X11MonitorHandle {
        let monitor = self.shared_state.lock().last_monitor.as_ref().cloned();
        monitor.unwrap_or_else(|| {
            let monitor = self.xconn.get_monitor_for_window(Some(self.get_rect()));
            // Avoid caching an invalid dummy monitor handle
            if monitor.id != 0 {
                self.shared_state.lock().last_monitor = Some(monitor.clone());
            }
            monitor
        })
    }

    pub fn available_monitors(&self) -> Vec<X11MonitorHandle> {
        self.xconn.available_monitors()
    }

    pub fn primary_monitor(&self) -> X11MonitorHandle {
        self.xconn.primary_monitor()
    }

    fn set_maximized_inner(&self, maximized: bool) -> util::Flusher<'_> {
        let horz_atom = unsafe {
            self.xconn
                .get_atom_unchecked(b"_NET_WM_STATE_MAXIMIZED_HORZ\0")
        };
        let vert_atom = unsafe {
            self.xconn
                .get_atom_unchecked(b"_NET_WM_STATE_MAXIMIZED_VERT\0")
        };
        self.set_netwm(
            maximized.into(),
            (horz_atom as c_long, vert_atom as c_long, 0, 0),
        )
    }

    #[inline]
    pub fn set_maximized(&self, maximized: bool) {
        self.set_maximized_inner(maximized)
            .flush()
            .expect("Failed to change window maximization");
        self.invalidate_cached_frame_extents();
    }

    fn set_title_inner(&self, title: &str) -> util::Flusher<'_> {
        let wm_name_atom = unsafe { self.xconn.get_atom_unchecked(b"_NET_WM_NAME\0") };
        let utf8_atom = unsafe { self.xconn.get_atom_unchecked(b"UTF8_STRING\0") };
        let title = CString::new(title).expect("Window title contained null byte");
        unsafe {
            (self.xconn.xlib.XStoreName)(
                self.xconn.display,
                self.xwindow,
                title.as_ptr() as *const c_char,
            );
            self.xconn.change_property(
                self.xwindow,
                wm_name_atom,
                utf8_atom,
                util::PropMode::Replace,
                title.as_bytes(),
            )
        }
    }

    #[inline]
    pub fn set_title(&self, title: &str) {
        self.set_title_inner(title)
            .flush()
            .expect("Failed to set window title");
    }

    fn set_decorations_inner(&self, decorations: bool) -> util::Flusher<'_> {
        let mut hints = self.xconn.get_motif_hints(self.xwindow);

        hints.set_decorations(decorations);

        self.xconn.set_motif_hints(self.xwindow, &hints)
    }

    #[inline]
    pub fn set_decorations(&self, decorations: bool) {
        self.set_decorations_inner(decorations)
            .flush()
            .expect("Failed to set decoration state");
        self.invalidate_cached_frame_extents();
    }

    fn set_maximizable_inner(&self, maximizable: bool) -> util::Flusher<'_> {
        let mut hints = self.xconn.get_motif_hints(self.xwindow);

        hints.set_maximizable(maximizable);

        self.xconn.set_motif_hints(self.xwindow, &hints)
    }

    fn set_always_on_top_inner(&self, always_on_top: bool) -> util::Flusher<'_> {
        let above_atom = unsafe { self.xconn.get_atom_unchecked(b"_NET_WM_STATE_ABOVE\0") };
        self.set_netwm(always_on_top.into(), (above_atom as c_long, 0, 0, 0))
    }

    #[inline]
    pub fn set_always_on_top(&self, always_on_top: bool) {
        self.set_always_on_top_inner(always_on_top)
            .flush()
            .expect("Failed to set always-on-top state");
    }

    fn set_icon_inner(&self, icon: Icon) -> util::Flusher<'_> {
        let icon_atom = unsafe { self.xconn.get_atom_unchecked(b"_NET_WM_ICON\0") };
        let data = icon.to_cardinals();
        self.xconn.change_property(
            self.xwindow,
            icon_atom,
            ffi::XA_CARDINAL,
            util::PropMode::Replace,
            data.as_slice(),
        )
    }

    fn unset_icon_inner(&self) -> util::Flusher<'_> {
        let icon_atom = unsafe { self.xconn.get_atom_unchecked(b"_NET_WM_ICON\0") };
        let empty_data: [util::Cardinal; 0] = [];
        self.xconn.change_property(
            self.xwindow,
            icon_atom,
            ffi::XA_CARDINAL,
            util::PropMode::Replace,
            &empty_data,
        )
    }

    #[inline]
    pub fn set_window_icon(&self, icon: Option<Icon>) {
        match icon {
            Some(icon) => self.set_icon_inner(icon),
            None => self.unset_icon_inner(),
        }
        .flush()
        .expect("Failed to set icons");
    }

    #[inline]
    pub fn set_visible(&self, visible: bool) {
        let is_visible = self.shared_state.lock().is_visible;

        if visible == is_visible {
            return;
        }

        match visible {
            true => unsafe {
                (self.xconn.xlib.XMapRaised)(self.xconn.display, self.xwindow);
                self.xconn
                    .flush_requests()
                    .expect("Failed to call XMapRaised");

                // Some X requests may generate an error if the window is not
                // visible, so we must wait until the window becomes visible.
                self.wait_for_visibility_notify();
            },
            false => unsafe {
                (self.xconn.xlib.XUnmapWindow)(self.xconn.display, self.xwindow);
                self.xconn
                    .flush_requests()
                    .expect("Failed to call XUnmapWindow");
            },
        }

        self.shared_state.lock().is_visible = visible;
    }

    fn wait_for_visibility_notify(&self) {
        unsafe {
            let mut event = MaybeUninit::uninit();

            (self.xconn.xlib.XIfEvent)(
                self.xconn.display,
                event.as_mut_ptr(),
                Some(visibility_predicate),
                self.xwindow as _,
            );
        }
    }

    fn update_cached_frame_extents(&self) {
        let extents = self
            .xconn
            .get_frame_extents_heuristic(self.xwindow, self.root);
        (*self.shared_state.lock()).frame_extents = Some(extents);
    }

    pub(crate) fn invalidate_cached_frame_extents(&self) {
        (*self.shared_state.lock()).frame_extents.take();
    }

    pub(crate) fn outer_position_physical(&self) -> (i32, i32) {
        let extents = (*self.shared_state.lock()).frame_extents.clone();
        if let Some(extents) = extents {
            let (x, y) = self.inner_position_physical();
            extents.inner_pos_to_outer(x, y)
        } else {
            self.update_cached_frame_extents();
            self.outer_position_physical()
        }
    }

    #[inline]
    pub fn outer_position(&self) -> Result<PhysicalPosition, NotSupportedError> {
        let extents = (*self.shared_state.lock()).frame_extents.clone();
        if let Some(extents) = extents {
            let (x, y) = self.inner_position_physical();
            Ok(extents.inner_pos_to_outer(x, y).into())
        } else {
            self.update_cached_frame_extents();
            self.outer_position()
        }
    }

    pub(crate) fn inner_position_physical(&self) -> (i32, i32) {
        // This should be okay to unwrap since the only error XTranslateCoordinates can return
        // is BadWindow, and if the window handle is bad we have bigger problems.
        self.xconn
            .translate_coords(self.xwindow, self.root)
            .map(|coords| (coords.x_rel_root, coords.y_rel_root))
            .unwrap()
    }

    #[inline]
    pub fn inner_position(&self) -> Result<PhysicalPosition, NotSupportedError> {
        Ok(self.inner_position_physical().into())
    }

    pub(crate) fn set_position_inner(&self, mut x: i32, mut y: i32) -> util::Flusher<'_> {
        // There are a few WMs that set client area position rather than window position, so
        // we'll translate for consistency.
        if util::wm_name_is_one_of(&["Enlightenment", "FVWM"]) {
            let extents = (*self.shared_state.lock()).frame_extents.clone();
            if let Some(extents) = extents {
                x += extents.frame_extents.left as i32;
                y += extents.frame_extents.top as i32;
            } else {
                self.update_cached_frame_extents();
                return self.set_position_inner(x, y);
            }
        }
        unsafe {
            (self.xconn.xlib.XMoveWindow)(self.xconn.display, self.xwindow, x as c_int, y as c_int);
        }
        util::Flusher::new(&self.xconn)
    }

    pub(crate) fn set_position_physical(&self, x: i32, y: i32) {
        self.set_position_inner(x, y)
            .flush()
            .expect("Failed to call `XMoveWindow`");
    }

    #[inline]
    pub fn set_outer_position(&self, position: Position) {
        let (x, y) = position.to_physical(self.hidpi_factor()).into();
        self.set_position_physical(x, y);
    }

    pub(crate) fn inner_size_physical(&self) -> (u32, u32) {
        // This should be okay to unwrap since the only error XGetGeometry can return
        // is BadWindow, and if the window handle is bad we have bigger problems.
        self.xconn
            .get_geometry(self.xwindow)
            .map(|geo| (geo.width, geo.height))
            .unwrap()
    }

    #[inline]
    pub fn inner_size(&self) -> PhysicalSize {
        self.inner_size_physical().into()
    }

    pub(crate) fn outer_size_physical(&self) -> (u32, u32) {
        let extents = self.shared_state.lock().frame_extents.clone();
        if let Some(extents) = extents {
            let (w, h) = self.inner_size_physical();
            extents.inner_size_to_outer(w, h)
        } else {
            self.update_cached_frame_extents();
            self.outer_size_physical()
        }
    }

    #[inline]
    pub fn outer_size(&self) -> PhysicalSize {
        let extents = self.shared_state.lock().frame_extents.clone();
        if let Some(extents) = extents {
            let (width, height) = self.inner_size_physical();
            extents.inner_size_to_outer(width, height).into()
        } else {
            self.update_cached_frame_extents();
            self.outer_size()
        }
    }

    pub(crate) fn set_inner_size_physical(&self, width: u32, height: u32) {
        unsafe {
            (self.xconn.xlib.XResizeWindow)(
                self.xconn.display,
                self.xwindow,
                width as c_uint,
                height as c_uint,
            );
            self.xconn.flush_requests()
        }
        .expect("Failed to call `XResizeWindow`");
    }

    #[inline]
    pub fn set_inner_size(&self, size: Size) {
        let dpi_factor = self.hidpi_factor();
        let (width, height) = size.to_physical(dpi_factor).into();
        self.set_inner_size_physical(width, height);
    }

    fn update_normal_hints<F>(&self, callback: F) -> Result<(), XError>
    where
        F: FnOnce(&mut util::NormalHints<'_>) -> (),
    {
        let mut normal_hints = self.xconn.get_normal_hints(self.xwindow)?;
        callback(&mut normal_hints);
        self.xconn
            .set_normal_hints(self.xwindow, normal_hints)
            .flush()
    }

    pub(crate) fn set_min_inner_size_physical(&self, dimensions: Option<(u32, u32)>) {
        self.update_normal_hints(|normal_hints| normal_hints.set_min_size(dimensions))
            .expect("Failed to call `XSetWMNormalHints`");
    }

    #[inline]
    pub fn set_min_inner_size(&self, dimensions: Option<Size>) {
        self.shared_state.lock().min_inner_size = dimensions;
        let physical_dimensions =
            dimensions.map(|dimensions| dimensions.to_physical(self.hidpi_factor()).into());
        self.set_min_inner_size_physical(physical_dimensions);
    }

    pub(crate) fn set_max_inner_size_physical(&self, dimensions: Option<(u32, u32)>) {
        self.update_normal_hints(|normal_hints| normal_hints.set_max_size(dimensions))
            .expect("Failed to call `XSetWMNormalHints`");
    }

    #[inline]
    pub fn set_max_inner_size(&self, dimensions: Option<Size>) {
        self.shared_state.lock().max_inner_size = dimensions;
        let physical_dimensions =
            dimensions.map(|dimensions| dimensions.to_physical(self.hidpi_factor()).into());
        self.set_max_inner_size_physical(physical_dimensions);
    }

    pub(crate) fn adjust_for_dpi(
        &self,
        old_dpi_factor: f64,
        new_dpi_factor: f64,
        width: u32,
        height: u32,
    ) -> (u32, u32) {
        let scale_factor = new_dpi_factor / old_dpi_factor;
        self.update_normal_hints(|normal_hints| {
            let dpi_adjuster = |(width, height): (u32, u32)| -> (u32, u32) {
                let new_width = width as f64 * scale_factor;
                let new_height = height as f64 * scale_factor;
                (new_width.round() as u32, new_height.round() as u32)
            };
            let max_size = normal_hints.get_max_size().map(&dpi_adjuster);
            let min_size = normal_hints.get_min_size().map(&dpi_adjuster);
            let resize_increments = normal_hints.get_resize_increments().map(&dpi_adjuster);
            let base_size = normal_hints.get_base_size().map(&dpi_adjuster);
            normal_hints.set_max_size(max_size);
            normal_hints.set_min_size(min_size);
            normal_hints.set_resize_increments(resize_increments);
            normal_hints.set_base_size(base_size);
        })
        .expect("Failed to update normal hints");

        let new_width = (width as f64 * scale_factor).round() as u32;
        let new_height = (height as f64 * scale_factor).round() as u32;

        (new_width, new_height)
    }

    pub fn set_resizable(&self, resizable: bool) {
        if util::wm_name_is_one_of(&["Xfwm4"]) {
            // Making the window unresizable on Xfwm prevents further changes to `WM_NORMAL_HINTS` from being detected.
            // This makes it impossible for resizing to be re-enabled, and also breaks DPI scaling. As such, we choose
            // the lesser of two evils and do nothing.
            warn!("To avoid a WM bug, disabling resizing has no effect on Xfwm4");
            return;
        }

        let (min_size, max_size) = if resizable {
            let shared_state_lock = self.shared_state.lock();
            (
                shared_state_lock.min_inner_size,
                shared_state_lock.max_inner_size,
            )
        } else {
            let window_size = Some(Size::from(self.inner_size()));
            (window_size.clone(), window_size)
        };

        self.set_maximizable_inner(resizable).queue();

        let dpi_factor = self.hidpi_factor();
        let min_inner_size = min_size
            .map(|size| size.to_physical(dpi_factor))
            .map(Into::into);
        let max_inner_size = max_size
            .map(|size| size.to_physical(dpi_factor))
            .map(Into::into);
        self.update_normal_hints(|normal_hints| {
            normal_hints.set_min_size(min_inner_size);
            normal_hints.set_max_size(max_inner_size);
        })
        .expect("Failed to call `XSetWMNormalHints`");
    }

    #[inline]
    pub fn xlib_display(&self) -> *mut c_void {
        self.xconn.display as _
    }

    #[inline]
    pub fn xlib_screen_id(&self) -> c_int {
        self.screen_id
    }

    #[inline]
    pub fn xlib_xconnection(&self) -> Arc<XConnection> {
        Arc::clone(&self.xconn)
    }

    #[inline]
    pub fn xlib_window(&self) -> c_ulong {
        self.xwindow
    }

    #[inline]
    pub fn xcb_connection(&self) -> *mut c_void {
        unsafe { (self.xconn.xlib_xcb.XGetXCBConnection)(self.xconn.display) as *mut _ }
    }

    #[inline]
    pub fn set_cursor_icon(&self, cursor: CursorIcon) {
        let old_cursor = replace(&mut *self.cursor.lock(), cursor);
        if cursor != old_cursor && *self.cursor_visible.lock() {
            self.xconn.set_cursor_icon(self.xwindow, Some(cursor));
        }
    }

    #[inline]
    pub fn set_cursor_grab(&self, grab: bool) -> Result<(), ExternalError> {
        let mut grabbed_lock = self.cursor_grabbed.lock();
        if grab == *grabbed_lock {
            return Ok(());
        }
        unsafe {
            // We ungrab before grabbing to prevent passive grabs from causing `AlreadyGrabbed`.
            // Therefore, this is common to both codepaths.
            (self.xconn.xlib.XUngrabPointer)(self.xconn.display, ffi::CurrentTime);
        }
        let result = if grab {
            let result = unsafe {
                (self.xconn.xlib.XGrabPointer)(
                    self.xconn.display,
                    self.xwindow,
                    ffi::True,
                    (ffi::ButtonPressMask
                        | ffi::ButtonReleaseMask
                        | ffi::EnterWindowMask
                        | ffi::LeaveWindowMask
                        | ffi::PointerMotionMask
                        | ffi::PointerMotionHintMask
                        | ffi::Button1MotionMask
                        | ffi::Button2MotionMask
                        | ffi::Button3MotionMask
                        | ffi::Button4MotionMask
                        | ffi::Button5MotionMask
                        | ffi::ButtonMotionMask
                        | ffi::KeymapStateMask) as c_uint,
                    ffi::GrabModeAsync,
                    ffi::GrabModeAsync,
                    self.xwindow,
                    0,
                    ffi::CurrentTime,
                )
            };

            match result {
                ffi::GrabSuccess => Ok(()),
                ffi::AlreadyGrabbed => {
                    Err("Cursor could not be grabbed: already grabbed by another client")
                }
                ffi::GrabInvalidTime => Err("Cursor could not be grabbed: invalid time"),
                ffi::GrabNotViewable => {
                    Err("Cursor could not be grabbed: grab location not viewable")
                }
                ffi::GrabFrozen => Err("Cursor could not be grabbed: frozen by another client"),
                _ => unreachable!(),
            }
            .map_err(|err| ExternalError::Os(os_error!(OsError::XMisc(err))))
        } else {
            self.xconn
                .flush_requests()
                .map_err(|err| ExternalError::Os(os_error!(OsError::XError(err))))
        };
        if result.is_ok() {
            *grabbed_lock = grab;
        }
        result
    }

    #[inline]
    pub fn set_cursor_visible(&self, visible: bool) {
        let mut visible_lock = self.cursor_visible.lock();
        if visible == *visible_lock {
            return;
        }
        let cursor = if visible {
            Some(*self.cursor.lock())
        } else {
            None
        };
        *visible_lock = visible;
        drop(visible_lock);
        self.xconn.set_cursor_icon(self.xwindow, cursor);
    }

    #[inline]
    pub fn hidpi_factor(&self) -> f64 {
        self.current_monitor().hidpi_factor
    }

    pub fn set_cursor_position_physical(&self, x: i32, y: i32) -> Result<(), ExternalError> {
        unsafe {
            (self.xconn.xlib.XWarpPointer)(self.xconn.display, 0, self.xwindow, 0, 0, 0, 0, x, y);
            self.xconn
                .flush_requests()
                .map_err(|e| ExternalError::Os(os_error!(OsError::XError(e))))
        }
    }

    #[inline]
    pub fn set_cursor_position(&self, position: Position) -> Result<(), ExternalError> {
        let (x, y) = position.to_physical(self.hidpi_factor()).into();
        self.set_cursor_position_physical(x, y)
    }

    pub(crate) fn set_ime_position_physical(&self, x: i32, y: i32) {
        let _ = self
            .ime_sender
            .lock()
            .send((self.xwindow, x as i16, y as i16));
    }

    #[inline]
    pub fn set_ime_position(&self, spot: Position) {
        let (x, y) = spot.to_physical(self.hidpi_factor()).into();
        self.set_ime_position_physical(x, y);
    }

    #[inline]
    pub fn id(&self) -> WindowId {
        WindowId(self.xwindow)
    }

    #[inline]
    pub fn request_redraw(&self) {
        self.pending_redraws
            .lock()
            .unwrap()
            .insert(WindowId(self.xwindow));
    }

    #[inline]
    pub fn raw_window_handle(&self) -> XlibHandle {
        XlibHandle {
            window: self.xwindow,
            display: self.xconn.display as _,
            ..XlibHandle::empty()
        }
    }
}<|MERGE_RESOLUTION|>--- conflicted
+++ resolved
@@ -48,11 +48,7 @@
     pub guessed_dpi: Option<f64>,
     pub last_monitor: Option<X11MonitorHandle>,
     pub dpi_adjusted: Option<(u32, u32)>,
-<<<<<<< HEAD
-    pub fullscreen: Option<RootMonitorHandle>,
-=======
     pub fullscreen: Option<Fullscreen>,
->>>>>>> 8cfee815
     // Used to restore position after exiting fullscreen
     pub restore_position: Option<(i32, i32)>,
     // Used to restore video mode after exiting fullscreen
@@ -60,10 +56,7 @@
     pub frame_extents: Option<util::FrameExtentsHeuristic>,
     pub min_inner_size: Option<Size>,
     pub max_inner_size: Option<Size>,
-<<<<<<< HEAD
-=======
     pub is_visible: bool,
->>>>>>> 8cfee815
 }
 
 impl SharedState {
