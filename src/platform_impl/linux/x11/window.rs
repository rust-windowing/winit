use std::{
    cmp, env,
    ffi::CString,
    mem::replace,
    os::raw::*,
    path::Path,
    sync::{Arc, Mutex, MutexGuard},
};

use raw_window_handle::{RawDisplayHandle, RawWindowHandle, XlibDisplayHandle, XlibWindowHandle};
use x11rb::{
    connection::Connection,
    properties::WmHintsState,
    protocol::xproto::{self, ConnectionExt as _},
};
use x11rb::{
    properties::{WmHints, WmSizeHints, WmSizeHintsSpecification},
    protocol::xinput,
};

use crate::{
    dpi::{PhysicalPosition, PhysicalSize, Position, Size},
    error::{ExternalError, NotSupportedError, OsError as RootOsError},
    event_loop::AsyncRequestSerial,
    platform_impl::{
        x11::{atoms::*, MonitorHandle as X11MonitorHandle, WakeSender, X11Error},
        Fullscreen, MonitorHandle as PlatformMonitorHandle, OsError,
        PlatformSpecificWindowBuilderAttributes, VideoMode as PlatformVideoMode,
    },
    window::{
        CursorGrabMode, CursorIcon, Icon, ImePurpose, ResizeDirection, Theme, UserAttentionType,
        WindowAttributes, WindowButtons, WindowLevel,
    },
};

use super::{
    ffi, util, CookieResultExt, EventLoopWindowTarget, ImeRequest, ImeSender, VoidCookie, WindowId,
    XConnection,
};

#[derive(Debug)]
pub struct SharedState {
    pub cursor_pos: Option<(f64, f64)>,
    pub size: Option<(u32, u32)>,
    pub position: Option<(i32, i32)>,
    pub inner_position: Option<(i32, i32)>,
    pub inner_position_rel_parent: Option<(i32, i32)>,
    pub is_resizable: bool,
    pub is_decorated: bool,
    pub last_monitor: X11MonitorHandle,
    pub dpi_adjusted: Option<(u32, u32)>,
    pub(crate) fullscreen: Option<Fullscreen>,
    // Set when application calls `set_fullscreen` when window is not visible
    pub(crate) desired_fullscreen: Option<Option<Fullscreen>>,
    // Used to restore position after exiting fullscreen
    pub restore_position: Option<(i32, i32)>,
    // Used to restore video mode after exiting fullscreen
    pub desktop_video_mode: Option<(ffi::RRCrtc, ffi::RRMode)>,
    pub frame_extents: Option<util::FrameExtentsHeuristic>,
    pub min_inner_size: Option<Size>,
    pub max_inner_size: Option<Size>,
    pub resize_increments: Option<Size>,
    pub base_size: Option<Size>,
    pub visibility: Visibility,
    pub has_focus: bool,
}

#[derive(Copy, Clone, Debug, Eq, PartialEq)]
pub enum Visibility {
    No,
    Yes,
    // Waiting for VisibilityNotify
    YesWait,
}

impl SharedState {
    fn new(last_monitor: X11MonitorHandle, window_attributes: &WindowAttributes) -> Mutex<Self> {
        let visibility = if window_attributes.visible {
            Visibility::YesWait
        } else {
            Visibility::No
        };

        Mutex::new(SharedState {
            last_monitor,
            visibility,

            is_resizable: window_attributes.resizable,
            is_decorated: window_attributes.decorations,
            cursor_pos: None,
            size: None,
            position: None,
            inner_position: None,
            inner_position_rel_parent: None,
            dpi_adjusted: None,
            fullscreen: None,
            desired_fullscreen: None,
            restore_position: None,
            desktop_video_mode: None,
            frame_extents: None,
            min_inner_size: None,
            max_inner_size: None,
            resize_increments: None,
            base_size: None,
            has_focus: false,
        })
    }
}

unsafe impl Send for UnownedWindow {}
unsafe impl Sync for UnownedWindow {}

pub(crate) struct UnownedWindow {
    pub(crate) xconn: Arc<XConnection>, // never changes
    xwindow: xproto::Window,            // never changes
    root: xproto::Window,               // never changes
    screen_id: i32,                     // never changes
    cursor: Mutex<CursorIcon>,
    cursor_grabbed_mode: Mutex<CursorGrabMode>,
    #[allow(clippy::mutex_atomic)]
    cursor_visible: Mutex<bool>,
    ime_sender: Mutex<ImeSender>,
    pub shared_state: Mutex<SharedState>,
    redraw_sender: WakeSender<WindowId>,
    activation_sender: WakeSender<super::ActivationToken>,
}

impl UnownedWindow {
    #[allow(clippy::unnecessary_cast)]
    pub(crate) fn new<T>(
        event_loop: &EventLoopWindowTarget<T>,
        window_attrs: WindowAttributes,
        pl_attribs: PlatformSpecificWindowBuilderAttributes,
    ) -> Result<UnownedWindow, RootOsError> {
        macro_rules! leap {
            ($e:expr) => {
                match $e {
                    Ok(x) => x,
                    Err(err) => return Err(os_error!(OsError::XError(X11Error::from(err).into()))),
                }
            };
        }

        let xconn = &event_loop.xconn;
        let atoms = xconn.atoms();
        let root = match window_attrs.parent_window {
            Some(RawWindowHandle::Xlib(handle)) => handle.window as xproto::Window,
            Some(RawWindowHandle::Xcb(handle)) => handle.window,
            Some(raw) => unreachable!("Invalid raw window handle {raw:?} on X11"),
            None => event_loop.root,
        };

        let mut monitors = xconn.available_monitors();
        let guessed_monitor = if monitors.is_empty() {
            X11MonitorHandle::dummy()
        } else {
            xconn
                .query_pointer(root, util::VIRTUAL_CORE_POINTER)
                .ok()
                .and_then(|pointer_state| {
                    let (x, y) = (pointer_state.root_x as i64, pointer_state.root_y as i64);

                    for i in 0..monitors.len() {
                        if monitors[i].rect.contains_point(x, y) {
                            return Some(monitors.swap_remove(i));
                        }
                    }

                    None
                })
                .unwrap_or_else(|| monitors.swap_remove(0))
        };
        let scale_factor = guessed_monitor.scale_factor();

        info!("Guessed window scale factor: {}", scale_factor);

        let max_inner_size: Option<(u32, u32)> = window_attrs
            .max_inner_size
            .map(|size| size.to_physical::<u32>(scale_factor).into());
        let min_inner_size: Option<(u32, u32)> = window_attrs
            .min_inner_size
            .map(|size| size.to_physical::<u32>(scale_factor).into());

        let position = window_attrs
            .position
            .map(|position| position.to_physical::<i32>(scale_factor));

        let dimensions = {
            // x11 only applies constraints when the window is actively resized
            // by the user, so we have to manually apply the initial constraints
            let mut dimensions: (u32, u32) = window_attrs
                .inner_size
                .map(|size| size.to_physical::<u32>(scale_factor))
                .or_else(|| Some((800, 600).into()))
                .map(Into::into)
                .unwrap();
            if let Some(max) = max_inner_size {
                dimensions.0 = cmp::min(dimensions.0, max.0);
                dimensions.1 = cmp::min(dimensions.1, max.1);
            }
            if let Some(min) = min_inner_size {
                dimensions.0 = cmp::max(dimensions.0, min.0);
                dimensions.1 = cmp::max(dimensions.1, min.1);
            }
            debug!(
                "Calculated physical dimensions: {}x{}",
                dimensions.0, dimensions.1
            );
            dimensions
        };

        let screen_id = match pl_attribs.screen_id {
            Some(id) => id,
            None => xconn.default_screen_index() as c_int,
        };

        // creating
        let (visual, depth, require_colormap) = match pl_attribs.visual_infos {
            Some(vi) => (vi.visualid as _, vi.depth as _, false),
            None if window_attrs.transparent => {
                // Find a suitable visual, true color with 32 bits of depth.
                xconn.xcb_connection().setup().roots
                    .iter()
                    .flat_map(|root| &root.allowed_depths)
                    .filter(|depth| depth.depth == 32)
                    .flat_map(|depth| depth.visuals.iter().map(move |visual| (visual, depth.depth)))
                    .find(|(visual, _)| {
                        visual.class == xproto::VisualClass::TRUE_COLOR
                    })
                    .map_or_else(|| {
                        debug!("Could not set transparency, because XMatchVisualInfo returned zero for the required parameters");
                        (x11rb::COPY_FROM_PARENT as _, x11rb::COPY_FROM_PARENT as _, false)
                    }, |(visual, depth)| (visual.visual_id, depth, true))
            }
            _ => (
                x11rb::COPY_FROM_PARENT as _,
                x11rb::COPY_FROM_PARENT as _,
                false,
            ),
        };

        let window_attributes = {
            use xproto::EventMask;

            let mut aux = xproto::CreateWindowAux::new();
            let event_mask = EventMask::EXPOSURE
                | EventMask::STRUCTURE_NOTIFY
                | EventMask::VISIBILITY_CHANGE
                | EventMask::KEY_PRESS
                | EventMask::KEY_RELEASE
                | EventMask::KEYMAP_STATE
                | EventMask::BUTTON_PRESS
                | EventMask::BUTTON_RELEASE
                | EventMask::POINTER_MOTION;

            aux = aux.event_mask(event_mask).border_pixel(0);

            if pl_attribs.override_redirect {
                aux = aux.override_redirect(true as u32);
            }

            // Add a colormap if needed.
            let colormap_visual = match pl_attribs.visual_infos {
                Some(vi) => Some(vi.visualid as u32),
                None if require_colormap => Some(visual),
                _ => None,
            };

            if let Some(visual) = colormap_visual {
                let colormap = leap!(xconn.xcb_connection().generate_id());
                leap!(xconn.xcb_connection().create_colormap(
                    xproto::ColormapAlloc::NONE,
                    colormap,
                    root,
                    visual,
                ));
                aux = aux.colormap(colormap);
            } else {
                aux = aux.colormap(0);
            }

            aux
        };

        // finally creating the window
        let xwindow = {
            let (x, y) = position.map_or((0, 0), Into::into);
            let wid = leap!(xconn.xcb_connection().generate_id());
            let result = xconn.xcb_connection().create_window(
                depth,
                wid,
                root,
                x,
                y,
                dimensions.0.try_into().unwrap(),
                dimensions.1.try_into().unwrap(),
                0,
                xproto::WindowClass::INPUT_OUTPUT,
                visual,
                &window_attributes,
            );
            leap!(leap!(result).check());

            wid
        };

        #[allow(clippy::mutex_atomic)]
        let mut window = UnownedWindow {
            xconn: Arc::clone(xconn),
            xwindow: xwindow as xproto::Window,
            root,
            screen_id,
            cursor: Default::default(),
            cursor_grabbed_mode: Mutex::new(CursorGrabMode::None),
            cursor_visible: Mutex::new(true),
            ime_sender: Mutex::new(event_loop.ime_sender.clone()),
            shared_state: SharedState::new(guessed_monitor, &window_attrs),
            redraw_sender: event_loop.redraw_sender.clone(),
            activation_sender: event_loop.activation_sender.clone(),
        };

        // Title must be set before mapping. Some tiling window managers (i.e. i3) use the window
        // title to determine placement/etc., so doing this after mapping would cause the WM to
        // act on the wrong title state.
        leap!(window.set_title_inner(&window_attrs.title)).ignore_error();
        leap!(window.set_decorations_inner(window_attrs.decorations)).ignore_error();

        if let Some(theme) = window_attrs.preferred_theme {
            leap!(window.set_theme_inner(Some(theme))).ignore_error();
        }

        {
            // Enable drag and drop (TODO: extend API to make this toggleable)
            {
                let dnd_aware_atom = atoms[XdndAware];
                let version = &[5u32]; // Latest version; hasn't changed since 2002
                leap!(xconn.change_property(
                    window.xwindow,
                    dnd_aware_atom,
                    u32::from(xproto::AtomEnum::ATOM),
                    xproto::PropMode::REPLACE,
                    version,
                ))
                .ignore_error();
            }

            // WM_CLASS must be set *before* mapping the window, as per ICCCM!
            {
                let (class, instance) = if let Some(name) = pl_attribs.name {
                    (name.instance, name.general)
                } else {
                    let class = env::args_os()
                        .next()
                        .as_ref()
                        // Default to the name of the binary (via argv[0])
                        .and_then(|path| Path::new(path).file_name())
                        .and_then(|bin_name| bin_name.to_str())
                        .map(|bin_name| bin_name.to_owned())
                        .unwrap_or_else(|| window_attrs.title.clone());
                    // This environment variable is extraordinarily unlikely to actually be used...
                    let instance = env::var("RESOURCE_NAME")
                        .ok()
                        .unwrap_or_else(|| class.clone());
                    (instance, class)
                };

                let class = format!("{instance}\0{class}\0");
                leap!(xconn.change_property(
                    window.xwindow,
                    xproto::Atom::from(xproto::AtomEnum::WM_CLASS),
                    xproto::Atom::from(xproto::AtomEnum::STRING),
                    xproto::PropMode::REPLACE,
                    class.as_bytes(),
                ))
                .ignore_error();
            }

            if let Some(flusher) = leap!(window.set_pid()) {
                flusher.ignore_error()
            }

            leap!(window.set_window_types(pl_attribs.x11_window_types)).ignore_error();

            // Set size hints.
            let mut min_inner_size = window_attrs
                .min_inner_size
                .map(|size| size.to_physical::<u32>(scale_factor));
            let mut max_inner_size = window_attrs
                .max_inner_size
                .map(|size| size.to_physical::<u32>(scale_factor));

            if !window_attrs.resizable {
                if util::wm_name_is_one_of(&["Xfwm4"]) {
                    warn!("To avoid a WM bug, disabling resizing has no effect on Xfwm4");
                } else {
                    max_inner_size = Some(dimensions.into());
                    min_inner_size = Some(dimensions.into());
                }
            }

            let shared_state = window.shared_state.get_mut().unwrap();
            shared_state.min_inner_size = min_inner_size.map(Into::into);
            shared_state.max_inner_size = max_inner_size.map(Into::into);
            shared_state.resize_increments = window_attrs.resize_increments;
            shared_state.base_size = pl_attribs.base_size;

            let normal_hints = WmSizeHints {
                position: position.map(|PhysicalPosition { x, y }| {
                    (WmSizeHintsSpecification::UserSpecified, x, y)
                }),
                size: Some((
                    WmSizeHintsSpecification::UserSpecified,
                    cast_dimension_to_hint(dimensions.0),
                    cast_dimension_to_hint(dimensions.1),
                )),
                max_size: max_inner_size.map(cast_physical_size_to_hint),
                min_size: min_inner_size.map(cast_physical_size_to_hint),
                size_increment: window_attrs
                    .resize_increments
                    .map(|size| cast_size_to_hint(size, scale_factor)),
                base_size: pl_attribs
                    .base_size
                    .map(|size| cast_size_to_hint(size, scale_factor)),
                aspect: None,
                win_gravity: None,
            };
            leap!(leap!(normal_hints.set(
                xconn.xcb_connection(),
                window.xwindow as xproto::Window,
                xproto::AtomEnum::WM_NORMAL_HINTS,
            ))
            .check());

            // Set window icons
            if let Some(icon) = window_attrs.window_icon {
                leap!(window.set_icon_inner(icon)).ignore_error();
            }

            // Opt into handling window close
            let result = xconn.xcb_connection().change_property(
                xproto::PropMode::REPLACE,
                window.xwindow,
                atoms[WM_PROTOCOLS],
                xproto::AtomEnum::ATOM,
                32,
                2,
                bytemuck::cast_slice::<xproto::Atom, u8>(&[
                    atoms[WM_DELETE_WINDOW],
                    atoms[_NET_WM_PING],
                ]),
            );
            leap!(result).ignore_error();

            // Set visibility (map window)
            if window_attrs.visible {
                leap!(xconn.xcb_connection().map_window(window.xwindow)).ignore_error();
                leap!(xconn.xcb_connection().configure_window(
                    xwindow,
                    &xproto::ConfigureWindowAux::new().stack_mode(xproto::StackMode::ABOVE)
                ))
                .ignore_error();
            }

            // Attempt to make keyboard input repeat detectable
            unsafe {
                let mut supported_ptr = ffi::False;
                (xconn.xlib.XkbSetDetectableAutoRepeat)(
                    xconn.display,
                    ffi::True,
                    &mut supported_ptr,
                );
                if supported_ptr == ffi::False {
                    return Err(os_error!(OsError::XMisc(
                        "`XkbSetDetectableAutoRepeat` failed"
                    )));
                }
            }

            // Select XInput2 events
            let mask = xinput::XIEventMask::MOTION
                | xinput::XIEventMask::BUTTON_PRESS
                | xinput::XIEventMask::BUTTON_RELEASE
                | xinput::XIEventMask::ENTER
                | xinput::XIEventMask::LEAVE
                | xinput::XIEventMask::FOCUS_IN
                | xinput::XIEventMask::FOCUS_OUT
                | xinput::XIEventMask::TOUCH_BEGIN
                | xinput::XIEventMask::TOUCH_UPDATE
                | xinput::XIEventMask::TOUCH_END;
            leap!(xconn.select_xinput_events(window.xwindow, ffi::XIAllMasterDevices as u16, mask))
                .ignore_error();

            {
                let result = event_loop
                    .ime
                    .borrow_mut()
                    .create_context(window.xwindow as ffi::Window, false);
                leap!(result);
            }

            // These properties must be set after mapping
            if window_attrs.maximized {
                leap!(window.set_maximized_inner(window_attrs.maximized)).ignore_error();
            }
            if window_attrs.fullscreen.is_some() {
                if let Some(flusher) =
                    leap!(window
                        .set_fullscreen_inner(window_attrs.fullscreen.clone().map(Into::into)))
                {
                    flusher.ignore_error()
                }

                if let Some(PhysicalPosition { x, y }) = position {
                    let shared_state = window.shared_state.get_mut().unwrap();

                    shared_state.restore_position = Some((x, y));
                }
            }

            leap!(window.set_window_level_inner(window_attrs.window_level)).ignore_error();
        }

        // Remove the startup notification if we have one.
        if let Some(startup) = pl_attribs.activation_token.as_ref() {
            leap!(xconn.remove_activation_token(xwindow, &startup._token));
        }

        // We never want to give the user a broken window, since by then, it's too late to handle.
        let window = leap!(xconn.sync_with_server().map(|_| window));

        Ok(window)
    }

    pub(super) fn shared_state_lock(&self) -> MutexGuard<'_, SharedState> {
        self.shared_state.lock().unwrap()
    }

    fn set_pid(&self) -> Result<Option<VoidCookie<'_>>, X11Error> {
        let atoms = self.xconn.atoms();
        let pid_atom = atoms[_NET_WM_PID];
        let client_machine_atom = atoms[WM_CLIENT_MACHINE];

        // Get the hostname and the PID.
        let uname = rustix::system::uname();
        let pid = rustix::process::getpid();

        self.xconn
            .change_property(
                self.xwindow,
                pid_atom,
                xproto::Atom::from(xproto::AtomEnum::CARDINAL),
                xproto::PropMode::REPLACE,
                &[pid.as_raw_nonzero().get() as util::Cardinal],
            )?
            .ignore_error();
        let flusher = self.xconn.change_property(
            self.xwindow,
            client_machine_atom,
            xproto::Atom::from(xproto::AtomEnum::STRING),
            xproto::PropMode::REPLACE,
            uname.nodename().to_bytes(),
        );
        flusher.map(Some)
    }

    fn set_window_types(
        &self,
        window_types: Vec<util::WindowType>,
    ) -> Result<VoidCookie<'_>, X11Error> {
        let atoms = self.xconn.atoms();
        let hint_atom = atoms[_NET_WM_WINDOW_TYPE];
        let atoms: Vec<_> = window_types
            .iter()
            .map(|t| t.as_atom(&self.xconn))
            .collect();

        self.xconn.change_property(
            self.xwindow,
            hint_atom,
            xproto::Atom::from(xproto::AtomEnum::ATOM),
            xproto::PropMode::REPLACE,
            &atoms,
        )
    }

    pub fn set_theme_inner(&self, theme: Option<Theme>) -> Result<VoidCookie<'_>, X11Error> {
        let atoms = self.xconn.atoms();
        let hint_atom = atoms[_GTK_THEME_VARIANT];
        let utf8_atom = atoms[UTF8_STRING];
        let variant = match theme {
            Some(Theme::Dark) => "dark",
            Some(Theme::Light) => "light",
            None => "dark",
        };
        let variant = CString::new(variant).expect("`_GTK_THEME_VARIANT` contained null byte");
        self.xconn.change_property(
            self.xwindow,
            hint_atom,
            utf8_atom,
            xproto::PropMode::REPLACE,
            variant.as_bytes(),
        )
    }

    #[inline]
    pub fn set_theme(&self, theme: Option<Theme>) {
        self.set_theme_inner(theme)
            .expect("Failed to change window theme")
            .ignore_error();

        self.xconn
            .flush_requests()
            .expect("Failed to change window theme");
    }

    fn set_netwm(
        &self,
        operation: util::StateOperation,
        properties: (u32, u32, u32, u32),
    ) -> Result<VoidCookie<'_>, X11Error> {
        let atoms = self.xconn.atoms();
        let state_atom = atoms[_NET_WM_STATE];
        self.xconn.send_client_msg(
            self.xwindow,
            self.root,
            state_atom,
            Some(xproto::EventMask::SUBSTRUCTURE_REDIRECT | xproto::EventMask::SUBSTRUCTURE_NOTIFY),
            [
                operation as u32,
                properties.0,
                properties.1,
                properties.2,
                properties.3,
            ],
        )
    }

    fn set_fullscreen_hint(&self, fullscreen: bool) -> Result<VoidCookie<'_>, X11Error> {
        let atoms = self.xconn.atoms();
        let fullscreen_atom = atoms[_NET_WM_STATE_FULLSCREEN];
        let flusher = self.set_netwm(fullscreen.into(), (fullscreen_atom, 0, 0, 0));

        if fullscreen {
            // Ensure that the fullscreen window receives input focus to prevent
            // locking up the user's display.
            self.xconn
                .xcb_connection()
                .set_input_focus(
                    xproto::InputFocus::PARENT,
                    self.xwindow,
                    x11rb::CURRENT_TIME,
                )?
                .ignore_error();
        }

        flusher
    }

    fn set_fullscreen_inner(
        &self,
        fullscreen: Option<Fullscreen>,
    ) -> Result<Option<VoidCookie<'_>>, X11Error> {
        let mut shared_state_lock = self.shared_state_lock();

        match shared_state_lock.visibility {
            // Setting fullscreen on a window that is not visible will generate an error.
            Visibility::No | Visibility::YesWait => {
                shared_state_lock.desired_fullscreen = Some(fullscreen);
                return Ok(None);
            }
            Visibility::Yes => (),
        }

        let old_fullscreen = shared_state_lock.fullscreen.clone();
        if old_fullscreen == fullscreen {
            return Ok(None);
        }
        shared_state_lock.fullscreen = fullscreen.clone();

        match (&old_fullscreen, &fullscreen) {
            // Store the desktop video mode before entering exclusive
            // fullscreen, so we can restore it upon exit, as XRandR does not
            // provide a mechanism to set this per app-session or restore this
            // to the desktop video mode as macOS and Windows do
            (&None, &Some(Fullscreen::Exclusive(PlatformVideoMode::X(ref video_mode))))
            | (
                &Some(Fullscreen::Borderless(_)),
                &Some(Fullscreen::Exclusive(PlatformVideoMode::X(ref video_mode))),
            ) => {
                let monitor = video_mode.monitor.as_ref().unwrap();
                shared_state_lock.desktop_video_mode =
                    Some((monitor.id, self.xconn.get_crtc_mode(monitor.id)));
            }
            // Restore desktop video mode upon exiting exclusive fullscreen
            (&Some(Fullscreen::Exclusive(_)), &None)
            | (&Some(Fullscreen::Exclusive(_)), &Some(Fullscreen::Borderless(_))) => {
                let (monitor_id, mode_id) = shared_state_lock.desktop_video_mode.take().unwrap();
                self.xconn
                    .set_crtc_config(monitor_id, mode_id)
                    .expect("failed to restore desktop video mode");
            }
            _ => (),
        }

        drop(shared_state_lock);

        match fullscreen {
            None => {
                let flusher = self.set_fullscreen_hint(false);
                let mut shared_state_lock = self.shared_state_lock();
                if let Some(position) = shared_state_lock.restore_position.take() {
                    drop(shared_state_lock);
                    self.set_position_inner(position.0, position.1)
                        .expect_then_ignore_error("Failed to restore window position");
                }
                flusher.map(Some)
            }
            Some(fullscreen) => {
                let (video_mode, monitor) = match fullscreen {
                    Fullscreen::Exclusive(PlatformVideoMode::X(ref video_mode)) => {
                        (Some(video_mode), video_mode.monitor.clone().unwrap())
                    }
                    Fullscreen::Borderless(Some(PlatformMonitorHandle::X(monitor))) => {
                        (None, monitor)
                    }
                    Fullscreen::Borderless(None) => (None, self.current_monitor()),
                    #[cfg(wayland_platform)]
                    _ => unreachable!(),
                };

                // Don't set fullscreen on an invalid dummy monitor handle
                if monitor.is_dummy() {
                    return Ok(None);
                }

                if let Some(video_mode) = video_mode {
                    // FIXME: this is actually not correct if we're setting the
                    // video mode to a resolution higher than the current
                    // desktop resolution, because XRandR does not automatically
                    // reposition the monitors to the right and below this
                    // monitor.
                    //
                    // What ends up happening is we will get the fullscreen
                    // window showing up on those monitors as well, because
                    // their virtual position now overlaps with the monitor that
                    // we just made larger..
                    //
                    // It'd be quite a bit of work to handle this correctly (and
                    // nobody else seems to bother doing this correctly either),
                    // so we're just leaving this broken. Fixing this would
                    // involve storing all CRTCs upon entering fullscreen,
                    // restoring them upon exit, and after entering fullscreen,
                    // repositioning displays to the right and below this
                    // display. I think there would still be edge cases that are
                    // difficult or impossible to handle correctly, e.g. what if
                    // a new monitor was plugged in while in fullscreen?
                    //
                    // I think we might just want to disallow setting the video
                    // mode higher than the current desktop video mode (I'm sure
                    // this will make someone unhappy, but it's very unusual for
                    // games to want to do this anyway).
                    self.xconn
                        .set_crtc_config(monitor.id, video_mode.native_mode)
                        .expect("failed to set video mode");
                }

                let window_position = self.outer_position_physical();
                self.shared_state_lock().restore_position = Some(window_position);
                let monitor_origin: (i32, i32) = monitor.position().into();
                self.set_position_inner(monitor_origin.0, monitor_origin.1)
                    .expect_then_ignore_error("Failed to set window position");
                self.set_fullscreen_hint(true).map(Some)
            }
        }
    }

    #[inline]
    pub(crate) fn fullscreen(&self) -> Option<Fullscreen> {
        let shared_state = self.shared_state_lock();

        shared_state
            .desired_fullscreen
            .clone()
            .unwrap_or_else(|| shared_state.fullscreen.clone())
    }

    #[inline]
    pub(crate) fn set_fullscreen(&self, fullscreen: Option<Fullscreen>) {
        if let Some(flusher) = self
            .set_fullscreen_inner(fullscreen)
            .expect("Failed to change window fullscreen state")
        {
            flusher
                .check()
                .expect("Failed to change window fullscreen state");
            self.invalidate_cached_frame_extents();
        }
    }

    // Called by EventProcessor when a VisibilityNotify event is received
    pub(crate) fn visibility_notify(&self) {
        let mut shared_state = self.shared_state_lock();

        match shared_state.visibility {
            Visibility::No => self
                .xconn
                .xcb_connection()
                .unmap_window(self.xwindow)
                .expect_then_ignore_error("Failed to unmap window"),
            Visibility::Yes => (),
            Visibility::YesWait => {
                shared_state.visibility = Visibility::Yes;

                if let Some(fullscreen) = shared_state.desired_fullscreen.take() {
                    drop(shared_state);
                    self.set_fullscreen(fullscreen);
                }
            }
        }
    }

    #[inline]
    pub fn current_monitor(&self) -> X11MonitorHandle {
        self.shared_state_lock().last_monitor.clone()
    }

    pub fn available_monitors(&self) -> Vec<X11MonitorHandle> {
        self.xconn.available_monitors()
    }

    pub fn primary_monitor(&self) -> X11MonitorHandle {
        self.xconn.primary_monitor()
    }

    #[inline]
    pub fn is_minimized(&self) -> Option<bool> {
        let atoms = self.xconn.atoms();
        let state_atom = atoms[_NET_WM_STATE];
        let state = self.xconn.get_property(
            self.xwindow,
            state_atom,
            xproto::Atom::from(xproto::AtomEnum::ATOM),
        );
        let hidden_atom = atoms[_NET_WM_STATE_HIDDEN];

        Some(match state {
            Ok(atoms) => atoms
                .iter()
                .any(|atom: &xproto::Atom| *atom as xproto::Atom == hidden_atom),
            _ => false,
        })
    }

    fn set_minimized_inner(&self, minimized: bool) -> Result<VoidCookie<'_>, X11Error> {
        let atoms = self.xconn.atoms();

        if minimized {
            let root_window = self.xconn.default_root().root;

            self.xconn.send_client_msg(
                self.xwindow,
                root_window,
                atoms[WM_CHANGE_STATE],
                Some(
                    xproto::EventMask::SUBSTRUCTURE_REDIRECT
                        | xproto::EventMask::SUBSTRUCTURE_NOTIFY,
                ),
                [WmHintsState::Iconic as u32, 0, 0, 0, 0],
            )
        } else {
            self.xconn.send_client_msg(
                self.xwindow,
                self.root,
                atoms[_NET_ACTIVE_WINDOW],
                Some(
                    xproto::EventMask::SUBSTRUCTURE_REDIRECT
                        | xproto::EventMask::SUBSTRUCTURE_NOTIFY,
                ),
                [1, x11rb::CURRENT_TIME, 0, 0, 0],
            )
        }
    }

    #[inline]
    pub fn set_minimized(&self, minimized: bool) {
        self.set_minimized_inner(minimized)
            .expect_then_ignore_error("Failed to change window minimization");

        self.xconn
            .flush_requests()
            .expect("Failed to change window minimization");
    }

    #[inline]
    pub fn is_maximized(&self) -> bool {
        let atoms = self.xconn.atoms();
        let state_atom = atoms[_NET_WM_STATE];
        let state = self.xconn.get_property(
            self.xwindow,
            state_atom,
            xproto::Atom::from(xproto::AtomEnum::ATOM),
        );
        let horz_atom = atoms[_NET_WM_STATE_MAXIMIZED_HORZ];
        let vert_atom = atoms[_NET_WM_STATE_MAXIMIZED_VERT];
        match state {
            Ok(atoms) => {
                let horz_maximized = atoms.iter().any(|atom: &xproto::Atom| *atom == horz_atom);
                let vert_maximized = atoms.iter().any(|atom: &xproto::Atom| *atom == vert_atom);
                horz_maximized && vert_maximized
            }
            _ => false,
        }
    }

    fn set_maximized_inner(&self, maximized: bool) -> Result<VoidCookie<'_>, X11Error> {
        let atoms = self.xconn.atoms();
        let horz_atom = atoms[_NET_WM_STATE_MAXIMIZED_HORZ];
        let vert_atom = atoms[_NET_WM_STATE_MAXIMIZED_VERT];

        self.set_netwm(maximized.into(), (horz_atom, vert_atom, 0, 0))
    }

    #[inline]
    pub fn set_maximized(&self, maximized: bool) {
        self.set_maximized_inner(maximized)
            .expect_then_ignore_error("Failed to change window maximization");
        self.xconn
            .flush_requests()
            .expect("Failed to change window maximization");
        self.invalidate_cached_frame_extents();
    }

    fn set_title_inner(&self, title: &str) -> Result<VoidCookie<'_>, X11Error> {
        let atoms = self.xconn.atoms();

        let title = CString::new(title).expect("Window title contained null byte");
        self.xconn
            .change_property(
                self.xwindow,
                xproto::Atom::from(xproto::AtomEnum::WM_NAME),
                xproto::Atom::from(xproto::AtomEnum::STRING),
                xproto::PropMode::REPLACE,
                title.as_bytes(),
            )?
            .ignore_error();
        self.xconn.change_property(
            self.xwindow,
            atoms[_NET_WM_NAME],
            atoms[UTF8_STRING],
            xproto::PropMode::REPLACE,
            title.as_bytes(),
        )
    }

    #[inline]
    pub fn set_title(&self, title: &str) {
        self.set_title_inner(title)
            .expect_then_ignore_error("Failed to set window title");

        self.xconn
            .flush_requests()
            .expect("Failed to set window title");
    }

    #[inline]
    pub fn set_transparent(&self, _transparent: bool) {}

    fn set_decorations_inner(&self, decorations: bool) -> Result<VoidCookie<'_>, X11Error> {
        self.shared_state_lock().is_decorated = decorations;
        let mut hints = self.xconn.get_motif_hints(self.xwindow);

        hints.set_decorations(decorations);

        self.xconn.set_motif_hints(self.xwindow, &hints)
    }

    #[inline]
    pub fn set_decorations(&self, decorations: bool) {
        self.set_decorations_inner(decorations)
            .expect_then_ignore_error("Failed to set decoration state");
        self.xconn
            .flush_requests()
            .expect("Failed to set decoration state");
        self.invalidate_cached_frame_extents();
    }

    #[inline]
    pub fn is_decorated(&self) -> bool {
        self.shared_state_lock().is_decorated
    }

    fn set_maximizable_inner(&self, maximizable: bool) -> Result<VoidCookie<'_>, X11Error> {
        let mut hints = self.xconn.get_motif_hints(self.xwindow);

        hints.set_maximizable(maximizable);

        self.xconn.set_motif_hints(self.xwindow, &hints)
    }

    fn toggle_atom(&self, atom_name: AtomName, enable: bool) -> Result<VoidCookie<'_>, X11Error> {
        let atoms = self.xconn.atoms();
        let atom = atoms[atom_name];
        self.set_netwm(enable.into(), (atom, 0, 0, 0))
    }

    fn set_window_level_inner(&self, level: WindowLevel) -> Result<VoidCookie<'_>, X11Error> {
        self.toggle_atom(_NET_WM_STATE_ABOVE, level == WindowLevel::AlwaysOnTop)?
            .ignore_error();
        self.toggle_atom(_NET_WM_STATE_BELOW, level == WindowLevel::AlwaysOnBottom)
    }

    #[inline]
    pub fn set_window_level(&self, level: WindowLevel) {
        self.set_window_level_inner(level)
            .expect_then_ignore_error("Failed to set window-level state");
        self.xconn
            .flush_requests()
            .expect("Failed to set window-level state");
    }

    fn set_icon_inner(&self, icon: Icon) -> Result<VoidCookie<'_>, X11Error> {
        let atoms = self.xconn.atoms();
        let icon_atom = atoms[_NET_WM_ICON];
        let data = icon.to_cardinals();
        self.xconn.change_property(
            self.xwindow,
            icon_atom,
            xproto::Atom::from(xproto::AtomEnum::CARDINAL),
            xproto::PropMode::REPLACE,
            data.as_slice(),
        )
    }

    fn unset_icon_inner(&self) -> Result<VoidCookie<'_>, X11Error> {
        let atoms = self.xconn.atoms();
        let icon_atom = atoms[_NET_WM_ICON];
        let empty_data: [util::Cardinal; 0] = [];
        self.xconn.change_property(
            self.xwindow,
            icon_atom,
            xproto::Atom::from(xproto::AtomEnum::CARDINAL),
            xproto::PropMode::REPLACE,
            &empty_data,
        )
    }

    #[inline]
    pub fn set_window_icon(&self, icon: Option<Icon>) {
        match icon {
            Some(icon) => self.set_icon_inner(icon),
            None => self.unset_icon_inner(),
        }
        .expect_then_ignore_error("Failed to set icons");

        self.xconn.flush_requests().expect("Failed to set icons");
    }

    #[inline]
    pub fn set_visible(&self, visible: bool) {
        let mut shared_state = self.shared_state_lock();

        match (visible, shared_state.visibility) {
            (true, Visibility::Yes) | (true, Visibility::YesWait) | (false, Visibility::No) => {
                return
            }
            _ => (),
        }

        if visible {
            self.xconn
                .xcb_connection()
                .map_window(self.xwindow)
                .expect_then_ignore_error("Failed to call `xcb_map_window`");
            self.xconn
                .xcb_connection()
                .configure_window(
                    self.xwindow,
                    &xproto::ConfigureWindowAux::new().stack_mode(xproto::StackMode::ABOVE),
                )
                .expect_then_ignore_error("Failed to call `xcb_configure_window`");
            self.xconn
                .flush_requests()
                .expect("Failed to call XMapRaised");
            shared_state.visibility = Visibility::YesWait;
        } else {
            self.xconn
                .xcb_connection()
                .unmap_window(self.xwindow)
                .expect_then_ignore_error("Failed to call `xcb_unmap_window`");
            self.xconn
                .flush_requests()
                .expect("Failed to call XUnmapWindow");
            shared_state.visibility = Visibility::No;
        }
    }

    #[inline]
    pub fn is_visible(&self) -> Option<bool> {
        Some(self.shared_state_lock().visibility == Visibility::Yes)
    }

    fn update_cached_frame_extents(&self) {
        let extents = self
            .xconn
            .get_frame_extents_heuristic(self.xwindow, self.root);
        self.shared_state_lock().frame_extents = Some(extents);
    }

    pub(crate) fn invalidate_cached_frame_extents(&self) {
        self.shared_state_lock().frame_extents.take();
    }

    pub(crate) fn outer_position_physical(&self) -> (i32, i32) {
        let extents = self.shared_state_lock().frame_extents.clone();
        if let Some(extents) = extents {
            let (x, y) = self.inner_position_physical();
            extents.inner_pos_to_outer(x, y)
        } else {
            self.update_cached_frame_extents();
            self.outer_position_physical()
        }
    }

    #[inline]
    pub fn outer_position(&self) -> Result<PhysicalPosition<i32>, NotSupportedError> {
        let extents = self.shared_state_lock().frame_extents.clone();
        if let Some(extents) = extents {
            let (x, y) = self.inner_position_physical();
            Ok(extents.inner_pos_to_outer(x, y).into())
        } else {
            self.update_cached_frame_extents();
            self.outer_position()
        }
    }

    pub(crate) fn inner_position_physical(&self) -> (i32, i32) {
        // This should be okay to unwrap since the only error XTranslateCoordinates can return
        // is BadWindow, and if the window handle is bad we have bigger problems.
        self.xconn
            .translate_coords(self.xwindow, self.root)
            .map(|coords| (coords.dst_x.into(), coords.dst_y.into()))
            .unwrap()
    }

    #[inline]
    pub fn inner_position(&self) -> Result<PhysicalPosition<i32>, NotSupportedError> {
        Ok(self.inner_position_physical().into())
    }

    pub(crate) fn set_position_inner(
        &self,
        mut x: i32,
        mut y: i32,
    ) -> Result<VoidCookie<'_>, X11Error> {
        // There are a few WMs that set client area position rather than window position, so
        // we'll translate for consistency.
        if util::wm_name_is_one_of(&["Enlightenment", "FVWM"]) {
            let extents = self.shared_state_lock().frame_extents.clone();
            if let Some(extents) = extents {
                x += cast_dimension_to_hint(extents.frame_extents.left);
                y += cast_dimension_to_hint(extents.frame_extents.top);
            } else {
                self.update_cached_frame_extents();
                return self.set_position_inner(x, y);
            }
        }

        self.xconn
            .xcb_connection()
            .configure_window(self.xwindow, &xproto::ConfigureWindowAux::new().x(x).y(y))
            .map_err(Into::into)
    }

    pub(crate) fn set_position_physical(&self, x: i32, y: i32) {
        self.set_position_inner(x, y)
            .expect_then_ignore_error("Failed to call `XMoveWindow`");
    }

    #[inline]
    pub fn set_outer_position(&self, position: Position) {
        let (x, y) = position.to_physical::<i32>(self.scale_factor()).into();
        self.set_position_physical(x, y);
    }

    pub(crate) fn inner_size_physical(&self) -> (u32, u32) {
        // This should be okay to unwrap since the only error XGetGeometry can return
        // is BadWindow, and if the window handle is bad we have bigger problems.
        self.xconn
            .get_geometry(self.xwindow)
            .map(|geo| (geo.width.into(), geo.height.into()))
            .unwrap()
    }

    #[inline]
    pub fn inner_size(&self) -> PhysicalSize<u32> {
        self.inner_size_physical().into()
    }

    #[inline]
    pub fn outer_size(&self) -> PhysicalSize<u32> {
        let extents = self.shared_state_lock().frame_extents.clone();
        if let Some(extents) = extents {
            let (width, height) = self.inner_size_physical();
            extents.inner_size_to_outer(width, height).into()
        } else {
            self.update_cached_frame_extents();
            self.outer_size()
        }
    }

    pub(crate) fn request_inner_size_physical(&self, width: u32, height: u32) {
        self.xconn
            .xcb_connection()
            .configure_window(
                self.xwindow,
                &xproto::ConfigureWindowAux::new()
                    .width(width)
                    .height(height),
            )
            .expect_then_ignore_error("Failed to call `xcb_configure_window`");
        self.xconn
            .flush_requests()
            .expect("Failed to call XResizeWindow");
    }

    #[inline]
    pub fn request_inner_size(&self, size: Size) -> Option<PhysicalSize<u32>> {
        let scale_factor = self.scale_factor();
        let size = size.to_physical::<u32>(scale_factor).into();
        if !self.shared_state_lock().is_resizable {
            self.update_normal_hints(|normal_hints| {
                normal_hints.min_size = Some(size);
                normal_hints.max_size = Some(size);
            })
            .expect("Failed to call `XSetWMNormalHints`");
        }
        self.request_inner_size_physical(size.0 as u32, size.1 as u32);

        None
    }

    fn update_normal_hints<F>(&self, callback: F) -> Result<(), X11Error>
    where
        F: FnOnce(&mut WmSizeHints),
    {
        let mut normal_hints = WmSizeHints::get(
            self.xconn.xcb_connection(),
            self.xwindow as xproto::Window,
            xproto::AtomEnum::WM_NORMAL_HINTS,
        )?
        .reply()?;
        callback(&mut normal_hints);
        normal_hints
            .set(
                self.xconn.xcb_connection(),
                self.xwindow as xproto::Window,
                xproto::AtomEnum::WM_NORMAL_HINTS,
            )?
            .ignore_error();
        Ok(())
    }

    pub(crate) fn set_min_inner_size_physical(&self, dimensions: Option<(u32, u32)>) {
        self.update_normal_hints(|normal_hints| {
            normal_hints.min_size =
                dimensions.map(|(w, h)| (cast_dimension_to_hint(w), cast_dimension_to_hint(h)))
        })
        .expect("Failed to call `XSetWMNormalHints`");
    }

    #[inline]
    pub fn set_min_inner_size(&self, dimensions: Option<Size>) {
        self.shared_state_lock().min_inner_size = dimensions;
        let physical_dimensions =
            dimensions.map(|dimensions| dimensions.to_physical::<u32>(self.scale_factor()).into());
        self.set_min_inner_size_physical(physical_dimensions);
    }

    pub(crate) fn set_max_inner_size_physical(&self, dimensions: Option<(u32, u32)>) {
        self.update_normal_hints(|normal_hints| {
            normal_hints.max_size =
                dimensions.map(|(w, h)| (cast_dimension_to_hint(w), cast_dimension_to_hint(h)))
        })
        .expect("Failed to call `XSetWMNormalHints`");
    }

    #[inline]
    pub fn set_max_inner_size(&self, dimensions: Option<Size>) {
        self.shared_state_lock().max_inner_size = dimensions;
        let physical_dimensions =
            dimensions.map(|dimensions| dimensions.to_physical::<u32>(self.scale_factor()).into());
        self.set_max_inner_size_physical(physical_dimensions);
    }

    #[inline]
    pub fn resize_increments(&self) -> Option<PhysicalSize<u32>> {
        WmSizeHints::get(
            self.xconn.xcb_connection(),
            self.xwindow as xproto::Window,
            xproto::AtomEnum::WM_NORMAL_HINTS,
        )
        .ok()
        .and_then(|cookie| cookie.reply().ok())
        .and_then(|hints| hints.size_increment)
        .map(|(width, height)| (width as u32, height as u32).into())
    }

    #[inline]
    pub fn set_resize_increments(&self, increments: Option<Size>) {
        self.shared_state_lock().resize_increments = increments;
        let physical_increments =
            increments.map(|increments| cast_size_to_hint(increments, self.scale_factor()));
        self.update_normal_hints(|hints| hints.size_increment = physical_increments)
            .expect("Failed to call `XSetWMNormalHints`");
    }

    pub(crate) fn adjust_for_dpi(
        &self,
        old_scale_factor: f64,
        new_scale_factor: f64,
        width: u32,
        height: u32,
        shared_state: &SharedState,
    ) -> (u32, u32) {
        let scale_factor = new_scale_factor / old_scale_factor;
        self.update_normal_hints(|normal_hints| {
            let dpi_adjuster = |size: Size| -> (i32, i32) { cast_size_to_hint(size, scale_factor) };
            let max_size = shared_state.max_inner_size.map(dpi_adjuster);
            let min_size = shared_state.min_inner_size.map(dpi_adjuster);
            let resize_increments = shared_state.resize_increments.map(dpi_adjuster);
            let base_size = shared_state.base_size.map(dpi_adjuster);

            normal_hints.max_size = max_size;
            normal_hints.min_size = min_size;
            normal_hints.size_increment = resize_increments;
            normal_hints.base_size = base_size;
        })
        .expect("Failed to update normal hints");

        let new_width = (width as f64 * scale_factor).round() as u32;
        let new_height = (height as f64 * scale_factor).round() as u32;

        (new_width, new_height)
    }

    pub fn set_resizable(&self, resizable: bool) {
        if util::wm_name_is_one_of(&["Xfwm4"]) {
            // Making the window unresizable on Xfwm prevents further changes to `WM_NORMAL_HINTS` from being detected.
            // This makes it impossible for resizing to be re-enabled, and also breaks DPI scaling. As such, we choose
            // the lesser of two evils and do nothing.
            warn!("To avoid a WM bug, disabling resizing has no effect on Xfwm4");
            return;
        }

        let (min_size, max_size) = if resizable {
            let shared_state_lock = self.shared_state_lock();
            (
                shared_state_lock.min_inner_size,
                shared_state_lock.max_inner_size,
            )
        } else {
            let window_size = Some(Size::from(self.inner_size()));
            (window_size, window_size)
        };
        self.shared_state_lock().is_resizable = resizable;

        self.set_maximizable_inner(resizable)
            .expect_then_ignore_error("Failed to call `XSetWMNormalHints`");

        let scale_factor = self.scale_factor();
        let min_inner_size = min_size.map(|size| cast_size_to_hint(size, scale_factor));
        let max_inner_size = max_size.map(|size| cast_size_to_hint(size, scale_factor));
        self.update_normal_hints(|normal_hints| {
            normal_hints.min_size = min_inner_size;
            normal_hints.max_size = max_inner_size;
        })
        .expect("Failed to call `XSetWMNormalHints`");
    }

    #[inline]
    pub fn is_resizable(&self) -> bool {
        self.shared_state_lock().is_resizable
    }

    #[inline]
    pub fn set_enabled_buttons(&self, _buttons: WindowButtons) {}

    #[inline]
    pub fn enabled_buttons(&self) -> WindowButtons {
        WindowButtons::all()
    }

    #[inline]
    pub fn xlib_display(&self) -> *mut c_void {
        self.xconn.display as _
    }

    #[inline]
    pub fn xlib_screen_id(&self) -> c_int {
        self.screen_id
    }

    #[inline]
    pub fn xlib_window(&self) -> c_ulong {
        self.xwindow as ffi::Window
    }

    #[inline]
    pub fn xcb_connection(&self) -> *mut c_void {
        self.xconn.xcb_connection().get_raw_xcb_connection()
    }

    #[inline]
    pub fn set_cursor_icon(&self, cursor: CursorIcon) {
        let old_cursor = replace(&mut *self.cursor.lock().unwrap(), cursor);
        #[allow(clippy::mutex_atomic)]
        if cursor != old_cursor && *self.cursor_visible.lock().unwrap() {
            self.xconn.set_cursor_icon(self.xwindow, Some(cursor));
        }
    }

    #[inline]
    pub fn set_cursor_grab(&self, mode: CursorGrabMode) -> Result<(), ExternalError> {
        let mut grabbed_lock = self.cursor_grabbed_mode.lock().unwrap();
        if mode == *grabbed_lock {
            return Ok(());
        }

        // We ungrab before grabbing to prevent passive grabs from causing `AlreadyGrabbed`.
        // Therefore, this is common to both codepaths.
        self.xconn
            .xcb_connection()
            .ungrab_pointer(x11rb::CURRENT_TIME)
            .expect_then_ignore_error("Failed to call `xcb_ungrab_pointer`");

        let result = match mode {
            CursorGrabMode::None => self.xconn.flush_requests().map_err(|err| {
                ExternalError::Os(os_error!(OsError::XError(X11Error::Xlib(err).into())))
            }),
            CursorGrabMode::Confined => {
                let result = {
                    self.xconn
                        .xcb_connection()
                        .grab_pointer(
                            true as _,
                            self.xwindow,
                            xproto::EventMask::BUTTON_PRESS
                                | xproto::EventMask::BUTTON_RELEASE
                                | xproto::EventMask::ENTER_WINDOW
                                | xproto::EventMask::LEAVE_WINDOW
                                | xproto::EventMask::POINTER_MOTION
                                | xproto::EventMask::POINTER_MOTION_HINT
                                | xproto::EventMask::BUTTON1_MOTION
                                | xproto::EventMask::BUTTON2_MOTION
                                | xproto::EventMask::BUTTON3_MOTION
                                | xproto::EventMask::BUTTON4_MOTION
                                | xproto::EventMask::BUTTON5_MOTION
                                | xproto::EventMask::KEYMAP_STATE,
                            xproto::GrabMode::ASYNC,
                            xproto::GrabMode::ASYNC,
                            self.xwindow,
                            0u32,
                            x11rb::CURRENT_TIME,
                        )
                        .expect("Failed to call `grab_pointer`")
                        .reply()
                        .expect("Failed to receive reply from `grab_pointer`")
                };

                match result.status {
                    xproto::GrabStatus::SUCCESS => Ok(()),
                    xproto::GrabStatus::ALREADY_GRABBED => {
                        Err("Cursor could not be confined: already confined by another client")
                    }
                    xproto::GrabStatus::INVALID_TIME => {
                        Err("Cursor could not be confined: invalid time")
                    }
                    xproto::GrabStatus::NOT_VIEWABLE => {
                        Err("Cursor could not be confined: confine location not viewable")
                    }
                    xproto::GrabStatus::FROZEN => {
                        Err("Cursor could not be confined: frozen by another client")
                    }
                    _ => unreachable!(),
                }
                .map_err(|err| ExternalError::Os(os_error!(OsError::XMisc(err))))
            }
            CursorGrabMode::Locked => {
                return Err(ExternalError::NotSupported(NotSupportedError::new()));
            }
        };

        if result.is_ok() {
            *grabbed_lock = mode;
        }

        result
    }

    #[inline]
    pub fn set_cursor_visible(&self, visible: bool) {
        #[allow(clippy::mutex_atomic)]
        let mut visible_lock = self.cursor_visible.lock().unwrap();
        if visible == *visible_lock {
            return;
        }
        let cursor = if visible {
            Some(*self.cursor.lock().unwrap())
        } else {
            None
        };
        *visible_lock = visible;
        drop(visible_lock);
        self.xconn.set_cursor_icon(self.xwindow, cursor);
    }

    #[inline]
    pub fn scale_factor(&self) -> f64 {
        self.current_monitor().scale_factor
    }

    pub fn set_cursor_position_physical(&self, x: i32, y: i32) -> Result<(), ExternalError> {
        {
            self.xconn
                .xcb_connection()
                .warp_pointer(x11rb::NONE, self.xwindow, 0, 0, 0, 0, x as _, y as _)
                .map_err(|e| {
                    ExternalError::Os(os_error!(OsError::XError(X11Error::from(e).into())))
                })?;
            self.xconn.flush_requests().map_err(|e| {
                ExternalError::Os(os_error!(OsError::XError(X11Error::Xlib(e).into())))
            })
        }
    }

    #[inline]
    pub fn set_cursor_position(&self, position: Position) -> Result<(), ExternalError> {
        let (x, y) = position.to_physical::<i32>(self.scale_factor()).into();
        self.set_cursor_position_physical(x, y)
    }

    #[inline]
    pub fn set_cursor_hittest(&self, _hittest: bool) -> Result<(), ExternalError> {
        Err(ExternalError::NotSupported(NotSupportedError::new()))
    }

    /// Moves the window while it is being dragged.
    pub fn drag_window(&self) -> Result<(), ExternalError> {
        self.drag_initiate(util::MOVERESIZE_MOVE)
    }

    /// Resizes the window while it is being dragged.
    pub fn drag_resize_window(&self, direction: ResizeDirection) -> Result<(), ExternalError> {
        self.drag_initiate(match direction {
            ResizeDirection::East => util::MOVERESIZE_RIGHT,
            ResizeDirection::North => util::MOVERESIZE_TOP,
            ResizeDirection::NorthEast => util::MOVERESIZE_TOPRIGHT,
            ResizeDirection::NorthWest => util::MOVERESIZE_TOPLEFT,
            ResizeDirection::South => util::MOVERESIZE_BOTTOM,
            ResizeDirection::SouthEast => util::MOVERESIZE_BOTTOMRIGHT,
            ResizeDirection::SouthWest => util::MOVERESIZE_BOTTOMLEFT,
            ResizeDirection::West => util::MOVERESIZE_LEFT,
        })
    }

    /// Initiates a drag operation while the left mouse button is pressed.
    fn drag_initiate(&self, action: isize) -> Result<(), ExternalError> {
        let pointer = self
            .xconn
            .query_pointer(self.xwindow, util::VIRTUAL_CORE_POINTER)
            .map_err(|err| ExternalError::Os(os_error!(OsError::XError(err.into()))))?;

        let window = self.inner_position().map_err(ExternalError::NotSupported)?;

        let atoms = self.xconn.atoms();
        let message = atoms[_NET_WM_MOVERESIZE];

        // we can't use `set_cursor_grab(false)` here because it doesn't run `XUngrabPointer`
        // if the cursor isn't currently grabbed
        let mut grabbed_lock = self.cursor_grabbed_mode.lock().unwrap();
        self.xconn
            .xcb_connection()
            .ungrab_pointer(x11rb::CURRENT_TIME)
            .map_err(|err| {
                ExternalError::Os(os_error!(OsError::XError(X11Error::from(err).into())))
            })?
            .ignore_error();
        self.xconn.flush_requests().map_err(|err| {
            ExternalError::Os(os_error!(OsError::XError(X11Error::Xlib(err).into())))
        })?;
        *grabbed_lock = CursorGrabMode::None;

        // we keep the lock until we are done
        self.xconn
            .send_client_msg(
                self.xwindow,
                self.root,
                message,
                Some(
                    xproto::EventMask::SUBSTRUCTURE_REDIRECT
                        | xproto::EventMask::SUBSTRUCTURE_NOTIFY,
                ),
                [
                    (window.x as u32 + pointer.win_x as u32),
                    (window.y as u32 + pointer.win_y as u32),
                    action.try_into().unwrap(),
                    1, // Button 1
                    1,
                ],
            )
            .map_err(|err| ExternalError::Os(os_error!(OsError::XError(err.into()))))?;

        self.xconn.flush_requests().map_err(|err| {
            ExternalError::Os(os_error!(OsError::XError(X11Error::Xlib(err).into())))
        })
    }

    #[inline]
    pub fn set_ime_cursor_area(&self, spot: Position, _size: Size) {
        let (x, y) = spot.to_physical::<i32>(self.scale_factor()).into();
        let _ = self.ime_sender.lock().unwrap().send(ImeRequest::Position(
            self.xwindow as ffi::Window,
            x,
            y,
        ));
    }

    #[inline]
    pub fn set_ime_allowed(&self, allowed: bool) {
        let _ = self
            .ime_sender
            .lock()
            .unwrap()
            .send(ImeRequest::Allow(self.xwindow as ffi::Window, allowed));
    }

    #[inline]
    pub fn set_ime_purpose(&self, _purpose: ImePurpose) {}

    #[inline]
    pub fn focus_window(&self) {
        let atoms = self.xconn.atoms();
        let state_atom = atoms[WM_STATE];
        let state_type_atom = atoms[CARD32];
        let is_minimized = if let Ok(state) =
            self.xconn
                .get_property(self.xwindow, state_atom, state_type_atom)
        {
            state.contains(&(ffi::IconicState as c_ulong))
        } else {
            false
        };
        let is_visible = match self.shared_state_lock().visibility {
            Visibility::Yes => true,
            Visibility::YesWait | Visibility::No => false,
        };

        if is_visible && !is_minimized {
            self.xconn
                .send_client_msg(
                    self.xwindow,
                    self.root,
                    atoms[_NET_ACTIVE_WINDOW],
                    Some(
                        xproto::EventMask::SUBSTRUCTURE_REDIRECT
                            | xproto::EventMask::SUBSTRUCTURE_NOTIFY,
                    ),
                    [1, x11rb::CURRENT_TIME, 0, 0, 0],
                )
                .expect_then_ignore_error("Failed to send client message");
            if let Err(e) = self.xconn.flush_requests() {
                log::error!(
                    "`flush` returned an error when focusing the window. Error was: {}",
                    e
                );
            }
        }
    }

    #[inline]
    pub fn request_user_attention(&self, request_type: Option<UserAttentionType>) {
        let mut wm_hints =
            WmHints::get(self.xconn.xcb_connection(), self.xwindow as xproto::Window)
                .ok()
                .and_then(|cookie| cookie.reply().ok())
                .unwrap_or_default();

        wm_hints.urgent = request_type.is_some();
        wm_hints
            .set(self.xconn.xcb_connection(), self.xwindow as xproto::Window)
            .expect_then_ignore_error("Failed to set WM hints");
    }

    #[inline]
    pub(crate) fn generate_activation_token(&self) -> Result<String, X11Error> {
        // Get the title from the WM_NAME property.
        let atoms = self.xconn.atoms();
        let title = {
            let title_bytes = self
                .xconn
                .get_property(self.xwindow, atoms[_NET_WM_NAME], atoms[UTF8_STRING])
                .expect("Failed to get title");

            String::from_utf8(title_bytes).expect("Bad title")
        };

        // Get the activation token and then put it in the event queue.
        let token = self.xconn.request_activation_token(&title)?;

        Ok(token)
    }

    #[inline]
    pub fn request_activation_token(&self) -> Result<AsyncRequestSerial, NotSupportedError> {
        let serial = AsyncRequestSerial::get();
        self.activation_sender
            .send((self.id(), serial))
            .expect("activation token channel should never be closed");
        Ok(serial)
    }

    #[inline]
    pub fn id(&self) -> WindowId {
        WindowId(self.xwindow as _)
    }

    #[inline]
    pub fn request_redraw(&self) {
        self.redraw_sender
            .send(WindowId(self.xwindow as _))
            .unwrap();
    }

    #[inline]
    pub fn raw_window_handle(&self) -> RawWindowHandle {
        let mut window_handle = XlibWindowHandle::empty();
        window_handle.window = self.xlib_window();
        RawWindowHandle::Xlib(window_handle)
    }

    #[inline]
    pub fn raw_display_handle(&self) -> RawDisplayHandle {
        let mut display_handle = XlibDisplayHandle::empty();
        display_handle.display = self.xlib_display();
        display_handle.screen = self.screen_id;
        RawDisplayHandle::Xlib(display_handle)
    }

    #[inline]
    pub fn theme(&self) -> Option<Theme> {
        None
    }

    #[inline]
    pub fn has_focus(&self) -> bool {
        self.shared_state_lock().has_focus
    }

    pub fn title(&self) -> String {
        String::new()
    }
<<<<<<< HEAD
}

/// Cast a dimension value into a hinted dimension for `WmSizeHints`, clamping if too large.
fn cast_dimension_to_hint(val: u32) -> i32 {
    val.try_into().unwrap_or(i32::MAX)
}

/// Use the above strategy to cast a physical size into a hinted size.
fn cast_physical_size_to_hint(size: PhysicalSize<u32>) -> (i32, i32) {
    let PhysicalSize { width, height } = size;
    (
        cast_dimension_to_hint(width),
        cast_dimension_to_hint(height),
    )
}

/// Use the above strategy to cast a size into a hinted size.
fn cast_size_to_hint(size: Size, scale_factor: f64) -> (i32, i32) {
    match size {
        Size::Physical(size) => cast_physical_size_to_hint(size),
        Size::Logical(size) => size.to_physical::<i32>(scale_factor).into(),
=======

    pub fn set_inhibit_system_shortcuts(&self, inhibit: bool) {
        // TODO
>>>>>>> 13e8fc02
    }
}<|MERGE_RESOLUTION|>--- conflicted
+++ resolved
@@ -1759,7 +1759,10 @@
     pub fn title(&self) -> String {
         String::new()
     }
-<<<<<<< HEAD
+
+    pub fn set_inhibit_system_shortcuts(&self, inhibit: bool) {
+        // TODO
+    }
 }
 
 /// Cast a dimension value into a hinted dimension for `WmSizeHints`, clamping if too large.
@@ -1781,10 +1784,5 @@
     match size {
         Size::Physical(size) => cast_physical_size_to_hint(size),
         Size::Logical(size) => size.to_physical::<i32>(scale_factor).into(),
-=======
-
-    pub fn set_inhibit_system_shortcuts(&self, inhibit: bool) {
-        // TODO
->>>>>>> 13e8fc02
     }
 }