--- conflicted
+++ resolved
@@ -20,13 +20,9 @@
         Fullscreen, MonitorHandle as PlatformMonitorHandle, OsError,
         PlatformSpecificWindowBuilderAttributes, VideoMode as PlatformVideoMode,
     },
-<<<<<<< HEAD
     window::{
-        CursorGrabMode, CursorIcon, Fullscreen, Icon, Theme, UserAttentionType, WindowAttributes,
+        CursorGrabMode, CursorIcon, Icon, Theme, UserAttentionType, WindowAttributes,
     },
-=======
-    window::{CursorGrabMode, CursorIcon, Icon, UserAttentionType, WindowAttributes},
->>>>>>> 462bb4d3
 };
 
 use super::{
