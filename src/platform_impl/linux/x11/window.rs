use std::{
    cmp, env,
    ffi::CString,
    mem::{self, replace, MaybeUninit},
    os::raw::*,
    path::Path,
    ptr, slice,
    sync::{Arc, Mutex, MutexGuard},
};

use libc;
use raw_window_handle::{RawDisplayHandle, RawWindowHandle, XlibDisplayHandle, XlibWindowHandle};
use x11_dl::xlib::TrueColor;

use crate::{
    dpi::{PhysicalPosition, PhysicalSize, Position, Size},
    error::{ExternalError, NotSupportedError, OsError as RootOsError},
    platform_impl::{
        x11::{ime::ImeContextCreationError, MonitorHandle as X11MonitorHandle},
        Fullscreen, MonitorHandle as PlatformMonitorHandle, OsError,
        PlatformSpecificWindowBuilderAttributes, VideoMode as PlatformVideoMode,
    },
    window::{
<<<<<<< HEAD
        CursorGrabMode, CursorIcon, Icon, Theme, UserAttentionType, WindowAttributes, WindowButtons,
=======
        CursorGrabMode, CursorIcon, Icon, Theme, UserAttentionType, WindowAttributes, WindowLevel,
>>>>>>> 1786c877
    },
};

use super::{
    ffi, util, EventLoopWindowTarget, ImeRequest, ImeSender, WakeSender, WindowId, XConnection,
    XError,
};

#[derive(Debug)]
pub struct SharedState {
    pub cursor_pos: Option<(f64, f64)>,
    pub size: Option<(u32, u32)>,
    pub position: Option<(i32, i32)>,
    pub inner_position: Option<(i32, i32)>,
    pub inner_position_rel_parent: Option<(i32, i32)>,
    pub is_resizable: bool,
    pub is_decorated: bool,
    pub last_monitor: X11MonitorHandle,
    pub dpi_adjusted: Option<(u32, u32)>,
    pub(crate) fullscreen: Option<Fullscreen>,
    // Set when application calls `set_fullscreen` when window is not visible
    pub(crate) desired_fullscreen: Option<Option<Fullscreen>>,
    // Used to restore position after exiting fullscreen
    pub restore_position: Option<(i32, i32)>,
    // Used to restore video mode after exiting fullscreen
    pub desktop_video_mode: Option<(ffi::RRCrtc, ffi::RRMode)>,
    pub frame_extents: Option<util::FrameExtentsHeuristic>,
    pub min_inner_size: Option<Size>,
    pub max_inner_size: Option<Size>,
    pub resize_increments: Option<Size>,
    pub base_size: Option<Size>,
    pub visibility: Visibility,
}

#[derive(Copy, Clone, Debug, Eq, PartialEq)]
pub enum Visibility {
    No,
    Yes,
    // Waiting for VisibilityNotify
    YesWait,
}

impl SharedState {
    fn new(last_monitor: X11MonitorHandle, window_attributes: &WindowAttributes) -> Mutex<Self> {
        let visibility = if window_attributes.visible {
            Visibility::YesWait
        } else {
            Visibility::No
        };

        Mutex::new(SharedState {
            last_monitor,
            visibility,

            is_resizable: window_attributes.resizable,
            is_decorated: window_attributes.decorations,
            cursor_pos: None,
            size: None,
            position: None,
            inner_position: None,
            inner_position_rel_parent: None,
            dpi_adjusted: None,
            fullscreen: None,
            desired_fullscreen: None,
            restore_position: None,
            desktop_video_mode: None,
            frame_extents: None,
            min_inner_size: None,
            max_inner_size: None,
            resize_increments: None,
            base_size: None,
        })
    }
}

unsafe impl Send for UnownedWindow {}
unsafe impl Sync for UnownedWindow {}

pub struct UnownedWindow {
    pub xconn: Arc<XConnection>, // never changes
    xwindow: ffi::Window,        // never changes
    root: ffi::Window,           // never changes
    screen_id: i32,              // never changes
    cursor: Mutex<CursorIcon>,
    cursor_grabbed_mode: Mutex<CursorGrabMode>,
    #[allow(clippy::mutex_atomic)]
    cursor_visible: Mutex<bool>,
    ime_sender: Mutex<ImeSender>,
    pub shared_state: Mutex<SharedState>,
    redraw_sender: WakeSender<WindowId>,
}

impl UnownedWindow {
    pub(crate) fn new<T>(
        event_loop: &EventLoopWindowTarget<T>,
        window_attrs: WindowAttributes,
        pl_attribs: PlatformSpecificWindowBuilderAttributes,
    ) -> Result<UnownedWindow, RootOsError> {
        let xconn = &event_loop.xconn;
        let root = if let Some(id) = pl_attribs.parent_id {
            // WindowId is XID under the hood which doesn't exceed u32, so this conversion is lossless
            u64::from(id) as _
        } else {
            event_loop.root
        };

        let mut monitors = xconn.available_monitors();
        let guessed_monitor = if monitors.is_empty() {
            X11MonitorHandle::dummy()
        } else {
            xconn
                .query_pointer(root, util::VIRTUAL_CORE_POINTER)
                .ok()
                .and_then(|pointer_state| {
                    let (x, y) = (pointer_state.root_x as i64, pointer_state.root_y as i64);

                    for i in 0..monitors.len() {
                        if monitors[i].rect.contains_point(x, y) {
                            return Some(monitors.swap_remove(i));
                        }
                    }

                    None
                })
                .unwrap_or_else(|| monitors.swap_remove(0))
        };
        let scale_factor = guessed_monitor.scale_factor();

        info!("Guessed window scale factor: {}", scale_factor);

        let max_inner_size: Option<(u32, u32)> = window_attrs
            .max_inner_size
            .map(|size| size.to_physical::<u32>(scale_factor).into());
        let min_inner_size: Option<(u32, u32)> = window_attrs
            .min_inner_size
            .map(|size| size.to_physical::<u32>(scale_factor).into());

        let position = window_attrs
            .position
            .map(|position| position.to_physical::<i32>(scale_factor));

        let dimensions = {
            // x11 only applies constraints when the window is actively resized
            // by the user, so we have to manually apply the initial constraints
            let mut dimensions: (u32, u32) = window_attrs
                .inner_size
                .map(|size| size.to_physical::<u32>(scale_factor))
                .or_else(|| Some((800, 600).into()))
                .map(Into::into)
                .unwrap();
            if let Some(max) = max_inner_size {
                dimensions.0 = cmp::min(dimensions.0, max.0);
                dimensions.1 = cmp::min(dimensions.1, max.1);
            }
            if let Some(min) = min_inner_size {
                dimensions.0 = cmp::max(dimensions.0, min.0);
                dimensions.1 = cmp::max(dimensions.1, min.1);
            }
            debug!(
                "Calculated physical dimensions: {}x{}",
                dimensions.0, dimensions.1
            );
            dimensions
        };

        let screen_id = match pl_attribs.screen_id {
            Some(id) => id,
            None => unsafe { (xconn.xlib.XDefaultScreen)(xconn.display) },
        };

        // creating
        let (visual, depth, require_colormap) = match pl_attribs.visual_infos {
            Some(vi) => (vi.visual, vi.depth, false),
            None if window_attrs.transparent => {
                // Find a suitable visual
                let mut vinfo = MaybeUninit::uninit();
                let vinfo_initialized = unsafe {
                    (xconn.xlib.XMatchVisualInfo)(
                        xconn.display,
                        screen_id,
                        32,
                        TrueColor,
                        vinfo.as_mut_ptr(),
                    ) != 0
                };
                if vinfo_initialized {
                    let vinfo = unsafe { vinfo.assume_init() };
                    (vinfo.visual, vinfo.depth, true)
                } else {
                    debug!("Could not set transparency, because XMatchVisualInfo returned zero for the required parameters");
                    (
                        ffi::CopyFromParent as *mut ffi::Visual,
                        ffi::CopyFromParent,
                        false,
                    )
                }
            }
            _ => (
                ffi::CopyFromParent as *mut ffi::Visual,
                ffi::CopyFromParent,
                false,
            ),
        };

        let mut set_win_attr = {
            let mut swa: ffi::XSetWindowAttributes = unsafe { mem::zeroed() };
            swa.colormap = if let Some(vi) = pl_attribs.visual_infos {
                unsafe {
                    let visual = vi.visual;
                    (xconn.xlib.XCreateColormap)(xconn.display, root, visual, ffi::AllocNone)
                }
            } else if require_colormap {
                unsafe { (xconn.xlib.XCreateColormap)(xconn.display, root, visual, ffi::AllocNone) }
            } else {
                0
            };
            swa.event_mask = ffi::ExposureMask
                | ffi::StructureNotifyMask
                | ffi::VisibilityChangeMask
                | ffi::KeyPressMask
                | ffi::KeyReleaseMask
                | ffi::KeymapStateMask
                | ffi::ButtonPressMask
                | ffi::ButtonReleaseMask
                | ffi::PointerMotionMask;
            swa.border_pixel = 0;
            swa.override_redirect = pl_attribs.override_redirect as c_int;
            swa
        };

        let mut window_attributes = ffi::CWBorderPixel | ffi::CWColormap | ffi::CWEventMask;

        if pl_attribs.override_redirect {
            window_attributes |= ffi::CWOverrideRedirect;
        }

        // finally creating the window
        let xwindow = unsafe {
            (xconn.xlib.XCreateWindow)(
                xconn.display,
                root,
                position.map_or(0, |p: PhysicalPosition<i32>| p.x as c_int),
                position.map_or(0, |p: PhysicalPosition<i32>| p.y as c_int),
                dimensions.0 as c_uint,
                dimensions.1 as c_uint,
                0,
                depth,
                ffi::InputOutput as c_uint,
                visual,
                window_attributes,
                &mut set_win_attr,
            )
        };

        #[allow(clippy::mutex_atomic)]
        let mut window = UnownedWindow {
            xconn: Arc::clone(xconn),
            xwindow,
            root,
            screen_id,
            cursor: Default::default(),
            cursor_grabbed_mode: Mutex::new(CursorGrabMode::None),
            cursor_visible: Mutex::new(true),
            ime_sender: Mutex::new(event_loop.ime_sender.clone()),
            shared_state: SharedState::new(guessed_monitor, &window_attrs),
            redraw_sender: WakeSender {
                waker: event_loop.redraw_sender.waker.clone(),
                sender: event_loop.redraw_sender.sender.clone(),
            },
        };

        // Title must be set before mapping. Some tiling window managers (i.e. i3) use the window
        // title to determine placement/etc., so doing this after mapping would cause the WM to
        // act on the wrong title state.
        window.set_title_inner(&window_attrs.title).queue();
        window
            .set_decorations_inner(window_attrs.decorations)
            .queue();

        {
            // Enable drag and drop (TODO: extend API to make this toggleable)
            unsafe {
                let dnd_aware_atom = xconn.get_atom_unchecked(b"XdndAware\0");
                let version = &[5 as c_ulong]; // Latest version; hasn't changed since 2002
                xconn.change_property(
                    window.xwindow,
                    dnd_aware_atom,
                    ffi::XA_ATOM,
                    util::PropMode::Replace,
                    version,
                )
            }
            .queue();

            // WM_CLASS must be set *before* mapping the window, as per ICCCM!
            {
                let (class, instance) = if let Some(name) = pl_attribs.name {
                    let instance = CString::new(name.instance.as_str())
                        .expect("`WM_CLASS` instance contained null byte");
                    let class = CString::new(name.general.as_str())
                        .expect("`WM_CLASS` class contained null byte");
                    (instance, class)
                } else {
                    let class = env::args()
                        .next()
                        .as_ref()
                        // Default to the name of the binary (via argv[0])
                        .and_then(|path| Path::new(path).file_name())
                        .and_then(|bin_name| bin_name.to_str())
                        .map(|bin_name| bin_name.to_owned())
                        .or_else(|| Some(window_attrs.title.clone()))
                        .and_then(|string| CString::new(string.as_str()).ok())
                        .expect("Default `WM_CLASS` class contained null byte");
                    // This environment variable is extraordinarily unlikely to actually be used...
                    let instance = env::var("RESOURCE_NAME")
                        .ok()
                        .and_then(|instance| CString::new(instance.as_str()).ok())
                        .or_else(|| Some(class.clone()))
                        .expect("Default `WM_CLASS` instance contained null byte");
                    (instance, class)
                };

                let mut class_hint = xconn.alloc_class_hint();
                class_hint.res_name = class.as_ptr() as *mut c_char;
                class_hint.res_class = instance.as_ptr() as *mut c_char;

                unsafe {
                    (xconn.xlib.XSetClassHint)(xconn.display, window.xwindow, class_hint.ptr);
                } //.queue();
            }

            if let Some(flusher) = window.set_pid() {
                flusher.queue()
            }

            window.set_window_types(pl_attribs.x11_window_types).queue();

            if let Some(variant) = pl_attribs.gtk_theme_variant {
                window.set_gtk_theme_variant(variant).queue();
            }

            // set size hints
            {
                let mut min_inner_size = window_attrs
                    .min_inner_size
                    .map(|size| size.to_physical::<u32>(scale_factor));
                let mut max_inner_size = window_attrs
                    .max_inner_size
                    .map(|size| size.to_physical::<u32>(scale_factor));

                if !window_attrs.resizable {
                    if util::wm_name_is_one_of(&["Xfwm4"]) {
                        warn!("To avoid a WM bug, disabling resizing has no effect on Xfwm4");
                    } else {
                        max_inner_size = Some(dimensions.into());
                        min_inner_size = Some(dimensions.into());
                    }
                }

                let mut shared_state = window.shared_state.get_mut().unwrap();
                shared_state.min_inner_size = min_inner_size.map(Into::into);
                shared_state.max_inner_size = max_inner_size.map(Into::into);
                shared_state.resize_increments = window_attrs.resize_increments;
                shared_state.base_size = pl_attribs.base_size;

                let mut normal_hints = util::NormalHints::new(xconn);
                normal_hints.set_position(position.map(|PhysicalPosition { x, y }| (x, y)));
                normal_hints.set_size(Some(dimensions));
                normal_hints.set_min_size(min_inner_size.map(Into::into));
                normal_hints.set_max_size(max_inner_size.map(Into::into));
                normal_hints.set_resize_increments(
                    window_attrs
                        .resize_increments
                        .map(|size| size.to_physical::<u32>(scale_factor).into()),
                );
                normal_hints.set_base_size(
                    pl_attribs
                        .base_size
                        .map(|size| size.to_physical::<u32>(scale_factor).into()),
                );
                xconn.set_normal_hints(window.xwindow, normal_hints).queue();
            }

            // Set window icons
            if let Some(icon) = window_attrs.window_icon {
                window.set_icon_inner(icon).queue();
            }

            // Opt into handling window close
            unsafe {
                (xconn.xlib.XSetWMProtocols)(
                    xconn.display,
                    window.xwindow,
                    &[event_loop.wm_delete_window, event_loop.net_wm_ping] as *const ffi::Atom
                        as *mut ffi::Atom,
                    2,
                );
            } //.queue();

            // Set visibility (map window)
            if window_attrs.visible {
                unsafe {
                    (xconn.xlib.XMapRaised)(xconn.display, window.xwindow);
                } //.queue();
            }

            // Attempt to make keyboard input repeat detectable
            unsafe {
                let mut supported_ptr = ffi::False;
                (xconn.xlib.XkbSetDetectableAutoRepeat)(
                    xconn.display,
                    ffi::True,
                    &mut supported_ptr,
                );
                if supported_ptr == ffi::False {
                    return Err(os_error!(OsError::XMisc(
                        "`XkbSetDetectableAutoRepeat` failed"
                    )));
                }
            }

            // Select XInput2 events
            let mask = ffi::XI_MotionMask
                    | ffi::XI_ButtonPressMask
                    | ffi::XI_ButtonReleaseMask
                    //| ffi::XI_KeyPressMask
                    //| ffi::XI_KeyReleaseMask
                    | ffi::XI_EnterMask
                    | ffi::XI_LeaveMask
                    | ffi::XI_FocusInMask
                    | ffi::XI_FocusOutMask
                    | ffi::XI_TouchBeginMask
                    | ffi::XI_TouchUpdateMask
                    | ffi::XI_TouchEndMask;
            xconn
                .select_xinput_events(window.xwindow, ffi::XIAllMasterDevices, mask)
                .queue();

            {
                let result = event_loop
                    .ime
                    .borrow_mut()
                    .create_context(window.xwindow, false);
                if let Err(err) = result {
                    let e = match err {
                        ImeContextCreationError::XError(err) => OsError::XError(err),
                        ImeContextCreationError::Null => {
                            OsError::XMisc("IME Context creation failed")
                        }
                    };
                    return Err(os_error!(e));
                }
            }

            // These properties must be set after mapping
            if window_attrs.maximized {
                window.set_maximized_inner(window_attrs.maximized).queue();
            }
            if window_attrs.fullscreen.is_some() {
                if let Some(flusher) = window.set_fullscreen_inner(window_attrs.fullscreen.clone())
                {
                    flusher.queue()
                }

                if let Some(PhysicalPosition { x, y }) = position {
                    let shared_state = window.shared_state.get_mut().unwrap();

                    shared_state.restore_position = Some((x, y));
                }
            }

            window
                .set_window_level_inner(window_attrs.window_level)
                .queue();
        }

        // We never want to give the user a broken window, since by then, it's too late to handle.
        xconn
            .sync_with_server()
            .map(|_| window)
            .map_err(|x_err| os_error!(OsError::XError(x_err)))
    }

    pub(super) fn shared_state_lock(&self) -> MutexGuard<'_, SharedState> {
        self.shared_state.lock().unwrap()
    }

    fn set_pid(&self) -> Option<util::Flusher<'_>> {
        let pid_atom = unsafe { self.xconn.get_atom_unchecked(b"_NET_WM_PID\0") };
        let client_machine_atom = unsafe { self.xconn.get_atom_unchecked(b"WM_CLIENT_MACHINE\0") };
        unsafe {
            // 64 would suffice for Linux, but 256 will be enough everywhere (as per SUSv2). For instance, this is
            // the limit defined by OpenBSD.
            const MAXHOSTNAMELEN: usize = 256;
            // `assume_init` is safe here because the array consists of `MaybeUninit` values,
            // which do not require initialization.
            let mut buffer: [MaybeUninit<c_char>; MAXHOSTNAMELEN] =
                MaybeUninit::uninit().assume_init();
            let status = libc::gethostname(buffer.as_mut_ptr() as *mut c_char, buffer.len());
            if status != 0 {
                return None;
            }
            ptr::write(buffer[MAXHOSTNAMELEN - 1].as_mut_ptr() as *mut u8, b'\0'); // a little extra safety
            let hostname_length = libc::strlen(buffer.as_ptr() as *const c_char);

            let hostname = slice::from_raw_parts(buffer.as_ptr() as *const c_char, hostname_length);

            self.xconn
                .change_property(
                    self.xwindow,
                    pid_atom,
                    ffi::XA_CARDINAL,
                    util::PropMode::Replace,
                    &[libc::getpid() as util::Cardinal],
                )
                .queue();
            let flusher = self.xconn.change_property(
                self.xwindow,
                client_machine_atom,
                ffi::XA_STRING,
                util::PropMode::Replace,
                &hostname[0..hostname_length],
            );
            Some(flusher)
        }
    }

    fn set_window_types(&self, window_types: Vec<util::WindowType>) -> util::Flusher<'_> {
        let hint_atom = unsafe { self.xconn.get_atom_unchecked(b"_NET_WM_WINDOW_TYPE\0") };
        let atoms: Vec<_> = window_types
            .iter()
            .map(|t| t.as_atom(&self.xconn))
            .collect();

        self.xconn.change_property(
            self.xwindow,
            hint_atom,
            ffi::XA_ATOM,
            util::PropMode::Replace,
            &atoms,
        )
    }

    fn set_gtk_theme_variant(&self, variant: String) -> util::Flusher<'_> {
        let hint_atom = unsafe { self.xconn.get_atom_unchecked(b"_GTK_THEME_VARIANT\0") };
        let utf8_atom = unsafe { self.xconn.get_atom_unchecked(b"UTF8_STRING\0") };
        let variant = CString::new(variant).expect("`_GTK_THEME_VARIANT` contained null byte");
        self.xconn.change_property(
            self.xwindow,
            hint_atom,
            utf8_atom,
            util::PropMode::Replace,
            variant.as_bytes(),
        )
    }

    fn set_netwm(
        &self,
        operation: util::StateOperation,
        properties: (c_long, c_long, c_long, c_long),
    ) -> util::Flusher<'_> {
        let state_atom = unsafe { self.xconn.get_atom_unchecked(b"_NET_WM_STATE\0") };
        self.xconn.send_client_msg(
            self.xwindow,
            self.root,
            state_atom,
            Some(ffi::SubstructureRedirectMask | ffi::SubstructureNotifyMask),
            [
                operation as c_long,
                properties.0,
                properties.1,
                properties.2,
                properties.3,
            ],
        )
    }

    fn set_fullscreen_hint(&self, fullscreen: bool) -> util::Flusher<'_> {
        let fullscreen_atom =
            unsafe { self.xconn.get_atom_unchecked(b"_NET_WM_STATE_FULLSCREEN\0") };
        let flusher = self.set_netwm(fullscreen.into(), (fullscreen_atom as c_long, 0, 0, 0));

        if fullscreen {
            // Ensure that the fullscreen window receives input focus to prevent
            // locking up the user's display.
            unsafe {
                (self.xconn.xlib.XSetInputFocus)(
                    self.xconn.display,
                    self.xwindow,
                    ffi::RevertToParent,
                    ffi::CurrentTime,
                );
            }
        }

        flusher
    }

    fn set_fullscreen_inner(&self, fullscreen: Option<Fullscreen>) -> Option<util::Flusher<'_>> {
        let mut shared_state_lock = self.shared_state_lock();

        match shared_state_lock.visibility {
            // Setting fullscreen on a window that is not visible will generate an error.
            Visibility::No | Visibility::YesWait => {
                shared_state_lock.desired_fullscreen = Some(fullscreen);
                return None;
            }
            Visibility::Yes => (),
        }

        let old_fullscreen = shared_state_lock.fullscreen.clone();
        if old_fullscreen == fullscreen {
            return None;
        }
        shared_state_lock.fullscreen = fullscreen.clone();

        match (&old_fullscreen, &fullscreen) {
            // Store the desktop video mode before entering exclusive
            // fullscreen, so we can restore it upon exit, as XRandR does not
            // provide a mechanism to set this per app-session or restore this
            // to the desktop video mode as macOS and Windows do
            (&None, &Some(Fullscreen::Exclusive(PlatformVideoMode::X(ref video_mode))))
            | (
                &Some(Fullscreen::Borderless(_)),
                &Some(Fullscreen::Exclusive(PlatformVideoMode::X(ref video_mode))),
            ) => {
                let monitor = video_mode.monitor.as_ref().unwrap();
                shared_state_lock.desktop_video_mode =
                    Some((monitor.id, self.xconn.get_crtc_mode(monitor.id)));
            }
            // Restore desktop video mode upon exiting exclusive fullscreen
            (&Some(Fullscreen::Exclusive(_)), &None)
            | (&Some(Fullscreen::Exclusive(_)), &Some(Fullscreen::Borderless(_))) => {
                let (monitor_id, mode_id) = shared_state_lock.desktop_video_mode.take().unwrap();
                self.xconn
                    .set_crtc_config(monitor_id, mode_id)
                    .expect("failed to restore desktop video mode");
            }
            _ => (),
        }

        drop(shared_state_lock);

        match fullscreen {
            None => {
                let flusher = self.set_fullscreen_hint(false);
                let mut shared_state_lock = self.shared_state_lock();
                if let Some(position) = shared_state_lock.restore_position.take() {
                    drop(shared_state_lock);
                    self.set_position_inner(position.0, position.1).queue();
                }
                Some(flusher)
            }
            Some(fullscreen) => {
                let (video_mode, monitor) = match fullscreen {
                    Fullscreen::Exclusive(PlatformVideoMode::X(ref video_mode)) => {
                        (Some(video_mode), video_mode.monitor.clone().unwrap())
                    }
                    Fullscreen::Borderless(Some(PlatformMonitorHandle::X(monitor))) => {
                        (None, monitor)
                    }
                    Fullscreen::Borderless(None) => (None, self.current_monitor()),
                    #[cfg(feature = "wayland")]
                    _ => unreachable!(),
                };

                // Don't set fullscreen on an invalid dummy monitor handle
                if monitor.is_dummy() {
                    return None;
                }

                if let Some(video_mode) = video_mode {
                    // FIXME: this is actually not correct if we're setting the
                    // video mode to a resolution higher than the current
                    // desktop resolution, because XRandR does not automatically
                    // reposition the monitors to the right and below this
                    // monitor.
                    //
                    // What ends up happening is we will get the fullscreen
                    // window showing up on those monitors as well, because
                    // their virtual position now overlaps with the monitor that
                    // we just made larger..
                    //
                    // It'd be quite a bit of work to handle this correctly (and
                    // nobody else seems to bother doing this correctly either),
                    // so we're just leaving this broken. Fixing this would
                    // involve storing all CRTCs upon entering fullscreen,
                    // restoring them upon exit, and after entering fullscreen,
                    // repositioning displays to the right and below this
                    // display. I think there would still be edge cases that are
                    // difficult or impossible to handle correctly, e.g. what if
                    // a new monitor was plugged in while in fullscreen?
                    //
                    // I think we might just want to disallow setting the video
                    // mode higher than the current desktop video mode (I'm sure
                    // this will make someone unhappy, but it's very unusual for
                    // games to want to do this anyway).
                    self.xconn
                        .set_crtc_config(monitor.id, video_mode.native_mode)
                        .expect("failed to set video mode");
                }

                let window_position = self.outer_position_physical();
                self.shared_state_lock().restore_position = Some(window_position);
                let monitor_origin: (i32, i32) = monitor.position().into();
                self.set_position_inner(monitor_origin.0, monitor_origin.1)
                    .queue();
                Some(self.set_fullscreen_hint(true))
            }
        }
    }

    #[inline]
    pub(crate) fn fullscreen(&self) -> Option<Fullscreen> {
        let shared_state = self.shared_state_lock();

        shared_state
            .desired_fullscreen
            .clone()
            .unwrap_or_else(|| shared_state.fullscreen.clone())
    }

    #[inline]
    pub(crate) fn set_fullscreen(&self, fullscreen: Option<Fullscreen>) {
        if let Some(flusher) = self.set_fullscreen_inner(fullscreen) {
            flusher
                .sync()
                .expect("Failed to change window fullscreen state");
            self.invalidate_cached_frame_extents();
        }
    }

    // Called by EventProcessor when a VisibilityNotify event is received
    pub(crate) fn visibility_notify(&self) {
        let mut shared_state = self.shared_state_lock();

        match shared_state.visibility {
            Visibility::No => unsafe {
                (self.xconn.xlib.XUnmapWindow)(self.xconn.display, self.xwindow);
            },
            Visibility::Yes => (),
            Visibility::YesWait => {
                shared_state.visibility = Visibility::Yes;

                if let Some(fullscreen) = shared_state.desired_fullscreen.take() {
                    drop(shared_state);
                    self.set_fullscreen(fullscreen);
                }
            }
        }
    }

    #[inline]
    pub fn current_monitor(&self) -> X11MonitorHandle {
        self.shared_state_lock().last_monitor.clone()
    }

    pub fn available_monitors(&self) -> Vec<X11MonitorHandle> {
        self.xconn.available_monitors()
    }

    pub fn primary_monitor(&self) -> X11MonitorHandle {
        self.xconn.primary_monitor()
    }

    fn set_minimized_inner(&self, minimized: bool) -> util::Flusher<'_> {
        unsafe {
            if minimized {
                let screen = (self.xconn.xlib.XDefaultScreen)(self.xconn.display);

                (self.xconn.xlib.XIconifyWindow)(self.xconn.display, self.xwindow, screen);

                util::Flusher::new(&self.xconn)
            } else {
                let atom = self.xconn.get_atom_unchecked(b"_NET_ACTIVE_WINDOW\0");

                self.xconn.send_client_msg(
                    self.xwindow,
                    self.root,
                    atom,
                    Some(ffi::SubstructureRedirectMask | ffi::SubstructureNotifyMask),
                    [1, ffi::CurrentTime as c_long, 0, 0, 0],
                )
            }
        }
    }

    #[inline]
    pub fn set_minimized(&self, minimized: bool) {
        self.set_minimized_inner(minimized)
            .flush()
            .expect("Failed to change window minimization");
    }

    #[inline]
    pub fn is_maximized(&self) -> bool {
        let state_atom = unsafe { self.xconn.get_atom_unchecked(b"_NET_WM_STATE\0") };
        let state = self
            .xconn
            .get_property(self.xwindow, state_atom, ffi::XA_ATOM);
        let horz_atom = unsafe {
            self.xconn
                .get_atom_unchecked(b"_NET_WM_STATE_MAXIMIZED_HORZ\0")
        };
        let vert_atom = unsafe {
            self.xconn
                .get_atom_unchecked(b"_NET_WM_STATE_MAXIMIZED_VERT\0")
        };
        match state {
            Ok(atoms) => {
                let horz_maximized = atoms.iter().any(|atom: &ffi::Atom| *atom == horz_atom);
                let vert_maximized = atoms.iter().any(|atom: &ffi::Atom| *atom == vert_atom);
                horz_maximized && vert_maximized
            }
            _ => false,
        }
    }

    fn set_maximized_inner(&self, maximized: bool) -> util::Flusher<'_> {
        let horz_atom = unsafe {
            self.xconn
                .get_atom_unchecked(b"_NET_WM_STATE_MAXIMIZED_HORZ\0")
        };
        let vert_atom = unsafe {
            self.xconn
                .get_atom_unchecked(b"_NET_WM_STATE_MAXIMIZED_VERT\0")
        };
        self.set_netwm(
            maximized.into(),
            (horz_atom as c_long, vert_atom as c_long, 0, 0),
        )
    }

    #[inline]
    pub fn set_maximized(&self, maximized: bool) {
        self.set_maximized_inner(maximized)
            .flush()
            .expect("Failed to change window maximization");
        self.invalidate_cached_frame_extents();
    }

    fn set_title_inner(&self, title: &str) -> util::Flusher<'_> {
        let wm_name_atom = unsafe { self.xconn.get_atom_unchecked(b"_NET_WM_NAME\0") };
        let utf8_atom = unsafe { self.xconn.get_atom_unchecked(b"UTF8_STRING\0") };
        let title = CString::new(title).expect("Window title contained null byte");
        unsafe {
            (self.xconn.xlib.XStoreName)(
                self.xconn.display,
                self.xwindow,
                title.as_ptr() as *const c_char,
            );
            self.xconn.change_property(
                self.xwindow,
                wm_name_atom,
                utf8_atom,
                util::PropMode::Replace,
                title.as_bytes(),
            )
        }
    }

    #[inline]
    pub fn set_title(&self, title: &str) {
        self.set_title_inner(title)
            .flush()
            .expect("Failed to set window title");
    }

    fn set_decorations_inner(&self, decorations: bool) -> util::Flusher<'_> {
        self.shared_state_lock().is_decorated = decorations;
        let mut hints = self.xconn.get_motif_hints(self.xwindow);

        hints.set_decorations(decorations);

        self.xconn.set_motif_hints(self.xwindow, &hints)
    }

    #[inline]
    pub fn set_decorations(&self, decorations: bool) {
        self.set_decorations_inner(decorations)
            .flush()
            .expect("Failed to set decoration state");
        self.invalidate_cached_frame_extents();
    }

    #[inline]
    pub fn is_decorated(&self) -> bool {
        self.shared_state_lock().is_decorated
    }

    fn set_maximizable_inner(&self, maximizable: bool) -> util::Flusher<'_> {
        let mut hints = self.xconn.get_motif_hints(self.xwindow);

        hints.set_maximizable(maximizable);

        self.xconn.set_motif_hints(self.xwindow, &hints)
    }

    fn toggle_atom(&self, atom_bytes: &[u8], enable: bool) -> util::Flusher<'_> {
        let atom = unsafe { self.xconn.get_atom_unchecked(atom_bytes) };
        self.set_netwm(enable.into(), (atom as c_long, 0, 0, 0))
    }

    fn set_window_level_inner(&self, level: WindowLevel) -> util::Flusher<'_> {
        self.toggle_atom(b"_NET_WM_STATE_ABOVE\0", level == WindowLevel::AlwaysOnTop)
            .queue();
        self.toggle_atom(
            b"_NET_WM_STATE_BELOW\0",
            level == WindowLevel::AlwaysOnBottom,
        )
    }

    #[inline]
    pub fn set_window_level(&self, level: WindowLevel) {
        self.set_window_level_inner(level)
            .flush()
            .expect("Failed to set window-level state");
    }

    fn set_icon_inner(&self, icon: Icon) -> util::Flusher<'_> {
        let icon_atom = unsafe { self.xconn.get_atom_unchecked(b"_NET_WM_ICON\0") };
        let data = icon.to_cardinals();
        self.xconn.change_property(
            self.xwindow,
            icon_atom,
            ffi::XA_CARDINAL,
            util::PropMode::Replace,
            data.as_slice(),
        )
    }

    fn unset_icon_inner(&self) -> util::Flusher<'_> {
        let icon_atom = unsafe { self.xconn.get_atom_unchecked(b"_NET_WM_ICON\0") };
        let empty_data: [util::Cardinal; 0] = [];
        self.xconn.change_property(
            self.xwindow,
            icon_atom,
            ffi::XA_CARDINAL,
            util::PropMode::Replace,
            &empty_data,
        )
    }

    #[inline]
    pub fn set_window_icon(&self, icon: Option<Icon>) {
        match icon {
            Some(icon) => self.set_icon_inner(icon),
            None => self.unset_icon_inner(),
        }
        .flush()
        .expect("Failed to set icons");
    }

    #[inline]
    pub fn set_visible(&self, visible: bool) {
        let mut shared_state = self.shared_state_lock();

        match (visible, shared_state.visibility) {
            (true, Visibility::Yes) | (true, Visibility::YesWait) | (false, Visibility::No) => {
                return
            }
            _ => (),
        }

        if visible {
            unsafe {
                (self.xconn.xlib.XMapRaised)(self.xconn.display, self.xwindow);
            }
            self.xconn
                .flush_requests()
                .expect("Failed to call XMapRaised");
            shared_state.visibility = Visibility::YesWait;
        } else {
            unsafe {
                (self.xconn.xlib.XUnmapWindow)(self.xconn.display, self.xwindow);
            }
            self.xconn
                .flush_requests()
                .expect("Failed to call XUnmapWindow");
            shared_state.visibility = Visibility::No;
        }
    }

    #[inline]
    pub fn is_visible(&self) -> Option<bool> {
        Some(self.shared_state_lock().visibility == Visibility::Yes)
    }

    fn update_cached_frame_extents(&self) {
        let extents = self
            .xconn
            .get_frame_extents_heuristic(self.xwindow, self.root);
        self.shared_state_lock().frame_extents = Some(extents);
    }

    pub(crate) fn invalidate_cached_frame_extents(&self) {
        self.shared_state_lock().frame_extents.take();
    }

    pub(crate) fn outer_position_physical(&self) -> (i32, i32) {
        let extents = self.shared_state_lock().frame_extents.clone();
        if let Some(extents) = extents {
            let (x, y) = self.inner_position_physical();
            extents.inner_pos_to_outer(x, y)
        } else {
            self.update_cached_frame_extents();
            self.outer_position_physical()
        }
    }

    #[inline]
    pub fn outer_position(&self) -> Result<PhysicalPosition<i32>, NotSupportedError> {
        let extents = self.shared_state_lock().frame_extents.clone();
        if let Some(extents) = extents {
            let (x, y) = self.inner_position_physical();
            Ok(extents.inner_pos_to_outer(x, y).into())
        } else {
            self.update_cached_frame_extents();
            self.outer_position()
        }
    }

    pub(crate) fn inner_position_physical(&self) -> (i32, i32) {
        // This should be okay to unwrap since the only error XTranslateCoordinates can return
        // is BadWindow, and if the window handle is bad we have bigger problems.
        self.xconn
            .translate_coords(self.xwindow, self.root)
            .map(|coords| (coords.x_rel_root, coords.y_rel_root))
            .unwrap()
    }

    #[inline]
    pub fn inner_position(&self) -> Result<PhysicalPosition<i32>, NotSupportedError> {
        Ok(self.inner_position_physical().into())
    }

    pub(crate) fn set_position_inner(&self, mut x: i32, mut y: i32) -> util::Flusher<'_> {
        // There are a few WMs that set client area position rather than window position, so
        // we'll translate for consistency.
        if util::wm_name_is_one_of(&["Enlightenment", "FVWM"]) {
            let extents = self.shared_state_lock().frame_extents.clone();
            if let Some(extents) = extents {
                x += extents.frame_extents.left as i32;
                y += extents.frame_extents.top as i32;
            } else {
                self.update_cached_frame_extents();
                return self.set_position_inner(x, y);
            }
        }
        unsafe {
            (self.xconn.xlib.XMoveWindow)(self.xconn.display, self.xwindow, x as c_int, y as c_int);
        }
        util::Flusher::new(&self.xconn)
    }

    pub(crate) fn set_position_physical(&self, x: i32, y: i32) {
        self.set_position_inner(x, y)
            .flush()
            .expect("Failed to call `XMoveWindow`");
    }

    #[inline]
    pub fn set_outer_position(&self, position: Position) {
        let (x, y) = position.to_physical::<i32>(self.scale_factor()).into();
        self.set_position_physical(x, y);
    }

    pub(crate) fn inner_size_physical(&self) -> (u32, u32) {
        // This should be okay to unwrap since the only error XGetGeometry can return
        // is BadWindow, and if the window handle is bad we have bigger problems.
        self.xconn
            .get_geometry(self.xwindow)
            .map(|geo| (geo.width, geo.height))
            .unwrap()
    }

    #[inline]
    pub fn inner_size(&self) -> PhysicalSize<u32> {
        self.inner_size_physical().into()
    }

    #[inline]
    pub fn outer_size(&self) -> PhysicalSize<u32> {
        let extents = self.shared_state_lock().frame_extents.clone();
        if let Some(extents) = extents {
            let (width, height) = self.inner_size_physical();
            extents.inner_size_to_outer(width, height).into()
        } else {
            self.update_cached_frame_extents();
            self.outer_size()
        }
    }

    pub(crate) fn set_inner_size_physical(&self, width: u32, height: u32) {
        unsafe {
            (self.xconn.xlib.XResizeWindow)(
                self.xconn.display,
                self.xwindow,
                width as c_uint,
                height as c_uint,
            );
            self.xconn.flush_requests()
        }
        .expect("Failed to call `XResizeWindow`");
    }

    #[inline]
    pub fn set_inner_size(&self, size: Size) {
        let scale_factor = self.scale_factor();
        let size = size.to_physical::<u32>(scale_factor).into();
        if !self.shared_state_lock().is_resizable {
            self.update_normal_hints(|normal_hints| {
                normal_hints.set_min_size(Some(size));
                normal_hints.set_max_size(Some(size));
            })
            .expect("Failed to call `XSetWMNormalHints`");
        }
        self.set_inner_size_physical(size.0, size.1);
    }

    fn update_normal_hints<F>(&self, callback: F) -> Result<(), XError>
    where
        F: FnOnce(&mut util::NormalHints<'_>),
    {
        let mut normal_hints = self.xconn.get_normal_hints(self.xwindow)?;
        callback(&mut normal_hints);
        self.xconn
            .set_normal_hints(self.xwindow, normal_hints)
            .flush()
    }

    pub(crate) fn set_min_inner_size_physical(&self, dimensions: Option<(u32, u32)>) {
        self.update_normal_hints(|normal_hints| normal_hints.set_min_size(dimensions))
            .expect("Failed to call `XSetWMNormalHints`");
    }

    #[inline]
    pub fn set_min_inner_size(&self, dimensions: Option<Size>) {
        self.shared_state_lock().min_inner_size = dimensions;
        let physical_dimensions =
            dimensions.map(|dimensions| dimensions.to_physical::<u32>(self.scale_factor()).into());
        self.set_min_inner_size_physical(physical_dimensions);
    }

    pub(crate) fn set_max_inner_size_physical(&self, dimensions: Option<(u32, u32)>) {
        self.update_normal_hints(|normal_hints| normal_hints.set_max_size(dimensions))
            .expect("Failed to call `XSetWMNormalHints`");
    }

    #[inline]
    pub fn set_max_inner_size(&self, dimensions: Option<Size>) {
        self.shared_state_lock().max_inner_size = dimensions;
        let physical_dimensions =
            dimensions.map(|dimensions| dimensions.to_physical::<u32>(self.scale_factor()).into());
        self.set_max_inner_size_physical(physical_dimensions);
    }

    #[inline]
    pub fn resize_increments(&self) -> Option<PhysicalSize<u32>> {
        self.xconn
            .get_normal_hints(self.xwindow)
            .ok()
            .and_then(|hints| hints.get_resize_increments())
            .map(Into::into)
    }

    #[inline]
    pub fn set_resize_increments(&self, increments: Option<Size>) {
        self.shared_state_lock().resize_increments = increments;
        let physical_increments =
            increments.map(|increments| increments.to_physical::<u32>(self.scale_factor()).into());
        self.update_normal_hints(|hints| hints.set_resize_increments(physical_increments))
            .expect("Failed to call `XSetWMNormalHints`");
    }

    pub(crate) fn adjust_for_dpi(
        &self,
        old_scale_factor: f64,
        new_scale_factor: f64,
        width: u32,
        height: u32,
        shared_state: &SharedState,
    ) -> (u32, u32) {
        let scale_factor = new_scale_factor / old_scale_factor;
        self.update_normal_hints(|normal_hints| {
            let dpi_adjuster =
                |size: Size| -> (u32, u32) { size.to_physical::<u32>(new_scale_factor).into() };
            let max_size = shared_state.max_inner_size.map(dpi_adjuster);
            let min_size = shared_state.min_inner_size.map(dpi_adjuster);
            let resize_increments = shared_state.resize_increments.map(dpi_adjuster);
            let base_size = shared_state.base_size.map(dpi_adjuster);
            normal_hints.set_max_size(max_size);
            normal_hints.set_min_size(min_size);
            normal_hints.set_resize_increments(resize_increments);
            normal_hints.set_base_size(base_size);
        })
        .expect("Failed to update normal hints");

        let new_width = (width as f64 * scale_factor).round() as u32;
        let new_height = (height as f64 * scale_factor).round() as u32;

        (new_width, new_height)
    }

    pub fn set_resizable(&self, resizable: bool) {
        if util::wm_name_is_one_of(&["Xfwm4"]) {
            // Making the window unresizable on Xfwm prevents further changes to `WM_NORMAL_HINTS` from being detected.
            // This makes it impossible for resizing to be re-enabled, and also breaks DPI scaling. As such, we choose
            // the lesser of two evils and do nothing.
            warn!("To avoid a WM bug, disabling resizing has no effect on Xfwm4");
            return;
        }

        let (min_size, max_size) = if resizable {
            let shared_state_lock = self.shared_state_lock();
            (
                shared_state_lock.min_inner_size,
                shared_state_lock.max_inner_size,
            )
        } else {
            let window_size = Some(Size::from(self.inner_size()));
            (window_size, window_size)
        };
        self.shared_state_lock().is_resizable = resizable;

        self.set_maximizable_inner(resizable).queue();

        let scale_factor = self.scale_factor();
        let min_inner_size = min_size
            .map(|size| size.to_physical::<u32>(scale_factor))
            .map(Into::into);
        let max_inner_size = max_size
            .map(|size| size.to_physical::<u32>(scale_factor))
            .map(Into::into);
        self.update_normal_hints(|normal_hints| {
            normal_hints.set_min_size(min_inner_size);
            normal_hints.set_max_size(max_inner_size);
        })
        .expect("Failed to call `XSetWMNormalHints`");
    }

    #[inline]
    pub fn is_resizable(&self) -> bool {
        self.shared_state_lock().is_resizable
    }

    #[inline]
    pub fn set_enabled_buttons(&self, _buttons: WindowButtons) {}

    #[inline]
    pub fn enabled_buttons(&self) -> WindowButtons {
        WindowButtons::all()
    }

    #[inline]
    pub fn xlib_display(&self) -> *mut c_void {
        self.xconn.display as _
    }

    #[inline]
    pub fn xlib_screen_id(&self) -> c_int {
        self.screen_id
    }

    #[inline]
    pub fn xlib_xconnection(&self) -> Arc<XConnection> {
        Arc::clone(&self.xconn)
    }

    #[inline]
    pub fn xlib_window(&self) -> c_ulong {
        self.xwindow
    }

    #[inline]
    pub fn xcb_connection(&self) -> *mut c_void {
        unsafe { (self.xconn.xlib_xcb.XGetXCBConnection)(self.xconn.display) as *mut _ }
    }

    #[inline]
    pub fn set_cursor_icon(&self, cursor: CursorIcon) {
        let old_cursor = replace(&mut *self.cursor.lock().unwrap(), cursor);
        #[allow(clippy::mutex_atomic)]
        if cursor != old_cursor && *self.cursor_visible.lock().unwrap() {
            self.xconn.set_cursor_icon(self.xwindow, Some(cursor));
        }
    }

    #[inline]
    pub fn set_cursor_grab(&self, mode: CursorGrabMode) -> Result<(), ExternalError> {
        let mut grabbed_lock = self.cursor_grabbed_mode.lock().unwrap();
        if mode == *grabbed_lock {
            return Ok(());
        }

        unsafe {
            // We ungrab before grabbing to prevent passive grabs from causing `AlreadyGrabbed`.
            // Therefore, this is common to both codepaths.
            (self.xconn.xlib.XUngrabPointer)(self.xconn.display, ffi::CurrentTime);
        }

        let result = match mode {
            CursorGrabMode::None => self
                .xconn
                .flush_requests()
                .map_err(|err| ExternalError::Os(os_error!(OsError::XError(err)))),
            CursorGrabMode::Confined => {
                let result = unsafe {
                    (self.xconn.xlib.XGrabPointer)(
                        self.xconn.display,
                        self.xwindow,
                        ffi::True,
                        (ffi::ButtonPressMask
                            | ffi::ButtonReleaseMask
                            | ffi::EnterWindowMask
                            | ffi::LeaveWindowMask
                            | ffi::PointerMotionMask
                            | ffi::PointerMotionHintMask
                            | ffi::Button1MotionMask
                            | ffi::Button2MotionMask
                            | ffi::Button3MotionMask
                            | ffi::Button4MotionMask
                            | ffi::Button5MotionMask
                            | ffi::ButtonMotionMask
                            | ffi::KeymapStateMask) as c_uint,
                        ffi::GrabModeAsync,
                        ffi::GrabModeAsync,
                        self.xwindow,
                        0,
                        ffi::CurrentTime,
                    )
                };

                match result {
                    ffi::GrabSuccess => Ok(()),
                    ffi::AlreadyGrabbed => {
                        Err("Cursor could not be confined: already confined by another client")
                    }
                    ffi::GrabInvalidTime => Err("Cursor could not be confined: invalid time"),
                    ffi::GrabNotViewable => {
                        Err("Cursor could not be confined: confine location not viewable")
                    }
                    ffi::GrabFrozen => {
                        Err("Cursor could not be confined: frozen by another client")
                    }
                    _ => unreachable!(),
                }
                .map_err(|err| ExternalError::Os(os_error!(OsError::XMisc(err))))
            }
            CursorGrabMode::Locked => {
                return Err(ExternalError::NotSupported(NotSupportedError::new()));
            }
        };

        if result.is_ok() {
            *grabbed_lock = mode;
        }

        result
    }

    #[inline]
    pub fn set_cursor_visible(&self, visible: bool) {
        #[allow(clippy::mutex_atomic)]
        let mut visible_lock = self.cursor_visible.lock().unwrap();
        if visible == *visible_lock {
            return;
        }
        let cursor = if visible {
            Some(*self.cursor.lock().unwrap())
        } else {
            None
        };
        *visible_lock = visible;
        drop(visible_lock);
        self.xconn.set_cursor_icon(self.xwindow, cursor);
    }

    #[inline]
    pub fn scale_factor(&self) -> f64 {
        self.current_monitor().scale_factor
    }

    pub fn set_cursor_position_physical(&self, x: i32, y: i32) -> Result<(), ExternalError> {
        unsafe {
            (self.xconn.xlib.XWarpPointer)(self.xconn.display, 0, self.xwindow, 0, 0, 0, 0, x, y);
            self.xconn
                .flush_requests()
                .map_err(|e| ExternalError::Os(os_error!(OsError::XError(e))))
        }
    }

    #[inline]
    pub fn set_cursor_position(&self, position: Position) -> Result<(), ExternalError> {
        let (x, y) = position.to_physical::<i32>(self.scale_factor()).into();
        self.set_cursor_position_physical(x, y)
    }

    #[inline]
    pub fn set_cursor_hittest(&self, _hittest: bool) -> Result<(), ExternalError> {
        Err(ExternalError::NotSupported(NotSupportedError::new()))
    }

    pub fn drag_window(&self) -> Result<(), ExternalError> {
        let pointer = self
            .xconn
            .query_pointer(self.xwindow, util::VIRTUAL_CORE_POINTER)
            .map_err(|err| ExternalError::Os(os_error!(OsError::XError(err))))?;

        let window = self.inner_position().map_err(ExternalError::NotSupported)?;

        let message = unsafe { self.xconn.get_atom_unchecked(b"_NET_WM_MOVERESIZE\0") };

        // we can't use `set_cursor_grab(false)` here because it doesn't run `XUngrabPointer`
        // if the cursor isn't currently grabbed
        let mut grabbed_lock = self.cursor_grabbed_mode.lock().unwrap();
        unsafe {
            (self.xconn.xlib.XUngrabPointer)(self.xconn.display, ffi::CurrentTime);
        }
        self.xconn
            .flush_requests()
            .map_err(|err| ExternalError::Os(os_error!(OsError::XError(err))))?;
        *grabbed_lock = CursorGrabMode::None;

        // we keep the lock until we are done
        self.xconn
            .send_client_msg(
                self.xwindow,
                self.root,
                message,
                Some(ffi::SubstructureRedirectMask | ffi::SubstructureNotifyMask),
                [
                    (window.x as c_long + pointer.win_x as c_long),
                    (window.y as c_long + pointer.win_y as c_long),
                    8, // _NET_WM_MOVERESIZE_MOVE
                    ffi::Button1 as c_long,
                    1,
                ],
            )
            .flush()
            .map_err(|err| ExternalError::Os(os_error!(OsError::XError(err))))
    }

    #[inline]
    pub fn set_ime_position(&self, spot: Position) {
        let (x, y) = spot.to_physical::<i32>(self.scale_factor()).into();
        let _ = self
            .ime_sender
            .lock()
            .unwrap()
            .send(ImeRequest::Position(self.xwindow, x, y));
    }

    #[inline]
    pub fn set_ime_allowed(&self, allowed: bool) {
        let _ = self
            .ime_sender
            .lock()
            .unwrap()
            .send(ImeRequest::Allow(self.xwindow, allowed));
    }

    #[inline]
    pub fn focus_window(&self) {
        let state_atom = unsafe { self.xconn.get_atom_unchecked(b"WM_STATE\0") };
        let state_type_atom = unsafe { self.xconn.get_atom_unchecked(b"CARD32\0") };
        let is_minimized = if let Ok(state) =
            self.xconn
                .get_property(self.xwindow, state_atom, state_type_atom)
        {
            state.contains(&(ffi::IconicState as c_ulong))
        } else {
            false
        };
        let is_visible = match self.shared_state_lock().visibility {
            Visibility::Yes => true,
            Visibility::YesWait | Visibility::No => false,
        };

        if is_visible && !is_minimized {
            let atom = unsafe { self.xconn.get_atom_unchecked(b"_NET_ACTIVE_WINDOW\0") };
            let flusher = self.xconn.send_client_msg(
                self.xwindow,
                self.root,
                atom,
                Some(ffi::SubstructureRedirectMask | ffi::SubstructureNotifyMask),
                [1, ffi::CurrentTime as c_long, 0, 0, 0],
            );
            if let Err(e) = flusher.flush() {
                log::error!(
                    "`flush` returned an error when focusing the window. Error was: {}",
                    e
                );
            }
        }
    }

    #[inline]
    pub fn request_user_attention(&self, request_type: Option<UserAttentionType>) {
        let mut wm_hints = self
            .xconn
            .get_wm_hints(self.xwindow)
            .expect("`XGetWMHints` failed");
        if request_type.is_some() {
            wm_hints.flags |= ffi::XUrgencyHint;
        } else {
            wm_hints.flags &= !ffi::XUrgencyHint;
        }
        self.xconn
            .set_wm_hints(self.xwindow, wm_hints)
            .flush()
            .expect("Failed to set urgency hint");
    }

    #[inline]
    pub fn id(&self) -> WindowId {
        WindowId(self.xwindow as u64)
    }

    #[inline]
    pub fn request_redraw(&self) {
        self.redraw_sender
            .sender
            .send(WindowId(self.xwindow as u64))
            .unwrap();
        self.redraw_sender.waker.wake().unwrap();
    }

    #[inline]
    pub fn raw_window_handle(&self) -> RawWindowHandle {
        let mut window_handle = XlibWindowHandle::empty();
        window_handle.window = self.xlib_window();
        RawWindowHandle::Xlib(window_handle)
    }

    #[inline]
    pub fn raw_display_handle(&self) -> RawDisplayHandle {
        let mut display_handle = XlibDisplayHandle::empty();
        display_handle.display = self.xlib_display();
        display_handle.screen = self.screen_id;
        RawDisplayHandle::Xlib(display_handle)
    }

    #[inline]
    pub fn theme(&self) -> Option<Theme> {
        None
    }

    #[inline]
    pub fn title(&self) -> String {
        String::new()
    }
}<|MERGE_RESOLUTION|>--- conflicted
+++ resolved
@@ -21,11 +21,8 @@
         PlatformSpecificWindowBuilderAttributes, VideoMode as PlatformVideoMode,
     },
     window::{
-<<<<<<< HEAD
-        CursorGrabMode, CursorIcon, Icon, Theme, UserAttentionType, WindowAttributes, WindowButtons,
-=======
-        CursorGrabMode, CursorIcon, Icon, Theme, UserAttentionType, WindowAttributes, WindowLevel,
->>>>>>> 1786c877
+        CursorGrabMode, CursorIcon, Icon, Theme, UserAttentionType, WindowAttributes,
+        WindowButtons, WindowLevel,
     },
 };
 
