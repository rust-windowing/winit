--- conflicted
+++ resolved
@@ -606,56 +606,51 @@
 }
 
 impl<T: 'static> EventLoop<T> {
-<<<<<<< HEAD
-    pub fn new() -> Result<EventLoop<T>, String> {
-        match error_if_not_main_thread("new_any_thread") {
-            Ok(_) => (),
-            Err(e) => return Err(e)
-        }
-
-        Ok(EventLoop::new_any_thread())
-    }
-=======
-    pub(crate) fn new(attributes: &PlatformSpecificEventLoopAttributes) -> Self {
+    pub(crate) fn new(attributes: &PlatformSpecificEventLoopAttributes) -> Result<Self, String> {
         if !attributes.any_thread && !is_main_thread() {
-            panic!(
+            return Err(
                 "Initializing the event loop outside of the main thread is a significant \
                  cross-platform compatibility hazard. If you absolutely need to create an \
                  EventLoop on a different thread, you can use the \
-                 `EventLoopBuilderExtUnix::any_thread` function."
+                 `EventLoopBuilderExtUnix::any_thread` function.".to_string()
             );
         }
 
         #[cfg(feature = "x11")]
         if attributes.forced_backend == Some(Backend::X) {
             // TODO: Propagate
-            return EventLoop::new_x11_any_thread().unwrap();
+            return Ok(EventLoop::new_x11_any_thread().unwrap());
         }
 
         #[cfg(feature = "wayland")]
         if attributes.forced_backend == Some(Backend::Wayland) {
             // TODO: Propagate
-            return EventLoop::new_wayland_any_thread().expect("failed to open Wayland connection");
-        }
->>>>>>> fb8313aa
+            return Ok(EventLoop::new_wayland_any_thread().expect("failed to open Wayland connection"));
+        }
 
         if let Ok(env_var) = env::var(BACKEND_PREFERENCE_ENV_VAR) {
             match env_var.as_str() {
                 "x11" => {
                     // TODO: propagate
                     #[cfg(feature = "x11")]
-                    return EventLoop::new_x11_any_thread()
-                        .expect("Failed to initialize X11 backend");
+                    return match EventLoop::new_x11_any_thread() {
+                        Ok(event_loop) => Ok(event_loop),
+                        Err(e) => Err(format!("Failed to initialize X11 Backend: {}", e)),
+                    };
+                        
                     #[cfg(not(feature = "x11"))]
-                    panic!("x11 feature is not enabled")
+                    Err("x11 feature is not enabled")
                 }
                 "wayland" => {
                     #[cfg(feature = "wayland")]
-                    return EventLoop::new_wayland_any_thread()
-                        .expect("Failed to initialize Wayland backend");
+                    return match EventLoop::new_wayland_any_thread() {
+                        Ok(event_loop) => Ok(event_loop),
+                        Err(e) => Err(format!("Failed to initialize Wayland Backend: {}", e)),
+                    };
                     #[cfg(not(feature = "wayland"))]
-                    panic!("wayland feature is not enabled");
+                    Err("wayland feature is not enabled");
                 }
+                // I don't know what to convert this to for the Result, so I'll keep it for now
                 _ => panic!(
                     "Unknown environment variable value for {}, try one of `x11`,`wayland`",
                     BACKEND_PREFERENCE_ENV_VAR,
@@ -665,13 +660,13 @@
 
         #[cfg(feature = "wayland")]
         let wayland_err = match EventLoop::new_wayland_any_thread() {
-            Ok(event_loop) => return event_loop,
+            Ok(event_loop) => return Ok(event_loop),
             Err(err) => err,
         };
 
         #[cfg(feature = "x11")]
         let x11_err = match EventLoop::new_x11_any_thread() {
-            Ok(event_loop) => return event_loop,
+            Ok(event_loop) => return Ok(event_loop),
             Err(err) => err,
         };
 
@@ -687,41 +682,12 @@
     }
 
     #[cfg(feature = "wayland")]
-<<<<<<< HEAD
-    pub fn new_wayland() -> Result<Result<EventLoop<T>, Box<dyn Error>>, String> {
-        match error_if_not_main_thread("new_wayland_any_thread") {
-            Ok(_) => (),
-            Err(e) => return Err(e)
-        }
-
-        Ok(EventLoop::new_wayland_any_thread())
-    }
-
-    #[cfg(feature = "wayland")]
-    pub fn new_wayland_any_thread() -> Result<EventLoop<T>, Box<dyn Error>> {
-=======
     fn new_wayland_any_thread() -> Result<EventLoop<T>, Box<dyn Error>> {
->>>>>>> fb8313aa
         wayland::EventLoop::new().map(EventLoop::Wayland)
     }
 
     #[cfg(feature = "x11")]
-<<<<<<< HEAD
-    pub fn new_x11() -> Result<Result<EventLoop<T>, XNotSupported>, String> {
-        match error_if_not_main_thread("new_x11_any_thread") {
-            Ok(_) => (),
-            Err(e) => return Err(e)
-        }
-
-        Ok(EventLoop::new_x11_any_thread())
-
-    }
-
-    #[cfg(feature = "x11")]
-    pub fn new_x11_any_thread() -> Result<EventLoop<T>, XNotSupported> {
-=======
     fn new_x11_any_thread() -> Result<EventLoop<T>, XNotSupported> {
->>>>>>> fb8313aa
         let xconn = match X11_BACKEND.lock().as_ref() {
             Ok(xconn) => xconn.clone(),
             Err(err) => return Err(err.clone()),
@@ -829,21 +795,6 @@
     }
 }
 
-<<<<<<< HEAD
-fn error_if_not_main_thread(suggested_method: &str) -> Result<(), String> {
-    if !is_main_thread() {
-        return Err(
-            format!("Initializing the event loop outside of the main thread is a significant \
-             cross-platform compatibility hazard. If you really, absolutely need to create an \
-             EventLoop on a different thread, please use the `EventLoopExtUnix::{}` function.",
-            suggested_method)
-        )
-    }
-    Ok(())
-}
-
-=======
->>>>>>> fb8313aa
 #[cfg(target_os = "linux")]
 fn is_main_thread() -> bool {
     use libc::{c_long, getpid, syscall, SYS_gettid};
