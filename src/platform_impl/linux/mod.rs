#![cfg(any(
    target_os = "linux",
    target_os = "dragonfly",
    target_os = "freebsd",
    target_os = "netbsd",
    target_os = "openbsd"
))]

#[cfg(all(not(feature = "x11"), not(feature = "wayland")))]
compile_error!("Please select a feature to build for unix: `x11`, `wayland`");

#[cfg(feature = "wayland")]
use std::error::Error;

use std::{collections::VecDeque, env, fmt};
#[cfg(feature = "x11")]
use std::{
    ffi::CStr,
    mem::MaybeUninit,
    os::raw::*,
    sync::{Arc, Mutex},
};

#[cfg(feature = "x11")]
use once_cell::sync::Lazy;
use raw_window_handle::{RawDisplayHandle, RawWindowHandle};

#[cfg(feature = "x11")]
pub use self::x11::XNotSupported;
#[cfg(feature = "x11")]
use self::x11::{ffi::XVisualInfo, util::WindowType as XWindowType, XConnection, XError};
#[cfg(feature = "x11")]
use crate::platform::x11::XlibErrorHook;
use crate::{
    dpi::{PhysicalPosition, PhysicalSize, Position, Size},
    error::{ExternalError, NotSupportedError, OsError as RootOsError},
    event::Event,
    event_loop::{
        ControlFlow, DeviceEventFilter, EventLoopClosed, EventLoopWindowTarget as RootELW,
    },
    icon::Icon,
<<<<<<< HEAD
    window::{
        CursorGrabMode, CursorIcon, Theme, UserAttentionType, WindowAttributes, WindowButtons,
    },
=======
    window::{CursorGrabMode, CursorIcon, Theme, UserAttentionType, WindowAttributes, WindowLevel},
>>>>>>> 1786c877
};

pub(crate) use crate::icon::RgbaIcon as PlatformIcon;
pub(self) use crate::platform_impl::Fullscreen;

#[cfg(feature = "wayland")]
pub mod wayland;
#[cfg(feature = "x11")]
pub mod x11;

/// Environment variable specifying which backend should be used on unix platform.
///
/// Legal values are x11 and wayland. If this variable is set only the named backend
/// will be tried by winit. If it is not set, winit will try to connect to a wayland connection,
/// and if it fails will fallback on x11.
///
/// If this variable is set with any other value, winit will panic.
const BACKEND_PREFERENCE_ENV_VAR: &str = "WINIT_UNIX_BACKEND";

#[derive(Debug, Copy, Clone, PartialEq, Eq, Hash)]
pub(crate) enum Backend {
    #[cfg(feature = "x11")]
    X,
    #[cfg(feature = "wayland")]
    Wayland,
}

#[derive(Debug, Default, Copy, Clone, PartialEq, Eq, Hash)]
pub(crate) struct PlatformSpecificEventLoopAttributes {
    pub(crate) forced_backend: Option<Backend>,
    pub(crate) any_thread: bool,
}

#[derive(Debug, Clone, PartialEq, Eq)]
pub struct ApplicationName {
    pub general: String,
    pub instance: String,
}

impl ApplicationName {
    pub fn new(general: String, instance: String) -> Self {
        Self { general, instance }
    }
}

#[derive(Clone)]
pub struct PlatformSpecificWindowBuilderAttributes {
    pub name: Option<ApplicationName>,
    #[cfg(feature = "x11")]
    pub visual_infos: Option<XVisualInfo>,
    #[cfg(feature = "x11")]
    pub screen_id: Option<i32>,
    #[cfg(feature = "x11")]
    pub parent_id: Option<WindowId>,
    #[cfg(feature = "x11")]
    pub base_size: Option<Size>,
    #[cfg(feature = "x11")]
    pub override_redirect: bool,
    #[cfg(feature = "x11")]
    pub x11_window_types: Vec<XWindowType>,
    #[cfg(feature = "x11")]
    pub gtk_theme_variant: Option<String>,
}

impl Default for PlatformSpecificWindowBuilderAttributes {
    fn default() -> Self {
        Self {
            name: None,
            #[cfg(feature = "x11")]
            visual_infos: None,
            #[cfg(feature = "x11")]
            screen_id: None,
            #[cfg(feature = "x11")]
            parent_id: None,
            #[cfg(feature = "x11")]
            base_size: None,
            #[cfg(feature = "x11")]
            override_redirect: false,
            #[cfg(feature = "x11")]
            x11_window_types: vec![XWindowType::Normal],
            #[cfg(feature = "x11")]
            gtk_theme_variant: None,
        }
    }
}

#[cfg(feature = "x11")]
pub static X11_BACKEND: Lazy<Mutex<Result<Arc<XConnection>, XNotSupported>>> =
    Lazy::new(|| Mutex::new(XConnection::new(Some(x_error_callback)).map(Arc::new)));

#[derive(Debug, Clone)]
pub enum OsError {
    #[cfg(feature = "x11")]
    XError(XError),
    #[cfg(feature = "x11")]
    XMisc(&'static str),
    #[cfg(feature = "wayland")]
    WaylandMisc(&'static str),
}

impl fmt::Display for OsError {
    fn fmt(&self, _f: &mut fmt::Formatter<'_>) -> Result<(), fmt::Error> {
        match *self {
            #[cfg(feature = "x11")]
            OsError::XError(ref e) => _f.pad(&e.description),
            #[cfg(feature = "x11")]
            OsError::XMisc(e) => _f.pad(e),
            #[cfg(feature = "wayland")]
            OsError::WaylandMisc(e) => _f.pad(e),
        }
    }
}

pub enum Window {
    #[cfg(feature = "x11")]
    X(x11::Window),
    #[cfg(feature = "wayland")]
    Wayland(wayland::Window),
}

#[derive(Debug, Copy, Clone, PartialEq, Eq, PartialOrd, Ord, Hash)]
pub struct WindowId(u64);

impl From<WindowId> for u64 {
    fn from(window_id: WindowId) -> Self {
        window_id.0
    }
}

impl From<u64> for WindowId {
    fn from(raw_id: u64) -> Self {
        Self(raw_id)
    }
}

impl WindowId {
    pub const unsafe fn dummy() -> Self {
        Self(0)
    }
}

#[derive(Debug, Copy, Clone, PartialEq, Eq, PartialOrd, Ord, Hash)]
pub enum DeviceId {
    #[cfg(feature = "x11")]
    X(x11::DeviceId),
    #[cfg(feature = "wayland")]
    Wayland(wayland::DeviceId),
}

impl DeviceId {
    pub const unsafe fn dummy() -> Self {
        #[cfg(feature = "wayland")]
        return DeviceId::Wayland(wayland::DeviceId::dummy());
        #[cfg(all(not(feature = "wayland"), feature = "x11"))]
        return DeviceId::X(x11::DeviceId::dummy());
    }
}

#[derive(Debug, Clone, PartialEq, Eq, PartialOrd, Ord)]
pub enum MonitorHandle {
    #[cfg(feature = "x11")]
    X(x11::MonitorHandle),
    #[cfg(feature = "wayland")]
    Wayland(wayland::MonitorHandle),
}

/// `x11_or_wayland!(match expr; Enum(foo) => foo.something())`
/// expands to the equivalent of
/// ```ignore
/// match self {
///    Enum::X(foo) => foo.something(),
///    Enum::Wayland(foo) => foo.something(),
/// }
/// ```
/// The result can be converted to another enum by adding `; as AnotherEnum`
macro_rules! x11_or_wayland {
    (match $what:expr; $enum:ident ( $($c1:tt)* ) => $x:expr; as $enum2:ident ) => {
        match $what {
            #[cfg(feature = "x11")]
            $enum::X($($c1)*) => $enum2::X($x),
            #[cfg(feature = "wayland")]
            $enum::Wayland($($c1)*) => $enum2::Wayland($x),
        }
    };
    (match $what:expr; $enum:ident ( $($c1:tt)* ) => $x:expr) => {
        match $what {
            #[cfg(feature = "x11")]
            $enum::X($($c1)*) => $x,
            #[cfg(feature = "wayland")]
            $enum::Wayland($($c1)*) => $x,
        }
    };
}

impl MonitorHandle {
    #[inline]
    pub fn name(&self) -> Option<String> {
        x11_or_wayland!(match self; MonitorHandle(m) => m.name())
    }

    #[inline]
    pub fn native_identifier(&self) -> u32 {
        x11_or_wayland!(match self; MonitorHandle(m) => m.native_identifier())
    }

    #[inline]
    pub fn size(&self) -> PhysicalSize<u32> {
        x11_or_wayland!(match self; MonitorHandle(m) => m.size())
    }

    #[inline]
    pub fn position(&self) -> PhysicalPosition<i32> {
        x11_or_wayland!(match self; MonitorHandle(m) => m.position())
    }

    #[inline]
    pub fn refresh_rate_millihertz(&self) -> Option<u32> {
        x11_or_wayland!(match self; MonitorHandle(m) => m.refresh_rate_millihertz())
    }

    #[inline]
    pub fn scale_factor(&self) -> f64 {
        x11_or_wayland!(match self; MonitorHandle(m) => m.scale_factor() as f64)
    }

    #[inline]
    pub fn video_modes(&self) -> Box<dyn Iterator<Item = VideoMode>> {
        x11_or_wayland!(match self; MonitorHandle(m) => Box::new(m.video_modes()))
    }
}

#[derive(Debug, Clone, PartialEq, Eq, Hash)]
pub enum VideoMode {
    #[cfg(feature = "x11")]
    X(x11::VideoMode),
    #[cfg(feature = "wayland")]
    Wayland(wayland::VideoMode),
}

impl VideoMode {
    #[inline]
    pub fn size(&self) -> PhysicalSize<u32> {
        x11_or_wayland!(match self; VideoMode(m) => m.size())
    }

    #[inline]
    pub fn bit_depth(&self) -> u16 {
        x11_or_wayland!(match self; VideoMode(m) => m.bit_depth())
    }

    #[inline]
    pub fn refresh_rate_millihertz(&self) -> u32 {
        x11_or_wayland!(match self; VideoMode(m) => m.refresh_rate_millihertz())
    }

    #[inline]
    pub fn monitor(&self) -> MonitorHandle {
        x11_or_wayland!(match self; VideoMode(m) => m.monitor())
    }
}

impl Window {
    #[inline]
    pub(crate) fn new<T>(
        window_target: &EventLoopWindowTarget<T>,
        attribs: WindowAttributes,
        pl_attribs: PlatformSpecificWindowBuilderAttributes,
    ) -> Result<Self, RootOsError> {
        match *window_target {
            #[cfg(feature = "wayland")]
            EventLoopWindowTarget::Wayland(ref window_target) => {
                wayland::Window::new(window_target, attribs, pl_attribs).map(Window::Wayland)
            }
            #[cfg(feature = "x11")]
            EventLoopWindowTarget::X(ref window_target) => {
                x11::Window::new(window_target, attribs, pl_attribs).map(Window::X)
            }
        }
    }

    #[inline]
    pub fn id(&self) -> WindowId {
        match self {
            #[cfg(feature = "wayland")]
            Self::Wayland(window) => window.id(),
            #[cfg(feature = "x11")]
            Self::X(window) => window.id(),
        }
    }

    #[inline]
    pub fn set_title(&self, title: &str) {
        x11_or_wayland!(match self; Window(w) => w.set_title(title));
    }

    #[inline]
    pub fn set_visible(&self, visible: bool) {
        x11_or_wayland!(match self; Window(w) => w.set_visible(visible))
    }

    #[inline]
    pub fn is_visible(&self) -> Option<bool> {
        x11_or_wayland!(match self; Window(w) => w.is_visible())
    }

    #[inline]
    pub fn outer_position(&self) -> Result<PhysicalPosition<i32>, NotSupportedError> {
        x11_or_wayland!(match self; Window(w) => w.outer_position())
    }

    #[inline]
    pub fn inner_position(&self) -> Result<PhysicalPosition<i32>, NotSupportedError> {
        x11_or_wayland!(match self; Window(w) => w.inner_position())
    }

    #[inline]
    pub fn set_outer_position(&self, position: Position) {
        x11_or_wayland!(match self; Window(w) => w.set_outer_position(position))
    }

    #[inline]
    pub fn inner_size(&self) -> PhysicalSize<u32> {
        x11_or_wayland!(match self; Window(w) => w.inner_size())
    }

    #[inline]
    pub fn outer_size(&self) -> PhysicalSize<u32> {
        x11_or_wayland!(match self; Window(w) => w.outer_size())
    }

    #[inline]
    pub fn set_inner_size(&self, size: Size) {
        x11_or_wayland!(match self; Window(w) => w.set_inner_size(size))
    }

    #[inline]
    pub fn set_min_inner_size(&self, dimensions: Option<Size>) {
        x11_or_wayland!(match self; Window(w) => w.set_min_inner_size(dimensions))
    }

    #[inline]
    pub fn set_max_inner_size(&self, dimensions: Option<Size>) {
        x11_or_wayland!(match self; Window(w) => w.set_max_inner_size(dimensions))
    }

    #[inline]
    pub fn resize_increments(&self) -> Option<PhysicalSize<u32>> {
        x11_or_wayland!(match self; Window(w) => w.resize_increments())
    }

    #[inline]
    pub fn set_resize_increments(&self, increments: Option<Size>) {
        x11_or_wayland!(match self; Window(w) => w.set_resize_increments(increments))
    }

    #[inline]
    pub fn set_resizable(&self, resizable: bool) {
        x11_or_wayland!(match self; Window(w) => w.set_resizable(resizable))
    }

    #[inline]
    pub fn is_resizable(&self) -> bool {
        x11_or_wayland!(match self; Window(w) => w.is_resizable())
    }

    #[inline]
    pub fn set_enabled_buttons(&self, buttons: WindowButtons) {
        x11_or_wayland!(match self; Window(w) => w.set_enabled_buttons(buttons))
    }

    #[inline]
    pub fn enabled_buttons(&self) -> WindowButtons {
        x11_or_wayland!(match self; Window(w) => w.enabled_buttons())
    }

    #[inline]
    pub fn set_cursor_icon(&self, cursor: CursorIcon) {
        x11_or_wayland!(match self; Window(w) => w.set_cursor_icon(cursor))
    }

    #[inline]
    pub fn set_cursor_grab(&self, mode: CursorGrabMode) -> Result<(), ExternalError> {
        x11_or_wayland!(match self; Window(window) => window.set_cursor_grab(mode))
    }

    #[inline]
    pub fn set_cursor_visible(&self, visible: bool) {
        x11_or_wayland!(match self; Window(window) => window.set_cursor_visible(visible))
    }

    #[inline]
    pub fn drag_window(&self) -> Result<(), ExternalError> {
        x11_or_wayland!(match self; Window(window) => window.drag_window())
    }

    #[inline]
    pub fn set_cursor_hittest(&self, hittest: bool) -> Result<(), ExternalError> {
        x11_or_wayland!(match self; Window(w) => w.set_cursor_hittest(hittest))
    }

    #[inline]
    pub fn scale_factor(&self) -> f64 {
        x11_or_wayland!(match self; Window(w) => w.scale_factor() as f64)
    }

    #[inline]
    pub fn set_cursor_position(&self, position: Position) -> Result<(), ExternalError> {
        x11_or_wayland!(match self; Window(w) => w.set_cursor_position(position))
    }

    #[inline]
    pub fn set_maximized(&self, maximized: bool) {
        x11_or_wayland!(match self; Window(w) => w.set_maximized(maximized))
    }

    #[inline]
    pub fn is_maximized(&self) -> bool {
        x11_or_wayland!(match self; Window(w) => w.is_maximized())
    }

    #[inline]
    pub fn set_minimized(&self, minimized: bool) {
        x11_or_wayland!(match self; Window(w) => w.set_minimized(minimized))
    }

    #[inline]
    pub(crate) fn fullscreen(&self) -> Option<Fullscreen> {
        x11_or_wayland!(match self; Window(w) => w.fullscreen())
    }

    #[inline]
    pub(crate) fn set_fullscreen(&self, monitor: Option<Fullscreen>) {
        x11_or_wayland!(match self; Window(w) => w.set_fullscreen(monitor))
    }

    #[inline]
    pub fn set_decorations(&self, decorations: bool) {
        x11_or_wayland!(match self; Window(w) => w.set_decorations(decorations))
    }

    #[inline]
    pub fn is_decorated(&self) -> bool {
        x11_or_wayland!(match self; Window(w) => w.is_decorated())
    }

    #[inline]
    pub fn set_window_level(&self, _level: WindowLevel) {
        match self {
            #[cfg(feature = "x11")]
            Window::X(ref w) => w.set_window_level(_level),
            #[cfg(feature = "wayland")]
            Window::Wayland(_) => (),
        }
    }

    #[inline]
    pub fn set_window_icon(&self, _window_icon: Option<Icon>) {
        match self {
            #[cfg(feature = "x11")]
            Window::X(ref w) => w.set_window_icon(_window_icon),
            #[cfg(feature = "wayland")]
            Window::Wayland(_) => (),
        }
    }

    #[inline]
    pub fn set_ime_position(&self, position: Position) {
        x11_or_wayland!(match self; Window(w) => w.set_ime_position(position))
    }

    #[inline]
    pub fn set_ime_allowed(&self, allowed: bool) {
        x11_or_wayland!(match self; Window(w) => w.set_ime_allowed(allowed))
    }

    #[inline]
    pub fn focus_window(&self) {
        match self {
            #[cfg(feature = "x11")]
            Window::X(ref w) => w.focus_window(),
            #[cfg(feature = "wayland")]
            Window::Wayland(_) => (),
        }
    }
    pub fn request_user_attention(&self, request_type: Option<UserAttentionType>) {
        match self {
            #[cfg(feature = "x11")]
            Window::X(ref w) => w.request_user_attention(request_type),
            #[cfg(feature = "wayland")]
            Window::Wayland(ref w) => w.request_user_attention(request_type),
        }
    }

    #[inline]
    pub fn request_redraw(&self) {
        x11_or_wayland!(match self; Window(w) => w.request_redraw())
    }

    #[inline]
    pub fn current_monitor(&self) -> Option<MonitorHandle> {
        match self {
            #[cfg(feature = "x11")]
            Window::X(ref window) => {
                let current_monitor = MonitorHandle::X(window.current_monitor());
                Some(current_monitor)
            }
            #[cfg(feature = "wayland")]
            Window::Wayland(ref window) => {
                let current_monitor = MonitorHandle::Wayland(window.current_monitor()?);
                Some(current_monitor)
            }
        }
    }

    #[inline]
    pub fn available_monitors(&self) -> VecDeque<MonitorHandle> {
        match self {
            #[cfg(feature = "x11")]
            Window::X(ref window) => window
                .available_monitors()
                .into_iter()
                .map(MonitorHandle::X)
                .collect(),
            #[cfg(feature = "wayland")]
            Window::Wayland(ref window) => window
                .available_monitors()
                .into_iter()
                .map(MonitorHandle::Wayland)
                .collect(),
        }
    }

    #[inline]
    pub fn primary_monitor(&self) -> Option<MonitorHandle> {
        match self {
            #[cfg(feature = "x11")]
            Window::X(ref window) => {
                let primary_monitor = MonitorHandle::X(window.primary_monitor());
                Some(primary_monitor)
            }
            #[cfg(feature = "wayland")]
            Window::Wayland(ref window) => window.primary_monitor(),
        }
    }

    #[inline]
    pub fn raw_window_handle(&self) -> RawWindowHandle {
        x11_or_wayland!(match self; Window(window) => window.raw_window_handle())
    }

    #[inline]
    pub fn raw_display_handle(&self) -> RawDisplayHandle {
        x11_or_wayland!(match self; Window(window) => window.raw_display_handle())
    }

    #[inline]
    pub fn theme(&self) -> Option<Theme> {
        x11_or_wayland!(match self; Window(window) => window.theme())
    }

    #[inline]
    pub fn title(&self) -> String {
        x11_or_wayland!(match self; Window(window) => window.title())
    }
}

/// Hooks for X11 errors.
#[cfg(feature = "x11")]
pub(crate) static mut XLIB_ERROR_HOOKS: Lazy<Mutex<Vec<XlibErrorHook>>> =
    Lazy::new(|| Mutex::new(Vec::new()));

#[cfg(feature = "x11")]
unsafe extern "C" fn x_error_callback(
    display: *mut x11::ffi::Display,
    event: *mut x11::ffi::XErrorEvent,
) -> c_int {
    let xconn_lock = X11_BACKEND.lock().unwrap();
    if let Ok(ref xconn) = *xconn_lock {
        // Call all the hooks.
        let mut error_handled = false;
        for hook in XLIB_ERROR_HOOKS.lock().unwrap().iter() {
            error_handled |= hook(display as *mut _, event as *mut _);
        }

        // `assume_init` is safe here because the array consists of `MaybeUninit` values,
        // which do not require initialization.
        let mut buf: [MaybeUninit<c_char>; 1024] = MaybeUninit::uninit().assume_init();
        (xconn.xlib.XGetErrorText)(
            display,
            (*event).error_code as c_int,
            buf.as_mut_ptr() as *mut c_char,
            buf.len() as c_int,
        );
        let description = CStr::from_ptr(buf.as_ptr() as *const c_char).to_string_lossy();

        let error = XError {
            description: description.into_owned(),
            error_code: (*event).error_code,
            request_code: (*event).request_code,
            minor_code: (*event).minor_code,
        };

        // Don't log error.
        if !error_handled {
            error!("X11 error: {:#?}", error);
        }

        *xconn.latest_error.lock().unwrap() = Some(error);
    }
    // Fun fact: this return value is completely ignored.
    0
}

pub enum EventLoop<T: 'static> {
    #[cfg(feature = "wayland")]
    Wayland(Box<wayland::EventLoop<T>>),
    #[cfg(feature = "x11")]
    X(x11::EventLoop<T>),
}

pub enum EventLoopProxy<T: 'static> {
    #[cfg(feature = "x11")]
    X(x11::EventLoopProxy<T>),
    #[cfg(feature = "wayland")]
    Wayland(wayland::EventLoopProxy<T>),
}

impl<T: 'static> Clone for EventLoopProxy<T> {
    fn clone(&self) -> Self {
        x11_or_wayland!(match self; EventLoopProxy(proxy) => proxy.clone(); as EventLoopProxy)
    }
}

impl<T: 'static> EventLoop<T> {
    pub(crate) fn new(attributes: &PlatformSpecificEventLoopAttributes) -> Self {
        if !attributes.any_thread && !is_main_thread() {
            panic!(
                "Initializing the event loop outside of the main thread is a significant \
                 cross-platform compatibility hazard. If you absolutely need to create an \
                 EventLoop on a different thread, you can use the \
                 `EventLoopBuilderExtUnix::any_thread` function."
            );
        }

        #[cfg(feature = "x11")]
        if attributes.forced_backend == Some(Backend::X) {
            // TODO: Propagate
            return EventLoop::new_x11_any_thread().unwrap();
        }

        #[cfg(feature = "wayland")]
        if attributes.forced_backend == Some(Backend::Wayland) {
            // TODO: Propagate
            return EventLoop::new_wayland_any_thread().expect("failed to open Wayland connection");
        }

        if let Ok(env_var) = env::var(BACKEND_PREFERENCE_ENV_VAR) {
            match env_var.as_str() {
                "x11" => {
                    // TODO: propagate
                    #[cfg(feature = "x11")]
                    return EventLoop::new_x11_any_thread()
                        .expect("Failed to initialize X11 backend");
                    #[cfg(not(feature = "x11"))]
                    panic!("x11 feature is not enabled")
                }
                "wayland" => {
                    #[cfg(feature = "wayland")]
                    return EventLoop::new_wayland_any_thread()
                        .expect("Failed to initialize Wayland backend");
                    #[cfg(not(feature = "wayland"))]
                    panic!("wayland feature is not enabled");
                }
                _ => panic!(
                    "Unknown environment variable value for {}, try one of `x11`,`wayland`",
                    BACKEND_PREFERENCE_ENV_VAR,
                ),
            }
        }

        #[cfg(feature = "wayland")]
        let wayland_err = match EventLoop::new_wayland_any_thread() {
            Ok(event_loop) => return event_loop,
            Err(err) => err,
        };

        #[cfg(feature = "x11")]
        let x11_err = match EventLoop::new_x11_any_thread() {
            Ok(event_loop) => return event_loop,
            Err(err) => err,
        };

        #[cfg(not(feature = "wayland"))]
        let wayland_err = "backend disabled";
        #[cfg(not(feature = "x11"))]
        let x11_err = "backend disabled";

        panic!(
            "Failed to initialize any backend! Wayland status: {:?} X11 status: {:?}",
            wayland_err, x11_err,
        );
    }

    #[cfg(feature = "wayland")]
    fn new_wayland_any_thread() -> Result<EventLoop<T>, Box<dyn Error>> {
        wayland::EventLoop::new().map(|evlp| EventLoop::Wayland(Box::new(evlp)))
    }

    #[cfg(feature = "x11")]
    fn new_x11_any_thread() -> Result<EventLoop<T>, XNotSupported> {
        let xconn = match X11_BACKEND.lock().unwrap().as_ref() {
            Ok(xconn) => xconn.clone(),
            Err(err) => return Err(err.clone()),
        };

        Ok(EventLoop::X(x11::EventLoop::new(xconn)))
    }

    pub fn create_proxy(&self) -> EventLoopProxy<T> {
        x11_or_wayland!(match self; EventLoop(evlp) => evlp.create_proxy(); as EventLoopProxy)
    }

    pub fn run_return<F>(&mut self, callback: F) -> i32
    where
        F: FnMut(crate::event::Event<'_, T>, &RootELW<T>, &mut ControlFlow),
    {
        x11_or_wayland!(match self; EventLoop(evlp) => evlp.run_return(callback))
    }

    pub fn run<F>(self, callback: F) -> !
    where
        F: 'static + FnMut(crate::event::Event<'_, T>, &RootELW<T>, &mut ControlFlow),
    {
        x11_or_wayland!(match self; EventLoop(evlp) => evlp.run(callback))
    }

    pub fn window_target(&self) -> &crate::event_loop::EventLoopWindowTarget<T> {
        x11_or_wayland!(match self; EventLoop(evlp) => evlp.window_target())
    }
}

impl<T: 'static> EventLoopProxy<T> {
    pub fn send_event(&self, event: T) -> Result<(), EventLoopClosed<T>> {
        x11_or_wayland!(match self; EventLoopProxy(proxy) => proxy.send_event(event))
    }
}

pub enum EventLoopWindowTarget<T> {
    #[cfg(feature = "wayland")]
    Wayland(wayland::EventLoopWindowTarget<T>),
    #[cfg(feature = "x11")]
    X(x11::EventLoopWindowTarget<T>),
}

impl<T> EventLoopWindowTarget<T> {
    #[inline]
    pub fn is_wayland(&self) -> bool {
        match *self {
            #[cfg(feature = "wayland")]
            EventLoopWindowTarget::Wayland(_) => true,
            #[cfg(feature = "x11")]
            _ => false,
        }
    }

    #[inline]
    pub fn available_monitors(&self) -> VecDeque<MonitorHandle> {
        match *self {
            #[cfg(feature = "wayland")]
            EventLoopWindowTarget::Wayland(ref evlp) => evlp
                .available_monitors()
                .into_iter()
                .map(MonitorHandle::Wayland)
                .collect(),
            #[cfg(feature = "x11")]
            EventLoopWindowTarget::X(ref evlp) => evlp
                .x_connection()
                .available_monitors()
                .into_iter()
                .map(MonitorHandle::X)
                .collect(),
        }
    }

    #[inline]
    pub fn primary_monitor(&self) -> Option<MonitorHandle> {
        match *self {
            #[cfg(feature = "wayland")]
            EventLoopWindowTarget::Wayland(ref evlp) => evlp.primary_monitor(),
            #[cfg(feature = "x11")]
            EventLoopWindowTarget::X(ref evlp) => {
                let primary_monitor = MonitorHandle::X(evlp.x_connection().primary_monitor());
                Some(primary_monitor)
            }
        }
    }

    #[inline]
    pub fn set_device_event_filter(&self, _filter: DeviceEventFilter) {
        match *self {
            #[cfg(feature = "wayland")]
            EventLoopWindowTarget::Wayland(_) => (),
            #[cfg(feature = "x11")]
            EventLoopWindowTarget::X(ref evlp) => evlp.set_device_event_filter(_filter),
        }
    }

    pub fn raw_display_handle(&self) -> raw_window_handle::RawDisplayHandle {
        x11_or_wayland!(match self; Self(evlp) => evlp.raw_display_handle())
    }
}

fn sticky_exit_callback<T, F>(
    evt: Event<'_, T>,
    target: &RootELW<T>,
    control_flow: &mut ControlFlow,
    callback: &mut F,
) where
    F: FnMut(Event<'_, T>, &RootELW<T>, &mut ControlFlow),
{
    // make ControlFlow::ExitWithCode sticky by providing a dummy
    // control flow reference if it is already ExitWithCode.
    if let ControlFlow::ExitWithCode(code) = *control_flow {
        callback(evt, target, &mut ControlFlow::ExitWithCode(code))
    } else {
        callback(evt, target, control_flow)
    }
}

#[cfg(target_os = "linux")]
fn is_main_thread() -> bool {
    use libc::{c_long, getpid, syscall, SYS_gettid};

    unsafe { syscall(SYS_gettid) == getpid() as c_long }
}

#[cfg(any(target_os = "dragonfly", target_os = "freebsd", target_os = "openbsd"))]
fn is_main_thread() -> bool {
    use libc::pthread_main_np;

    unsafe { pthread_main_np() == 1 }
}

#[cfg(target_os = "netbsd")]
fn is_main_thread() -> bool {
    std::thread::current().name() == Some("main")
}<|MERGE_RESOLUTION|>--- conflicted
+++ resolved
@@ -39,13 +39,10 @@
         ControlFlow, DeviceEventFilter, EventLoopClosed, EventLoopWindowTarget as RootELW,
     },
     icon::Icon,
-<<<<<<< HEAD
     window::{
         CursorGrabMode, CursorIcon, Theme, UserAttentionType, WindowAttributes, WindowButtons,
+        WindowLevel,
     },
-=======
-    window::{CursorGrabMode, CursorIcon, Theme, UserAttentionType, WindowAttributes, WindowLevel},
->>>>>>> 1786c877
 };
 
 pub(crate) use crate::icon::RgbaIcon as PlatformIcon;
