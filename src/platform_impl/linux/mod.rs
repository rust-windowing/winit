<<<<<<< HEAD
#![cfg(any(
    target_os = "linux",
    target_os = "dragonfly",
    target_os = "freebsd",
    target_os = "netbsd",
    target_os = "openbsd"
))]

#[cfg(all(not(feature = "x11"), not(feature = "wayland"), not(feature = "kms")))]
compile_error!("Please select a feature to build for unix: `x11`, `wayland`, `kms`");
=======
#![cfg(free_unix)]

#[cfg(all(not(x11_platform), not(wayland_platform)))]
compile_error!("Please select a feature to build for unix: `x11`, `wayland`");
>>>>>>> 25c4e2e4

#[cfg(wayland_platform)]
use std::error::Error;

use std::{collections::VecDeque, env, fmt};
#[cfg(x11_platform)]
use std::{
    ffi::CStr,
    mem::MaybeUninit,
    os::raw::*,
    sync::{Arc, Mutex},
};

#[cfg(x11_platform)]
use once_cell::sync::Lazy;
use raw_window_handle::{RawDisplayHandle, RawWindowHandle};

#[cfg(x11_platform)]
pub use self::x11::XNotSupported;
#[cfg(x11_platform)]
use self::x11::{ffi::XVisualInfo, util::WindowType as XWindowType, XConnection, XError};
#[cfg(x11_platform)]
use crate::platform::x11::XlibErrorHook;
use crate::{
    dpi::{PhysicalPosition, PhysicalSize, Position, Size},
    error::{ExternalError, NotSupportedError, OsError as RootOsError},
    event::Event,
    event_loop::{
        ControlFlow, DeviceEventFilter, EventLoopClosed, EventLoopWindowTarget as RootELW,
    },
    icon::Icon,
    window::{
        CursorGrabMode, CursorIcon, ImePurpose, ResizeDirection, Theme, UserAttentionType,
        WindowAttributes, WindowButtons, WindowLevel,
    },
};

pub(crate) use crate::icon::RgbaIcon as PlatformIcon;
pub(self) use crate::platform_impl::Fullscreen;

<<<<<<< HEAD
#[cfg(feature = "kms")]
pub mod kms;
#[cfg(feature = "wayland")]
=======
#[cfg(wayland_platform)]
>>>>>>> 25c4e2e4
pub mod wayland;
#[cfg(x11_platform)]
pub mod x11;
#[cfg(any(feature = "kms", feature = "wayland"))]
pub mod xkb_keymap;

/// Environment variable specifying which backend should be used on unix platform.
///
/// Legal values are x11 and wayland. If this variable is set only the named backend
/// will be tried by winit. If it is not set, winit will try to connect to a wayland connection,
/// and if it fails will fallback on x11.
///
/// If this variable is set with any other value, winit will panic.
const BACKEND_PREFERENCE_ENV_VAR: &str = "WINIT_UNIX_BACKEND";

<<<<<<< HEAD
#[derive(Debug, Copy, Clone, PartialEq, Hash)]
pub enum Backend {
    #[cfg(feature = "x11")]
=======
#[derive(Debug, Copy, Clone, PartialEq, Eq, Hash)]
pub(crate) enum Backend {
    #[cfg(x11_platform)]
>>>>>>> 25c4e2e4
    X,
    #[cfg(wayland_platform)]
    Wayland,
    #[cfg(feature = "kms")]
    Kms,
}

#[derive(Debug, Default, Copy, Clone, PartialEq, Eq, Hash)]
pub(crate) struct PlatformSpecificEventLoopAttributes {
    pub(crate) forced_backend: Option<Backend>,
    pub(crate) any_thread: bool,
}

#[derive(Debug, Clone, PartialEq, Eq)]
pub struct ApplicationName {
    pub general: String,
    pub instance: String,
}

impl ApplicationName {
    pub fn new(general: String, instance: String) -> Self {
        Self { general, instance }
    }
}

#[derive(Clone)]
pub struct PlatformSpecificWindowBuilderAttributes {
    pub name: Option<ApplicationName>,
    #[cfg(x11_platform)]
    pub visual_infos: Option<XVisualInfo>,
    #[cfg(x11_platform)]
    pub screen_id: Option<i32>,
    #[cfg(x11_platform)]
    pub base_size: Option<Size>,
    #[cfg(x11_platform)]
    pub override_redirect: bool,
    #[cfg(x11_platform)]
    pub x11_window_types: Vec<XWindowType>,
}

impl Default for PlatformSpecificWindowBuilderAttributes {
    fn default() -> Self {
        Self {
            name: None,
            #[cfg(x11_platform)]
            visual_infos: None,
            #[cfg(x11_platform)]
            screen_id: None,
            #[cfg(x11_platform)]
            base_size: None,
            #[cfg(x11_platform)]
            override_redirect: false,
            #[cfg(x11_platform)]
            x11_window_types: vec![XWindowType::Normal],
        }
    }
}

#[cfg(x11_platform)]
pub(crate) static X11_BACKEND: Lazy<Mutex<Result<Arc<XConnection>, XNotSupported>>> =
    Lazy::new(|| Mutex::new(XConnection::new(Some(x_error_callback)).map(Arc::new)));

#[derive(Debug, Clone)]
pub enum OsError {
    #[cfg(x11_platform)]
    XError(XError),
    #[cfg(x11_platform)]
    XMisc(&'static str),
    #[cfg(wayland_platform)]
    WaylandMisc(&'static str),
    #[cfg(feature = "kms")]
    KmsError(String),
    #[cfg(feature = "kms")]
    KmsMisc(&'static str),
}

impl fmt::Display for OsError {
    fn fmt(&self, _f: &mut fmt::Formatter<'_>) -> Result<(), fmt::Error> {
        match *self {
            #[cfg(x11_platform)]
            OsError::XError(ref e) => _f.pad(&e.description),
            #[cfg(x11_platform)]
            OsError::XMisc(e) => _f.pad(e),
            #[cfg(wayland_platform)]
            OsError::WaylandMisc(e) => _f.pad(e),
            #[cfg(feature = "kms")]
            OsError::KmsError(ref e) => _f.pad(e),
            #[cfg(feature = "kms")]
            OsError::KmsMisc(e) => _f.pad(e),
        }
    }
}

pub(crate) enum Window {
    #[cfg(x11_platform)]
    X(x11::Window),
    #[cfg(wayland_platform)]
    Wayland(wayland::Window),
    #[cfg(feature = "kms")]
    Kms(kms::Window),
}

#[derive(Debug, Copy, Clone, PartialEq, Eq, PartialOrd, Ord, Hash)]
<<<<<<< HEAD
pub enum WindowId {
    #[cfg(feature = "x11")]
    X(x11::WindowId),
    #[cfg(feature = "wayland")]
    Wayland(wayland::WindowId),
    #[cfg(feature = "kms")]
    Kms(kms::WindowId),
=======
pub struct WindowId(u64);

impl From<WindowId> for u64 {
    fn from(window_id: WindowId) -> Self {
        window_id.0
    }
}

impl From<u64> for WindowId {
    fn from(raw_id: u64) -> Self {
        Self(raw_id)
    }
>>>>>>> 25c4e2e4
}

impl WindowId {
    pub const unsafe fn dummy() -> Self {
<<<<<<< HEAD
        #[cfg(feature = "wayland")]
        return WindowId::Wayland(wayland::WindowId::dummy());
        #[cfg(all(not(all(feature = "wayland")), feature = "x11"))]
        return WindowId::X(x11::WindowId::dummy());
        #[cfg(all(not(all(feature = "wayland", feature = "x11")), feature = "kms"))]
        return WindowId::Kms(kms::WindowId::dummy());
=======
        Self(0)
>>>>>>> 25c4e2e4
    }
}
#[derive(Debug, Copy, Clone, PartialEq, Eq, PartialOrd, Ord, Hash)]
pub enum DeviceId {
    #[cfg(x11_platform)]
    X(x11::DeviceId),
    #[cfg(wayland_platform)]
    Wayland(wayland::DeviceId),
    #[cfg(feature = "kms")]
    Kms(kms::DeviceId),
}

impl DeviceId {
    pub const unsafe fn dummy() -> Self {
        #[cfg(wayland_platform)]
        return DeviceId::Wayland(wayland::DeviceId::dummy());
        #[cfg(all(not(wayland_platform), x11_platform))]
        return DeviceId::X(x11::DeviceId::dummy());
        #[cfg(all(not(all(feature = "wayland", feature = "x11")), feature = "kms"))]
        return DeviceId::Kms(kms::DeviceId::dummy());
    }
}

#[derive(Debug, Clone, PartialEq, Eq, PartialOrd, Ord)]
pub enum MonitorHandle {
    #[cfg(x11_platform)]
    X(x11::MonitorHandle),
    #[cfg(wayland_platform)]
    Wayland(wayland::MonitorHandle),
    #[cfg(feature = "kms")]
    Kms(kms::MonitorHandle),
}

/// `x11_or_wayland!(match expr; Enum(foo) => foo.something())`
/// expands to the equivalent of
/// ```ignore
/// match self {
///    Enum::X(foo) => foo.something(),
///    Enum::Wayland(foo) => foo.something(),
/// }
/// ```
/// The result can be converted to another enum by adding `; as AnotherEnum`
macro_rules! x11_or_wayland_or_drm {
    (match $what:expr; $enum:ident ( $($c1:tt)* ) => $x:expr; as $enum2:ident ) => {
        match $what {
            #[cfg(x11_platform)]
            $enum::X($($c1)*) => $enum2::X($x),
            #[cfg(wayland_platform)]
            $enum::Wayland($($c1)*) => $enum2::Wayland($x),
            #[cfg(feature = "kms")]
            $enum::Kms($($c1)*) => $enum2::Kms($x)
        }
    };
    (match $what:expr; $enum:ident ( $($c1:tt)* ) => $x:expr) => {
        match $what {
            #[cfg(x11_platform)]
            $enum::X($($c1)*) => $x,
            #[cfg(wayland_platform)]
            $enum::Wayland($($c1)*) => $x,
            #[cfg(feature = "kms")]
            $enum::Kms($($c1)*) => $x
        }
    };
}

impl MonitorHandle {
    #[inline]
    pub fn name(&self) -> Option<String> {
        x11_or_wayland_or_drm!(match self; MonitorHandle(m) => m.name())
    }

    #[inline]
    pub fn native_identifier(&self) -> u32 {
        x11_or_wayland_or_drm!(match self; MonitorHandle(m) => m.native_identifier())
    }

    #[inline]
    pub fn size(&self) -> PhysicalSize<u32> {
        x11_or_wayland_or_drm!(match self; MonitorHandle(m) => m.size())
    }

    #[inline]
    pub fn position(&self) -> PhysicalPosition<i32> {
        x11_or_wayland_or_drm!(match self; MonitorHandle(m) => m.position())
    }

    #[inline]
    pub fn refresh_rate_millihertz(&self) -> Option<u32> {
        x11_or_wayland!(match self; MonitorHandle(m) => m.refresh_rate_millihertz())
    }

    #[inline]
    pub fn scale_factor(&self) -> f64 {
<<<<<<< HEAD
        x11_or_wayland_or_drm!(match self; MonitorHandle(m) => m.scale_factor() as f64)
    }

    #[inline]
    pub fn video_modes(&self) -> Box<dyn Iterator<Item = RootVideoMode>> {
        x11_or_wayland_or_drm!(match self; MonitorHandle(m) => Box::new(m.video_modes()))
=======
        x11_or_wayland!(match self; MonitorHandle(m) => m.scale_factor() as _)
    }

    #[inline]
    pub fn video_modes(&self) -> Box<dyn Iterator<Item = VideoMode>> {
        x11_or_wayland!(match self; MonitorHandle(m) => Box::new(m.video_modes()))
>>>>>>> 25c4e2e4
    }
}

#[derive(Debug, Clone, PartialEq, Eq, Hash)]
pub enum VideoMode {
    #[cfg(x11_platform)]
    X(x11::VideoMode),
    #[cfg(wayland_platform)]
    Wayland(wayland::VideoMode),
    #[cfg(feature = "kms")]
    Kms(kms::VideoMode),
}

impl VideoMode {
    #[inline]
    pub fn size(&self) -> PhysicalSize<u32> {
        x11_or_wayland_or_drm!(match self; VideoMode(m) => m.size())
    }

    #[inline]
    pub fn bit_depth(&self) -> u16 {
        x11_or_wayland_or_drm!(match self; VideoMode(m) => m.bit_depth())
    }

    #[inline]
<<<<<<< HEAD
    pub fn refresh_rate(&self) -> u16 {
        x11_or_wayland_or_drm!(match self; VideoMode(m) => m.refresh_rate())
    }

    #[inline]
    pub fn monitor(&self) -> RootMonitorHandle {
        x11_or_wayland_or_drm!(match self; VideoMode(m) => m.monitor())
=======
    pub fn refresh_rate_millihertz(&self) -> u32 {
        x11_or_wayland!(match self; VideoMode(m) => m.refresh_rate_millihertz())
    }

    #[inline]
    pub fn monitor(&self) -> MonitorHandle {
        x11_or_wayland!(match self; VideoMode(m) => m.monitor())
>>>>>>> 25c4e2e4
    }
}

impl Window {
    #[inline]
    pub(crate) fn new<T>(
        window_target: &EventLoopWindowTarget<T>,
        attribs: WindowAttributes,
        pl_attribs: PlatformSpecificWindowBuilderAttributes,
    ) -> Result<Self, RootOsError> {
        match *window_target {
            #[cfg(wayland_platform)]
            EventLoopWindowTarget::Wayland(ref window_target) => {
                wayland::Window::new(window_target, attribs, pl_attribs).map(Window::Wayland)
            }
            #[cfg(x11_platform)]
            EventLoopWindowTarget::X(ref window_target) => {
                x11::Window::new(window_target, attribs, pl_attribs).map(Window::X)
            }
            #[cfg(feature = "kms")]
            EventLoopWindowTarget::Kms(ref window_target) => {
                kms::Window::new(window_target, attribs, pl_attribs).map(Window::Kms)
            }
        }
    }

    #[inline]
    pub fn id(&self) -> WindowId {
<<<<<<< HEAD
        x11_or_wayland_or_drm!(match self; Window(w) => w.id(); as WindowId)
=======
        match self {
            #[cfg(wayland_platform)]
            Self::Wayland(window) => window.id(),
            #[cfg(x11_platform)]
            Self::X(window) => window.id(),
        }
>>>>>>> 25c4e2e4
    }

    #[inline]
    pub fn set_title(&self, title: &str) {
        x11_or_wayland_or_drm!(match self; Window(w) => w.set_title(title));
    }

    #[inline]
    pub fn set_transparent(&self, transparent: bool) {
        x11_or_wayland!(match self; Window(w) => w.set_transparent(transparent));
    }

    #[inline]
    pub fn set_visible(&self, visible: bool) {
        x11_or_wayland_or_drm!(match self; Window(w) => w.set_visible(visible))
    }

    #[inline]
    pub fn is_visible(&self) -> Option<bool> {
        x11_or_wayland_or_drm!(match self; Window(w) => w.is_visible())
    }

    #[inline]
    pub fn outer_position(&self) -> Result<PhysicalPosition<i32>, NotSupportedError> {
        x11_or_wayland_or_drm!(match self; Window(w) => w.outer_position())
    }

    #[inline]
    pub fn inner_position(&self) -> Result<PhysicalPosition<i32>, NotSupportedError> {
        x11_or_wayland_or_drm!(match self; Window(w) => w.inner_position())
    }

    #[inline]
    pub fn set_outer_position(&self, position: Position) {
        x11_or_wayland_or_drm!(match self; Window(w) => w.set_outer_position(position))
    }

    #[inline]
    pub fn inner_size(&self) -> PhysicalSize<u32> {
        x11_or_wayland_or_drm!(match self; Window(w) => w.inner_size())
    }

    #[inline]
    pub fn outer_size(&self) -> PhysicalSize<u32> {
        x11_or_wayland_or_drm!(match self; Window(w) => w.outer_size())
    }

    #[inline]
    pub fn set_inner_size(&self, size: Size) {
        x11_or_wayland_or_drm!(match self; Window(w) => w.set_inner_size(size))
    }

    #[inline]
    pub fn set_min_inner_size(&self, dimensions: Option<Size>) {
        x11_or_wayland_or_drm!(match self; Window(w) => w.set_min_inner_size(dimensions))
    }

    #[inline]
    pub fn set_max_inner_size(&self, dimensions: Option<Size>) {
        x11_or_wayland_or_drm!(match self; Window(w) => w.set_max_inner_size(dimensions))
    }

    #[inline]
    pub fn resize_increments(&self) -> Option<PhysicalSize<u32>> {
        x11_or_wayland!(match self; Window(w) => w.resize_increments())
    }

    #[inline]
    pub fn set_resize_increments(&self, increments: Option<Size>) {
        x11_or_wayland!(match self; Window(w) => w.set_resize_increments(increments))
    }

    #[inline]
    pub fn set_resizable(&self, resizable: bool) {
        x11_or_wayland_or_drm!(match self; Window(w) => w.set_resizable(resizable))
    }

    #[inline]
    pub fn is_resizable(&self) -> bool {
        x11_or_wayland_or_drm!(match self; Window(w) => w.is_resizable())
    }

    #[inline]
    pub fn set_enabled_buttons(&self, buttons: WindowButtons) {
        x11_or_wayland!(match self; Window(w) => w.set_enabled_buttons(buttons))
    }

    #[inline]
    pub fn enabled_buttons(&self) -> WindowButtons {
        x11_or_wayland!(match self; Window(w) => w.enabled_buttons())
    }

    #[inline]
    pub fn set_cursor_icon(&self, cursor: CursorIcon) {
        x11_or_wayland_or_drm!(match self; Window(w) => w.set_cursor_icon(cursor))
    }

    #[inline]
<<<<<<< HEAD
    pub fn set_cursor_grab(&self, grab: bool) -> Result<(), ExternalError> {
        x11_or_wayland_or_drm!(match self; Window(window) => window.set_cursor_grab(grab))
=======
    pub fn set_cursor_grab(&self, mode: CursorGrabMode) -> Result<(), ExternalError> {
        x11_or_wayland!(match self; Window(window) => window.set_cursor_grab(mode))
>>>>>>> 25c4e2e4
    }

    #[inline]
    pub fn set_cursor_visible(&self, visible: bool) {
        x11_or_wayland_or_drm!(match self; Window(window) => window.set_cursor_visible(visible))
    }

    #[inline]
    pub fn drag_window(&self) -> Result<(), ExternalError> {
        x11_or_wayland_or_drm!(match self; Window(window) => window.drag_window())
    }

    #[inline]
    pub fn drag_resize_window(&self, direction: ResizeDirection) -> Result<(), ExternalError> {
        x11_or_wayland!(match self; Window(window) => window.drag_resize_window(direction))
    }

    #[inline]
    pub fn set_cursor_hittest(&self, hittest: bool) -> Result<(), ExternalError> {
        x11_or_wayland_or_drm!(match self; Window(w) => w.set_cursor_hittest(hittest))
    }

    #[inline]
    pub fn scale_factor(&self) -> f64 {
<<<<<<< HEAD
        x11_or_wayland_or_drm!(match self; Window(w) => w.scale_factor() as f64)
=======
        x11_or_wayland!(match self; Window(w) => w.scale_factor())
>>>>>>> 25c4e2e4
    }

    #[inline]
    pub fn set_cursor_position(&self, position: Position) -> Result<(), ExternalError> {
        x11_or_wayland_or_drm!(match self; Window(w) => w.set_cursor_position(position))
    }

    #[inline]
    pub fn set_maximized(&self, maximized: bool) {
        x11_or_wayland_or_drm!(match self; Window(w) => w.set_maximized(maximized))
    }

    #[inline]
    pub fn is_maximized(&self) -> bool {
        x11_or_wayland_or_drm!(match self; Window(w) => w.is_maximized())
    }

    #[inline]
    pub fn set_minimized(&self, minimized: bool) {
        x11_or_wayland_or_drm!(match self; Window(w) => w.set_minimized(minimized))
    }

    #[inline]
<<<<<<< HEAD
    pub fn fullscreen(&self) -> Option<Fullscreen> {
        x11_or_wayland_or_drm!(match self; Window(w) => w.fullscreen())
    }

    #[inline]
    pub fn set_fullscreen(&self, monitor: Option<Fullscreen>) {
        x11_or_wayland_or_drm!(match self; Window(w) => w.set_fullscreen(monitor))
=======
    pub fn is_minimized(&self) -> Option<bool> {
        x11_or_wayland!(match self; Window(w) => w.is_minimized())
    }

    #[inline]
    pub(crate) fn fullscreen(&self) -> Option<Fullscreen> {
        x11_or_wayland!(match self; Window(w) => w.fullscreen())
    }

    #[inline]
    pub(crate) fn set_fullscreen(&self, monitor: Option<Fullscreen>) {
        x11_or_wayland!(match self; Window(w) => w.set_fullscreen(monitor))
>>>>>>> 25c4e2e4
    }

    #[inline]
    pub fn set_decorations(&self, decorations: bool) {
        x11_or_wayland_or_drm!(match self; Window(w) => w.set_decorations(decorations))
    }

    #[inline]
    pub fn is_decorated(&self) -> bool {
        x11_or_wayland_or_drm!(match self; Window(w) => w.is_decorated())
    }

    #[inline]
    pub fn set_window_level(&self, _level: WindowLevel) {
        match self {
            #[cfg(x11_platform)]
            Window::X(ref w) => w.set_window_level(_level),
            #[cfg(wayland_platform)]
            Window::Wayland(_) => (),
            #[cfg(feature = "kms")]
            Window::Kms(_) => (),
        }
    }

    #[inline]
    pub fn set_window_icon(&self, _window_icon: Option<Icon>) {
        match self {
            #[cfg(x11_platform)]
            Window::X(ref w) => w.set_window_icon(_window_icon),
            #[cfg(wayland_platform)]
            Window::Wayland(_) => (),
            #[cfg(feature = "kms")]
            Window::Kms(_) => (),
        }
    }

    #[inline]
    pub fn set_ime_position(&self, position: Position) {
        x11_or_wayland_or_drm!(match self; Window(w) => w.set_ime_position(position))
    }

    #[inline]
    pub fn set_ime_allowed(&self, allowed: bool) {
        x11_or_wayland_or_drm!(match self; Window(w) => w.set_ime_allowed(allowed))
    }

    #[inline]
    pub fn set_ime_purpose(&self, purpose: ImePurpose) {
        x11_or_wayland!(match self; Window(w) => w.set_ime_purpose(purpose))
    }

    #[inline]
    pub fn focus_window(&self) {
        match self {
            #[cfg(x11_platform)]
            Window::X(ref w) => w.focus_window(),
            #[cfg(wayland_platform)]
            Window::Wayland(_) => (),
            #[cfg(feature = "kms")]
            Window::Kms(_) => (),
        }
    }
    pub fn request_user_attention(&self, _request_type: Option<UserAttentionType>) {
        match self {
<<<<<<< HEAD
            #[cfg(feature = "x11")]
            Window::X(ref w) => w.request_user_attention(_request_type),
            #[cfg(feature = "wayland")]
            Window::Wayland(ref w) => w.request_user_attention(_request_type),
            #[cfg(feature = "kms")]
            Window::Kms(_) => (),
=======
            #[cfg(x11_platform)]
            Window::X(ref w) => w.request_user_attention(request_type),
            #[cfg(wayland_platform)]
            Window::Wayland(ref w) => w.request_user_attention(request_type),
>>>>>>> 25c4e2e4
        }
    }

    #[inline]
    pub fn request_redraw(&self) {
        x11_or_wayland_or_drm!(match self; Window(w) => w.request_redraw())
    }

    #[inline]
    pub fn current_monitor(&self) -> Option<MonitorHandle> {
        match self {
            #[cfg(x11_platform)]
            Window::X(ref window) => {
                let current_monitor = MonitorHandle::X(window.current_monitor());
                Some(current_monitor)
            }
            #[cfg(wayland_platform)]
            Window::Wayland(ref window) => {
                let current_monitor = MonitorHandle::Wayland(window.current_monitor()?);
                Some(current_monitor)
            }
            #[cfg(feature = "kms")]
            Window::Kms(ref window) => {
                let current_monitor = MonitorHandle::Kms(window.current_monitor()?);
                Some(RootMonitorHandle {
                    inner: current_monitor,
                })
            }
        }
    }

    #[inline]
    pub fn available_monitors(&self) -> VecDeque<MonitorHandle> {
        match self {
            #[cfg(x11_platform)]
            Window::X(ref window) => window
                .available_monitors()
                .into_iter()
                .map(MonitorHandle::X)
                .collect(),
            #[cfg(wayland_platform)]
            Window::Wayland(ref window) => window
                .available_monitors()
                .into_iter()
                .map(MonitorHandle::Wayland)
                .collect(),
            #[cfg(feature = "kms")]
            Window::Kms(ref window) => window
                .available_monitors()
                .into_iter()
                .map(MonitorHandle::Kms)
                .collect(),
        }
    }

    #[inline]
    pub fn primary_monitor(&self) -> Option<MonitorHandle> {
        match self {
            #[cfg(x11_platform)]
            Window::X(ref window) => {
                let primary_monitor = MonitorHandle::X(window.primary_monitor());
                Some(primary_monitor)
            }
            #[cfg(wayland_platform)]
            Window::Wayland(ref window) => window.primary_monitor(),
            #[cfg(feature = "kms")]
            Window::Kms(ref window) => window.primary_monitor(),
        }
    }

    #[inline]
    pub fn raw_window_handle(&self) -> RawWindowHandle {
<<<<<<< HEAD
        match self {
            #[cfg(feature = "x11")]
            Window::X(ref window) => RawWindowHandle::Xlib(window.raw_window_handle()),
            #[cfg(feature = "wayland")]
            Window::Wayland(ref window) => RawWindowHandle::Wayland(window.raw_window_handle()),
            #[cfg(feature = "kms")]
            Window::Kms(ref window) => RawWindowHandle::Drm(window.raw_window_handle()),
        }
=======
        x11_or_wayland!(match self; Window(window) => window.raw_window_handle())
    }

    #[inline]
    pub fn raw_display_handle(&self) -> RawDisplayHandle {
        x11_or_wayland!(match self; Window(window) => window.raw_display_handle())
    }

    #[inline]
    pub fn set_theme(&self, theme: Option<Theme>) {
        x11_or_wayland!(match self; Window(window) => window.set_theme(theme))
    }

    #[inline]
    pub fn theme(&self) -> Option<Theme> {
        x11_or_wayland!(match self; Window(window) => window.theme())
    }

    #[inline]
    pub fn has_focus(&self) -> bool {
        x11_or_wayland!(match self; Window(window) => window.has_focus())
    }

    pub fn title(&self) -> String {
        x11_or_wayland!(match self; Window(window) => window.title())
>>>>>>> 25c4e2e4
    }
}

/// Hooks for X11 errors.
#[cfg(x11_platform)]
pub(crate) static mut XLIB_ERROR_HOOKS: Lazy<Mutex<Vec<XlibErrorHook>>> =
    Lazy::new(|| Mutex::new(Vec::new()));

#[cfg(x11_platform)]
unsafe extern "C" fn x_error_callback(
    display: *mut x11::ffi::Display,
    event: *mut x11::ffi::XErrorEvent,
) -> c_int {
    let xconn_lock = X11_BACKEND.lock().unwrap();
    if let Ok(ref xconn) = *xconn_lock {
        // Call all the hooks.
        let mut error_handled = false;
        for hook in XLIB_ERROR_HOOKS.lock().unwrap().iter() {
            error_handled |= hook(display as *mut _, event as *mut _);
        }

        // `assume_init` is safe here because the array consists of `MaybeUninit` values,
        // which do not require initialization.
        let mut buf: [MaybeUninit<c_char>; 1024] = MaybeUninit::uninit().assume_init();
        (xconn.xlib.XGetErrorText)(
            display,
            (*event).error_code as c_int,
            buf.as_mut_ptr() as *mut c_char,
            buf.len() as c_int,
        );
        let description = CStr::from_ptr(buf.as_ptr() as *const c_char).to_string_lossy();

        let error = XError {
            description: description.into_owned(),
            error_code: (*event).error_code,
            request_code: (*event).request_code,
            minor_code: (*event).minor_code,
        };

        // Don't log error.
        if !error_handled {
            error!("X11 error: {:#?}", error);
            // XXX only update the error, if it wasn't handled by any of the hooks.
            *xconn.latest_error.lock().unwrap() = Some(error);
        }
    }
    // Fun fact: this return value is completely ignored.
    0
}

pub enum EventLoop<T: 'static> {
    #[cfg(wayland_platform)]
    Wayland(Box<wayland::EventLoop<T>>),
    #[cfg(x11_platform)]
    X(x11::EventLoop<T>),
    #[cfg(feature = "kms")]
    Kms(kms::EventLoop<T>),
}

pub enum EventLoopProxy<T: 'static> {
    #[cfg(x11_platform)]
    X(x11::EventLoopProxy<T>),
    #[cfg(wayland_platform)]
    Wayland(wayland::EventLoopProxy<T>),
    #[cfg(feature = "kms")]
    Kms(kms::EventLoopProxy<T>),
}

impl<T: 'static> Clone for EventLoopProxy<T> {
    fn clone(&self) -> Self {
        x11_or_wayland_or_drm!(match self; EventLoopProxy(proxy) => proxy.clone(); as EventLoopProxy)
    }
}

impl<T: 'static> EventLoop<T> {
    pub(crate) fn new(attributes: &PlatformSpecificEventLoopAttributes) -> Self {
        if !attributes.any_thread && !is_main_thread() {
            panic!(
                "Initializing the event loop outside of the main thread is a significant \
                 cross-platform compatibility hazard. If you absolutely need to create an \
                 EventLoop on a different thread, you can use the \
                 `EventLoopBuilderExtUnix::any_thread` function."
            );
        }

        #[cfg(x11_platform)]
        if attributes.forced_backend == Some(Backend::X) {
            // TODO: Propagate
            return EventLoop::new_x11_any_thread().unwrap();
        }

        #[cfg(wayland_platform)]
        if attributes.forced_backend == Some(Backend::Wayland) {
            // TODO: Propagate
            return EventLoop::new_wayland_any_thread().expect("failed to open Wayland connection");
        }

        #[cfg(feature = "kms")]
        if attributes.forced_backend == Some(Backend::Kms) {
            // TODO: Propagate
            return EventLoop::new_drm_any_thread().expect("failed to open drm connection");
        }

        if let Ok(env_var) = env::var(BACKEND_PREFERENCE_ENV_VAR) {
            match env_var.as_str() {
                "x11" => {
                    // TODO: propagate
                    #[cfg(x11_platform)]
                    return EventLoop::new_x11_any_thread()
                        .expect("Failed to initialize X11 backend");
                    #[cfg(not(x11_platform))]
                    panic!("x11 feature is not enabled")
                }
                "wayland" => {
                    #[cfg(wayland_platform)]
                    return EventLoop::new_wayland_any_thread()
                        .expect("Failed to initialize Wayland backend");
                    #[cfg(not(wayland_platform))]
                    panic!("wayland feature is not enabled");
                }
                "drm" | "kms" | "gbm" | "tty" => {
                    #[cfg(feature = "kms")]
                    return EventLoop::new_drm_any_thread()
                        .expect("Failed to initialize drm backend");
                    #[cfg(not(feature = "kms"))]
                    panic!("kms feature is not enabled");
                }
                _ => panic!(
                    "Unknown environment variable value for {BACKEND_PREFERENCE_ENV_VAR}, try one of `x11`,`wayland`",
                ),
            }
        }

        #[cfg(wayland_platform)]
        let wayland_err = match EventLoop::new_wayland_any_thread() {
            Ok(event_loop) => return event_loop,
            Err(err) => err,
        };

        #[cfg(x11_platform)]
        let x11_err = match EventLoop::new_x11_any_thread() {
            Ok(event_loop) => return event_loop,
            Err(err) => err,
        };

<<<<<<< HEAD
        #[cfg(feature = "kms")]
        let drm_err = match EventLoop::new_drm_any_thread() {
            Ok(event_loop) => return event_loop,
            Err(err) => err,
        };

        #[cfg(not(feature = "wayland"))]
=======
        #[cfg(not(wayland_platform))]
>>>>>>> 25c4e2e4
        let wayland_err = "backend disabled";
        #[cfg(not(x11_platform))]
        let x11_err = "backend disabled";
        #[cfg(not(feature = "kms"))]
        let drm_err = "backend disabled";

        panic!(
<<<<<<< HEAD
            "Failed to initialize any backend! Wayland status: {:?} X11 status: {:?} DRM status: {:?}",
            wayland_err, x11_err, drm_err
            );
=======
            "Failed to initialize any backend! Wayland status: {wayland_err:?} X11 status: {x11_err:?}",
        );
>>>>>>> 25c4e2e4
    }

    #[cfg(wayland_platform)]
    fn new_wayland_any_thread() -> Result<EventLoop<T>, Box<dyn Error>> {
        wayland::EventLoop::new().map(|evlp| EventLoop::Wayland(Box::new(evlp)))
    }

    #[cfg(x11_platform)]
    fn new_x11_any_thread() -> Result<EventLoop<T>, XNotSupported> {
        let xconn = match X11_BACKEND.lock().unwrap().as_ref() {
            Ok(xconn) => xconn.clone(),
            Err(err) => return Err(err.clone()),
        };

        Ok(EventLoop::X(x11::EventLoop::new(xconn)))
    }

    #[cfg(feature = "kms")]
    fn new_drm_any_thread() -> Result<EventLoop<T>, RootOsError> {
        kms::EventLoop::new().map(EventLoop::Kms)
    }

    pub fn create_proxy(&self) -> EventLoopProxy<T> {
        x11_or_wayland_or_drm!(match self; EventLoop(evlp) => evlp.create_proxy(); as EventLoopProxy)
    }

    pub fn run_return<F>(&mut self, callback: F) -> i32
    where
        F: FnMut(Event<'_, T>, &RootELW<T>, &mut ControlFlow),
    {
        x11_or_wayland_or_drm!(match self; EventLoop(evlp) => evlp.run_return(callback))
    }

    pub fn run<F>(self, callback: F) -> !
    where
        F: 'static + FnMut(Event<'_, T>, &RootELW<T>, &mut ControlFlow),
    {
        x11_or_wayland_or_drm!(match self; EventLoop(evlp) => evlp.run(callback))
    }

<<<<<<< HEAD
    pub fn window_target(&self) -> &RootELW<T> {
        x11_or_wayland_or_drm!(match self; EventLoop(evl) => evl.window_target())
=======
    pub fn window_target(&self) -> &crate::event_loop::EventLoopWindowTarget<T> {
        x11_or_wayland!(match self; EventLoop(evlp) => evlp.window_target())
>>>>>>> 25c4e2e4
    }
}

impl<T: 'static> EventLoopProxy<T> {
    pub fn send_event(&self, event: T) -> Result<(), EventLoopClosed<T>> {
        x11_or_wayland_or_drm!(match self; EventLoopProxy(proxy) => proxy.send_event(event))
    }
}

pub enum EventLoopWindowTarget<T> {
    #[cfg(wayland_platform)]
    Wayland(wayland::EventLoopWindowTarget<T>),
    #[cfg(x11_platform)]
    X(x11::EventLoopWindowTarget<T>),
    #[cfg(feature = "kms")]
    Kms(kms::EventLoopWindowTarget<T>),
}

impl<T> EventLoopWindowTarget<T> {
    #[inline]
<<<<<<< HEAD
=======
    pub fn is_wayland(&self) -> bool {
        match *self {
            #[cfg(wayland_platform)]
            EventLoopWindowTarget::Wayland(_) => true,
            #[cfg(x11_platform)]
            _ => false,
        }
    }

    #[inline]
>>>>>>> 25c4e2e4
    pub fn available_monitors(&self) -> VecDeque<MonitorHandle> {
        match *self {
            #[cfg(wayland_platform)]
            EventLoopWindowTarget::Wayland(ref evlp) => evlp
                .available_monitors()
                .into_iter()
                .map(MonitorHandle::Wayland)
                .collect(),
            #[cfg(x11_platform)]
            EventLoopWindowTarget::X(ref evlp) => evlp
                .x_connection()
                .available_monitors()
                .into_iter()
                .map(MonitorHandle::X)
                .collect(),
            #[cfg(feature = "kms")]
            EventLoopWindowTarget::Kms(ref evlp) => evlp
                .available_monitors()
                .into_iter()
                .map(MonitorHandle::Kms)
                .collect(),
        }
    }

    #[inline]
    pub fn primary_monitor(&self) -> Option<MonitorHandle> {
        match *self {
            #[cfg(wayland_platform)]
            EventLoopWindowTarget::Wayland(ref evlp) => evlp.primary_monitor(),
            #[cfg(x11_platform)]
            EventLoopWindowTarget::X(ref evlp) => {
                let primary_monitor = MonitorHandle::X(evlp.x_connection().primary_monitor());
                Some(primary_monitor)
            }
            #[cfg(feature = "kms")]
            EventLoopWindowTarget::Kms(ref evlp) => evlp.primary_monitor(),
        }
    }

    #[inline]
    pub fn set_device_event_filter(&self, _filter: DeviceEventFilter) {
        match *self {
            #[cfg(wayland_platform)]
            EventLoopWindowTarget::Wayland(_) => (),
            #[cfg(x11_platform)]
            EventLoopWindowTarget::X(ref evlp) => evlp.set_device_event_filter(_filter),
        }
    }

    pub fn raw_display_handle(&self) -> raw_window_handle::RawDisplayHandle {
        x11_or_wayland!(match self; Self(evlp) => evlp.raw_display_handle())
    }
}

fn sticky_exit_callback<T, F>(
    evt: Event<'_, T>,
    target: &RootELW<T>,
    control_flow: &mut ControlFlow,
    callback: &mut F,
) where
    F: FnMut(Event<'_, T>, &RootELW<T>, &mut ControlFlow),
{
    // make ControlFlow::ExitWithCode sticky by providing a dummy
    // control flow reference if it is already ExitWithCode.
    if let ControlFlow::ExitWithCode(code) = *control_flow {
        callback(evt, target, &mut ControlFlow::ExitWithCode(code))
    } else {
        callback(evt, target, control_flow)
    }
}

#[cfg(target_os = "linux")]
fn is_main_thread() -> bool {
    use libc::{c_long, getpid, syscall, SYS_gettid};

    unsafe { syscall(SYS_gettid) == getpid() as c_long }
}

#[cfg(any(target_os = "dragonfly", target_os = "freebsd", target_os = "openbsd"))]
fn is_main_thread() -> bool {
    use libc::pthread_main_np;

    unsafe { pthread_main_np() == 1 }
}

#[cfg(target_os = "netbsd")]
fn is_main_thread() -> bool {
    std::thread::current().name() == Some("main")
}<|MERGE_RESOLUTION|>--- conflicted
+++ resolved
@@ -1,20 +1,7 @@
-<<<<<<< HEAD
-#![cfg(any(
-    target_os = "linux",
-    target_os = "dragonfly",
-    target_os = "freebsd",
-    target_os = "netbsd",
-    target_os = "openbsd"
-))]
-
-#[cfg(all(not(feature = "x11"), not(feature = "wayland"), not(feature = "kms")))]
+#![cfg(free_unix)]
+
+#[cfg(all(not(x11_platform), not(wayland_platform), not(drm_platform)))]
 compile_error!("Please select a feature to build for unix: `x11`, `wayland`, `kms`");
-=======
-#![cfg(free_unix)]
-
-#[cfg(all(not(x11_platform), not(wayland_platform)))]
-compile_error!("Please select a feature to build for unix: `x11`, `wayland`");
->>>>>>> 25c4e2e4
 
 #[cfg(wayland_platform)]
 use std::error::Error;
@@ -55,17 +42,13 @@
 pub(crate) use crate::icon::RgbaIcon as PlatformIcon;
 pub(self) use crate::platform_impl::Fullscreen;
 
-<<<<<<< HEAD
-#[cfg(feature = "kms")]
+#[cfg(drm_platform)]
 pub mod kms;
-#[cfg(feature = "wayland")]
-=======
 #[cfg(wayland_platform)]
->>>>>>> 25c4e2e4
 pub mod wayland;
 #[cfg(x11_platform)]
 pub mod x11;
-#[cfg(any(feature = "kms", feature = "wayland"))]
+#[cfg(any(drm_platform, wayland_platform))]
 pub mod xkb_keymap;
 
 /// Environment variable specifying which backend should be used on unix platform.
@@ -77,19 +60,13 @@
 /// If this variable is set with any other value, winit will panic.
 const BACKEND_PREFERENCE_ENV_VAR: &str = "WINIT_UNIX_BACKEND";
 
-<<<<<<< HEAD
-#[derive(Debug, Copy, Clone, PartialEq, Hash)]
-pub enum Backend {
-    #[cfg(feature = "x11")]
-=======
 #[derive(Debug, Copy, Clone, PartialEq, Eq, Hash)]
 pub(crate) enum Backend {
     #[cfg(x11_platform)]
->>>>>>> 25c4e2e4
     X,
     #[cfg(wayland_platform)]
     Wayland,
-    #[cfg(feature = "kms")]
+    #[cfg(drm_platform)]
     Kms,
 }
 
@@ -189,15 +166,6 @@
 }
 
 #[derive(Debug, Copy, Clone, PartialEq, Eq, PartialOrd, Ord, Hash)]
-<<<<<<< HEAD
-pub enum WindowId {
-    #[cfg(feature = "x11")]
-    X(x11::WindowId),
-    #[cfg(feature = "wayland")]
-    Wayland(wayland::WindowId),
-    #[cfg(feature = "kms")]
-    Kms(kms::WindowId),
-=======
 pub struct WindowId(u64);
 
 impl From<WindowId> for u64 {
@@ -210,23 +178,14 @@
     fn from(raw_id: u64) -> Self {
         Self(raw_id)
     }
->>>>>>> 25c4e2e4
 }
 
 impl WindowId {
     pub const unsafe fn dummy() -> Self {
-<<<<<<< HEAD
-        #[cfg(feature = "wayland")]
-        return WindowId::Wayland(wayland::WindowId::dummy());
-        #[cfg(all(not(all(feature = "wayland")), feature = "x11"))]
-        return WindowId::X(x11::WindowId::dummy());
-        #[cfg(all(not(all(feature = "wayland", feature = "x11")), feature = "kms"))]
-        return WindowId::Kms(kms::WindowId::dummy());
-=======
         Self(0)
->>>>>>> 25c4e2e4
-    }
-}
+    }
+}
+
 #[derive(Debug, Copy, Clone, PartialEq, Eq, PartialOrd, Ord, Hash)]
 pub enum DeviceId {
     #[cfg(x11_platform)]
@@ -284,7 +243,7 @@
             $enum::X($($c1)*) => $x,
             #[cfg(wayland_platform)]
             $enum::Wayland($($c1)*) => $x,
-            #[cfg(feature = "kms")]
+            #[cfg(drm_platform)]
             $enum::Kms($($c1)*) => $x
         }
     };
@@ -313,26 +272,17 @@
 
     #[inline]
     pub fn refresh_rate_millihertz(&self) -> Option<u32> {
-        x11_or_wayland!(match self; MonitorHandle(m) => m.refresh_rate_millihertz())
+        x11_or_wayland_or_drm!(match self; MonitorHandle(m) => m.refresh_rate_millihertz())
     }
 
     #[inline]
     pub fn scale_factor(&self) -> f64 {
-<<<<<<< HEAD
-        x11_or_wayland_or_drm!(match self; MonitorHandle(m) => m.scale_factor() as f64)
-    }
-
-    #[inline]
-    pub fn video_modes(&self) -> Box<dyn Iterator<Item = RootVideoMode>> {
+        x11_or_wayland_or_drm!(match self; MonitorHandle(m) => m.scale_factor() as _)
+    }
+
+    #[inline]
+    pub fn video_modes(&self) -> Box<dyn Iterator<Item = VideoMode>> {
         x11_or_wayland_or_drm!(match self; MonitorHandle(m) => Box::new(m.video_modes()))
-=======
-        x11_or_wayland!(match self; MonitorHandle(m) => m.scale_factor() as _)
-    }
-
-    #[inline]
-    pub fn video_modes(&self) -> Box<dyn Iterator<Item = VideoMode>> {
-        x11_or_wayland!(match self; MonitorHandle(m) => Box::new(m.video_modes()))
->>>>>>> 25c4e2e4
     }
 }
 
@@ -358,23 +308,13 @@
     }
 
     #[inline]
-<<<<<<< HEAD
-    pub fn refresh_rate(&self) -> u16 {
-        x11_or_wayland_or_drm!(match self; VideoMode(m) => m.refresh_rate())
-    }
-
-    #[inline]
-    pub fn monitor(&self) -> RootMonitorHandle {
+    pub fn refresh_rate_millihertz(&self) -> u32 {
+        x11_or_wayland_or_drm!(match self; VideoMode(m) => m.refresh_rate_millihertz())
+    }
+
+    #[inline]
+    pub fn monitor(&self) -> MonitorHandle {
         x11_or_wayland_or_drm!(match self; VideoMode(m) => m.monitor())
-=======
-    pub fn refresh_rate_millihertz(&self) -> u32 {
-        x11_or_wayland!(match self; VideoMode(m) => m.refresh_rate_millihertz())
-    }
-
-    #[inline]
-    pub fn monitor(&self) -> MonitorHandle {
-        x11_or_wayland!(match self; VideoMode(m) => m.monitor())
->>>>>>> 25c4e2e4
     }
 }
 
@@ -403,16 +343,14 @@
 
     #[inline]
     pub fn id(&self) -> WindowId {
-<<<<<<< HEAD
-        x11_or_wayland_or_drm!(match self; Window(w) => w.id(); as WindowId)
-=======
         match self {
             #[cfg(wayland_platform)]
             Self::Wayland(window) => window.id(),
             #[cfg(x11_platform)]
             Self::X(window) => window.id(),
-        }
->>>>>>> 25c4e2e4
+            #[cfg(drm_platform)]
+            Self::Kms(window) => window.id(),
+        }
     }
 
     #[inline]
@@ -511,13 +449,8 @@
     }
 
     #[inline]
-<<<<<<< HEAD
-    pub fn set_cursor_grab(&self, grab: bool) -> Result<(), ExternalError> {
-        x11_or_wayland_or_drm!(match self; Window(window) => window.set_cursor_grab(grab))
-=======
     pub fn set_cursor_grab(&self, mode: CursorGrabMode) -> Result<(), ExternalError> {
-        x11_or_wayland!(match self; Window(window) => window.set_cursor_grab(mode))
->>>>>>> 25c4e2e4
+        x11_or_wayland_or_drm!(match self; Window(window) => window.set_cursor_grab(mode))
     }
 
     #[inline]
@@ -532,7 +465,7 @@
 
     #[inline]
     pub fn drag_resize_window(&self, direction: ResizeDirection) -> Result<(), ExternalError> {
-        x11_or_wayland!(match self; Window(window) => window.drag_resize_window(direction))
+        x11_or_wayland_or_drm!(match self; Window(window) => window.drag_resize_window(direction))
     }
 
     #[inline]
@@ -542,11 +475,7 @@
 
     #[inline]
     pub fn scale_factor(&self) -> f64 {
-<<<<<<< HEAD
-        x11_or_wayland_or_drm!(match self; Window(w) => w.scale_factor() as f64)
-=======
-        x11_or_wayland!(match self; Window(w) => w.scale_factor())
->>>>>>> 25c4e2e4
+        x11_or_wayland_or_drm!(match self; Window(w) => w.scale_factor())
     }
 
     #[inline]
@@ -570,28 +499,18 @@
     }
 
     #[inline]
-<<<<<<< HEAD
-    pub fn fullscreen(&self) -> Option<Fullscreen> {
+    pub fn is_minimized(&self) -> Option<bool> {
+        x11_or_wayland_or_drm!(match self; Window(w) => w.is_minimized())
+    }
+
+    #[inline]
+    pub(crate) fn fullscreen(&self) -> Option<Fullscreen> {
         x11_or_wayland_or_drm!(match self; Window(w) => w.fullscreen())
     }
 
     #[inline]
-    pub fn set_fullscreen(&self, monitor: Option<Fullscreen>) {
+    pub(crate) fn set_fullscreen(&self, monitor: Option<Fullscreen>) {
         x11_or_wayland_or_drm!(match self; Window(w) => w.set_fullscreen(monitor))
-=======
-    pub fn is_minimized(&self) -> Option<bool> {
-        x11_or_wayland!(match self; Window(w) => w.is_minimized())
-    }
-
-    #[inline]
-    pub(crate) fn fullscreen(&self) -> Option<Fullscreen> {
-        x11_or_wayland!(match self; Window(w) => w.fullscreen())
-    }
-
-    #[inline]
-    pub(crate) fn set_fullscreen(&self, monitor: Option<Fullscreen>) {
-        x11_or_wayland!(match self; Window(w) => w.set_fullscreen(monitor))
->>>>>>> 25c4e2e4
     }
 
     #[inline]
@@ -656,19 +575,12 @@
     }
     pub fn request_user_attention(&self, _request_type: Option<UserAttentionType>) {
         match self {
-<<<<<<< HEAD
-            #[cfg(feature = "x11")]
-            Window::X(ref w) => w.request_user_attention(_request_type),
-            #[cfg(feature = "wayland")]
-            Window::Wayland(ref w) => w.request_user_attention(_request_type),
-            #[cfg(feature = "kms")]
+            #[cfg(x11_platform)]
+            Window::X(ref w) => w.request_user_attention(request_type),
+            #[cfg(wayland_platform)]
+            Window::Wayland(ref w) => w.request_user_attention(request_type),
+            #[cfg(drm_platform)]
             Window::Kms(_) => (),
-=======
-            #[cfg(x11_platform)]
-            Window::X(ref w) => w.request_user_attention(request_type),
-            #[cfg(wayland_platform)]
-            Window::Wayland(ref w) => w.request_user_attention(request_type),
->>>>>>> 25c4e2e4
         }
     }
 
@@ -741,42 +653,31 @@
 
     #[inline]
     pub fn raw_window_handle(&self) -> RawWindowHandle {
-<<<<<<< HEAD
-        match self {
-            #[cfg(feature = "x11")]
-            Window::X(ref window) => RawWindowHandle::Xlib(window.raw_window_handle()),
-            #[cfg(feature = "wayland")]
-            Window::Wayland(ref window) => RawWindowHandle::Wayland(window.raw_window_handle()),
-            #[cfg(feature = "kms")]
-            Window::Kms(ref window) => RawWindowHandle::Drm(window.raw_window_handle()),
-        }
-=======
-        x11_or_wayland!(match self; Window(window) => window.raw_window_handle())
+        x11_or_wayland_or_drm!(match self; Window(window) => window.raw_window_handle())
     }
 
     #[inline]
     pub fn raw_display_handle(&self) -> RawDisplayHandle {
-        x11_or_wayland!(match self; Window(window) => window.raw_display_handle())
+        x11_or_wayland_or_drm!(match self; Window(window) => window.raw_display_handle())
     }
 
     #[inline]
     pub fn set_theme(&self, theme: Option<Theme>) {
-        x11_or_wayland!(match self; Window(window) => window.set_theme(theme))
+        x11_or_wayland_or_drm!(match self; Window(window) => window.set_theme(theme))
     }
 
     #[inline]
     pub fn theme(&self) -> Option<Theme> {
-        x11_or_wayland!(match self; Window(window) => window.theme())
+        x11_or_wayland_or_drm!(match self; Window(window) => window.theme())
     }
 
     #[inline]
     pub fn has_focus(&self) -> bool {
-        x11_or_wayland!(match self; Window(window) => window.has_focus())
+        x11_or_wayland_or_drm!(match self; Window(window) => window.has_focus())
     }
 
     pub fn title(&self) -> String {
-        x11_or_wayland!(match self; Window(window) => window.title())
->>>>>>> 25c4e2e4
+        x11_or_wayland_or_drm!(match self; Window(window) => window.title())
     }
 }
 
@@ -922,32 +823,22 @@
             Err(err) => err,
         };
 
-<<<<<<< HEAD
-        #[cfg(feature = "kms")]
+        #[cfg(drm_platform)]
         let drm_err = match EventLoop::new_drm_any_thread() {
             Ok(event_loop) => return event_loop,
             Err(err) => err,
         };
 
-        #[cfg(not(feature = "wayland"))]
-=======
         #[cfg(not(wayland_platform))]
->>>>>>> 25c4e2e4
         let wayland_err = "backend disabled";
         #[cfg(not(x11_platform))]
         let x11_err = "backend disabled";
-        #[cfg(not(feature = "kms"))]
+        #[cfg(not(drm_platform))]
         let drm_err = "backend disabled";
 
         panic!(
-<<<<<<< HEAD
-            "Failed to initialize any backend! Wayland status: {:?} X11 status: {:?} DRM status: {:?}",
-            wayland_err, x11_err, drm_err
-            );
-=======
-            "Failed to initialize any backend! Wayland status: {wayland_err:?} X11 status: {x11_err:?}",
+            "Failed to initialize any backend! Wayland status: {wayland_err:?} X11 status: {x11_err:?} DRM status: {drm_err:?}",
         );
->>>>>>> 25c4e2e4
     }
 
     #[cfg(wayland_platform)]
@@ -988,13 +879,8 @@
         x11_or_wayland_or_drm!(match self; EventLoop(evlp) => evlp.run(callback))
     }
 
-<<<<<<< HEAD
-    pub fn window_target(&self) -> &RootELW<T> {
-        x11_or_wayland_or_drm!(match self; EventLoop(evl) => evl.window_target())
-=======
     pub fn window_target(&self) -> &crate::event_loop::EventLoopWindowTarget<T> {
-        x11_or_wayland!(match self; EventLoop(evlp) => evlp.window_target())
->>>>>>> 25c4e2e4
+        x11_or_wayland_or_drm!(match self; EventLoop(evlp) => evlp.window_target())
     }
 }
 
@@ -1015,8 +901,6 @@
 
 impl<T> EventLoopWindowTarget<T> {
     #[inline]
-<<<<<<< HEAD
-=======
     pub fn is_wayland(&self) -> bool {
         match *self {
             #[cfg(wayland_platform)]
@@ -1027,7 +911,6 @@
     }
 
     #[inline]
->>>>>>> 25c4e2e4
     pub fn available_monitors(&self) -> VecDeque<MonitorHandle> {
         match *self {
             #[cfg(wayland_platform)]
@@ -1074,6 +957,8 @@
             EventLoopWindowTarget::Wayland(_) => (),
             #[cfg(x11_platform)]
             EventLoopWindowTarget::X(ref evlp) => evlp.set_device_event_filter(_filter),
+            #[cfg(drm_platform)]
+            EventLoopWindowTarget::Kms(_) => (),
         }
     }
 
