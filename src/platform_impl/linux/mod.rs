--- conflicted
+++ resolved
@@ -430,17 +430,18 @@
     }
 
     #[inline]
-<<<<<<< HEAD
     pub fn focus_window(&self) {
         match self {
             #[cfg(feature = "x11")]
             &Window::X(ref w) => w.focus_window(),
-=======
+            #[cfg(feature = "wayland")]
+            _ => (),
+        }
+    }
     pub fn request_user_attention(&self, _request_type: Option<UserAttentionType>) {
         match self {
             #[cfg(feature = "x11")]
             &Window::X(ref w) => w.request_user_attention(_request_type),
->>>>>>> 91591c4e
             #[cfg(feature = "wayland")]
             _ => (),
         }
