#![cfg(any(target_os = "linux", target_os = "dragonfly", target_os = "freebsd", target_os = "netbsd", target_os = "openbsd"))]

use std::{collections::VecDeque, env, ffi::CStr, fmt, mem::MaybeUninit, os::raw::*, sync::Arc};

use parking_lot::Mutex;
use raw_window_handle::RawWindowHandle;
use smithay_client_toolkit::reexports::client::ConnectError;

pub use self::x11::XNotSupported;
use self::x11::{
    ffi::XVisualInfo, get_xtarget, util::WindowType as XWindowType, XConnection, XError,
};
use crate::{
    dpi::{LogicalPosition, LogicalSize, PhysicalPosition, PhysicalSize},
    error::{ExternalError, NotSupportedError, OsError as RootOsError},
    event::Event,
    event_loop::{ControlFlow, EventLoopClosed, EventLoopWindowTarget as RootELW},
    icon::Icon,
    monitor::{MonitorHandle as RootMonitorHandle, VideoMode as RootVideoMode},
    window::{CursorIcon, Fullscreen, WindowAttributes},
};

pub mod wayland;
pub mod x11;

/// Environment variable specifying which backend should be used on unix platform.
///
/// Legal values are x11 and wayland. If this variable is set only the named backend
/// will be tried by winit. If it is not set, winit will try to connect to a wayland connection,
/// and if it fails will fallback on x11.
///
/// If this variable is set with any other value, winit will panic.
const BACKEND_PREFERENCE_ENV_VAR: &str = "WINIT_UNIX_BACKEND";

#[derive(Clone)]
pub struct PlatformSpecificWindowBuilderAttributes {
    pub visual_infos: Option<XVisualInfo>,
    pub screen_id: Option<i32>,
    pub resize_increments: Option<(u32, u32)>,
    pub base_size: Option<(u32, u32)>,
    pub class: Option<(String, String)>,
    pub override_redirect: bool,
    pub x11_window_types: Vec<XWindowType>,
    pub gtk_theme_variant: Option<String>,
    pub app_id: Option<String>,
}

impl Default for PlatformSpecificWindowBuilderAttributes {
    fn default() -> Self {
        Self {
            visual_infos: None,
            screen_id: None,
            resize_increments: None,
            base_size: None,
            class: None,
            override_redirect: false,
            x11_window_types: vec![XWindowType::Normal],
            gtk_theme_variant: None,
            app_id: None,
        }
    }
}

lazy_static! {
    pub static ref X11_BACKEND: Mutex<Result<Arc<XConnection>, XNotSupported>> =
        { Mutex::new(XConnection::new(Some(x_error_callback)).map(Arc::new)) };
}

#[derive(Debug, Clone)]
pub enum OsError {
    XError(XError),
    XMisc(&'static str),
}

impl fmt::Display for OsError {
    fn fmt(&self, f: &mut fmt::Formatter<'_>) -> Result<(), fmt::Error> {
        match self {
            OsError::XError(e) => f.pad(&e.description),
            OsError::XMisc(e) => f.pad(e),
        }
    }
}

pub enum Window {
    X(x11::Window),
    Wayland(wayland::Window),
}

#[derive(Debug, Copy, Clone, PartialEq, Eq, PartialOrd, Ord, Hash)]
pub enum WindowId {
    X(x11::WindowId),
    Wayland(wayland::WindowId),
}

impl WindowId {
    pub unsafe fn dummy() -> Self {
        WindowId::Wayland(wayland::WindowId::dummy())
    }
}

#[derive(Debug, Copy, Clone, PartialEq, Eq, PartialOrd, Ord, Hash)]
pub enum DeviceId {
    X(x11::DeviceId),
    Wayland(wayland::DeviceId),
}

impl DeviceId {
    pub unsafe fn dummy() -> Self {
        DeviceId::Wayland(wayland::DeviceId::dummy())
    }
}

#[derive(Debug, Clone, PartialEq, Eq, PartialOrd, Ord)]
pub enum MonitorHandle {
    X(x11::MonitorHandle),
    Wayland(wayland::MonitorHandle),
}

impl MonitorHandle {
    #[inline]
    pub fn name(&self) -> Option<String> {
        match self {
            &MonitorHandle::X(ref m) => m.name(),
            &MonitorHandle::Wayland(ref m) => m.name(),
        }
    }

    #[inline]
    pub fn native_identifier(&self) -> u32 {
        match self {
            &MonitorHandle::X(ref m) => m.native_identifier(),
            &MonitorHandle::Wayland(ref m) => m.native_identifier(),
        }
    }

    #[inline]
    pub fn size(&self) -> PhysicalSize {
        match self {
            &MonitorHandle::X(ref m) => m.size(),
            &MonitorHandle::Wayland(ref m) => m.size(),
        }
    }

    #[inline]
    pub fn position(&self) -> PhysicalPosition {
        match self {
            &MonitorHandle::X(ref m) => m.position(),
            &MonitorHandle::Wayland(ref m) => m.position(),
        }
    }

    #[inline]
    pub fn hidpi_factor(&self) -> f64 {
        match self {
            &MonitorHandle::X(ref m) => m.hidpi_factor(),
            &MonitorHandle::Wayland(ref m) => m.hidpi_factor() as f64,
        }
    }

    #[inline]
    pub fn video_modes(&self) -> Box<dyn Iterator<Item = RootVideoMode>> {
        match self {
            MonitorHandle::X(m) => Box::new(m.video_modes()),
            MonitorHandle::Wayland(m) => Box::new(m.video_modes()),
        }
    }
}

#[derive(Debug, Clone, PartialEq, Eq, Hash)]
pub enum VideoMode {
    X(x11::VideoMode),
    Wayland(wayland::VideoMode),
}

impl VideoMode {
    #[inline]
    pub fn size(&self) -> PhysicalSize {
        match self {
            &VideoMode::X(ref m) => m.size(),
            &VideoMode::Wayland(ref m) => m.size(),
        }
    }

    #[inline]
    pub fn bit_depth(&self) -> u16 {
        match self {
            &VideoMode::X(ref m) => m.bit_depth(),
            &VideoMode::Wayland(ref m) => m.bit_depth(),
        }
    }

    #[inline]
    pub fn refresh_rate(&self) -> u16 {
        match self {
            &VideoMode::X(ref m) => m.refresh_rate(),
            &VideoMode::Wayland(ref m) => m.refresh_rate(),
        }
    }

    #[inline]
    pub fn monitor(&self) -> RootMonitorHandle {
        match self {
            &VideoMode::X(ref m) => m.monitor(),
            &VideoMode::Wayland(ref m) => m.monitor(),
        }
    }
}

impl Window {
    #[inline]
    pub fn new<T>(
        window_target: &EventLoopWindowTarget<T>,
        attribs: WindowAttributes,
        pl_attribs: PlatformSpecificWindowBuilderAttributes,
    ) -> Result<Self, RootOsError> {
        match *window_target {
            EventLoopWindowTarget::Wayland(ref window_target) => {
                wayland::Window::new(window_target, attribs, pl_attribs).map(Window::Wayland)
            }
            EventLoopWindowTarget::X(ref window_target) => {
                x11::Window::new(window_target, attribs, pl_attribs).map(Window::X)
            }
        }
    }

    #[inline]
    pub fn id(&self) -> WindowId {
        match self {
            &Window::X(ref w) => WindowId::X(w.id()),
            &Window::Wayland(ref w) => WindowId::Wayland(w.id()),
        }
    }

    #[inline]
    pub fn set_title(&self, title: &str) {
        match self {
            &Window::X(ref w) => w.set_title(title),
            &Window::Wayland(ref w) => w.set_title(title),
        }
    }

    #[inline]
    pub fn set_visible(&self, visible: bool) {
        match self {
            &Window::X(ref w) => w.set_visible(visible),
            &Window::Wayland(ref w) => w.set_visible(visible),
        }
    }

    #[inline]
    pub fn outer_position(&self) -> Result<LogicalPosition, NotSupportedError> {
        match self {
            &Window::X(ref w) => w.outer_position(),
            &Window::Wayland(ref w) => w.outer_position(),
        }
    }

    #[inline]
    pub fn inner_position(&self) -> Result<LogicalPosition, NotSupportedError> {
        match self {
            &Window::X(ref m) => m.inner_position(),
            &Window::Wayland(ref m) => m.inner_position(),
        }
    }

    #[inline]
    pub fn set_outer_position(&self, position: LogicalPosition) {
        match self {
            &Window::X(ref w) => w.set_outer_position(position),
            &Window::Wayland(ref w) => w.set_outer_position(position),
        }
    }

    #[inline]
    pub fn inner_size(&self) -> LogicalSize {
        match self {
            &Window::X(ref w) => w.inner_size(),
            &Window::Wayland(ref w) => w.inner_size(),
        }
    }

    #[inline]
    pub fn outer_size(&self) -> LogicalSize {
        match self {
            &Window::X(ref w) => w.outer_size(),
            &Window::Wayland(ref w) => w.outer_size(),
        }
    }

    #[inline]
    pub fn set_inner_size(&self, size: LogicalSize) {
        match self {
            &Window::X(ref w) => w.set_inner_size(size),
            &Window::Wayland(ref w) => w.set_inner_size(size),
        }
    }

    #[inline]
    pub fn set_min_inner_size(&self, dimensions: Option<LogicalSize>) {
        match self {
            &Window::X(ref w) => w.set_min_inner_size(dimensions),
            &Window::Wayland(ref w) => w.set_min_inner_size(dimensions),
        }
    }

    #[inline]
    pub fn set_max_inner_size(&self, dimensions: Option<LogicalSize>) {
        match self {
            &Window::X(ref w) => w.set_max_inner_size(dimensions),
            &Window::Wayland(ref w) => w.set_max_inner_size(dimensions),
        }
    }

    #[inline]
    pub fn set_resizable(&self, resizable: bool) {
        match self {
            &Window::X(ref w) => w.set_resizable(resizable),
            &Window::Wayland(ref w) => w.set_resizable(resizable),
        }
    }

    #[inline]
    pub fn set_cursor_icon(&self, cursor: CursorIcon) {
        match self {
            &Window::X(ref w) => w.set_cursor_icon(cursor),
            &Window::Wayland(ref w) => w.set_cursor_icon(cursor),
        }
    }

    #[inline]
    pub fn set_cursor_grab(&self, grab: bool) -> Result<(), ExternalError> {
        match self {
            &Window::X(ref window) => window.set_cursor_grab(grab),
            &Window::Wayland(ref window) => window.set_cursor_grab(grab),
        }
    }

    #[inline]
    pub fn set_cursor_visible(&self, visible: bool) {
        match self {
            &Window::X(ref window) => window.set_cursor_visible(visible),
            &Window::Wayland(ref window) => window.set_cursor_visible(visible),
        }
    }

    #[inline]
    pub fn hidpi_factor(&self) -> f64 {
        match self {
            &Window::X(ref w) => w.hidpi_factor(),
            &Window::Wayland(ref w) => w.hidpi_factor() as f64,
        }
    }

    #[inline]
    pub fn set_cursor_position(&self, position: LogicalPosition) -> Result<(), ExternalError> {
        match self {
            &Window::X(ref w) => w.set_cursor_position(position),
            &Window::Wayland(ref w) => w.set_cursor_position(position),
        }
    }

    #[inline]
    pub fn set_maximized(&self, maximized: bool) {
        match self {
            &Window::X(ref w) => w.set_maximized(maximized),
            &Window::Wayland(ref w) => w.set_maximized(maximized),
        }
    }

    #[inline]
<<<<<<< HEAD
    pub fn set_minimized(&self, minimized: bool) {
        match self {
            &Window::X(ref w) => w.set_minimized(minimized),
            &Window::Wayland(ref w) => w.set_minimized(minimized),
        }
    }

    #[inline]
    pub fn fullscreen(&self) -> Option<RootMonitorHandle> {
=======
    pub fn fullscreen(&self) -> Option<Fullscreen> {
>>>>>>> 7df040f4
        match self {
            &Window::X(ref w) => w.fullscreen(),
            &Window::Wayland(ref w) => w.fullscreen(),
        }
    }

    #[inline]
    pub fn set_fullscreen(&self, monitor: Option<Fullscreen>) {
        match self {
            &Window::X(ref w) => w.set_fullscreen(monitor),
            &Window::Wayland(ref w) => w.set_fullscreen(monitor),
        }
    }

    #[inline]
    pub fn set_decorations(&self, decorations: bool) {
        match self {
            &Window::X(ref w) => w.set_decorations(decorations),
            &Window::Wayland(ref w) => w.set_decorations(decorations),
        }
    }

    #[inline]
    pub fn set_always_on_top(&self, always_on_top: bool) {
        match self {
            &Window::X(ref w) => w.set_always_on_top(always_on_top),
            &Window::Wayland(_) => (),
        }
    }

    #[inline]
    pub fn set_window_icon(&self, window_icon: Option<Icon>) {
        match self {
            &Window::X(ref w) => w.set_window_icon(window_icon),
            &Window::Wayland(_) => (),
        }
    }

    #[inline]
    pub fn set_ime_position(&self, position: LogicalPosition) {
        match self {
            &Window::X(ref w) => w.set_ime_position(position),
            &Window::Wayland(_) => (),
        }
    }

    #[inline]
    pub fn request_redraw(&self) {
        match self {
            &Window::X(ref w) => w.request_redraw(),
            &Window::Wayland(ref w) => w.request_redraw(),
        }
    }

    #[inline]
    pub fn current_monitor(&self) -> RootMonitorHandle {
        match self {
            &Window::X(ref window) => RootMonitorHandle {
                inner: MonitorHandle::X(window.current_monitor()),
            },
            &Window::Wayland(ref window) => RootMonitorHandle {
                inner: MonitorHandle::Wayland(window.current_monitor()),
            },
        }
    }

    #[inline]
    pub fn available_monitors(&self) -> VecDeque<MonitorHandle> {
        match self {
            &Window::X(ref window) => window
                .available_monitors()
                .into_iter()
                .map(MonitorHandle::X)
                .collect(),
            &Window::Wayland(ref window) => window
                .available_monitors()
                .into_iter()
                .map(MonitorHandle::Wayland)
                .collect(),
        }
    }

    #[inline]
    pub fn primary_monitor(&self) -> MonitorHandle {
        match self {
            &Window::X(ref window) => MonitorHandle::X(window.primary_monitor()),
            &Window::Wayland(ref window) => MonitorHandle::Wayland(window.primary_monitor()),
        }
    }

    pub fn raw_window_handle(&self) -> RawWindowHandle {
        match self {
            &Window::X(ref window) => RawWindowHandle::X11(window.raw_window_handle()),
            &Window::Wayland(ref window) => RawWindowHandle::Wayland(window.raw_window_handle()),
        }
    }
}

unsafe extern "C" fn x_error_callback(
    display: *mut x11::ffi::Display,
    event: *mut x11::ffi::XErrorEvent,
) -> c_int {
    let xconn_lock = X11_BACKEND.lock();
    if let Ok(ref xconn) = *xconn_lock {
        // `assume_init` is safe here because the array consists of `MaybeUninit` values,
        // which do not require initialization.
        let mut buf: [MaybeUninit<c_char>; 1024] = MaybeUninit::uninit().assume_init();
        (xconn.xlib.XGetErrorText)(
            display,
            (*event).error_code as c_int,
            buf.as_mut_ptr() as *mut c_char,
            buf.len() as c_int,
        );
        let description = CStr::from_ptr(buf.as_ptr() as *const c_char).to_string_lossy();

        let error = XError {
            description: description.into_owned(),
            error_code: (*event).error_code,
            request_code: (*event).request_code,
            minor_code: (*event).minor_code,
        };

        error!("X11 error: {:#?}", error);

        *xconn.latest_error.lock() = Some(error);
    }
    // Fun fact: this return value is completely ignored.
    0
}

pub enum EventLoop<T: 'static> {
    Wayland(wayland::EventLoop<T>),
    X(x11::EventLoop<T>),
}

pub enum EventLoopProxy<T: 'static> {
    X(x11::EventLoopProxy<T>),
    Wayland(wayland::EventLoopProxy<T>),
}

impl<T: 'static> Clone for EventLoopProxy<T> {
    fn clone(&self) -> Self {
        match self {
            EventLoopProxy::X(proxy) => EventLoopProxy::X(proxy.clone()),
            EventLoopProxy::Wayland(proxy) => EventLoopProxy::Wayland(proxy.clone()),
        }
    }
}

impl<T: 'static> EventLoop<T> {
    pub fn new() -> EventLoop<T> {
        if let Ok(env_var) = env::var(BACKEND_PREFERENCE_ENV_VAR) {
            match env_var.as_str() {
                "x11" => {
                    // TODO: propagate
                    return EventLoop::new_x11().expect("Failed to initialize X11 backend");
                }
                "wayland" => {
                    return EventLoop::new_wayland().expect("Failed to initialize Wayland backend");
                }
                _ => panic!(
                    "Unknown environment variable value for {}, try one of `x11`,`wayland`",
                    BACKEND_PREFERENCE_ENV_VAR,
                ),
            }
        }

        let wayland_err = match EventLoop::new_wayland() {
            Ok(event_loop) => return event_loop,
            Err(err) => err,
        };

        let x11_err = match EventLoop::new_x11() {
            Ok(event_loop) => return event_loop,
            Err(err) => err,
        };

        let err_string = format!(
            "Failed to initialize any backend! Wayland status: {:?} X11 status: {:?}",
            wayland_err, x11_err,
        );
        panic!(err_string);
    }

    pub fn new_wayland() -> Result<EventLoop<T>, ConnectError> {
        wayland::EventLoop::new().map(EventLoop::Wayland)
    }

    pub fn new_x11() -> Result<EventLoop<T>, XNotSupported> {
        X11_BACKEND
            .lock()
            .as_ref()
            .map(Arc::clone)
            .map(x11::EventLoop::new)
            .map(EventLoop::X)
            .map_err(|err| err.clone())
    }

    #[inline]
    pub fn available_monitors(&self) -> VecDeque<MonitorHandle> {
        match *self {
            EventLoop::Wayland(ref evlp) => evlp
                .available_monitors()
                .into_iter()
                .map(MonitorHandle::Wayland)
                .collect(),
            EventLoop::X(ref evlp) => get_xtarget(&evlp.target)
                .x_connection()
                .available_monitors()
                .into_iter()
                .map(MonitorHandle::X)
                .collect(),
        }
    }

    #[inline]
    pub fn primary_monitor(&self) -> MonitorHandle {
        match *self {
            EventLoop::Wayland(ref evlp) => MonitorHandle::Wayland(evlp.primary_monitor()),
            EventLoop::X(ref evlp) => {
                MonitorHandle::X(get_xtarget(&evlp.target).x_connection().primary_monitor())
            }
        }
    }

    pub fn create_proxy(&self) -> EventLoopProxy<T> {
        match *self {
            EventLoop::Wayland(ref evlp) => EventLoopProxy::Wayland(evlp.create_proxy()),
            EventLoop::X(ref evlp) => EventLoopProxy::X(evlp.create_proxy()),
        }
    }

    pub fn run_return<F>(&mut self, callback: F)
    where
        F: FnMut(crate::event::Event<T>, &RootELW<T>, &mut ControlFlow),
    {
        match *self {
            EventLoop::Wayland(ref mut evlp) => evlp.run_return(callback),
            EventLoop::X(ref mut evlp) => evlp.run_return(callback),
        }
    }

    pub fn run<F>(self, callback: F) -> !
    where
        F: 'static + FnMut(crate::event::Event<T>, &RootELW<T>, &mut ControlFlow),
    {
        match self {
            EventLoop::Wayland(evlp) => evlp.run(callback),
            EventLoop::X(evlp) => evlp.run(callback),
        }
    }

    pub fn window_target(&self) -> &crate::event_loop::EventLoopWindowTarget<T> {
        match *self {
            EventLoop::Wayland(ref evl) => evl.window_target(),
            EventLoop::X(ref evl) => evl.window_target(),
        }
    }
}

impl<T: 'static> EventLoopProxy<T> {
    pub fn send_event(&self, event: T) -> Result<(), EventLoopClosed> {
        match *self {
            EventLoopProxy::Wayland(ref proxy) => proxy.send_event(event),
            EventLoopProxy::X(ref proxy) => proxy.send_event(event),
        }
    }
}

pub enum EventLoopWindowTarget<T> {
    Wayland(wayland::EventLoopWindowTarget<T>),
    X(x11::EventLoopWindowTarget<T>),
}

impl<T> EventLoopWindowTarget<T> {
    #[inline]
    pub fn is_wayland(&self) -> bool {
        match *self {
            EventLoopWindowTarget::Wayland(_) => true,
            EventLoopWindowTarget::X(_) => false,
        }
    }
}

fn sticky_exit_callback<T, F>(
    evt: Event<T>,
    target: &RootELW<T>,
    control_flow: &mut ControlFlow,
    callback: &mut F,
) where
    F: FnMut(Event<T>, &RootELW<T>, &mut ControlFlow),
{
    // make ControlFlow::Exit sticky by providing a dummy
    // control flow reference if it is already Exit.
    let mut dummy = ControlFlow::Exit;
    let cf = if *control_flow == ControlFlow::Exit {
        &mut dummy
    } else {
        control_flow
    };
    // user callback
    callback(evt, target, cf)
}<|MERGE_RESOLUTION|>--- conflicted
+++ resolved
@@ -368,7 +368,6 @@
     }
 
     #[inline]
-<<<<<<< HEAD
     pub fn set_minimized(&self, minimized: bool) {
         match self {
             &Window::X(ref w) => w.set_minimized(minimized),
@@ -377,10 +376,7 @@
     }
 
     #[inline]
-    pub fn fullscreen(&self) -> Option<RootMonitorHandle> {
-=======
     pub fn fullscreen(&self) -> Option<Fullscreen> {
->>>>>>> 7df040f4
         match self {
             &Window::X(ref w) => w.fullscreen(),
             &Window::Wayland(ref w) => w.fullscreen(),
