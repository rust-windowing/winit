--- conflicted
+++ resolved
@@ -10,7 +10,7 @@
     platform::ios::MonitorHandleExtIOS,
     platform_impl::platform::{
         app_state::{self, OSCapabilities},
-        event_loop,
+        event_loop::{self, EventProxy, EventWrapper},
         ffi::{
             id, nil, CGFloat, CGPoint, CGRect, UIForceTouchCapability, UIInterfaceOrientationMask,
             UIRectEdge, UITouchPhase, UITouchType,
@@ -21,15 +21,6 @@
     window::{Fullscreen, WindowAttributes, WindowId as RootWindowId},
 };
 
-<<<<<<< HEAD
-use crate::platform_impl::platform::{
-    app_state::AppState,
-    event_loop::{self, EventProxy, EventWrapper},
-    ffi::{id, nil, CGFloat, CGPoint, CGRect, UIInterfaceOrientationMask, UITouchPhase},
-    window::PlatformSpecificWindowBuilderAttributes,
-    DeviceId,
-};
-=======
 macro_rules! add_property {
     (
         $decl:ident,
@@ -87,7 +78,6 @@
         }
     };
 }
->>>>>>> 8cfee815
 
 // requires main thread
 unsafe fn get_view_class(root_view_class: &'static Class) -> &'static Class {
@@ -111,12 +101,8 @@
         extern "C" fn draw_rect(object: &Object, _: Sel, rect: CGRect) {
             unsafe {
                 let window: id = msg_send![object, window];
-<<<<<<< HEAD
-                AppState::handle_nonuser_event(EventWrapper::StaticEvent(Event::WindowEvent {
-=======
                 assert!(!window.is_null());
-                app_state::handle_nonuser_event(Event::WindowEvent {
->>>>>>> 8cfee815
+                app_state::handle_nonuser_event(EventWrapper::StaticEvent(Event::WindowEvent {
                     window_id: RootWindowId(window.into()),
                     event: WindowEvent::RedrawRequested,
                 }));
@@ -137,20 +123,11 @@
                 let screen_space: id = msg_send![screen, coordinateSpace];
                 let screen_frame: CGRect =
                     msg_send![object, convertRect:bounds toCoordinateSpace:screen_space];
-<<<<<<< HEAD
                 let dpi_factor: CGFloat = msg_send![screen, scale];
-                let size =
-                    crate::dpi::LogicalSize::new(screen_frame.size.width, screen_frame.size.height)
-                        .to_physical(dpi_factor);
-                AppState::handle_nonuser_event(EventWrapper::StaticEvent(Event::WindowEvent {
-                    window_id: RootWindowId(window.into()),
-                    event: WindowEvent::Resized(size),
-                }));
-=======
                 let size = crate::dpi::LogicalSize {
                     width: screen_frame.size.width as _,
                     height: screen_frame.size.height as _,
-                };
+                }.to_physical(dpi_factor);
                 app_state::handle_nonuser_event(Event::WindowEvent {
                     window_id: RootWindowId(window.into()),
                     event: WindowEvent::Resized(size),
@@ -164,7 +141,6 @@
             untrusted_hidpi_factor: CGFloat,
         ) {
             unsafe {
->>>>>>> 8cfee815
                 let superclass: &'static Class = msg_send![object, superclass];
                 let () = msg_send![
                     super(object, superclass),
@@ -392,11 +368,7 @@
 
         extern "C" fn become_key_window(object: &Object, _: Sel) {
             unsafe {
-<<<<<<< HEAD
-                AppState::handle_nonuser_event(EventWrapper::StaticEvent(Event::WindowEvent {
-=======
-                app_state::handle_nonuser_event(Event::WindowEvent {
->>>>>>> 8cfee815
+                app_state::handle_nonuser_event(EventWrapper::StaticEvent(Event::WindowEvent {
                     window_id: RootWindowId(object.into()),
                     event: WindowEvent::Focused(true),
                 }));
@@ -406,11 +378,7 @@
 
         extern "C" fn resign_key_window(object: &Object, _: Sel) {
             unsafe {
-<<<<<<< HEAD
-                AppState::handle_nonuser_event(EventWrapper::StaticEvent(Event::WindowEvent {
-=======
-                app_state::handle_nonuser_event(Event::WindowEvent {
->>>>>>> 8cfee815
+                app_state::handle_nonuser_event(EventWrapper::StaticEvent(Event::WindowEvent {
                     window_id: RootWindowId(object.into()),
                     event: WindowEvent::Focused(false),
                 }));
@@ -418,81 +386,6 @@
             }
         }
 
-<<<<<<< HEAD
-        extern "C" fn handle_touches(object: &Object, _: Sel, touches: id, _: id) {
-            unsafe {
-                let uiscreen = msg_send![object, screen];
-                let touches_enum: id = msg_send![touches, objectEnumerator];
-                let mut touch_events = Vec::new();
-                loop {
-                    let touch: id = msg_send![touches_enum, nextObject];
-                    if touch == nil {
-                        break;
-                    }
-                    let location: CGPoint = msg_send![touch, locationInView: nil];
-                    let touch_id = touch as u64;
-                    let phase: UITouchPhase = msg_send![touch, phase];
-                    let phase = match phase {
-                        UITouchPhase::Began => TouchPhase::Started,
-                        UITouchPhase::Moved => TouchPhase::Moved,
-                        // 2 is UITouchPhase::Stationary and is not expected here
-                        UITouchPhase::Ended => TouchPhase::Ended,
-                        UITouchPhase::Cancelled => TouchPhase::Cancelled,
-                        _ => panic!("unexpected touch phase: {:?}", phase as i32),
-                    };
-
-                    touch_events.push(EventWrapper::StaticEvent(Event::WindowEvent {
-                        window_id: RootWindowId(object.into()),
-                        event: WindowEvent::Touch(Touch {
-                            device_id: RootDeviceId(DeviceId { uiscreen }),
-                            id: touch_id,
-                            location: (location.x as f64, location.y as f64).into(),
-                            phase,
-                        }),
-                    }));
-                }
-                AppState::handle_nonuser_events(touch_events);
-            }
-        }
-
-        extern "C" fn set_content_scale_factor(object: &mut Object, _: Sel, hidpi_factor: CGFloat) {
-            unsafe {
-                let () = msg_send![
-                    super(object, class!(UIWindow)),
-                    setContentScaleFactor: hidpi_factor
-                ];
-                let actual_hidpi_factor: CGFloat = msg_send![object, contentScaleFactor];
-                let view_controller: id = msg_send![object, rootViewController];
-                let view: id = msg_send![view_controller, view];
-                let () = msg_send![view, setContentScaleFactor: hidpi_factor];
-                let bounds: CGRect = msg_send![object, bounds];
-                let screen: id = msg_send![object, screen];
-                let screen_space: id = msg_send![screen, coordinateSpace];
-                let screen_frame: CGRect =
-                    msg_send![object, convertRect:bounds toCoordinateSpace:screen_space];
-                let suggested_size =
-                    crate::dpi::LogicalSize::new(screen_frame.size.width, screen_frame.size.height);
-                let size = suggested_size.to_physical(actual_hidpi_factor);
-                AppState::handle_nonuser_events(
-                    std::iter::once(EventWrapper::EventProxy(
-                        EventProxy::HiDpiFactorChangedProxy {
-                            window_id: object,
-                            suggested_size,
-                            hidpi_factor: actual_hidpi_factor,
-                        },
-                    ))
-                    .chain(std::iter::once(EventWrapper::StaticEvent(
-                        Event::WindowEvent {
-                            window_id: RootWindowId(object.into()),
-                            event: WindowEvent::Resized(size),
-                        },
-                    ))),
-                );
-            }
-        }
-
-=======
->>>>>>> 8cfee815
         let mut decl = ClassDecl::new("WinitUIWindow", uiwindow_class)
             .expect("Failed to declare class `WinitUIWindow`");
         decl.add_method(
@@ -626,19 +519,11 @@
     }
 
     extern "C" fn did_become_active(_: &Object, _: Sel, _: id) {
-<<<<<<< HEAD
-        unsafe { AppState::handle_nonuser_event(EventWrapper::StaticEvent(Event::Resumed)) }
+        unsafe { app_state::handle_nonuser_event(EventWrapper::StaticEvent(Event::Resumed)) }
     }
 
     extern "C" fn will_resign_active(_: &Object, _: Sel, _: id) {
-        unsafe { AppState::handle_nonuser_event(EventWrapper::StaticEvent(Event::Suspended)) }
-=======
-        unsafe { app_state::handle_nonuser_event(Event::Resumed) }
-    }
-
-    extern "C" fn will_resign_active(_: &Object, _: Sel, _: id) {
-        unsafe { app_state::handle_nonuser_event(Event::Suspended) }
->>>>>>> 8cfee815
+        unsafe { app_state::handle_nonuser_event(EventWrapper::StaticEvent(Event::Suspended)) }
     }
 
     extern "C" fn will_enter_foreground(_: &Object, _: Sel, _: id) {}
