use std::{
    collections::VecDeque,
    ffi::c_void,
    marker::PhantomData,
    ptr,
    sync::mpsc::{self, Receiver, Sender},
};

use core_foundation::base::{CFIndex, CFRelease};
use core_foundation::runloop::{
    kCFRunLoopAfterWaiting, kCFRunLoopBeforeWaiting, kCFRunLoopCommonModes, kCFRunLoopDefaultMode,
    kCFRunLoopExit, CFRunLoopActivity, CFRunLoopAddObserver, CFRunLoopAddSource, CFRunLoopGetMain,
    CFRunLoopObserverCreate, CFRunLoopObserverRef, CFRunLoopSourceContext, CFRunLoopSourceCreate,
    CFRunLoopSourceInvalidate, CFRunLoopSourceRef, CFRunLoopSourceSignal, CFRunLoopWakeUp,
};
use icrate::Foundation::{MainThreadMarker, NSString};
use objc2::ClassType;

use crate::{
<<<<<<< HEAD
    dpi::{LogicalSize, PhysicalPosition},
    error::{ExternalError, NotSupportedError},
=======
    error::EventLoopError,
>>>>>>> 3efa6d85
    event::Event,
    event_loop::{
        ActiveEventLoop as RootActiveEventLoop, ControlFlow, DeviceEvents, EventLoopClosed,
    },
    platform::ios::Idiom,
    platform_impl::platform::app_state::{EventLoopHandler, HandlePendingUserEvents},
    window::{CustomCursor, CustomCursorSource},
};

use super::{app_delegate::AppDelegate, uikit::UIUserInterfaceIdiom};
use super::{app_state, monitor, MonitorHandle};
use super::{
    app_state::AppState,
    uikit::{UIApplication, UIApplicationMain, UIDevice, UIScreen},
};

#[derive(Debug)]
pub struct ActiveEventLoop {
    pub(super) mtm: MainThreadMarker,
}

impl ActiveEventLoop {
    pub fn create_custom_cursor(&self, source: CustomCursorSource) -> CustomCursor {
        let _ = source.inner;
        CustomCursor {
            inner: super::PlatformCustomCursor,
        }
    }

    pub fn available_monitors(&self) -> VecDeque<MonitorHandle> {
        monitor::uiscreens(self.mtm)
    }

    pub fn primary_monitor(&self) -> Option<MonitorHandle> {
        Some(MonitorHandle::new(UIScreen::main(self.mtm)))
    }

    #[inline]
    pub fn listen_device_events(&self, _allowed: DeviceEvents) {}

    #[cfg(feature = "rwh_05")]
    #[inline]
    pub fn raw_display_handle_rwh_05(&self) -> rwh_05::RawDisplayHandle {
        rwh_05::RawDisplayHandle::UiKit(rwh_05::UiKitDisplayHandle::empty())
    }

    #[cfg(feature = "rwh_06")]
    #[inline]
    pub fn raw_display_handle_rwh_06(
        &self,
    ) -> Result<rwh_06::RawDisplayHandle, rwh_06::HandleError> {
        Ok(rwh_06::RawDisplayHandle::UiKit(
            rwh_06::UiKitDisplayHandle::new(),
        ))
    }

    pub(crate) fn set_control_flow(&self, control_flow: ControlFlow) {
        AppState::get_mut(self.mtm).set_control_flow(control_flow)
    }

    pub(crate) fn control_flow(&self) -> ControlFlow {
        AppState::get_mut(self.mtm).control_flow()
    }

    pub(crate) fn exit(&self) {
        // https://developer.apple.com/library/archive/qa/qa1561/_index.html
        // it is not possible to quit an iOS app gracefully and programmatically
        tracing::warn!("`ControlFlow::Exit` ignored on iOS");
    }

    pub(crate) fn exiting(&self) -> bool {
        false
    }

    pub(crate) fn owned_display_handle(&self) -> OwnedDisplayHandle {
        OwnedDisplayHandle
    }
}

#[derive(Clone)]
pub(crate) struct OwnedDisplayHandle;

impl OwnedDisplayHandle {
    #[cfg(feature = "rwh_05")]
    #[inline]
    pub fn raw_display_handle_rwh_05(&self) -> rwh_05::RawDisplayHandle {
        rwh_05::UiKitDisplayHandle::empty().into()
    }

    #[cfg(feature = "rwh_06")]
    #[inline]
    pub fn raw_display_handle_rwh_06(
        &self,
    ) -> Result<rwh_06::RawDisplayHandle, rwh_06::HandleError> {
        Ok(rwh_06::UiKitDisplayHandle::new().into())
    }
}

fn map_user_event<T: 'static>(
    mut handler: impl FnMut(Event<T>, &RootActiveEventLoop),
    receiver: mpsc::Receiver<T>,
) -> impl FnMut(Event<HandlePendingUserEvents>, &RootActiveEventLoop) {
    move |event, window_target| match event.map_nonuser_event() {
        Ok(event) => (handler)(event, window_target),
        Err(_) => {
            for event in receiver.try_iter() {
                (handler)(Event::UserEvent(event), window_target);
            }
        }
    }

    pub fn cursor_position(&self) -> Result<PhysicalPosition<f64>, ExternalError> {
        Err(ExternalError::NotSupported(NotSupportedError::new()))
    }
}

pub struct EventLoop<T: 'static> {
    mtm: MainThreadMarker,
    sender: Sender<T>,
    receiver: Receiver<T>,
    window_target: RootActiveEventLoop,
}

#[derive(Default, Debug, Copy, Clone, PartialEq, Eq, Hash)]
pub(crate) struct PlatformSpecificEventLoopAttributes {}

impl<T: 'static> EventLoop<T> {
    pub(crate) fn new(
        _: &PlatformSpecificEventLoopAttributes,
    ) -> Result<EventLoop<T>, EventLoopError> {
        let mtm = MainThreadMarker::new()
            .expect("On iOS, `EventLoop` must be created on the main thread");

        static mut SINGLETON_INIT: bool = false;
        unsafe {
            assert!(
                !SINGLETON_INIT,
                "Only one `EventLoop` is supported on iOS. \
                 `EventLoopProxy` might be helpful"
            );
            SINGLETON_INIT = true;
        }

        let (sender, receiver) = mpsc::channel();

        // this line sets up the main run loop before `UIApplicationMain`
        setup_control_flow_observers();

        Ok(EventLoop {
            mtm,
            sender,
            receiver,
            window_target: RootActiveEventLoop {
                p: ActiveEventLoop { mtm },
                _marker: PhantomData,
            },
        })
    }

    pub fn run<F>(self, handler: F) -> !
    where
        F: FnMut(Event<T>, &RootActiveEventLoop),
    {
        let application = UIApplication::shared(self.mtm);
        assert!(
            application.is_none(),
            "\
                `EventLoop` cannot be `run` after a call to `UIApplicationMain` on iOS\n\
                 Note: `EventLoop::run_app` calls `UIApplicationMain` on iOS",
        );

        let handler = map_user_event(handler, self.receiver);

        let handler = unsafe {
            std::mem::transmute::<
                Box<dyn FnMut(Event<HandlePendingUserEvents>, &RootActiveEventLoop)>,
                Box<dyn FnMut(Event<HandlePendingUserEvents>, &RootActiveEventLoop)>,
            >(Box::new(handler))
        };

        let handler = EventLoopHandler {
            handler,
            event_loop: self.window_target,
        };

        app_state::will_launch(self.mtm, handler);

        // Ensure application delegate is initialized
        let _ = AppDelegate::class();

        unsafe {
            UIApplicationMain(
                0,
                ptr::null(),
                None,
                Some(&NSString::from_str(AppDelegate::NAME)),
            )
        };
        unreachable!()
    }

    pub fn create_proxy(&self) -> EventLoopProxy<T> {
        EventLoopProxy::new(self.sender.clone())
    }

    pub fn window_target(&self) -> &RootActiveEventLoop {
        &self.window_target
    }
}

// EventLoopExtIOS
impl<T: 'static> EventLoop<T> {
    pub fn idiom(&self) -> Idiom {
        match UIDevice::current(self.mtm).userInterfaceIdiom() {
            UIUserInterfaceIdiom::Unspecified => Idiom::Unspecified,
            UIUserInterfaceIdiom::Phone => Idiom::Phone,
            UIUserInterfaceIdiom::Pad => Idiom::Pad,
            UIUserInterfaceIdiom::TV => Idiom::TV,
            UIUserInterfaceIdiom::CarPlay => Idiom::CarPlay,
            _ => Idiom::Unspecified,
        }
    }
}

pub struct EventLoopProxy<T> {
    sender: Sender<T>,
    source: CFRunLoopSourceRef,
}

unsafe impl<T: Send> Send for EventLoopProxy<T> {}
unsafe impl<T: Send> Sync for EventLoopProxy<T> {}

impl<T> Clone for EventLoopProxy<T> {
    fn clone(&self) -> EventLoopProxy<T> {
        EventLoopProxy::new(self.sender.clone())
    }
}

impl<T> Drop for EventLoopProxy<T> {
    fn drop(&mut self) {
        unsafe {
            CFRunLoopSourceInvalidate(self.source);
            CFRelease(self.source as _);
        }
    }
}

impl<T> EventLoopProxy<T> {
    fn new(sender: Sender<T>) -> EventLoopProxy<T> {
        unsafe {
            // just wake up the eventloop
            extern "C" fn event_loop_proxy_handler(_: *const c_void) {}

            // adding a Source to the main CFRunLoop lets us wake it up and
            // process user events through the normal OS EventLoop mechanisms.
            let rl = CFRunLoopGetMain();
            let mut context = CFRunLoopSourceContext {
                version: 0,
                info: ptr::null_mut(),
                retain: None,
                release: None,
                copyDescription: None,
                equal: None,
                hash: None,
                schedule: None,
                cancel: None,
                perform: event_loop_proxy_handler,
            };
            let source =
                CFRunLoopSourceCreate(ptr::null_mut(), CFIndex::max_value() - 1, &mut context);
            CFRunLoopAddSource(rl, source, kCFRunLoopCommonModes);
            CFRunLoopWakeUp(rl);

            EventLoopProxy { sender, source }
        }
    }

    pub fn send_event(&self, event: T) -> Result<(), EventLoopClosed<T>> {
        self.sender
            .send(event)
            .map_err(|::std::sync::mpsc::SendError(x)| EventLoopClosed(x))?;
        unsafe {
            // let the main thread know there's a new event
            CFRunLoopSourceSignal(self.source);
            let rl = CFRunLoopGetMain();
            CFRunLoopWakeUp(rl);
        }
        Ok(())
    }
}

fn setup_control_flow_observers() {
    unsafe {
        // begin is queued with the highest priority to ensure it is processed before other observers
        extern "C" fn control_flow_begin_handler(
            _: CFRunLoopObserverRef,
            activity: CFRunLoopActivity,
            _: *mut c_void,
        ) {
            let mtm = MainThreadMarker::new().unwrap();
            #[allow(non_upper_case_globals)]
            match activity {
                kCFRunLoopAfterWaiting => app_state::handle_wakeup_transition(mtm),
                _ => unreachable!(),
            }
        }

        // Core Animation registers its `CFRunLoopObserver` that performs drawing operations in
        // `CA::Transaction::ensure_implicit` with a priority of `0x1e8480`. We set the main_end
        // priority to be 0, in order to send AboutToWait before RedrawRequested. This value was
        // chosen conservatively to guard against apple using different priorities for their redraw
        // observers in different OS's or on different devices. If it so happens that it's too
        // conservative, the main symptom would be non-redraw events coming in after `AboutToWait`.
        //
        // The value of `0x1e8480` was determined by inspecting stack traces and the associated
        // registers for every `CFRunLoopAddObserver` call on an iPad Air 2 running iOS 11.4.
        //
        // Also tested to be `0x1e8480` on iPhone 8, iOS 13 beta 4.
        extern "C" fn control_flow_main_end_handler(
            _: CFRunLoopObserverRef,
            activity: CFRunLoopActivity,
            _: *mut c_void,
        ) {
            let mtm = MainThreadMarker::new().unwrap();
            #[allow(non_upper_case_globals)]
            match activity {
                kCFRunLoopBeforeWaiting => app_state::handle_main_events_cleared(mtm),
                kCFRunLoopExit => {} // may happen when running on macOS
                _ => unreachable!(),
            }
        }

        // end is queued with the lowest priority to ensure it is processed after other observers
        extern "C" fn control_flow_end_handler(
            _: CFRunLoopObserverRef,
            activity: CFRunLoopActivity,
            _: *mut c_void,
        ) {
            let mtm = MainThreadMarker::new().unwrap();
            #[allow(non_upper_case_globals)]
            match activity {
                kCFRunLoopBeforeWaiting => app_state::handle_events_cleared(mtm),
                kCFRunLoopExit => {} // may happen when running on macOS
                _ => unreachable!(),
            }
        }

        let main_loop = CFRunLoopGetMain();

        let begin_observer = CFRunLoopObserverCreate(
            ptr::null_mut(),
            kCFRunLoopAfterWaiting,
            1, // repeat = true
            CFIndex::min_value(),
            control_flow_begin_handler,
            ptr::null_mut(),
        );
        CFRunLoopAddObserver(main_loop, begin_observer, kCFRunLoopDefaultMode);

        let main_end_observer = CFRunLoopObserverCreate(
            ptr::null_mut(),
            kCFRunLoopExit | kCFRunLoopBeforeWaiting,
            1, // repeat = true
            0, // see comment on `control_flow_main_end_handler`
            control_flow_main_end_handler,
            ptr::null_mut(),
        );
        CFRunLoopAddObserver(main_loop, main_end_observer, kCFRunLoopDefaultMode);

        let end_observer = CFRunLoopObserverCreate(
            ptr::null_mut(),
            kCFRunLoopExit | kCFRunLoopBeforeWaiting,
            1, // repeat = true
            CFIndex::max_value(),
            control_flow_end_handler,
            ptr::null_mut(),
        );
        CFRunLoopAddObserver(main_loop, end_observer, kCFRunLoopDefaultMode);
    }
}<|MERGE_RESOLUTION|>--- conflicted
+++ resolved
@@ -17,12 +17,7 @@
 use objc2::ClassType;
 
 use crate::{
-<<<<<<< HEAD
-    dpi::{LogicalSize, PhysicalPosition},
-    error::{ExternalError, NotSupportedError},
-=======
     error::EventLoopError,
->>>>>>> 3efa6d85
     event::Event,
     event_loop::{
         ActiveEventLoop as RootActiveEventLoop, ControlFlow, DeviceEvents, EventLoopClosed,
