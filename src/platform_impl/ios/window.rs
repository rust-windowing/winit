use std::{
    collections::VecDeque,
    ops::{Deref, DerefMut},
};

use objc2::runtime::{Class, Object};
use objc2::{class, msg_send};
use raw_window_handle::{RawDisplayHandle, RawWindowHandle, UiKitDisplayHandle, UiKitWindowHandle};

use crate::{
    dpi::{self, LogicalPosition, LogicalSize, PhysicalPosition, PhysicalSize, Position, Size},
    error::{ExternalError, NotSupportedError, OsError as RootOsError},
    event::{Event, WindowEvent},
    icon::Icon,
    platform::ios::{ScreenEdge, ValidOrientations},
    platform_impl::platform::{
        app_state,
        event_loop::{self, EventProxy, EventWrapper},
        ffi::{
            id, CGFloat, CGPoint, CGRect, CGSize, UIEdgeInsets, UIInterfaceOrientationMask,
            UIRectEdge, UIScreenOverscanCompensation,
        },
        monitor, view, EventLoopWindowTarget, Fullscreen, MonitorHandle,
    },
    window::{
<<<<<<< HEAD
        CursorGrabMode, CursorIcon, Fullscreen, Theme, UserAttentionType, WindowAttributes,
        WindowId as RootWindowId,
=======
        CursorGrabMode, CursorIcon, UserAttentionType, WindowAttributes, WindowId as RootWindowId,
>>>>>>> 462bb4d3
    },
};

pub struct Inner {
    pub window: id,
    pub view_controller: id,
    pub view: id,
    gl_or_metal_backed: bool,
}

impl Drop for Inner {
    fn drop(&mut self) {
        unsafe {
            let _: () = msg_send![self.view, release];
            let _: () = msg_send![self.view_controller, release];
            let _: () = msg_send![self.window, release];
        }
    }
}

impl Inner {
    pub fn set_title(&self, _title: &str) {
        debug!("`Window::set_title` is ignored on iOS")
    }

    pub fn set_visible(&self, visible: bool) {
        unsafe { msg_send![self.window, setHidden: !visible] }
    }

    pub fn is_visible(&self) -> Option<bool> {
        warn!("`Window::is_visible` is ignored on iOS");
        None
    }

    pub fn request_redraw(&self) {
        unsafe {
            if self.gl_or_metal_backed {
                // `setNeedsDisplay` does nothing on UIViews which are directly backed by CAEAGLLayer or CAMetalLayer.
                // Ordinarily the OS sets up a bunch of UIKit state before calling drawRect: on a UIView, but when using
                // raw or gl/metal for drawing this work is completely avoided.
                //
                // The docs for `setNeedsDisplay` don't mention `CAMetalLayer`; however, this has been confirmed via
                // testing.
                //
                // https://developer.apple.com/documentation/uikit/uiview/1622437-setneedsdisplay?language=objc
                app_state::queue_gl_or_metal_redraw(self.window);
            } else {
                let _: () = msg_send![self.view, setNeedsDisplay];
            }
        }
    }

    pub fn inner_position(&self) -> Result<PhysicalPosition<i32>, NotSupportedError> {
        unsafe {
            let safe_area = self.safe_area_screen_space();
            let position = LogicalPosition {
                x: safe_area.origin.x as f64,
                y: safe_area.origin.y as f64,
            };
            let scale_factor = self.scale_factor();
            Ok(position.to_physical(scale_factor))
        }
    }

    pub fn outer_position(&self) -> Result<PhysicalPosition<i32>, NotSupportedError> {
        unsafe {
            let screen_frame = self.screen_frame();
            let position = LogicalPosition {
                x: screen_frame.origin.x as f64,
                y: screen_frame.origin.y as f64,
            };
            let scale_factor = self.scale_factor();
            Ok(position.to_physical(scale_factor))
        }
    }

    pub fn set_outer_position(&self, physical_position: Position) {
        unsafe {
            let scale_factor = self.scale_factor();
            let position = physical_position.to_logical::<f64>(scale_factor);
            let screen_frame = self.screen_frame();
            let new_screen_frame = CGRect {
                origin: CGPoint {
                    x: position.x as _,
                    y: position.y as _,
                },
                size: screen_frame.size,
            };
            let bounds = self.rect_from_screen_space(new_screen_frame);
            let _: () = msg_send![self.window, setBounds: bounds];
        }
    }

    pub fn inner_size(&self) -> PhysicalSize<u32> {
        unsafe {
            let scale_factor = self.scale_factor();
            let safe_area = self.safe_area_screen_space();
            let size = LogicalSize {
                width: safe_area.size.width as f64,
                height: safe_area.size.height as f64,
            };
            size.to_physical(scale_factor)
        }
    }

    pub fn outer_size(&self) -> PhysicalSize<u32> {
        unsafe {
            let scale_factor = self.scale_factor();
            let screen_frame = self.screen_frame();
            let size = LogicalSize {
                width: screen_frame.size.width as f64,
                height: screen_frame.size.height as f64,
            };
            size.to_physical(scale_factor)
        }
    }

    pub fn set_inner_size(&self, _size: Size) {
        warn!("not clear what `Window::set_inner_size` means on iOS");
    }

    pub fn set_min_inner_size(&self, _dimensions: Option<Size>) {
        warn!("`Window::set_min_inner_size` is ignored on iOS")
    }

    pub fn set_max_inner_size(&self, _dimensions: Option<Size>) {
        warn!("`Window::set_max_inner_size` is ignored on iOS")
    }

    pub fn resize_increments(&self) -> Option<PhysicalSize<u32>> {
        None
    }

    #[inline]
    pub fn set_resize_increments(&self, _increments: Option<Size>) {
        warn!("`Window::set_resize_increments` is ignored on iOS")
    }

    pub fn set_resizable(&self, _resizable: bool) {
        warn!("`Window::set_resizable` is ignored on iOS")
    }

    pub fn is_resizable(&self) -> bool {
        warn!("`Window::is_resizable` is ignored on iOS");
        false
    }

    pub fn scale_factor(&self) -> f64 {
        unsafe {
            let hidpi: CGFloat = msg_send![self.view, contentScaleFactor];
            hidpi as _
        }
    }

    pub fn set_cursor_icon(&self, _cursor: CursorIcon) {
        debug!("`Window::set_cursor_icon` ignored on iOS")
    }

    pub fn set_cursor_position(&self, _position: Position) -> Result<(), ExternalError> {
        Err(ExternalError::NotSupported(NotSupportedError::new()))
    }

    pub fn set_cursor_grab(&self, _: CursorGrabMode) -> Result<(), ExternalError> {
        Err(ExternalError::NotSupported(NotSupportedError::new()))
    }

    pub fn set_cursor_visible(&self, _visible: bool) {
        debug!("`Window::set_cursor_visible` is ignored on iOS")
    }

    pub fn drag_window(&self) -> Result<(), ExternalError> {
        Err(ExternalError::NotSupported(NotSupportedError::new()))
    }

    pub fn set_cursor_hittest(&self, _hittest: bool) -> Result<(), ExternalError> {
        Err(ExternalError::NotSupported(NotSupportedError::new()))
    }

    pub fn set_minimized(&self, _minimized: bool) {
        warn!("`Window::set_minimized` is ignored on iOS")
    }

    pub fn set_maximized(&self, _maximized: bool) {
        warn!("`Window::set_maximized` is ignored on iOS")
    }

    pub fn is_maximized(&self) -> bool {
        warn!("`Window::is_maximized` is ignored on iOS");
        false
    }

    pub(crate) fn set_fullscreen(&self, monitor: Option<Fullscreen>) {
        unsafe {
            let uiscreen = match monitor {
                Some(Fullscreen::Exclusive(video_mode)) => {
                    let uiscreen = video_mode.monitor.ui_screen() as id;
                    let _: () = msg_send![uiscreen, setCurrentMode: video_mode.screen_mode.0];
                    uiscreen
                }
                Some(Fullscreen::Borderless(Some(monitor))) => monitor.ui_screen() as id,
                Some(Fullscreen::Borderless(None)) => {
                    self.current_monitor_inner().ui_screen() as id
                }
                None => {
                    warn!("`Window::set_fullscreen(None)` ignored on iOS");
                    return;
                }
            };

            // this is pretty slow on iOS, so avoid doing it if we can
            let current: id = msg_send![self.window, screen];
            if uiscreen != current {
                let _: () = msg_send![self.window, setScreen: uiscreen];
            }

            let bounds: CGRect = msg_send![uiscreen, bounds];
            let _: () = msg_send![self.window, setFrame: bounds];

            // For external displays, we must disable overscan compensation or
            // the displayed image will have giant black bars surrounding it on
            // each side
            let _: () = msg_send![
                uiscreen,
                setOverscanCompensation: UIScreenOverscanCompensation::None
            ];
        }
    }

    pub(crate) fn fullscreen(&self) -> Option<Fullscreen> {
        unsafe {
            let monitor = self.current_monitor_inner();
            let uiscreen = monitor.ui_screen();
            let screen_space_bounds = self.screen_frame();
            let screen_bounds: CGRect = msg_send![uiscreen, bounds];

            // TODO: track fullscreen instead of relying on brittle float comparisons
            if screen_space_bounds.origin.x == screen_bounds.origin.x
                && screen_space_bounds.origin.y == screen_bounds.origin.y
                && screen_space_bounds.size.width == screen_bounds.size.width
                && screen_space_bounds.size.height == screen_bounds.size.height
            {
                Some(Fullscreen::Borderless(Some(monitor)))
            } else {
                None
            }
        }
    }

    pub fn set_decorations(&self, _decorations: bool) {
        warn!("`Window::set_decorations` is ignored on iOS")
    }

    pub fn is_decorated(&self) -> bool {
        warn!("`Window::is_decorated` is ignored on iOS");
        true
    }

    pub fn set_always_on_top(&self, _always_on_top: bool) {
        warn!("`Window::set_always_on_top` is ignored on iOS")
    }

    pub fn set_window_icon(&self, _icon: Option<Icon>) {
        warn!("`Window::set_window_icon` is ignored on iOS")
    }

    pub fn set_ime_position(&self, _position: Position) {
        warn!("`Window::set_ime_position` is ignored on iOS")
    }

    pub fn set_ime_allowed(&self, _allowed: bool) {
        warn!("`Window::set_ime_allowed` is ignored on iOS")
    }

    pub fn focus_window(&self) {
        warn!("`Window::set_focus` is ignored on iOS")
    }

    pub fn request_user_attention(&self, _request_type: Option<UserAttentionType>) {
        warn!("`Window::request_user_attention` is ignored on iOS")
    }

    // Allow directly accessing the current monitor internally without unwrapping.
    fn current_monitor_inner(&self) -> MonitorHandle {
        unsafe {
            let uiscreen: id = msg_send![self.window, screen];
            MonitorHandle::retained_new(uiscreen)
        }
    }

    pub fn current_monitor(&self) -> Option<MonitorHandle> {
        Some(self.current_monitor_inner())
    }

    pub fn available_monitors(&self) -> VecDeque<MonitorHandle> {
        unsafe { monitor::uiscreens() }
    }

    pub fn primary_monitor(&self) -> Option<MonitorHandle> {
        let monitor = unsafe { monitor::main_uiscreen() };
        Some(monitor)
    }

    pub fn id(&self) -> WindowId {
        self.window.into()
    }

    pub fn raw_window_handle(&self) -> RawWindowHandle {
        let mut window_handle = UiKitWindowHandle::empty();
        window_handle.ui_window = self.window as _;
        window_handle.ui_view = self.view as _;
        window_handle.ui_view_controller = self.view_controller as _;
        RawWindowHandle::UiKit(window_handle)
    }

    pub fn raw_display_handle(&self) -> RawDisplayHandle {
        RawDisplayHandle::UiKit(UiKitDisplayHandle::empty())
    }

    pub fn theme(&self) -> Option<Theme> {
        warn!("`Window::theme` is ignored on iOS");
        None
    }
}

pub struct Window {
    pub inner: Inner,
}

impl Drop for Window {
    fn drop(&mut self) {
        assert_main_thread!("`Window::drop` can only be run on the main thread on iOS");
    }
}

unsafe impl Send for Window {}
unsafe impl Sync for Window {}

impl Deref for Window {
    type Target = Inner;

    fn deref(&self) -> &Inner {
        assert_main_thread!("`Window` methods can only be run on the main thread on iOS");
        &self.inner
    }
}

impl DerefMut for Window {
    fn deref_mut(&mut self) -> &mut Inner {
        assert_main_thread!("`Window` methods can only be run on the main thread on iOS");
        &mut self.inner
    }
}

impl Window {
    pub(crate) fn new<T>(
        _event_loop: &EventLoopWindowTarget<T>,
        window_attributes: WindowAttributes,
        platform_attributes: PlatformSpecificWindowBuilderAttributes,
    ) -> Result<Window, RootOsError> {
        if window_attributes.min_inner_size.is_some() {
            warn!("`WindowAttributes::min_inner_size` is ignored on iOS");
        }
        if window_attributes.max_inner_size.is_some() {
            warn!("`WindowAttributes::max_inner_size` is ignored on iOS");
        }
        if window_attributes.always_on_top {
            warn!("`WindowAttributes::always_on_top` is unsupported on iOS");
        }
        // TODO: transparency, visible

        unsafe {
            let screen = match window_attributes.fullscreen {
                Some(Fullscreen::Exclusive(ref video_mode)) => video_mode.monitor.ui_screen() as id,
                Some(Fullscreen::Borderless(Some(ref monitor))) => monitor.ui_screen(),
                Some(Fullscreen::Borderless(None)) | None => {
                    monitor::main_uiscreen().ui_screen() as id
                }
            };

            let screen_bounds: CGRect = msg_send![screen, bounds];

            let frame = match window_attributes.inner_size {
                Some(dim) => {
                    let scale_factor: CGFloat = msg_send![screen, scale];
                    let size = dim.to_logical::<f64>(scale_factor as f64);
                    CGRect {
                        origin: screen_bounds.origin,
                        size: CGSize {
                            width: size.width as _,
                            height: size.height as _,
                        },
                    }
                }
                None => screen_bounds,
            };

            let view = view::create_view(&window_attributes, &platform_attributes, frame);

            let gl_or_metal_backed = {
                let view_class: *const Class = msg_send![view, class];
                let layer_class: *const Class = msg_send![view_class, layerClass];
                let is_metal = msg_send![layer_class, isSubclassOfClass: class!(CAMetalLayer)];
                let is_gl = msg_send![layer_class, isSubclassOfClass: class!(CAEAGLLayer)];
                is_metal || is_gl
            };

            let view_controller =
                view::create_view_controller(&window_attributes, &platform_attributes, view);
            let window = view::create_window(
                &window_attributes,
                &platform_attributes,
                frame,
                view_controller,
            );

            let result = Window {
                inner: Inner {
                    window,
                    view_controller,
                    view,
                    gl_or_metal_backed,
                },
            };
            app_state::set_key_window(window);

            // Like the Windows and macOS backends, we send a `ScaleFactorChanged` and `Resized`
            // event on window creation if the DPI factor != 1.0
            let scale_factor: CGFloat = msg_send![view, contentScaleFactor];
            let scale_factor = scale_factor as f64;
            if scale_factor != 1.0 {
                let bounds: CGRect = msg_send![view, bounds];
                let screen: id = msg_send![window, screen];
                let screen_space: id = msg_send![screen, coordinateSpace];
                let screen_frame: CGRect =
                    msg_send![view, convertRect: bounds, toCoordinateSpace: screen_space];
                let size = crate::dpi::LogicalSize {
                    width: screen_frame.size.width as _,
                    height: screen_frame.size.height as _,
                };
                app_state::handle_nonuser_events(
                    std::iter::once(EventWrapper::EventProxy(EventProxy::DpiChangedProxy {
                        window_id: window,
                        scale_factor,
                        suggested_size: size,
                    }))
                    .chain(std::iter::once(EventWrapper::StaticEvent(
                        Event::WindowEvent {
                            window_id: RootWindowId(window.into()),
                            event: WindowEvent::Resized(size.to_physical(scale_factor)),
                        },
                    ))),
                );
            }

            Ok(result)
        }
    }
}

// WindowExtIOS
impl Inner {
    pub fn ui_window(&self) -> id {
        self.window
    }
    pub fn ui_view_controller(&self) -> id {
        self.view_controller
    }
    pub fn ui_view(&self) -> id {
        self.view
    }

    pub fn set_scale_factor(&self, scale_factor: f64) {
        unsafe {
            assert!(
                dpi::validate_scale_factor(scale_factor),
                "`WindowExtIOS::set_scale_factor` received an invalid hidpi factor"
            );
            let scale_factor = scale_factor as CGFloat;
            let _: () = msg_send![self.view, setContentScaleFactor: scale_factor];
        }
    }

    pub fn set_valid_orientations(&self, valid_orientations: ValidOrientations) {
        unsafe {
            let idiom = event_loop::get_idiom();
            let supported_orientations = UIInterfaceOrientationMask::from_valid_orientations_idiom(
                valid_orientations,
                idiom,
            );
            msg_send![
                self.view_controller,
                setSupportedInterfaceOrientations: supported_orientations
            ]
        }
    }

    pub fn set_prefers_home_indicator_hidden(&self, hidden: bool) {
        unsafe {
            let _: () = msg_send![
                self.view_controller,
                setPrefersHomeIndicatorAutoHidden: hidden,
            ];
        }
    }

    pub fn set_preferred_screen_edges_deferring_system_gestures(&self, edges: ScreenEdge) {
        let edges: UIRectEdge = edges.into();
        unsafe {
            let _: () = msg_send![
                self.view_controller,
                setPreferredScreenEdgesDeferringSystemGestures: edges
            ];
        }
    }

    pub fn set_prefers_status_bar_hidden(&self, hidden: bool) {
        unsafe {
            let _: () = msg_send![self.view_controller, setPrefersStatusBarHidden: hidden,];
        }
    }
}

impl Inner {
    // requires main thread
    unsafe fn screen_frame(&self) -> CGRect {
        self.rect_to_screen_space(msg_send![self.window, bounds])
    }

    // requires main thread
    unsafe fn rect_to_screen_space(&self, rect: CGRect) -> CGRect {
        let screen: id = msg_send![self.window, screen];
        if !screen.is_null() {
            let screen_space: id = msg_send![screen, coordinateSpace];
            msg_send![
                self.window,
                convertRect: rect,
                toCoordinateSpace: screen_space,
            ]
        } else {
            rect
        }
    }

    // requires main thread
    unsafe fn rect_from_screen_space(&self, rect: CGRect) -> CGRect {
        let screen: id = msg_send![self.window, screen];
        if !screen.is_null() {
            let screen_space: id = msg_send![screen, coordinateSpace];
            msg_send![
                self.window,
                convertRect: rect,
                fromCoordinateSpace: screen_space,
            ]
        } else {
            rect
        }
    }

    // requires main thread
    unsafe fn safe_area_screen_space(&self) -> CGRect {
        let bounds: CGRect = msg_send![self.window, bounds];
        if app_state::os_capabilities().safe_area {
            let safe_area: UIEdgeInsets = msg_send![self.window, safeAreaInsets];
            let safe_bounds = CGRect {
                origin: CGPoint {
                    x: bounds.origin.x + safe_area.left,
                    y: bounds.origin.y + safe_area.top,
                },
                size: CGSize {
                    width: bounds.size.width - safe_area.left - safe_area.right,
                    height: bounds.size.height - safe_area.top - safe_area.bottom,
                },
            };
            self.rect_to_screen_space(safe_bounds)
        } else {
            let screen_frame = self.rect_to_screen_space(bounds);
            let status_bar_frame: CGRect = {
                let app: id = msg_send![class!(UIApplication), sharedApplication];
                assert!(
                    !app.is_null(),
                    "`Window::get_inner_position` cannot be called before `EventLoop::run` on iOS"
                );
                msg_send![app, statusBarFrame]
            };
            let (y, height) = if screen_frame.origin.y > status_bar_frame.size.height {
                (screen_frame.origin.y, screen_frame.size.height)
            } else {
                let y = status_bar_frame.size.height;
                let height = screen_frame.size.height
                    - (status_bar_frame.size.height - screen_frame.origin.y);
                (y, height)
            };
            CGRect {
                origin: CGPoint {
                    x: screen_frame.origin.x,
                    y,
                },
                size: CGSize {
                    width: screen_frame.size.width,
                    height,
                },
            }
        }
    }
}

#[derive(Debug, Copy, Clone, PartialEq, Eq, PartialOrd, Ord, Hash)]
pub struct WindowId {
    window: id,
}

impl WindowId {
    pub const unsafe fn dummy() -> Self {
        WindowId {
            window: std::ptr::null_mut(),
        }
    }
}

impl From<WindowId> for u64 {
    fn from(window_id: WindowId) -> Self {
        window_id.window as u64
    }
}

impl From<u64> for WindowId {
    fn from(raw_id: u64) -> Self {
        Self {
            window: raw_id as _,
        }
    }
}

unsafe impl Send for WindowId {}
unsafe impl Sync for WindowId {}

impl From<&Object> for WindowId {
    fn from(window: &Object) -> WindowId {
        WindowId {
            window: window as *const _ as _,
        }
    }
}

impl From<&mut Object> for WindowId {
    fn from(window: &mut Object) -> WindowId {
        WindowId {
            window: window as _,
        }
    }
}

impl From<id> for WindowId {
    fn from(window: id) -> WindowId {
        WindowId { window }
    }
}

#[derive(Clone)]
pub struct PlatformSpecificWindowBuilderAttributes {
    pub root_view_class: &'static Class,
    pub scale_factor: Option<f64>,
    pub valid_orientations: ValidOrientations,
    pub prefers_home_indicator_hidden: bool,
    pub prefers_status_bar_hidden: bool,
    pub preferred_screen_edges_deferring_system_gestures: ScreenEdge,
}

impl Default for PlatformSpecificWindowBuilderAttributes {
    fn default() -> PlatformSpecificWindowBuilderAttributes {
        PlatformSpecificWindowBuilderAttributes {
            root_view_class: class!(UIView),
            scale_factor: None,
            valid_orientations: Default::default(),
            prefers_home_indicator_hidden: false,
            prefers_status_bar_hidden: false,
            preferred_screen_edges_deferring_system_gestures: Default::default(),
        }
    }
}<|MERGE_RESOLUTION|>--- conflicted
+++ resolved
@@ -23,12 +23,8 @@
         monitor, view, EventLoopWindowTarget, Fullscreen, MonitorHandle,
     },
     window::{
-<<<<<<< HEAD
-        CursorGrabMode, CursorIcon, Fullscreen, Theme, UserAttentionType, WindowAttributes,
+        CursorGrabMode, CursorIcon, Theme, UserAttentionType, WindowAttributes,
         WindowId as RootWindowId,
-=======
-        CursorGrabMode, CursorIcon, UserAttentionType, WindowAttributes, WindowId as RootWindowId,
->>>>>>> 462bb4d3
     },
 };
 
