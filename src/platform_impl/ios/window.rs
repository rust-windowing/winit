use raw_window_handle::{ios::IOSHandle, RawWindowHandle};
use std::{
    collections::VecDeque,
    ops::{Deref, DerefMut},
};

use objc::runtime::{Class, Object, BOOL, NO, YES};

use crate::{
    dpi::{self, LogicalPosition, LogicalSize, PhysicalPosition, PhysicalSize, Position, Size},
    error::{ExternalError, NotSupportedError, OsError as RootOsError},
    event::{Event, WindowEvent},
    icon::Icon,
    monitor::MonitorHandle as RootMonitorHandle,
    platform::ios::{MonitorHandleExtIOS, ScreenEdge, ValidOrientations},
    platform_impl::platform::{
        app_state, event_loop,
        ffi::{
            id, CGFloat, CGPoint, CGRect, CGSize, UIEdgeInsets, UIInterfaceOrientationMask,
            UIRectEdge, UIScreenOverscanCompensation,
        },
        monitor, view, EventLoopWindowTarget, MonitorHandle,
    },
    window::{CursorIcon, Fullscreen, WindowAttributes, WindowId as RootWindowId},
};

pub struct Inner {
    pub window: id,
    pub view_controller: id,
    pub view: id,
    gl_or_metal_backed: bool,
}

impl Drop for Inner {
    fn drop(&mut self) {
        unsafe {
            let () = msg_send![self.view, release];
            let () = msg_send![self.view_controller, release];
            let () = msg_send![self.window, release];
        }
    }
}

impl Inner {
    pub fn set_title(&self, _title: &str) {
        debug!("`Window::set_title` is ignored on iOS")
    }

    pub fn set_visible(&self, visible: bool) {
        match visible {
            true => unsafe {
                let () = msg_send![self.window, setHidden: NO];
            },
            false => unsafe {
                let () = msg_send![self.window, setHidden: YES];
            },
        }
    }

    pub fn request_redraw(&self) {
        unsafe {
            if self.gl_or_metal_backed {
                // `setNeedsDisplay` does nothing on UIViews which are directly backed by CAEAGLLayer or CAMetalLayer.
                // Ordinarily the OS sets up a bunch of UIKit state before calling drawRect: on a UIView, but when using
                // raw or gl/metal for drawing this work is completely avoided.
                //
                // The docs for `setNeedsDisplay` don't mention `CAMetalLayer`; however, this has been confirmed via
                // testing.
                //
                // https://developer.apple.com/documentation/uikit/uiview/1622437-setneedsdisplay?language=objc
                app_state::queue_gl_or_metal_redraw(self.window);
            } else {
                let () = msg_send![self.view, setNeedsDisplay];
            }
        }
    }

    pub fn inner_position(&self) -> Result<PhysicalPosition, NotSupportedError> {
        unsafe {
            let safe_area = self.safe_area_screen_space();
<<<<<<< HEAD
            let position = LogicalPosition {
                x: safe_area.origin.x,
                y: safe_area.origin.y,
            };
            let dpi_factor = self.hidpi_factor();
            Ok(position.to_physical(dpi_factor))
=======
            Ok(LogicalPosition {
                x: safe_area.origin.x as _,
                y: safe_area.origin.y as _,
            })
>>>>>>> 8cfee815
        }
    }

    pub fn outer_position(&self) -> Result<PhysicalPosition, NotSupportedError> {
        unsafe {
            let screen_frame = self.screen_frame();
<<<<<<< HEAD
            let position = LogicalPosition {
                x: screen_frame.origin.x,
                y: screen_frame.origin.y,
            };
            let dpi_factor = self.hidpi_factor();
            Ok(position.to_physical(dpi_factor))
=======
            Ok(LogicalPosition {
                x: screen_frame.origin.x as _,
                y: screen_frame.origin.y as _,
            })
>>>>>>> 8cfee815
        }
    }

    pub fn set_outer_position(&self, physical_position: Position) {
        unsafe {
            let dpi_factor = self.hidpi_factor();
            let position = physical_position.to_logical(dpi_factor);
            let screen_frame = self.screen_frame();
            let new_screen_frame = CGRect {
                origin: CGPoint {
                    x: position.x as _,
                    y: position.y as _,
                },
                size: screen_frame.size,
            };
            let bounds = self.from_screen_space(new_screen_frame);
            let () = msg_send![self.window, setBounds: bounds];
        }
    }

    pub fn inner_size(&self) -> PhysicalSize {
        unsafe {
            let dpi_factor = self.hidpi_factor();
            let safe_area = self.safe_area_screen_space();
<<<<<<< HEAD
            let size = LogicalSize {
                width: safe_area.size.width,
                height: safe_area.size.height,
            };
            size.to_physical(dpi_factor)
=======
            LogicalSize {
                width: safe_area.size.width as _,
                height: safe_area.size.height as _,
            }
>>>>>>> 8cfee815
        }
    }

    pub fn outer_size(&self) -> PhysicalSize {
        unsafe {
            let dpi_factor = self.hidpi_factor();
            let screen_frame = self.screen_frame();
<<<<<<< HEAD
            let size = LogicalSize {
                width: screen_frame.size.width,
                height: screen_frame.size.height,
            };
            size.to_physical(dpi_factor)
=======
            LogicalSize {
                width: screen_frame.size.width as _,
                height: screen_frame.size.height as _,
            }
>>>>>>> 8cfee815
        }
    }

    pub fn set_inner_size(&self, _size: Size) {
        unimplemented!("not clear what `Window::set_inner_size` means on iOS");
    }

    pub fn set_min_inner_size(&self, _dimensions: Option<Size>) {
        warn!("`Window::set_min_inner_size` is ignored on iOS")
    }

    pub fn set_max_inner_size(&self, _dimensions: Option<Size>) {
        warn!("`Window::set_max_inner_size` is ignored on iOS")
    }

    pub fn set_resizable(&self, _resizable: bool) {
        warn!("`Window::set_resizable` is ignored on iOS")
    }

    pub fn hidpi_factor(&self) -> f64 {
        unsafe {
            let hidpi: CGFloat = msg_send![self.view, contentScaleFactor];
            hidpi as _
        }
    }

    pub fn set_cursor_icon(&self, _cursor: CursorIcon) {
        debug!("`Window::set_cursor_icon` ignored on iOS")
    }

    pub fn set_cursor_position(&self, _position: Position) -> Result<(), ExternalError> {
        Err(ExternalError::NotSupported(NotSupportedError::new()))
    }

    pub fn set_cursor_grab(&self, _grab: bool) -> Result<(), ExternalError> {
        Err(ExternalError::NotSupported(NotSupportedError::new()))
    }

    pub fn set_cursor_visible(&self, _visible: bool) {
        debug!("`Window::set_cursor_visible` is ignored on iOS")
    }

    pub fn set_maximized(&self, _maximized: bool) {
        warn!("`Window::set_maximized` is ignored on iOS")
    }

    pub fn set_fullscreen(&self, monitor: Option<Fullscreen>) {
        unsafe {
            let uiscreen = match monitor {
                Some(Fullscreen::Exclusive(video_mode)) => {
                    let uiscreen = video_mode.video_mode.monitor.ui_screen() as id;
                    let () = msg_send![uiscreen, setCurrentMode: video_mode.video_mode.screen_mode];
                    uiscreen
                }
                Some(Fullscreen::Borderless(monitor)) => monitor.ui_screen() as id,
                None => {
                    warn!("`Window::set_fullscreen(None)` ignored on iOS");
                    return;
                }
            };

            // this is pretty slow on iOS, so avoid doing it if we can
            let current: id = msg_send![self.window, screen];
            if uiscreen != current {
                let () = msg_send![self.window, setScreen: uiscreen];
            }

            let bounds: CGRect = msg_send![uiscreen, bounds];
            let () = msg_send![self.window, setFrame: bounds];

            // For external displays, we must disable overscan compensation or
            // the displayed image will have giant black bars surrounding it on
            // each side
            let () = msg_send![
                uiscreen,
                setOverscanCompensation: UIScreenOverscanCompensation::None
            ];
        }
    }

    pub fn fullscreen(&self) -> Option<Fullscreen> {
        unsafe {
            let monitor = self.current_monitor();
            let uiscreen = monitor.inner.ui_screen();
            let screen_space_bounds = self.screen_frame();
            let screen_bounds: CGRect = msg_send![uiscreen, bounds];

            // TODO: track fullscreen instead of relying on brittle float comparisons
            if screen_space_bounds.origin.x == screen_bounds.origin.x
                && screen_space_bounds.origin.y == screen_bounds.origin.y
                && screen_space_bounds.size.width == screen_bounds.size.width
                && screen_space_bounds.size.height == screen_bounds.size.height
            {
                Some(Fullscreen::Borderless(monitor))
            } else {
                None
            }
        }
    }

    pub fn set_decorations(&self, _decorations: bool) {
        warn!("`Window::set_decorations` is ignored on iOS")
    }

    pub fn set_always_on_top(&self, _always_on_top: bool) {
        warn!("`Window::set_always_on_top` is ignored on iOS")
    }

    pub fn set_window_icon(&self, _icon: Option<Icon>) {
        warn!("`Window::set_window_icon` is ignored on iOS")
    }

    pub fn set_ime_position(&self, _position: Position) {
        warn!("`Window::set_ime_position` is ignored on iOS")
    }

    pub fn current_monitor(&self) -> RootMonitorHandle {
        unsafe {
            let uiscreen: id = msg_send![self.window, screen];
            RootMonitorHandle {
                inner: MonitorHandle::retained_new(uiscreen),
            }
        }
    }

    pub fn available_monitors(&self) -> VecDeque<MonitorHandle> {
        unsafe { monitor::uiscreens() }
    }

    pub fn primary_monitor(&self) -> MonitorHandle {
        unsafe { monitor::main_uiscreen() }
    }

    pub fn id(&self) -> WindowId {
        self.window.into()
    }

    pub fn raw_window_handle(&self) -> RawWindowHandle {
        let handle = IOSHandle {
            ui_window: self.window as _,
            ui_view: self.view as _,
            ui_view_controller: self.view_controller as _,
            ..IOSHandle::empty()
        };
        RawWindowHandle::IOS(handle)
    }
}

pub struct Window {
    pub inner: Inner,
}

impl Drop for Window {
    fn drop(&mut self) {
        unsafe {
            assert_main_thread!("`Window::drop` can only be run on the main thread on iOS");
        }
    }
}

unsafe impl Send for Window {}
unsafe impl Sync for Window {}

impl Deref for Window {
    type Target = Inner;

    fn deref(&self) -> &Inner {
        unsafe {
            assert_main_thread!("`Window` methods can only be run on the main thread on iOS");
        }
        &self.inner
    }
}

impl DerefMut for Window {
    fn deref_mut(&mut self) -> &mut Inner {
        unsafe {
            assert_main_thread!("`Window` methods can only be run on the main thread on iOS");
        }
        &mut self.inner
    }
}

impl Window {
    pub fn new<T>(
        _event_loop: &EventLoopWindowTarget<T>,
        window_attributes: WindowAttributes,
        platform_attributes: PlatformSpecificWindowBuilderAttributes,
    ) -> Result<Window, RootOsError> {
        if let Some(_) = window_attributes.min_inner_size {
            warn!("`WindowAttributes::min_inner_size` is ignored on iOS");
        }
        if let Some(_) = window_attributes.max_inner_size {
            warn!("`WindowAttributes::max_inner_size` is ignored on iOS");
        }
        if window_attributes.always_on_top {
            warn!("`WindowAttributes::always_on_top` is unsupported on iOS");
        }
        // TODO: transparency, visible

        unsafe {
            let screen = match window_attributes.fullscreen {
                Some(Fullscreen::Exclusive(ref video_mode)) => {
                    video_mode.video_mode.monitor.ui_screen() as id
                }
                Some(Fullscreen::Borderless(ref monitor)) => monitor.ui_screen() as id,
                None => monitor::main_uiscreen().ui_screen(),
            };

            let screen_bounds: CGRect = msg_send![screen, bounds];

            let frame = match window_attributes.inner_size {
<<<<<<< HEAD
                Some(dim) => {
                    let dpi_factor = msg_send![screen, scale];
                    let size = dim.to_logical(dpi_factor);
                    CGRect {
                        origin: screen_bounds.origin,
                        size: CGSize {
                            width: size.width,
                            height: size.height,
                        },
                    }
                }
=======
                Some(dim) => CGRect {
                    origin: screen_bounds.origin,
                    size: CGSize {
                        width: dim.width as _,
                        height: dim.height as _,
                    },
                },
>>>>>>> 8cfee815
                None => screen_bounds,
            };

            let view = view::create_view(&window_attributes, &platform_attributes, frame.clone());

            let gl_or_metal_backed = {
                let view_class: id = msg_send![view, class];
                let layer_class: id = msg_send![view_class, layerClass];
                let is_metal: BOOL =
                    msg_send![layer_class, isSubclassOfClass: class!(CAMetalLayer)];
                let is_gl: BOOL = msg_send![layer_class, isSubclassOfClass: class!(CAEAGLLayer)];
                is_metal == YES || is_gl == YES
            };

            let view_controller =
                view::create_view_controller(&window_attributes, &platform_attributes, view);
            let window = view::create_window(
                &window_attributes,
                &platform_attributes,
                frame,
                view_controller,
            );

            let result = Window {
                inner: Inner {
                    window,
                    view_controller,
                    view,
                    gl_or_metal_backed,
                },
            };
            app_state::set_key_window(window);

            // Like the Windows and macOS backends, we send a `HiDpiFactorChanged` and `Resized`
            // event on window creation if the DPI factor != 1.0
            let hidpi_factor: CGFloat = msg_send![view, contentScaleFactor];
            if hidpi_factor != 1.0 {
                let bounds: CGRect = msg_send![view, bounds];
                let screen: id = msg_send![window, screen];
                let screen_space: id = msg_send![screen, coordinateSpace];
                let screen_frame: CGRect =
                    msg_send![view, convertRect:bounds toCoordinateSpace:screen_space];
                let size = crate::dpi::LogicalSize {
                    width: screen_frame.size.width as _,
                    height: screen_frame.size.height as _,
                };
                app_state::handle_nonuser_events(
                    std::iter::once(Event::WindowEvent {
                        window_id: RootWindowId(window.into()),
                        event: WindowEvent::HiDpiFactorChanged(hidpi_factor as _),
                    })
                    .chain(std::iter::once(Event::WindowEvent {
                        window_id: RootWindowId(window.into()),
                        event: WindowEvent::Resized(size),
                    })),
                );
            }

            Ok(result)
        }
    }
}

// WindowExtIOS
impl Inner {
    pub fn ui_window(&self) -> id {
        self.window
    }
    pub fn ui_view_controller(&self) -> id {
        self.view_controller
    }
    pub fn ui_view(&self) -> id {
        self.view
    }

    pub fn set_hidpi_factor(&self, hidpi_factor: f64) {
        unsafe {
            assert!(
                dpi::validate_hidpi_factor(hidpi_factor),
                "`WindowExtIOS::set_hidpi_factor` received an invalid hidpi factor"
            );
            let hidpi_factor = hidpi_factor as CGFloat;
            let () = msg_send![self.view, setContentScaleFactor: hidpi_factor];
        }
    }

    pub fn set_valid_orientations(&self, valid_orientations: ValidOrientations) {
        unsafe {
            let idiom = event_loop::get_idiom();
            let supported_orientations = UIInterfaceOrientationMask::from_valid_orientations_idiom(
                valid_orientations,
                idiom,
            );
            msg_send![
                self.view_controller,
                setSupportedInterfaceOrientations: supported_orientations
            ]
        }
    }

    pub fn set_prefers_home_indicator_hidden(&self, hidden: bool) {
        unsafe {
            let prefers_home_indicator_hidden = if hidden { YES } else { NO };
            let () = msg_send![
                self.view_controller,
                setPrefersHomeIndicatorAutoHidden: prefers_home_indicator_hidden
            ];
        }
    }

    pub fn set_preferred_screen_edges_deferring_system_gestures(&self, edges: ScreenEdge) {
        let edges: UIRectEdge = edges.into();
        unsafe {
            let () = msg_send![
                self.view_controller,
                setPreferredScreenEdgesDeferringSystemGestures: edges
            ];
        }
    }

    pub fn set_prefers_status_bar_hidden(&self, hidden: bool) {
        unsafe {
            let status_bar_hidden = if hidden { YES } else { NO };
            let () = msg_send![
                self.view_controller,
                setPrefersStatusBarHidden: status_bar_hidden
            ];
        }
    }
}

impl Inner {
    // requires main thread
    unsafe fn screen_frame(&self) -> CGRect {
        self.to_screen_space(msg_send![self.window, bounds])
    }

    // requires main thread
    unsafe fn to_screen_space(&self, rect: CGRect) -> CGRect {
        let screen: id = msg_send![self.window, screen];
        if !screen.is_null() {
            let screen_space: id = msg_send![screen, coordinateSpace];
            msg_send![self.window, convertRect:rect toCoordinateSpace:screen_space]
        } else {
            rect
        }
    }

    // requires main thread
    unsafe fn from_screen_space(&self, rect: CGRect) -> CGRect {
        let screen: id = msg_send![self.window, screen];
        if !screen.is_null() {
            let screen_space: id = msg_send![screen, coordinateSpace];
            msg_send![self.window, convertRect:rect fromCoordinateSpace:screen_space]
        } else {
            rect
        }
    }

    // requires main thread
    unsafe fn safe_area_screen_space(&self) -> CGRect {
        let bounds: CGRect = msg_send![self.window, bounds];
        if app_state::os_capabilities().safe_area {
            let safe_area: UIEdgeInsets = msg_send![self.window, safeAreaInsets];
            let safe_bounds = CGRect {
                origin: CGPoint {
                    x: bounds.origin.x + safe_area.left,
                    y: bounds.origin.y + safe_area.top,
                },
                size: CGSize {
                    width: bounds.size.width - safe_area.left - safe_area.right,
                    height: bounds.size.height - safe_area.top - safe_area.bottom,
                },
            };
            self.to_screen_space(safe_bounds)
        } else {
            let screen_frame = self.to_screen_space(bounds);
            let status_bar_frame: CGRect = {
                let app: id = msg_send![class!(UIApplication), sharedApplication];
                assert!(
                    !app.is_null(),
                    "`Window::get_inner_position` cannot be called before `EventLoop::run` on iOS"
                );
                msg_send![app, statusBarFrame]
            };
            let (y, height) = if screen_frame.origin.y > status_bar_frame.size.height {
                (screen_frame.origin.y, screen_frame.size.height)
            } else {
                let y = status_bar_frame.size.height;
                let height = screen_frame.size.height
                    - (status_bar_frame.size.height - screen_frame.origin.y);
                (y, height)
            };
            CGRect {
                origin: CGPoint {
                    x: screen_frame.origin.x,
                    y,
                },
                size: CGSize {
                    width: screen_frame.size.width,
                    height,
                },
            }
        }
    }
}

#[derive(Debug, Copy, Clone, PartialEq, Eq, PartialOrd, Ord, Hash)]
pub struct WindowId {
    window: id,
}

impl WindowId {
    pub unsafe fn dummy() -> Self {
        WindowId {
            window: std::ptr::null_mut(),
        }
    }
}

unsafe impl Send for WindowId {}
unsafe impl Sync for WindowId {}

impl From<&Object> for WindowId {
    fn from(window: &Object) -> WindowId {
        WindowId {
            window: window as *const _ as _,
        }
    }
}

impl From<&mut Object> for WindowId {
    fn from(window: &mut Object) -> WindowId {
        WindowId {
            window: window as _,
        }
    }
}

impl From<id> for WindowId {
    fn from(window: id) -> WindowId {
        WindowId { window }
    }
}

#[derive(Clone)]
pub struct PlatformSpecificWindowBuilderAttributes {
    pub root_view_class: &'static Class,
    pub hidpi_factor: Option<f64>,
    pub valid_orientations: ValidOrientations,
    pub prefers_home_indicator_hidden: bool,
    pub prefers_status_bar_hidden: bool,
    pub preferred_screen_edges_deferring_system_gestures: ScreenEdge,
}

impl Default for PlatformSpecificWindowBuilderAttributes {
    fn default() -> PlatformSpecificWindowBuilderAttributes {
        PlatformSpecificWindowBuilderAttributes {
            root_view_class: class!(UIView),
            hidpi_factor: None,
            valid_orientations: Default::default(),
            prefers_home_indicator_hidden: false,
            prefers_status_bar_hidden: false,
            preferred_screen_edges_deferring_system_gestures: Default::default(),
        }
    }
}<|MERGE_RESOLUTION|>--- conflicted
+++ resolved
@@ -78,38 +78,24 @@
     pub fn inner_position(&self) -> Result<PhysicalPosition, NotSupportedError> {
         unsafe {
             let safe_area = self.safe_area_screen_space();
-<<<<<<< HEAD
             let position = LogicalPosition {
-                x: safe_area.origin.x,
-                y: safe_area.origin.y,
+                x: safe_area.origin.x as _,
+                y: safe_area.origin.y as _,
             };
             let dpi_factor = self.hidpi_factor();
             Ok(position.to_physical(dpi_factor))
-=======
-            Ok(LogicalPosition {
-                x: safe_area.origin.x as _,
-                y: safe_area.origin.y as _,
-            })
->>>>>>> 8cfee815
         }
     }
 
     pub fn outer_position(&self) -> Result<PhysicalPosition, NotSupportedError> {
         unsafe {
             let screen_frame = self.screen_frame();
-<<<<<<< HEAD
             let position = LogicalPosition {
-                x: screen_frame.origin.x,
-                y: screen_frame.origin.y,
+                x: screen_frame.origin.x as _,
+                y: screen_frame.origin.y as _,
             };
             let dpi_factor = self.hidpi_factor();
             Ok(position.to_physical(dpi_factor))
-=======
-            Ok(LogicalPosition {
-                x: screen_frame.origin.x as _,
-                y: screen_frame.origin.y as _,
-            })
->>>>>>> 8cfee815
         }
     }
 
@@ -134,18 +120,11 @@
         unsafe {
             let dpi_factor = self.hidpi_factor();
             let safe_area = self.safe_area_screen_space();
-<<<<<<< HEAD
             let size = LogicalSize {
-                width: safe_area.size.width,
-                height: safe_area.size.height,
-            };
-            size.to_physical(dpi_factor)
-=======
-            LogicalSize {
                 width: safe_area.size.width as _,
                 height: safe_area.size.height as _,
-            }
->>>>>>> 8cfee815
+            };
+            size.to_physical(dpi_factor)
         }
     }
 
@@ -153,18 +132,11 @@
         unsafe {
             let dpi_factor = self.hidpi_factor();
             let screen_frame = self.screen_frame();
-<<<<<<< HEAD
             let size = LogicalSize {
-                width: screen_frame.size.width,
-                height: screen_frame.size.height,
-            };
-            size.to_physical(dpi_factor)
-=======
-            LogicalSize {
                 width: screen_frame.size.width as _,
                 height: screen_frame.size.height as _,
-            }
->>>>>>> 8cfee815
+            };
+            size.to_physical(dpi_factor)
         }
     }
 
@@ -377,27 +349,17 @@
             let screen_bounds: CGRect = msg_send![screen, bounds];
 
             let frame = match window_attributes.inner_size {
-<<<<<<< HEAD
                 Some(dim) => {
                     let dpi_factor = msg_send![screen, scale];
                     let size = dim.to_logical(dpi_factor);
                     CGRect {
                         origin: screen_bounds.origin,
                         size: CGSize {
-                            width: size.width,
-                            height: size.height,
+                            width: size.width as _,
+                            height: size.height as _,
                         },
                     }
                 }
-=======
-                Some(dim) => CGRect {
-                    origin: screen_bounds.origin,
-                    size: CGSize {
-                        width: dim.width as _,
-                        height: dim.height as _,
-                    },
-                },
->>>>>>> 8cfee815
                 None => screen_bounds,
             };
 
