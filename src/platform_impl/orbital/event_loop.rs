use std::{
    cell::Cell,
    collections::VecDeque,
    marker::PhantomData,
    mem, slice,
    sync::{mpsc, Arc, Mutex},
    time::Instant,
};

use bitflags::bitflags;
use orbclient::{
    ButtonEvent, EventOption, FocusEvent, HoverEvent, KeyEvent, MouseEvent, MouseRelativeEvent,
    MoveEvent, QuitEvent, ResizeEvent, ScrollEvent, TextInputEvent,
};
use smol_str::SmolStr;

use crate::{
<<<<<<< HEAD
    dpi::PhysicalPosition,
    error,
    event::{self, StartCause, VirtualKeyCode},
    event_loop::{self, ControlFlow},
    window::WindowId as RootWindowId,
=======
    error::EventLoopError,
    event::{self, Ime, Modifiers, StartCause},
    event_loop::{self, ControlFlow, DeviceEvents},
    keyboard::{
        Key, KeyCode, KeyLocation, ModifiersKeys, ModifiersState, NamedKey, NativeKey,
        NativeKeyCode, PhysicalKey,
    },
    window::{CustomCursor as RootCustomCursor, CustomCursorSource, WindowId as RootWindowId},
>>>>>>> 3efa6d85
};

use super::{
    DeviceId, KeyEventExtra, MonitorHandle, OsError, PlatformSpecificEventLoopAttributes,
    RedoxSocket, TimeSocket, WindowId, WindowProperties,
};

fn convert_scancode(scancode: u8) -> (PhysicalKey, Option<NamedKey>) {
    // Key constants from https://docs.rs/orbclient/latest/orbclient/event/index.html
    let (key_code, named_key_opt) = match scancode {
        orbclient::K_A => (KeyCode::KeyA, None),
        orbclient::K_B => (KeyCode::KeyB, None),
        orbclient::K_C => (KeyCode::KeyC, None),
        orbclient::K_D => (KeyCode::KeyD, None),
        orbclient::K_E => (KeyCode::KeyE, None),
        orbclient::K_F => (KeyCode::KeyF, None),
        orbclient::K_G => (KeyCode::KeyG, None),
        orbclient::K_H => (KeyCode::KeyH, None),
        orbclient::K_I => (KeyCode::KeyI, None),
        orbclient::K_J => (KeyCode::KeyJ, None),
        orbclient::K_K => (KeyCode::KeyK, None),
        orbclient::K_L => (KeyCode::KeyL, None),
        orbclient::K_M => (KeyCode::KeyM, None),
        orbclient::K_N => (KeyCode::KeyN, None),
        orbclient::K_O => (KeyCode::KeyO, None),
        orbclient::K_P => (KeyCode::KeyP, None),
        orbclient::K_Q => (KeyCode::KeyQ, None),
        orbclient::K_R => (KeyCode::KeyR, None),
        orbclient::K_S => (KeyCode::KeyS, None),
        orbclient::K_T => (KeyCode::KeyT, None),
        orbclient::K_U => (KeyCode::KeyU, None),
        orbclient::K_V => (KeyCode::KeyV, None),
        orbclient::K_W => (KeyCode::KeyW, None),
        orbclient::K_X => (KeyCode::KeyX, None),
        orbclient::K_Y => (KeyCode::KeyY, None),
        orbclient::K_Z => (KeyCode::KeyZ, None),
        orbclient::K_0 => (KeyCode::Digit0, None),
        orbclient::K_1 => (KeyCode::Digit1, None),
        orbclient::K_2 => (KeyCode::Digit2, None),
        orbclient::K_3 => (KeyCode::Digit3, None),
        orbclient::K_4 => (KeyCode::Digit4, None),
        orbclient::K_5 => (KeyCode::Digit5, None),
        orbclient::K_6 => (KeyCode::Digit6, None),
        orbclient::K_7 => (KeyCode::Digit7, None),
        orbclient::K_8 => (KeyCode::Digit8, None),
        orbclient::K_9 => (KeyCode::Digit9, None),

        orbclient::K_ALT => (KeyCode::AltLeft, Some(NamedKey::Alt)),
        orbclient::K_ALT_GR => (KeyCode::AltRight, Some(NamedKey::AltGraph)),
        orbclient::K_BACKSLASH => (KeyCode::Backslash, None),
        orbclient::K_BKSP => (KeyCode::Backspace, Some(NamedKey::Backspace)),
        orbclient::K_BRACE_CLOSE => (KeyCode::BracketRight, None),
        orbclient::K_BRACE_OPEN => (KeyCode::BracketLeft, None),
        orbclient::K_CAPS => (KeyCode::CapsLock, Some(NamedKey::CapsLock)),
        orbclient::K_COMMA => (KeyCode::Comma, None),
        orbclient::K_CTRL => (KeyCode::ControlLeft, Some(NamedKey::Control)),
        orbclient::K_DEL => (KeyCode::Delete, Some(NamedKey::Delete)),
        orbclient::K_DOWN => (KeyCode::ArrowDown, Some(NamedKey::ArrowDown)),
        orbclient::K_END => (KeyCode::End, Some(NamedKey::End)),
        orbclient::K_ENTER => (KeyCode::Enter, Some(NamedKey::Enter)),
        orbclient::K_EQUALS => (KeyCode::Equal, None),
        orbclient::K_ESC => (KeyCode::Escape, Some(NamedKey::Escape)),
        orbclient::K_F1 => (KeyCode::F1, Some(NamedKey::F1)),
        orbclient::K_F2 => (KeyCode::F2, Some(NamedKey::F2)),
        orbclient::K_F3 => (KeyCode::F3, Some(NamedKey::F3)),
        orbclient::K_F4 => (KeyCode::F4, Some(NamedKey::F4)),
        orbclient::K_F5 => (KeyCode::F5, Some(NamedKey::F5)),
        orbclient::K_F6 => (KeyCode::F6, Some(NamedKey::F6)),
        orbclient::K_F7 => (KeyCode::F7, Some(NamedKey::F7)),
        orbclient::K_F8 => (KeyCode::F8, Some(NamedKey::F8)),
        orbclient::K_F9 => (KeyCode::F9, Some(NamedKey::F9)),
        orbclient::K_F10 => (KeyCode::F10, Some(NamedKey::F10)),
        orbclient::K_F11 => (KeyCode::F11, Some(NamedKey::F11)),
        orbclient::K_F12 => (KeyCode::F12, Some(NamedKey::F12)),
        orbclient::K_HOME => (KeyCode::Home, Some(NamedKey::Home)),
        orbclient::K_LEFT => (KeyCode::ArrowLeft, Some(NamedKey::ArrowLeft)),
        orbclient::K_LEFT_SHIFT => (KeyCode::ShiftLeft, Some(NamedKey::Shift)),
        orbclient::K_MINUS => (KeyCode::Minus, None),
        orbclient::K_NUM_0 => (KeyCode::Numpad0, None),
        orbclient::K_NUM_1 => (KeyCode::Numpad1, None),
        orbclient::K_NUM_2 => (KeyCode::Numpad2, None),
        orbclient::K_NUM_3 => (KeyCode::Numpad3, None),
        orbclient::K_NUM_4 => (KeyCode::Numpad4, None),
        orbclient::K_NUM_5 => (KeyCode::Numpad5, None),
        orbclient::K_NUM_6 => (KeyCode::Numpad6, None),
        orbclient::K_NUM_7 => (KeyCode::Numpad7, None),
        orbclient::K_NUM_8 => (KeyCode::Numpad8, None),
        orbclient::K_NUM_9 => (KeyCode::Numpad9, None),
        orbclient::K_PERIOD => (KeyCode::Period, None),
        orbclient::K_PGDN => (KeyCode::PageDown, Some(NamedKey::PageDown)),
        orbclient::K_PGUP => (KeyCode::PageUp, Some(NamedKey::PageUp)),
        orbclient::K_QUOTE => (KeyCode::Quote, None),
        orbclient::K_RIGHT => (KeyCode::ArrowRight, Some(NamedKey::ArrowRight)),
        orbclient::K_RIGHT_SHIFT => (KeyCode::ShiftRight, Some(NamedKey::Shift)),
        orbclient::K_SEMICOLON => (KeyCode::Semicolon, None),
        orbclient::K_SLASH => (KeyCode::Slash, None),
        orbclient::K_SPACE => (KeyCode::Space, Some(NamedKey::Space)),
        orbclient::K_SUPER => (KeyCode::SuperLeft, Some(NamedKey::Super)),
        orbclient::K_TAB => (KeyCode::Tab, Some(NamedKey::Tab)),
        orbclient::K_TICK => (KeyCode::Backquote, None),
        orbclient::K_UP => (KeyCode::ArrowUp, Some(NamedKey::ArrowUp)),
        orbclient::K_VOLUME_DOWN => (KeyCode::AudioVolumeDown, Some(NamedKey::AudioVolumeDown)),
        orbclient::K_VOLUME_TOGGLE => (KeyCode::AudioVolumeMute, Some(NamedKey::AudioVolumeMute)),
        orbclient::K_VOLUME_UP => (KeyCode::AudioVolumeUp, Some(NamedKey::AudioVolumeUp)),

        _ => return (PhysicalKey::Unidentified(NativeKeyCode::Unidentified), None),
    };
    (PhysicalKey::Code(key_code), named_key_opt)
}

fn element_state(pressed: bool) -> event::ElementState {
    if pressed {
        event::ElementState::Pressed
    } else {
        event::ElementState::Released
    }
}

bitflags! {
    #[derive(Default, Debug, Clone, Copy, PartialEq, Eq, Hash)]
    struct KeyboardModifierState: u8 {
        const LSHIFT = 1 << 0;
        const RSHIFT = 1 << 1;
        const LCTRL = 1 << 2;
        const RCTRL = 1 << 3;
        const LALT = 1 << 4;
        const RALT = 1 << 5;
        const LSUPER = 1 << 6;
        const RSUPER = 1 << 7;
    }
}

bitflags! {
    #[derive(Default, Debug, Clone, Copy, PartialEq, Eq, Hash)]
    struct MouseButtonState: u8 {
        const LEFT = 1 << 0;
        const MIDDLE = 1 << 1;
        const RIGHT = 1 << 2;
    }
}

#[derive(Default)]
struct EventState {
    keyboard: KeyboardModifierState,
    mouse: MouseButtonState,
    resize_opt: Option<(u32, u32)>,
}

impl EventState {
    fn character_all_modifiers(&self, character: char) -> char {
        // Modify character if Ctrl is pressed
        #[allow(clippy::collapsible_if)]
        if self.keyboard.contains(KeyboardModifierState::LCTRL)
            || self.keyboard.contains(KeyboardModifierState::RCTRL)
        {
            if character.is_ascii_lowercase() {
                return ((character as u8 - b'a') + 1) as char;
            }
            //TODO: more control key variants?
        }

        // Return character as-is if no special handling required
        character
    }

    fn key(&mut self, key: PhysicalKey, pressed: bool) {
        let code = match key {
            PhysicalKey::Code(code) => code,
            _ => return,
        };

        match code {
            KeyCode::ShiftLeft => self.keyboard.set(KeyboardModifierState::LSHIFT, pressed),
            KeyCode::ShiftRight => self.keyboard.set(KeyboardModifierState::RSHIFT, pressed),
            KeyCode::ControlLeft => self.keyboard.set(KeyboardModifierState::LCTRL, pressed),
            KeyCode::ControlRight => self.keyboard.set(KeyboardModifierState::RCTRL, pressed),
            KeyCode::AltLeft => self.keyboard.set(KeyboardModifierState::LALT, pressed),
            KeyCode::AltRight => self.keyboard.set(KeyboardModifierState::RALT, pressed),
            KeyCode::SuperLeft => self.keyboard.set(KeyboardModifierState::LSUPER, pressed),
            KeyCode::SuperRight => self.keyboard.set(KeyboardModifierState::RSUPER, pressed),
            _ => (),
        }
    }

    fn mouse(
        &mut self,
        left: bool,
        middle: bool,
        right: bool,
    ) -> Option<(event::MouseButton, event::ElementState)> {
        if self.mouse.contains(MouseButtonState::LEFT) != left {
            self.mouse.set(MouseButtonState::LEFT, left);
            return Some((event::MouseButton::Left, element_state(left)));
        }

        if self.mouse.contains(MouseButtonState::MIDDLE) != middle {
            self.mouse.set(MouseButtonState::MIDDLE, middle);
            return Some((event::MouseButton::Middle, element_state(middle)));
        }

        if self.mouse.contains(MouseButtonState::RIGHT) != right {
            self.mouse.set(MouseButtonState::RIGHT, right);
            return Some((event::MouseButton::Right, element_state(right)));
        }

        None
    }

    fn modifiers(&self) -> Modifiers {
        let mut state = ModifiersState::empty();
        let mut pressed_mods = ModifiersKeys::empty();

        if self
            .keyboard
            .intersects(KeyboardModifierState::LSHIFT | KeyboardModifierState::RSHIFT)
        {
            state |= ModifiersState::SHIFT;
        }

        pressed_mods.set(
            ModifiersKeys::LSHIFT,
            self.keyboard.contains(KeyboardModifierState::LSHIFT),
        );
        pressed_mods.set(
            ModifiersKeys::RSHIFT,
            self.keyboard.contains(KeyboardModifierState::RSHIFT),
        );

        if self
            .keyboard
            .intersects(KeyboardModifierState::LCTRL | KeyboardModifierState::RCTRL)
        {
            state |= ModifiersState::CONTROL;
        }

        pressed_mods.set(
            ModifiersKeys::LCONTROL,
            self.keyboard.contains(KeyboardModifierState::LCTRL),
        );
        pressed_mods.set(
            ModifiersKeys::RCONTROL,
            self.keyboard.contains(KeyboardModifierState::RCTRL),
        );

        if self
            .keyboard
            .intersects(KeyboardModifierState::LALT | KeyboardModifierState::RALT)
        {
            state |= ModifiersState::ALT;
        }

        pressed_mods.set(
            ModifiersKeys::LALT,
            self.keyboard.contains(KeyboardModifierState::LALT),
        );
        pressed_mods.set(
            ModifiersKeys::RALT,
            self.keyboard.contains(KeyboardModifierState::RALT),
        );

        if self
            .keyboard
            .intersects(KeyboardModifierState::LSUPER | KeyboardModifierState::RSUPER)
        {
            state |= ModifiersState::SUPER
        }

        pressed_mods.set(
            ModifiersKeys::LSUPER,
            self.keyboard.contains(KeyboardModifierState::LSUPER),
        );
        pressed_mods.set(
            ModifiersKeys::RSUPER,
            self.keyboard.contains(KeyboardModifierState::RSUPER),
        );

        Modifiers {
            state,
            pressed_mods,
        }
    }
}

pub struct EventLoop<T> {
    windows: Vec<(Arc<RedoxSocket>, EventState)>,
    window_target: event_loop::ActiveEventLoop,
    user_events_sender: mpsc::Sender<T>,
    user_events_receiver: mpsc::Receiver<T>,
}

impl<T: 'static> EventLoop<T> {
    pub(crate) fn new(_: &PlatformSpecificEventLoopAttributes) -> Result<Self, EventLoopError> {
        let (user_events_sender, user_events_receiver) = mpsc::channel();

        let event_socket = Arc::new(
            RedoxSocket::event()
                .map_err(OsError::new)
                .map_err(|error| EventLoopError::Os(os_error!(error)))?,
        );

        let wake_socket = Arc::new(
            TimeSocket::open()
                .map_err(OsError::new)
                .map_err(|error| EventLoopError::Os(os_error!(error)))?,
        );

        event_socket
            .write(&syscall::Event {
                id: wake_socket.0.fd,
                flags: syscall::EventFlags::EVENT_READ,
                data: wake_socket.0.fd,
            })
            .map_err(OsError::new)
            .map_err(|error| EventLoopError::Os(os_error!(error)))?;

        Ok(Self {
            windows: Vec::new(),
            window_target: event_loop::ActiveEventLoop {
                p: ActiveEventLoop {
                    control_flow: Cell::new(ControlFlow::default()),
                    exit: Cell::new(false),
                    creates: Mutex::new(VecDeque::new()),
                    redraws: Arc::new(Mutex::new(VecDeque::new())),
                    destroys: Arc::new(Mutex::new(VecDeque::new())),
                    event_socket,
                    wake_socket,
                },
                _marker: PhantomData,
            },
            user_events_sender,
            user_events_receiver,
        })
    }

    fn process_event<F>(
        window_id: WindowId,
        event_option: EventOption,
        event_state: &mut EventState,
        mut event_handler: F,
    ) where
        F: FnMut(event::Event<T>),
    {
        match event_option {
            EventOption::Key(KeyEvent {
                character,
                scancode,
                pressed,
            }) => {
                // Convert scancode
                let (physical_key, named_key_opt) = convert_scancode(scancode);

                // Get previous modifiers and update modifiers based on physical key
                let modifiers_before = event_state.keyboard;
                event_state.key(physical_key, pressed);

                // Default to unidentified key with no text
                let mut logical_key = Key::Unidentified(NativeKey::Unidentified);
                let mut key_without_modifiers = logical_key.clone();
                let mut text = None;
                let mut text_with_all_modifiers = None;

                // Set key and text based on character
                if character != '\0' {
                    let mut tmp = [0u8; 4];
                    let character_str = character.encode_utf8(&mut tmp);
                    // The key with Shift and Caps Lock applied (but not Ctrl)
                    logical_key = Key::Character(character_str.into());
                    // The key without Shift or Caps Lock applied
                    key_without_modifiers =
                        Key::Character(SmolStr::from_iter(character.to_lowercase()));
                    if pressed {
                        // The key with Shift and Caps Lock applied (but not Ctrl)
                        text = Some(character_str.into());
                        // The key with Shift, Caps Lock, and Ctrl applied
                        let character_all_modifiers =
                            event_state.character_all_modifiers(character);
                        text_with_all_modifiers =
                            Some(character_all_modifiers.encode_utf8(&mut tmp).into())
                    }
                };

                // Override key if a named key was found (this is to allow Enter to replace '\n')
                if let Some(named_key) = named_key_opt {
                    logical_key = Key::Named(named_key);
                    key_without_modifiers = logical_key.clone();
                }

                event_handler(event::Event::WindowEvent {
                    window_id: RootWindowId(window_id),
                    event: event::WindowEvent::KeyboardInput {
                        device_id: event::DeviceId(DeviceId),
                        event: event::KeyEvent {
                            logical_key,
                            physical_key,
                            location: KeyLocation::Standard,
                            state: element_state(pressed),
                            repeat: false,
                            text,
                            platform_specific: KeyEventExtra {
                                key_without_modifiers,
                                text_with_all_modifiers,
                            },
                        },
                        is_synthetic: false,
                    },
                });

                // If the state of the modifiers has changed, send the event.
                if modifiers_before != event_state.keyboard {
                    event_handler(event::Event::WindowEvent {
                        window_id: RootWindowId(window_id),
                        event: event::WindowEvent::ModifiersChanged(event_state.modifiers()),
                    })
                }
            }
            EventOption::TextInput(TextInputEvent { character }) => {
                event_handler(event::Event::WindowEvent {
                    window_id: RootWindowId(window_id),
                    event: event::WindowEvent::Ime(Ime::Preedit("".into(), None)),
                });
                event_handler(event::Event::WindowEvent {
                    window_id: RootWindowId(window_id),
                    event: event::WindowEvent::Ime(Ime::Commit(character.into())),
                });
            }
            EventOption::Mouse(MouseEvent { x, y }) => {
                event_handler(event::Event::WindowEvent {
                    window_id: RootWindowId(window_id),
                    event: event::WindowEvent::CursorMoved {
                        device_id: event::DeviceId(DeviceId),
                        position: (x, y).into(),
                    },
                });
            }
            EventOption::MouseRelative(MouseRelativeEvent { dx, dy }) => {
                event_handler(event::Event::DeviceEvent {
                    device_id: event::DeviceId(DeviceId),
                    event: event::DeviceEvent::MouseMotion {
                        delta: (dx as f64, dy as f64),
                    },
                });
            }
            EventOption::Button(ButtonEvent {
                left,
                middle,
                right,
            }) => {
                while let Some((button, state)) = event_state.mouse(left, middle, right) {
                    event_handler(event::Event::WindowEvent {
                        window_id: RootWindowId(window_id),
                        event: event::WindowEvent::MouseInput {
                            device_id: event::DeviceId(DeviceId),
                            state,
                            button,
                        },
                    });
                }
            }
            EventOption::Scroll(ScrollEvent { x, y }) => {
                event_handler(event::Event::WindowEvent {
                    window_id: RootWindowId(window_id),
                    event: event::WindowEvent::MouseWheel {
                        device_id: event::DeviceId(DeviceId),
                        delta: event::MouseScrollDelta::LineDelta(x as f32, y as f32),
                        phase: event::TouchPhase::Moved,
                    },
                });
            }
            EventOption::Quit(QuitEvent {}) => {
                event_handler(event::Event::WindowEvent {
                    window_id: RootWindowId(window_id),
                    event: event::WindowEvent::CloseRequested,
                });
            }
            EventOption::Focus(FocusEvent { focused }) => {
                event_handler(event::Event::WindowEvent {
                    window_id: RootWindowId(window_id),
                    event: event::WindowEvent::Focused(focused),
                });
            }
            EventOption::Move(MoveEvent { x, y }) => {
                event_handler(event::Event::WindowEvent {
                    window_id: RootWindowId(window_id),
                    event: event::WindowEvent::Moved((x, y).into()),
                });
            }
            EventOption::Resize(ResizeEvent { width, height }) => {
                event_handler(event::Event::WindowEvent {
                    window_id: RootWindowId(window_id),
                    event: event::WindowEvent::Resized((width, height).into()),
                });

                // Acknowledge resize after event loop.
                event_state.resize_opt = Some((width, height));
            }
            //TODO: Screen, Clipboard, Drop
            EventOption::Hover(HoverEvent { entered }) => {
                if entered {
                    event_handler(event::Event::WindowEvent {
                        window_id: RootWindowId(window_id),
                        event: event::WindowEvent::CursorEntered {
                            device_id: event::DeviceId(DeviceId),
                        },
                    });
                } else {
                    event_handler(event::Event::WindowEvent {
                        window_id: RootWindowId(window_id),
                        event: event::WindowEvent::CursorLeft {
                            device_id: event::DeviceId(DeviceId),
                        },
                    });
                }
            }
            other => {
                tracing::warn!("unhandled event: {:?}", other);
            }
        }
    }

    pub fn run<F>(mut self, mut event_handler_inner: F) -> Result<(), EventLoopError>
    where
        F: FnMut(event::Event<T>, &event_loop::ActiveEventLoop),
    {
        let mut event_handler =
            move |event: event::Event<T>, window_target: &event_loop::ActiveEventLoop| {
                event_handler_inner(event, window_target);
            };

        let mut start_cause = StartCause::Init;

        loop {
            event_handler(event::Event::NewEvents(start_cause), &self.window_target);

            if start_cause == StartCause::Init {
                event_handler(event::Event::Resumed, &self.window_target);
            }

            // Handle window creates.
            while let Some(window) = {
                let mut creates = self.window_target.p.creates.lock().unwrap();
                creates.pop_front()
            } {
                let window_id = WindowId {
                    fd: window.fd as u64,
                };

                let mut buf: [u8; 4096] = [0; 4096];
                let path = window.fpath(&mut buf).expect("failed to read properties");
                let properties = WindowProperties::new(path);

                self.windows.push((window, EventState::default()));

                // Send resize event on create to indicate first size.
                event_handler(
                    event::Event::WindowEvent {
                        window_id: RootWindowId(window_id),
                        event: event::WindowEvent::Resized((properties.w, properties.h).into()),
                    },
                    &self.window_target,
                );

                // Send resize event on create to indicate first position.
                event_handler(
                    event::Event::WindowEvent {
                        window_id: RootWindowId(window_id),
                        event: event::WindowEvent::Moved((properties.x, properties.y).into()),
                    },
                    &self.window_target,
                );
            }

            // Handle window destroys.
            while let Some(destroy_id) = {
                let mut destroys = self.window_target.p.destroys.lock().unwrap();
                destroys.pop_front()
            } {
                event_handler(
                    event::Event::WindowEvent {
                        window_id: RootWindowId(destroy_id),
                        event: event::WindowEvent::Destroyed,
                    },
                    &self.window_target,
                );

                self.windows
                    .retain(|(window, _event_state)| window.fd as u64 != destroy_id.fd);
            }

            // Handle window events.
            let mut i = 0;
            // While loop is used here because the same window may be processed more than once.
            while let Some((window, event_state)) = self.windows.get_mut(i) {
                let window_id = WindowId {
                    fd: window.fd as u64,
                };

                let mut event_buf = [0u8; 16 * mem::size_of::<orbclient::Event>()];
                let count =
                    syscall::read(window.fd, &mut event_buf).expect("failed to read window events");
                // Safety: orbclient::Event is a packed struct designed to be transferred over a socket.
                let events = unsafe {
                    slice::from_raw_parts(
                        event_buf.as_ptr() as *const orbclient::Event,
                        count / mem::size_of::<orbclient::Event>(),
                    )
                };

                for orbital_event in events {
                    Self::process_event(
                        window_id,
                        orbital_event.to_option(),
                        event_state,
                        |event| event_handler(event, &self.window_target),
                    );
                }

                if count == event_buf.len() {
                    // If event buf was full, process same window again to ensure all events are drained.
                    continue;
                }

                // Acknowledge the latest resize event.
                if let Some((w, h)) = event_state.resize_opt.take() {
                    window
                        .write(format!("S,{w},{h}").as_bytes())
                        .expect("failed to acknowledge resize");

                    // Require redraw after resize.
                    let mut redraws = self.window_target.p.redraws.lock().unwrap();
                    if !redraws.contains(&window_id) {
                        redraws.push_back(window_id);
                    }
                }

                // Move to next window.
                i += 1;
            }

            while let Ok(event) = self.user_events_receiver.try_recv() {
                event_handler(event::Event::UserEvent(event), &self.window_target);
            }

            // To avoid deadlocks the redraws lock is not held during event processing.
            while let Some(window_id) = {
                let mut redraws = self.window_target.p.redraws.lock().unwrap();
                redraws.pop_front()
            } {
                event_handler(
                    event::Event::WindowEvent {
                        window_id: RootWindowId(window_id),
                        event: event::WindowEvent::RedrawRequested,
                    },
                    &self.window_target,
                );
            }

            event_handler(event::Event::AboutToWait, &self.window_target);

            if self.window_target.p.exiting() {
                break;
            }

            let requested_resume = match self.window_target.p.control_flow() {
                ControlFlow::Poll => {
                    start_cause = StartCause::Poll;
                    continue;
                }
                ControlFlow::Wait => None,
                ControlFlow::WaitUntil(instant) => Some(instant),
            };

            // Re-using wake socket caused extra wake events before because there were leftover
            // timeouts, and then new timeouts were added each time a spurious timeout expired.
            let timeout_socket = TimeSocket::open().unwrap();

            self.window_target
                .p
                .event_socket
                .write(&syscall::Event {
                    id: timeout_socket.0.fd,
                    flags: syscall::EventFlags::EVENT_READ,
                    data: 0,
                })
                .unwrap();

            let start = Instant::now();
            if let Some(instant) = requested_resume {
                let mut time = timeout_socket.current_time().unwrap();

                if let Some(duration) = instant.checked_duration_since(start) {
                    time.tv_sec += duration.as_secs() as i64;
                    time.tv_nsec += duration.subsec_nanos() as i32;
                    // Normalize timespec so tv_nsec is not greater than one second.
                    while time.tv_nsec >= 1_000_000_000 {
                        time.tv_sec += 1;
                        time.tv_nsec -= 1_000_000_000;
                    }
                }

                timeout_socket.timeout(&time).unwrap();
            }

            // Wait for event if needed.
            let mut event = syscall::Event::default();
            self.window_target.p.event_socket.read(&mut event).unwrap();

            // TODO: handle spurious wakeups (redraw caused wakeup but redraw already handled)
            match requested_resume {
                Some(requested_resume) if event.id == timeout_socket.0.fd => {
                    // If the event is from the special timeout socket, report that resume
                    // time was reached.
                    start_cause = StartCause::ResumeTimeReached {
                        start,
                        requested_resume,
                    };
                }
                _ => {
                    // Normal window event or spurious timeout.
                    start_cause = StartCause::WaitCancelled {
                        start,
                        requested_resume,
                    };
                }
            }
        }

        event_handler(event::Event::LoopExiting, &self.window_target);

        Ok(())
    }

    pub fn window_target(&self) -> &event_loop::ActiveEventLoop {
        &self.window_target
    }

    pub fn create_proxy(&self) -> EventLoopProxy<T> {
        EventLoopProxy {
            user_events_sender: self.user_events_sender.clone(),
            wake_socket: self.window_target.p.wake_socket.clone(),
        }
    }
}

pub struct EventLoopProxy<T: 'static> {
    user_events_sender: mpsc::Sender<T>,
    wake_socket: Arc<TimeSocket>,
}

impl<T> EventLoopProxy<T> {
    pub fn send_event(&self, event: T) -> Result<(), event_loop::EventLoopClosed<T>> {
        self.user_events_sender
            .send(event)
            .map_err(|mpsc::SendError(x)| event_loop::EventLoopClosed(x))?;

        self.wake_socket.wake().unwrap();

        Ok(())
    }
}

impl<T> Clone for EventLoopProxy<T> {
    fn clone(&self) -> Self {
        Self {
            user_events_sender: self.user_events_sender.clone(),
            wake_socket: self.wake_socket.clone(),
        }
    }
}

impl<T> Unpin for EventLoopProxy<T> {}

pub struct ActiveEventLoop {
    control_flow: Cell<ControlFlow>,
    exit: Cell<bool>,
    pub(super) creates: Mutex<VecDeque<Arc<RedoxSocket>>>,
    pub(super) redraws: Arc<Mutex<VecDeque<WindowId>>>,
    pub(super) destroys: Arc<Mutex<VecDeque<WindowId>>>,
    pub(super) event_socket: Arc<RedoxSocket>,
    pub(super) wake_socket: Arc<TimeSocket>,
}

impl ActiveEventLoop {
    pub fn create_custom_cursor(&self, source: CustomCursorSource) -> RootCustomCursor {
        let _ = source.inner;
        RootCustomCursor {
            inner: super::PlatformCustomCursor,
        }
    }

    pub fn primary_monitor(&self) -> Option<MonitorHandle> {
        Some(MonitorHandle)
    }

    pub fn available_monitors(&self) -> VecDeque<MonitorHandle> {
        let mut v = VecDeque::with_capacity(1);
        v.push_back(MonitorHandle);
        v
    }

    #[inline]
    pub fn listen_device_events(&self, _allowed: DeviceEvents) {}

    #[cfg(feature = "rwh_05")]
    #[inline]
    pub fn raw_display_handle_rwh_05(&self) -> rwh_05::RawDisplayHandle {
        rwh_05::RawDisplayHandle::Orbital(rwh_05::OrbitalDisplayHandle::empty())
    }

    #[cfg(feature = "rwh_06")]
    #[inline]
    pub fn raw_display_handle_rwh_06(
        &self,
    ) -> Result<rwh_06::RawDisplayHandle, rwh_06::HandleError> {
        Ok(rwh_06::RawDisplayHandle::Orbital(
            rwh_06::OrbitalDisplayHandle::new(),
        ))
    }

    pub fn set_control_flow(&self, control_flow: ControlFlow) {
        self.control_flow.set(control_flow)
    }

    pub fn control_flow(&self) -> ControlFlow {
        self.control_flow.get()
    }

    pub(crate) fn exit(&self) {
        self.exit.set(true);
    }

    pub(crate) fn exiting(&self) -> bool {
        self.exit.get()
    }

    pub(crate) fn owned_display_handle(&self) -> OwnedDisplayHandle {
        OwnedDisplayHandle
    }
}

#[derive(Clone)]
pub(crate) struct OwnedDisplayHandle;

impl OwnedDisplayHandle {
    #[cfg(feature = "rwh_05")]
    #[inline]
    pub fn raw_display_handle_rwh_05(&self) -> rwh_05::RawDisplayHandle {
        rwh_05::OrbitalDisplayHandle::empty().into()
    }

    #[cfg(feature = "rwh_06")]
    #[inline]
    pub fn raw_display_handle_rwh_06(
        &self,
    ) -> Result<rwh_06::RawDisplayHandle, rwh_06::HandleError> {
        Ok(rwh_06::OrbitalDisplayHandle::new().into())
    }

    pub fn cursor_position(&self) -> Result<PhysicalPosition<f64>, error::ExternalError> {
        Err(error::ExternalError::NotSupported(
            error::NotSupportedError::new(),
        ))
    }
}<|MERGE_RESOLUTION|>--- conflicted
+++ resolved
@@ -15,14 +15,8 @@
 use smol_str::SmolStr;
 
 use crate::{
-<<<<<<< HEAD
     dpi::PhysicalPosition,
-    error,
-    event::{self, StartCause, VirtualKeyCode},
-    event_loop::{self, ControlFlow},
-    window::WindowId as RootWindowId,
-=======
-    error::EventLoopError,
+    error::{EventLoopError, ExternalError, NotSupportedError},
     event::{self, Ime, Modifiers, StartCause},
     event_loop::{self, ControlFlow, DeviceEvents},
     keyboard::{
@@ -30,7 +24,6 @@
         NativeKeyCode, PhysicalKey,
     },
     window::{CustomCursor as RootCustomCursor, CustomCursorSource, WindowId as RootWindowId},
->>>>>>> 3efa6d85
 };
 
 use super::{
@@ -868,6 +861,10 @@
     pub(crate) fn owned_display_handle(&self) -> OwnedDisplayHandle {
         OwnedDisplayHandle
     }
+
+    pub fn cursor_position(&self) -> Result<PhysicalPosition<f64>, ExternalError> {
+        Err(ExternalError::NotSupported(NotSupportedError::new()))
+    }
 }
 
 #[derive(Clone)]
@@ -887,10 +884,4 @@
     ) -> Result<rwh_06::RawDisplayHandle, rwh_06::HandleError> {
         Ok(rwh_06::OrbitalDisplayHandle::new().into())
     }
-
-    pub fn cursor_position(&self) -> Result<PhysicalPosition<f64>, error::ExternalError> {
-        Err(error::ExternalError::NotSupported(
-            error::NotSupportedError::new(),
-        ))
-    }
 }