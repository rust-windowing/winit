--- conflicted
+++ resolved
@@ -15,21 +15,11 @@
 mod windows;
 
 #[cfg(android_platform)]
-<<<<<<< HEAD
 use self::android as platform;
-#[cfg(ios_platform)]
-use self::ios as platform;
+#[cfg(target_vendor = "apple")]
+use self::apple as platform;
 #[cfg(any(x11_platform, wayland_platform))]
 use self::linux as platform;
-#[cfg(macos_platform)]
-use self::macos as platform;
-=======
-use android as platform;
-#[cfg(target_vendor = "apple")]
-use apple as platform;
-#[cfg(any(x11_platform, wayland_platform))]
-use linux as platform;
->>>>>>> 9d5412ff
 #[cfg(orbital_platform)]
 use self::orbital as platform;
 #[cfg(web_platform)]
