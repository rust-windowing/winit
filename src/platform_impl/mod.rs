--- conflicted
+++ resolved
@@ -28,13 +28,6 @@
 #[path="stdweb/mod.rs"]
 mod platform;
 
-<<<<<<< HEAD
-#[cfg(all(not(target_os = "ios"), not(target_os = "windows"), not(target_os = "linux"),
-  not(target_os = "macos"), not(target_os = "android"), not(target_os = "dragonfly"),
-  not(target_os = "freebsd"), not(target_os = "netbsd"), not(target_os = "openbsd"),
-  not(target_os = "emscripten"),
-  not(feature = "stdweb")))]
-=======
 #[cfg(all(
     not(target_os = "ios"),
     not(target_os = "windows"),
@@ -45,7 +38,7 @@
     not(target_os = "freebsd"),
     not(target_os = "netbsd"),
     not(target_os = "openbsd"),
-    not(target_os = "emscripten")
+    not(target_os = "emscripten"),
+    not(feature = "stdweb")
 ))]
->>>>>>> 9dd15d00
 compile_error!("The platform you're compiling for is not supported by winit");