#![cfg(target_os = "android")]

use std::{
    collections::VecDeque,
    hash::Hash,
    sync::{
        atomic::{AtomicBool, Ordering},
        mpsc, Arc,
    },
    time::{Duration, Instant},
};

use android_activity::input::{InputEvent, KeyAction, Keycode, MotionAction};
use android_activity::{
    AndroidApp, AndroidAppWaker, ConfigurationRef, InputStatus, MainEvent, Rect,
};
use raw_window_handle::{
    AndroidDisplayHandle, HasRawWindowHandle, RawDisplayHandle, RawWindowHandle,
};

use crate::platform_impl::Fullscreen;
use crate::{
    dpi::{PhysicalPosition, PhysicalSize, Position, Size},
    error,
    event::{self, StartCause, VirtualKeyCode},
    event_loop::{self, ControlFlow, EventLoopWindowTarget as RootELW},
<<<<<<< HEAD
    window::{self, CursorGrabMode, Theme, WindowButtons},
=======
    window::{self, CursorGrabMode, Theme, WindowLevel},
>>>>>>> 1786c877
};

fn ndk_keycode_to_virtualkeycode(keycode: Keycode) -> Option<event::VirtualKeyCode> {
    match keycode {
        Keycode::A => Some(VirtualKeyCode::A),
        Keycode::B => Some(VirtualKeyCode::B),
        Keycode::C => Some(VirtualKeyCode::C),
        Keycode::D => Some(VirtualKeyCode::D),
        Keycode::E => Some(VirtualKeyCode::E),
        Keycode::F => Some(VirtualKeyCode::F),
        Keycode::G => Some(VirtualKeyCode::G),
        Keycode::H => Some(VirtualKeyCode::H),
        Keycode::I => Some(VirtualKeyCode::I),
        Keycode::J => Some(VirtualKeyCode::J),
        Keycode::K => Some(VirtualKeyCode::K),
        Keycode::L => Some(VirtualKeyCode::L),
        Keycode::M => Some(VirtualKeyCode::M),
        Keycode::N => Some(VirtualKeyCode::N),
        Keycode::O => Some(VirtualKeyCode::O),
        Keycode::P => Some(VirtualKeyCode::P),
        Keycode::Q => Some(VirtualKeyCode::Q),
        Keycode::R => Some(VirtualKeyCode::R),
        Keycode::S => Some(VirtualKeyCode::S),
        Keycode::T => Some(VirtualKeyCode::T),
        Keycode::U => Some(VirtualKeyCode::U),
        Keycode::V => Some(VirtualKeyCode::V),
        Keycode::W => Some(VirtualKeyCode::W),
        Keycode::X => Some(VirtualKeyCode::X),
        Keycode::Y => Some(VirtualKeyCode::Y),
        Keycode::Z => Some(VirtualKeyCode::Z),

        Keycode::Keycode0 => Some(VirtualKeyCode::Key0),
        Keycode::Keycode1 => Some(VirtualKeyCode::Key1),
        Keycode::Keycode2 => Some(VirtualKeyCode::Key2),
        Keycode::Keycode3 => Some(VirtualKeyCode::Key3),
        Keycode::Keycode4 => Some(VirtualKeyCode::Key4),
        Keycode::Keycode5 => Some(VirtualKeyCode::Key5),
        Keycode::Keycode6 => Some(VirtualKeyCode::Key6),
        Keycode::Keycode7 => Some(VirtualKeyCode::Key7),
        Keycode::Keycode8 => Some(VirtualKeyCode::Key8),
        Keycode::Keycode9 => Some(VirtualKeyCode::Key9),

        Keycode::Numpad0 => Some(VirtualKeyCode::Numpad0),
        Keycode::Numpad1 => Some(VirtualKeyCode::Numpad1),
        Keycode::Numpad2 => Some(VirtualKeyCode::Numpad2),
        Keycode::Numpad3 => Some(VirtualKeyCode::Numpad3),
        Keycode::Numpad4 => Some(VirtualKeyCode::Numpad4),
        Keycode::Numpad5 => Some(VirtualKeyCode::Numpad5),
        Keycode::Numpad6 => Some(VirtualKeyCode::Numpad6),
        Keycode::Numpad7 => Some(VirtualKeyCode::Numpad7),
        Keycode::Numpad8 => Some(VirtualKeyCode::Numpad8),
        Keycode::Numpad9 => Some(VirtualKeyCode::Numpad9),

        Keycode::NumpadAdd => Some(VirtualKeyCode::NumpadAdd),
        Keycode::NumpadSubtract => Some(VirtualKeyCode::NumpadSubtract),
        Keycode::NumpadMultiply => Some(VirtualKeyCode::NumpadMultiply),
        Keycode::NumpadDivide => Some(VirtualKeyCode::NumpadDivide),
        Keycode::NumpadEnter => Some(VirtualKeyCode::NumpadEnter),
        Keycode::NumpadEquals => Some(VirtualKeyCode::NumpadEquals),
        Keycode::NumpadComma => Some(VirtualKeyCode::NumpadComma),
        Keycode::NumpadDot => Some(VirtualKeyCode::NumpadDecimal),
        Keycode::NumLock => Some(VirtualKeyCode::Numlock),

        Keycode::DpadLeft => Some(VirtualKeyCode::Left),
        Keycode::DpadRight => Some(VirtualKeyCode::Right),
        Keycode::DpadUp => Some(VirtualKeyCode::Up),
        Keycode::DpadDown => Some(VirtualKeyCode::Down),

        Keycode::F1 => Some(VirtualKeyCode::F1),
        Keycode::F2 => Some(VirtualKeyCode::F2),
        Keycode::F3 => Some(VirtualKeyCode::F3),
        Keycode::F4 => Some(VirtualKeyCode::F4),
        Keycode::F5 => Some(VirtualKeyCode::F5),
        Keycode::F6 => Some(VirtualKeyCode::F6),
        Keycode::F7 => Some(VirtualKeyCode::F7),
        Keycode::F8 => Some(VirtualKeyCode::F8),
        Keycode::F9 => Some(VirtualKeyCode::F9),
        Keycode::F10 => Some(VirtualKeyCode::F10),
        Keycode::F11 => Some(VirtualKeyCode::F11),
        Keycode::F12 => Some(VirtualKeyCode::F12),

        Keycode::Space => Some(VirtualKeyCode::Space),
        Keycode::Escape => Some(VirtualKeyCode::Escape),
        Keycode::Enter => Some(VirtualKeyCode::Return), // not on the Numpad
        Keycode::Tab => Some(VirtualKeyCode::Tab),

        Keycode::PageUp => Some(VirtualKeyCode::PageUp),
        Keycode::PageDown => Some(VirtualKeyCode::PageDown),
        Keycode::MoveHome => Some(VirtualKeyCode::Home),
        Keycode::MoveEnd => Some(VirtualKeyCode::End),
        Keycode::Insert => Some(VirtualKeyCode::Insert),

        Keycode::Del => Some(VirtualKeyCode::Back), // Backspace (above Enter)
        Keycode::ForwardDel => Some(VirtualKeyCode::Delete), // Delete (below Insert)

        Keycode::Copy => Some(VirtualKeyCode::Copy),
        Keycode::Paste => Some(VirtualKeyCode::Paste),
        Keycode::Cut => Some(VirtualKeyCode::Cut),

        Keycode::VolumeUp => Some(VirtualKeyCode::VolumeUp),
        Keycode::VolumeDown => Some(VirtualKeyCode::VolumeDown),
        Keycode::VolumeMute => Some(VirtualKeyCode::Mute), // ???
        Keycode::Mute => Some(VirtualKeyCode::Mute),       // ???
        Keycode::MediaPlayPause => Some(VirtualKeyCode::PlayPause),
        Keycode::MediaStop => Some(VirtualKeyCode::MediaStop), // ??? simple "Stop"?
        Keycode::MediaNext => Some(VirtualKeyCode::NextTrack),
        Keycode::MediaPrevious => Some(VirtualKeyCode::PrevTrack),

        Keycode::Plus => Some(VirtualKeyCode::Plus),
        Keycode::Minus => Some(VirtualKeyCode::Minus),
        Keycode::Equals => Some(VirtualKeyCode::Equals),
        Keycode::Semicolon => Some(VirtualKeyCode::Semicolon),
        Keycode::Slash => Some(VirtualKeyCode::Slash),
        Keycode::Backslash => Some(VirtualKeyCode::Backslash),
        Keycode::Comma => Some(VirtualKeyCode::Comma),
        Keycode::Period => Some(VirtualKeyCode::Period),
        Keycode::Apostrophe => Some(VirtualKeyCode::Apostrophe),
        Keycode::Grave => Some(VirtualKeyCode::Grave),
        Keycode::At => Some(VirtualKeyCode::At),

        // TODO: Maybe mapping this to Snapshot makes more sense? See: "PrtScr/SysRq"
        Keycode::Sysrq => Some(VirtualKeyCode::Sysrq),
        // These are usually the same (Pause/Break)
        Keycode::Break => Some(VirtualKeyCode::Pause),
        // These are exactly the same
        Keycode::ScrollLock => Some(VirtualKeyCode::Scroll),

        Keycode::Yen => Some(VirtualKeyCode::Yen),
        Keycode::Kana => Some(VirtualKeyCode::Kana),

        Keycode::CtrlLeft => Some(VirtualKeyCode::LControl),
        Keycode::CtrlRight => Some(VirtualKeyCode::RControl),

        Keycode::ShiftLeft => Some(VirtualKeyCode::LShift),
        Keycode::ShiftRight => Some(VirtualKeyCode::RShift),

        Keycode::AltLeft => Some(VirtualKeyCode::LAlt),
        Keycode::AltRight => Some(VirtualKeyCode::RAlt),

        // Different names for the same keys
        Keycode::MetaLeft => Some(VirtualKeyCode::LWin),
        Keycode::MetaRight => Some(VirtualKeyCode::RWin),

        Keycode::LeftBracket => Some(VirtualKeyCode::LBracket),
        Keycode::RightBracket => Some(VirtualKeyCode::RBracket),

        Keycode::Power => Some(VirtualKeyCode::Power),
        Keycode::Sleep => Some(VirtualKeyCode::Sleep), // what about SoftSleep?
        Keycode::Wakeup => Some(VirtualKeyCode::Wake),

        Keycode::NavigateNext => Some(VirtualKeyCode::NavigateForward),
        Keycode::NavigatePrevious => Some(VirtualKeyCode::NavigateBackward),

        Keycode::Calculator => Some(VirtualKeyCode::Calculator),
        Keycode::Explorer => Some(VirtualKeyCode::MyComputer), // "close enough"
        Keycode::Envelope => Some(VirtualKeyCode::Mail),       // "close enough"

        Keycode::Star => Some(VirtualKeyCode::Asterisk), // ???
        Keycode::AllApps => Some(VirtualKeyCode::Apps),  // ???
        Keycode::AppSwitch => Some(VirtualKeyCode::Apps), // ???
        Keycode::Refresh => Some(VirtualKeyCode::WebRefresh), // ???

        _ => None,
    }
}

struct PeekableReceiver<T> {
    recv: mpsc::Receiver<T>,
    first: Option<T>,
}

impl<T> PeekableReceiver<T> {
    pub fn from_recv(recv: mpsc::Receiver<T>) -> Self {
        Self { recv, first: None }
    }
    pub fn has_incoming(&mut self) -> bool {
        if self.first.is_some() {
            return true;
        }
        match self.recv.try_recv() {
            Ok(v) => {
                self.first = Some(v);
                true
            }
            Err(mpsc::TryRecvError::Empty) => false,
            Err(mpsc::TryRecvError::Disconnected) => {
                warn!("Channel was disconnected when checking incoming");
                false
            }
        }
    }
    pub fn try_recv(&mut self) -> Result<T, mpsc::TryRecvError> {
        if let Some(first) = self.first.take() {
            return Ok(first);
        }
        self.recv.try_recv()
    }
}

#[derive(Clone)]
struct SharedFlagSetter {
    flag: Arc<AtomicBool>,
}
impl SharedFlagSetter {
    pub fn set(&self) -> bool {
        self.flag
            .compare_exchange(false, true, Ordering::AcqRel, Ordering::Relaxed)
            .is_ok()
    }
}

struct SharedFlag {
    flag: Arc<AtomicBool>,
}

// Used for queuing redraws from arbitrary threads. We don't care how many
// times a redraw is requested (so don't actually need to queue any data,
// we just need to know at the start of a main loop iteration if a redraw
// was queued and be able to read and clear the state atomically)
impl SharedFlag {
    pub fn new() -> Self {
        Self {
            flag: Arc::new(AtomicBool::new(false)),
        }
    }
    pub fn setter(&self) -> SharedFlagSetter {
        SharedFlagSetter {
            flag: self.flag.clone(),
        }
    }
    pub fn get_and_reset(&self) -> bool {
        self.flag.swap(false, std::sync::atomic::Ordering::AcqRel)
    }
}

#[derive(Clone)]
pub struct RedrawRequester {
    flag: SharedFlagSetter,
    waker: AndroidAppWaker,
}

impl RedrawRequester {
    fn new(flag: &SharedFlag, waker: AndroidAppWaker) -> Self {
        RedrawRequester {
            flag: flag.setter(),
            waker,
        }
    }
    pub fn request_redraw(&self) {
        if self.flag.set() {
            // Only explicitly try to wake up the main loop when the flag
            // value changes
            self.waker.wake();
        }
    }
}

pub struct EventLoop<T: 'static> {
    android_app: AndroidApp,
    window_target: event_loop::EventLoopWindowTarget<T>,
    redraw_flag: SharedFlag,
    user_events_sender: mpsc::Sender<T>,
    user_events_receiver: PeekableReceiver<T>, //must wake looper whenever something gets sent
    running: bool,
}

#[derive(Default, Debug, Clone, PartialEq)]
pub(crate) struct PlatformSpecificEventLoopAttributes {
    pub(crate) android_app: Option<AndroidApp>,
}

fn sticky_exit_callback<T, F>(
    evt: event::Event<'_, T>,
    target: &RootELW<T>,
    control_flow: &mut ControlFlow,
    callback: &mut F,
) where
    F: FnMut(event::Event<'_, T>, &RootELW<T>, &mut ControlFlow),
{
    // make ControlFlow::ExitWithCode sticky by providing a dummy
    // control flow reference if it is already ExitWithCode.
    if let ControlFlow::ExitWithCode(code) = *control_flow {
        callback(evt, target, &mut ControlFlow::ExitWithCode(code))
    } else {
        callback(evt, target, control_flow)
    }
}

struct IterationResult {
    deadline: Option<Instant>,
    timeout: Option<Duration>,
    wait_start: Instant,
}

impl<T: 'static> EventLoop<T> {
    pub(crate) fn new(attributes: &PlatformSpecificEventLoopAttributes) -> Self {
        let (user_events_sender, user_events_receiver) = mpsc::channel();

        let android_app = attributes.android_app.as_ref().expect("An `AndroidApp` as passed to android_main() is required to create an `EventLoop` on Android");
        let redraw_flag = SharedFlag::new();

        Self {
            android_app: android_app.clone(),
            window_target: event_loop::EventLoopWindowTarget {
                p: EventLoopWindowTarget {
                    app: android_app.clone(),
                    redraw_requester: RedrawRequester::new(
                        &redraw_flag,
                        android_app.create_waker(),
                    ),
                    _marker: std::marker::PhantomData,
                },
                _marker: std::marker::PhantomData,
            },
            redraw_flag,
            user_events_sender,
            user_events_receiver: PeekableReceiver::from_recv(user_events_receiver),
            running: false,
        }
    }

    fn single_iteration<'a, F>(
        &mut self,
        control_flow: &mut ControlFlow,
        main_event: Option<MainEvent<'a>>,
        pending_redraw: &mut bool,
        cause: &mut StartCause,
        callback: &mut F,
    ) -> IterationResult
    where
        F: FnMut(event::Event<'_, T>, &RootELW<T>, &mut ControlFlow),
    {
        trace!("Mainloop iteration");

        sticky_exit_callback(
            event::Event::NewEvents(*cause),
            self.window_target(),
            control_flow,
            callback,
        );

        let mut resized = false;

        if let Some(event) = main_event {
            trace!("Handling main event {:?}", event);

            match event {
                MainEvent::InitWindow { .. } => {
                    sticky_exit_callback(
                        event::Event::Resumed,
                        self.window_target(),
                        control_flow,
                        callback,
                    );
                }
                MainEvent::TerminateWindow { .. } => {
                    sticky_exit_callback(
                        event::Event::Suspended,
                        self.window_target(),
                        control_flow,
                        callback,
                    );
                }
                MainEvent::WindowResized { .. } => resized = true,
                MainEvent::RedrawNeeded { .. } => *pending_redraw = true,
                MainEvent::ContentRectChanged { .. } => {
                    warn!("TODO: find a way to notify application of content rect change");
                }
                MainEvent::GainedFocus => {
                    sticky_exit_callback(
                        event::Event::WindowEvent {
                            window_id: window::WindowId(WindowId),
                            event: event::WindowEvent::Focused(true),
                        },
                        self.window_target(),
                        control_flow,
                        callback,
                    );
                }
                MainEvent::LostFocus => {
                    sticky_exit_callback(
                        event::Event::WindowEvent {
                            window_id: window::WindowId(WindowId),
                            event: event::WindowEvent::Focused(false),
                        },
                        self.window_target(),
                        control_flow,
                        callback,
                    );
                }
                MainEvent::ConfigChanged { .. } => {
                    let monitor = MonitorHandle::new(self.android_app.clone());
                    let old_scale_factor = monitor.scale_factor();
                    let scale_factor = monitor.scale_factor();
                    if (scale_factor - old_scale_factor).abs() < f64::EPSILON {
                        let mut size = MonitorHandle::new(self.android_app.clone()).size();
                        let event = event::Event::WindowEvent {
                            window_id: window::WindowId(WindowId),
                            event: event::WindowEvent::ScaleFactorChanged {
                                new_inner_size: &mut size,
                                scale_factor,
                            },
                        };
                        sticky_exit_callback(event, self.window_target(), control_flow, callback);
                    }
                }
                MainEvent::LowMemory => {
                    // XXX: how to forward this state to applications?
                    // It seems like ideally winit should support lifecycle and
                    // low-memory events, especially for mobile platforms.
                    warn!("TODO: handle Android LowMemory notification");
                }
                MainEvent::Start => {
                    // XXX: how to forward this state to applications?
                    warn!("TODO: forward onStart notification to application");
                }
                MainEvent::Resume { .. } => {
                    debug!("App Resumed - is running");
                    self.running = true;
                }
                MainEvent::SaveState { .. } => {
                    // XXX: how to forward this state to applications?
                    // XXX: also how do we expose state restoration to apps?
                    warn!("TODO: forward saveState notification to application");
                }
                MainEvent::Pause => {
                    debug!("App Paused - stopped running");
                    self.running = false;
                }
                MainEvent::Stop => {
                    // XXX: how to forward this state to applications?
                    warn!("TODO: forward onStop notification to application");
                }
                MainEvent::Destroy => {
                    // XXX: maybe exit mainloop to drop things before being
                    // killed by the OS?
                    warn!("TODO: forward onDestroy notification to application");
                }
                MainEvent::InsetsChanged { .. } => {
                    // XXX: how to forward this state to applications?
                    warn!("TODO: handle Android InsetsChanged notification");
                }
                unknown => {
                    trace!("Unknown MainEvent {unknown:?} (ignored)");
                }
            }
        } else {
            trace!("No main event to handle");
        }

        // Process input events

        self.android_app.input_events(|event| {
            match event {
                InputEvent::MotionEvent(motion_event) => {
                    let window_id = window::WindowId(WindowId);
                    let device_id = event::DeviceId(DeviceId);

                    let phase = match motion_event.action() {
                        MotionAction::Down | MotionAction::PointerDown => {
                            Some(event::TouchPhase::Started)
                        }
                        MotionAction::Up | MotionAction::PointerUp => {
                            Some(event::TouchPhase::Ended)
                        }
                        MotionAction::Move => Some(event::TouchPhase::Moved),
                        MotionAction::Cancel => {
                            Some(event::TouchPhase::Cancelled)
                        }
                        _ => {
                            None // TODO mouse events
                        }
                    };
                    if let Some(phase) = phase {
                        let pointers: Box<
                            dyn Iterator<Item = android_activity::input::Pointer<'_>>,
                        > = match phase {
                            event::TouchPhase::Started
                            | event::TouchPhase::Ended => {
                                Box::new(
                                    std::iter::once(motion_event.pointer_at_index(
                                        motion_event.pointer_index(),
                                    ))
                                )
                            },
                            event::TouchPhase::Moved
                            | event::TouchPhase::Cancelled => {
                                Box::new(motion_event.pointers())
                            }
                        };

                        for pointer in pointers {
                            let location = PhysicalPosition {
                                x: pointer.x() as _,
                                y: pointer.y() as _,
                            };
                            trace!("Input event {device_id:?}, {phase:?}, loc={location:?}, pointer={pointer:?}");
                            let event = event::Event::WindowEvent {
                                window_id,
                                event: event::WindowEvent::Touch(
                                    event::Touch {
                                        device_id,
                                        phase,
                                        location,
                                        id: pointer.pointer_id() as u64,
                                        force: None,
                                    },
                                ),
                            };
                            sticky_exit_callback(
                                event,
                                self.window_target(),
                                control_flow,
                                callback
                            );
                        }
                    }
                }
                InputEvent::KeyEvent(key) => {
                    let device_id = event::DeviceId(DeviceId);

                    let state = match key.action() {
                        KeyAction::Down => event::ElementState::Pressed,
                        KeyAction::Up => event::ElementState::Released,
                        _ => event::ElementState::Released,
                    };
                    #[allow(deprecated)]
                    let event = event::Event::WindowEvent {
                        window_id: window::WindowId(WindowId),
                        event: event::WindowEvent::KeyboardInput {
                            device_id,
                            input: event::KeyboardInput {
                                scancode: key.scan_code() as u32,
                                state,
                                virtual_keycode: ndk_keycode_to_virtualkeycode(
                                    key.key_code(),
                                ),
                                modifiers: event::ModifiersState::default(),
                            },
                            is_synthetic: false,
                        },
                    };
                    sticky_exit_callback(
                        event,
                        self.window_target(),
                        control_flow,
                        callback
                    );
                }
                _ => {
                    warn!("Unknown android_activity input event {event:?}")
                }
            }

            // Assume all events are handled, while Winit doesn't currently give a way for
            // applications to report whether they handled an input event.
            InputStatus::Handled
        });

        // Empty the user event buffer
        {
            while let Ok(event) = self.user_events_receiver.try_recv() {
                sticky_exit_callback(
                    crate::event::Event::UserEvent(event),
                    self.window_target(),
                    control_flow,
                    callback,
                );
            }
        }

        sticky_exit_callback(
            event::Event::MainEventsCleared,
            self.window_target(),
            control_flow,
            callback,
        );

        if self.running {
            if resized {
                let size = if let Some(native_window) = self.android_app.native_window().as_ref() {
                    let width = native_window.width() as _;
                    let height = native_window.height() as _;
                    PhysicalSize::new(width, height)
                } else {
                    PhysicalSize::new(0, 0)
                };
                let event = event::Event::WindowEvent {
                    window_id: window::WindowId(WindowId),
                    event: event::WindowEvent::Resized(size),
                };
                sticky_exit_callback(event, self.window_target(), control_flow, callback);
            }

            *pending_redraw |= self.redraw_flag.get_and_reset();
            if *pending_redraw {
                *pending_redraw = false;
                let event = event::Event::RedrawRequested(window::WindowId(WindowId));
                sticky_exit_callback(event, self.window_target(), control_flow, callback);
            }
        }

        sticky_exit_callback(
            event::Event::RedrawEventsCleared,
            self.window_target(),
            control_flow,
            callback,
        );

        let start = Instant::now();
        let (deadline, timeout);

        match control_flow {
            ControlFlow::ExitWithCode(_) => {
                deadline = None;
                timeout = None;
            }
            ControlFlow::Poll => {
                *cause = StartCause::Poll;
                deadline = None;
                timeout = Some(Duration::from_millis(0));
            }
            ControlFlow::Wait => {
                *cause = StartCause::WaitCancelled {
                    start,
                    requested_resume: None,
                };
                deadline = None;
                timeout = None;
            }
            ControlFlow::WaitUntil(wait_deadline) => {
                *cause = StartCause::ResumeTimeReached {
                    start,
                    requested_resume: *wait_deadline,
                };
                timeout = if *wait_deadline > start {
                    Some(*wait_deadline - start)
                } else {
                    Some(Duration::from_millis(0))
                };
                deadline = Some(*wait_deadline);
            }
        }

        IterationResult {
            wait_start: start,
            deadline,
            timeout,
        }
    }

    pub fn run<F>(mut self, event_handler: F) -> !
    where
        F: 'static
            + FnMut(event::Event<'_, T>, &event_loop::EventLoopWindowTarget<T>, &mut ControlFlow),
    {
        let exit_code = self.run_return(event_handler);
        ::std::process::exit(exit_code);
    }

    pub fn run_return<F>(&mut self, mut callback: F) -> i32
    where
        F: FnMut(event::Event<'_, T>, &RootELW<T>, &mut ControlFlow),
    {
        let mut control_flow = ControlFlow::default();
        let mut cause = StartCause::Init;
        let mut pending_redraw = false;

        // run the initial loop iteration
        let mut iter_result = self.single_iteration(
            &mut control_flow,
            None,
            &mut pending_redraw,
            &mut cause,
            &mut callback,
        );

        let exit_code = loop {
            if let ControlFlow::ExitWithCode(code) = control_flow {
                break code;
            }

            let mut timeout = iter_result.timeout;

            // If we already have work to do then we don't want to block on the next poll...
            pending_redraw |= self.redraw_flag.get_and_reset();
            if self.running && (pending_redraw || self.user_events_receiver.has_incoming()) {
                timeout = Some(Duration::from_millis(0))
            }

            let app = self.android_app.clone(); // Don't borrow self as part of poll expression
            app.poll_events(timeout, |poll_event| {
                let mut main_event = None;

                match poll_event {
                    android_activity::PollEvent::Wake => {
                        // In the X11 backend it's noted that too many false-positive wake ups
                        // would cause the event loop to run continuously. They handle this by re-checking
                        // for pending events (assuming they cover all valid reasons for a wake up).
                        //
                        // For now, user_events and redraw_requests are the only reasons to expect
                        // a wake up here so we can ignore the wake up if there are no events/requests.
                        // We also ignore wake ups while suspended.
                        pending_redraw |= self.redraw_flag.get_and_reset();
                        if !self.running
                            || (!pending_redraw && !self.user_events_receiver.has_incoming())
                        {
                            return;
                        }
                    }
                    android_activity::PollEvent::Timeout => {}
                    android_activity::PollEvent::Main(event) => {
                        main_event = Some(event);
                    }
                    unknown_event => {
                        warn!("Unknown poll event {unknown_event:?} (ignored)");
                    }
                }

                let wait_cancelled = iter_result
                    .deadline
                    .map_or(false, |deadline| Instant::now() < deadline);

                if wait_cancelled {
                    cause = StartCause::WaitCancelled {
                        start: iter_result.wait_start,
                        requested_resume: iter_result.deadline,
                    };
                }

                iter_result = self.single_iteration(
                    &mut control_flow,
                    main_event,
                    &mut pending_redraw,
                    &mut cause,
                    &mut callback,
                );
            });
        };

        sticky_exit_callback(
            event::Event::LoopDestroyed,
            self.window_target(),
            &mut control_flow,
            &mut callback,
        );

        exit_code
    }

    pub fn window_target(&self) -> &event_loop::EventLoopWindowTarget<T> {
        &self.window_target
    }

    pub fn create_proxy(&self) -> EventLoopProxy<T> {
        EventLoopProxy {
            user_events_sender: self.user_events_sender.clone(),
            waker: self.android_app.create_waker(),
        }
    }
}

pub struct EventLoopProxy<T: 'static> {
    user_events_sender: mpsc::Sender<T>,
    waker: AndroidAppWaker,
}

impl<T: 'static> Clone for EventLoopProxy<T> {
    fn clone(&self) -> Self {
        EventLoopProxy {
            user_events_sender: self.user_events_sender.clone(),
            waker: self.waker.clone(),
        }
    }
}

impl<T> EventLoopProxy<T> {
    pub fn send_event(&self, event: T) -> Result<(), event_loop::EventLoopClosed<T>> {
        self.user_events_sender
            .send(event)
            .map_err(|err| event_loop::EventLoopClosed(err.0))?;
        self.waker.wake();
        Ok(())
    }
}

pub struct EventLoopWindowTarget<T: 'static> {
    app: AndroidApp,
    redraw_requester: RedrawRequester,
    _marker: std::marker::PhantomData<T>,
}

impl<T: 'static> EventLoopWindowTarget<T> {
    pub fn primary_monitor(&self) -> Option<MonitorHandle> {
        Some(MonitorHandle::new(self.app.clone()))
    }

    pub fn available_monitors(&self) -> VecDeque<MonitorHandle> {
        let mut v = VecDeque::with_capacity(1);
        v.push_back(MonitorHandle::new(self.app.clone()));
        v
    }

    pub fn raw_display_handle(&self) -> RawDisplayHandle {
        RawDisplayHandle::Android(AndroidDisplayHandle::empty())
    }
}

#[derive(Clone, Copy, Debug, Eq, Hash, Ord, PartialEq, PartialOrd)]
pub(crate) struct WindowId;

impl WindowId {
    pub const fn dummy() -> Self {
        WindowId
    }
}

impl From<WindowId> for u64 {
    fn from(_: WindowId) -> Self {
        0
    }
}

impl From<u64> for WindowId {
    fn from(_: u64) -> Self {
        Self
    }
}

#[derive(Clone, Copy, Debug, Eq, Hash, Ord, PartialEq, PartialOrd)]
pub struct DeviceId;

impl DeviceId {
    pub const fn dummy() -> Self {
        DeviceId
    }
}

#[derive(Clone, Copy, Debug, Default, Eq, PartialEq)]
pub struct PlatformSpecificWindowBuilderAttributes;

pub(crate) struct Window {
    app: AndroidApp,
    redraw_requester: RedrawRequester,
}

impl Window {
    pub(crate) fn new<T: 'static>(
        el: &EventLoopWindowTarget<T>,
        _window_attrs: window::WindowAttributes,
        _: PlatformSpecificWindowBuilderAttributes,
    ) -> Result<Self, error::OsError> {
        // FIXME this ignores requested window attributes

        Ok(Self {
            app: el.app.clone(),
            redraw_requester: el.redraw_requester.clone(),
        })
    }

    pub fn id(&self) -> WindowId {
        WindowId
    }

    pub fn primary_monitor(&self) -> Option<MonitorHandle> {
        Some(MonitorHandle::new(self.app.clone()))
    }

    pub fn available_monitors(&self) -> VecDeque<MonitorHandle> {
        let mut v = VecDeque::with_capacity(1);
        v.push_back(MonitorHandle::new(self.app.clone()));
        v
    }

    pub fn current_monitor(&self) -> Option<MonitorHandle> {
        Some(MonitorHandle::new(self.app.clone()))
    }

    pub fn scale_factor(&self) -> f64 {
        MonitorHandle::new(self.app.clone()).scale_factor()
    }

    pub fn request_redraw(&self) {
        self.redraw_requester.request_redraw()
    }

    pub fn inner_position(&self) -> Result<PhysicalPosition<i32>, error::NotSupportedError> {
        Err(error::NotSupportedError::new())
    }

    pub fn outer_position(&self) -> Result<PhysicalPosition<i32>, error::NotSupportedError> {
        Err(error::NotSupportedError::new())
    }

    pub fn set_outer_position(&self, _position: Position) {
        // no effect
    }

    pub fn inner_size(&self) -> PhysicalSize<u32> {
        self.outer_size()
    }

    pub fn set_inner_size(&self, _size: Size) {
        warn!("Cannot set window size on Android");
    }

    pub fn outer_size(&self) -> PhysicalSize<u32> {
        MonitorHandle::new(self.app.clone()).size()
    }

    pub fn set_min_inner_size(&self, _: Option<Size>) {}

    pub fn set_max_inner_size(&self, _: Option<Size>) {}

    pub fn resize_increments(&self) -> Option<PhysicalSize<u32>> {
        None
    }

    pub fn set_resize_increments(&self, _increments: Option<Size>) {}

    pub fn set_title(&self, _title: &str) {}

    pub fn set_visible(&self, _visibility: bool) {}

    pub fn is_visible(&self) -> Option<bool> {
        None
    }

    pub fn set_resizable(&self, _resizeable: bool) {}

    pub fn is_resizable(&self) -> bool {
        false
    }

    pub fn set_enabled_buttons(&self, _buttons: WindowButtons) {}

    pub fn enabled_buttons(&self) -> WindowButtons {
        WindowButtons::all()
    }

    pub fn set_minimized(&self, _minimized: bool) {}

    pub fn set_maximized(&self, _maximized: bool) {}

    pub fn is_maximized(&self) -> bool {
        false
    }

    pub fn set_fullscreen(&self, _monitor: Option<Fullscreen>) {
        warn!("Cannot set fullscreen on Android");
    }

    pub fn fullscreen(&self) -> Option<Fullscreen> {
        None
    }

    pub fn set_decorations(&self, _decorations: bool) {}

    pub fn is_decorated(&self) -> bool {
        true
    }

    pub fn set_window_level(&self, _level: WindowLevel) {}

    pub fn set_window_icon(&self, _window_icon: Option<crate::icon::Icon>) {}

    pub fn set_ime_position(&self, _position: Position) {}

    pub fn set_ime_allowed(&self, _allowed: bool) {}

    pub fn focus_window(&self) {}

    pub fn request_user_attention(&self, _request_type: Option<window::UserAttentionType>) {}

    pub fn set_cursor_icon(&self, _: window::CursorIcon) {}

    pub fn set_cursor_position(&self, _: Position) -> Result<(), error::ExternalError> {
        Err(error::ExternalError::NotSupported(
            error::NotSupportedError::new(),
        ))
    }

    pub fn set_cursor_grab(&self, _: CursorGrabMode) -> Result<(), error::ExternalError> {
        Err(error::ExternalError::NotSupported(
            error::NotSupportedError::new(),
        ))
    }

    pub fn set_cursor_visible(&self, _: bool) {}

    pub fn drag_window(&self) -> Result<(), error::ExternalError> {
        Err(error::ExternalError::NotSupported(
            error::NotSupportedError::new(),
        ))
    }

    pub fn set_cursor_hittest(&self, _hittest: bool) -> Result<(), error::ExternalError> {
        Err(error::ExternalError::NotSupported(
            error::NotSupportedError::new(),
        ))
    }

    pub fn raw_window_handle(&self) -> RawWindowHandle {
        if let Some(native_window) = self.app.native_window().as_ref() {
            native_window.raw_window_handle()
        } else {
            panic!("Cannot get the native window, it's null and will always be null before Event::Resumed and after Event::Suspended. Make sure you only call this function between those events.");
        }
    }

    pub fn raw_display_handle(&self) -> RawDisplayHandle {
        RawDisplayHandle::Android(AndroidDisplayHandle::empty())
    }

    pub fn config(&self) -> ConfigurationRef {
        self.app.config()
    }

    pub fn content_rect(&self) -> Rect {
        self.app.content_rect()
    }

    pub fn theme(&self) -> Option<Theme> {
        None
    }

    pub fn title(&self) -> String {
        String::new()
    }
}

#[derive(Default, Clone, Debug)]
pub struct OsError;

use std::fmt::{self, Display, Formatter};
impl Display for OsError {
    fn fmt(&self, fmt: &mut Formatter<'_>) -> Result<(), fmt::Error> {
        write!(fmt, "Android OS Error")
    }
}

pub(crate) use crate::icon::NoIcon as PlatformIcon;

#[derive(Clone, Debug, PartialEq, Eq, Hash)]
pub struct MonitorHandle {
    app: AndroidApp,
}
impl PartialOrd for MonitorHandle {
    fn partial_cmp(&self, _other: &Self) -> Option<std::cmp::Ordering> {
        Some(std::cmp::Ordering::Equal)
    }
}
impl Ord for MonitorHandle {
    fn cmp(&self, _other: &Self) -> std::cmp::Ordering {
        std::cmp::Ordering::Equal
    }
}

impl MonitorHandle {
    pub(crate) fn new(app: AndroidApp) -> Self {
        Self { app }
    }

    pub fn name(&self) -> Option<String> {
        Some("Android Device".to_owned())
    }

    pub fn size(&self) -> PhysicalSize<u32> {
        if let Some(native_window) = self.app.native_window() {
            PhysicalSize::new(native_window.width() as _, native_window.height() as _)
        } else {
            PhysicalSize::new(0, 0)
        }
    }

    pub fn position(&self) -> PhysicalPosition<i32> {
        (0, 0).into()
    }

    pub fn scale_factor(&self) -> f64 {
        self.app
            .config()
            .density()
            .map(|dpi| dpi as f64 / 160.0)
            .unwrap_or(1.0)
    }

    pub fn refresh_rate_millihertz(&self) -> Option<u32> {
        // FIXME no way to get real refresh rate for now.
        None
    }

    pub fn video_modes(&self) -> impl Iterator<Item = VideoMode> {
        let size = self.size().into();
        // FIXME this is not the real refresh rate
        // (it is guaranteed to support 32 bit color though)
        std::iter::once(VideoMode {
            size,
            bit_depth: 32,
            refresh_rate_millihertz: 60000,
            monitor: self.clone(),
        })
    }
}

#[derive(Clone, Debug, Eq, Hash, PartialEq)]
pub struct VideoMode {
    size: (u32, u32),
    bit_depth: u16,
    refresh_rate_millihertz: u32,
    monitor: MonitorHandle,
}

impl VideoMode {
    pub fn size(&self) -> PhysicalSize<u32> {
        self.size.into()
    }

    pub fn bit_depth(&self) -> u16 {
        self.bit_depth
    }

    pub fn refresh_rate_millihertz(&self) -> u32 {
        self.refresh_rate_millihertz
    }

    pub fn monitor(&self) -> MonitorHandle {
        self.monitor.clone()
    }
}<|MERGE_RESOLUTION|>--- conflicted
+++ resolved
@@ -24,11 +24,7 @@
     error,
     event::{self, StartCause, VirtualKeyCode},
     event_loop::{self, ControlFlow, EventLoopWindowTarget as RootELW},
-<<<<<<< HEAD
-    window::{self, CursorGrabMode, Theme, WindowButtons},
-=======
-    window::{self, CursorGrabMode, Theme, WindowLevel},
->>>>>>> 1786c877
+    window::{self, CursorGrabMode, Theme, WindowButtons, WindowLevel},
 };
 
 fn ndk_keycode_to_virtualkeycode(keycode: Keycode) -> Option<event::VirtualKeyCode> {
