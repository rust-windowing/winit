/// This is a simple implementation of support for Windows Dark Mode,
/// which is inspired by the solution in https://github.com/ysc3839/win32-darkmode
use std::ffi::OsStr;
use std::os::windows::ffi::OsStrExt;

use winapi::{
    shared::{
        basetsd::SIZE_T,
        minwindef::{BOOL, DWORD, FALSE, UINT, ULONG, WORD},
        ntdef::{LPSTR, NTSTATUS, NT_SUCCESS, PVOID, WCHAR},
        windef::HWND,
        winerror::S_OK,
    },
    um::{libloaderapi, uxtheme, winuser},
};

use crate::window::Theme;

lazy_static! {
    static ref WIN10_BUILD_VERSION: Option<DWORD> = {
        // FIXME: RtlGetVersion is a documented windows API,
        // should be part of winapi!

        #[allow(non_snake_case)]
        #[repr(C)]
        struct OSVERSIONINFOW {
            dwOSVersionInfoSize: ULONG,
            dwMajorVersion: ULONG,
            dwMinorVersion: ULONG,
            dwBuildNumber: ULONG,
            dwPlatformId: ULONG,
            szCSDVersion: [WCHAR; 128],
        }

        type RtlGetVersion = unsafe extern "system" fn (*mut OSVERSIONINFOW) -> NTSTATUS;
        let handle = get_function!("ntdll.dll", RtlGetVersion);

        if let Some(rtl_get_version) = handle {
            unsafe {
                let mut vi = OSVERSIONINFOW {
                    dwOSVersionInfoSize: 0,
                    dwMajorVersion: 0,
                    dwMinorVersion: 0,
                    dwBuildNumber: 0,
                    dwPlatformId: 0,
                    szCSDVersion: [0; 128],
                };

                let status = (rtl_get_version)(&mut vi as _);

                if NT_SUCCESS(status) && vi.dwMajorVersion == 10 && vi.dwMinorVersion == 0 {
                    Some(vi.dwBuildNumber)
                } else {
                    None
                }
            }
        } else {
            None
        }
    };

    static ref DARK_MODE_SUPPORTED: bool = {
        // We won't try to do anything for windows versions < 17763
        // (Windows 10 October 2018 update)
        match *WIN10_BUILD_VERSION {
            Some(v) => v >= 17763,
            None => false
        }
    };

    static ref DARK_THEME_NAME: Vec<u16> = widestring("DarkMode_Explorer");
    static ref LIGHT_THEME_NAME: Vec<u16> = widestring("");
}

/// Attempt to set dark mode on a window, if necessary.
/// Returns true if dark mode was set, false if not.
<<<<<<< HEAD
pub fn try_dark_mode(hwnd: HWND, preferred_theme: Theme) -> bool {
    if *DARK_MODE_SUPPORTED {
        let is_dark_mode = if preferred_theme != Theme::System {
            preferred_theme == Theme::Dark
        } else {
            should_use_dark_mode()
=======
pub fn try_dark_mode(hwnd: HWND, preferred_theme: Option<Theme>) -> bool {
    if *DARK_MODE_SUPPORTED {
        let is_dark_mode: bool = match preferred_theme {
            Some(theme) => theme == Theme::Dark,
            None => should_use_dark_mode(),
>>>>>>> 43d39596
        };

        let theme_name = if is_dark_mode {
            DARK_THEME_NAME.as_ptr()
        } else {
            LIGHT_THEME_NAME.as_ptr()
        };

        let status = unsafe { uxtheme::SetWindowTheme(hwnd, theme_name as _, std::ptr::null()) };

        status == S_OK && set_dark_mode_for_window(hwnd, is_dark_mode)
    } else {
        false
    }
}

fn set_dark_mode_for_window(hwnd: HWND, is_dark_mode: bool) -> bool {
    // Uses Windows undocumented API SetWindowCompositionAttribute,
    // as seen in win32-darkmode example linked at top of file.

    type SetWindowCompositionAttribute =
        unsafe extern "system" fn(HWND, *mut WINDOWCOMPOSITIONATTRIBDATA) -> BOOL;

    #[allow(non_snake_case)]
    type WINDOWCOMPOSITIONATTRIB = u32;
    const WCA_USEDARKMODECOLORS: WINDOWCOMPOSITIONATTRIB = 26;

    #[allow(non_snake_case)]
    #[repr(C)]
    struct WINDOWCOMPOSITIONATTRIBDATA {
        Attrib: WINDOWCOMPOSITIONATTRIB,
        pvData: PVOID,
        cbData: SIZE_T,
    }

    lazy_static! {
        static ref SET_WINDOW_COMPOSITION_ATTRIBUTE: Option<SetWindowCompositionAttribute> =
            get_function!("user32.dll", SetWindowCompositionAttribute);
    }

    if let Some(set_window_composition_attribute) = *SET_WINDOW_COMPOSITION_ATTRIBUTE {
        unsafe {
            // SetWindowCompositionAttribute needs a bigbool (i32), not bool.
            let mut is_dark_mode_bigbool = is_dark_mode as BOOL;

            let mut data = WINDOWCOMPOSITIONATTRIBDATA {
                Attrib: WCA_USEDARKMODECOLORS,
                pvData: &mut is_dark_mode_bigbool as *mut _ as _,
                cbData: std::mem::size_of_val(&is_dark_mode_bigbool) as _,
            };

            let status = set_window_composition_attribute(hwnd, &mut data as *mut _);

            status != FALSE
        }
    } else {
        false
    }
}

fn should_use_dark_mode() -> bool {
    should_apps_use_dark_mode() && !is_high_contrast()
}

fn should_apps_use_dark_mode() -> bool {
    type ShouldAppsUseDarkMode = unsafe extern "system" fn() -> bool;
    lazy_static! {
        static ref SHOULD_APPS_USE_DARK_MODE: Option<ShouldAppsUseDarkMode> = {
            unsafe {
                const UXTHEME_SHOULDAPPSUSEDARKMODE_ORDINAL: WORD = 132;

                let module = libloaderapi::LoadLibraryA("uxtheme.dll\0".as_ptr() as _);

                if module.is_null() {
                    return None;
                }

                let handle = libloaderapi::GetProcAddress(
                    module,
                    winuser::MAKEINTRESOURCEA(UXTHEME_SHOULDAPPSUSEDARKMODE_ORDINAL),
                );

                if handle.is_null() {
                    None
                } else {
                    Some(std::mem::transmute(handle))
                }
            }
        };
    }

    SHOULD_APPS_USE_DARK_MODE
        .map(|should_apps_use_dark_mode| unsafe { (should_apps_use_dark_mode)() })
        .unwrap_or(false)
}

// FIXME: This definition was missing from winapi. Can remove from
// here and use winapi once the following PR is released:
// https://github.com/retep998/winapi-rs/pull/815
#[repr(C)]
#[allow(non_snake_case)]
struct HIGHCONTRASTA {
    cbSize: UINT,
    dwFlags: DWORD,
    lpszDefaultScheme: LPSTR,
}

const HCF_HIGHCONTRASTON: DWORD = 1;

fn is_high_contrast() -> bool {
    let mut hc = HIGHCONTRASTA {
        cbSize: 0,
        dwFlags: 0,
        lpszDefaultScheme: std::ptr::null_mut(),
    };

    let ok = unsafe {
        winuser::SystemParametersInfoA(
            winuser::SPI_GETHIGHCONTRAST,
            std::mem::size_of_val(&hc) as _,
            &mut hc as *mut _ as _,
            0,
        )
    };

    ok != FALSE && (HCF_HIGHCONTRASTON & hc.dwFlags) == 1
}

fn widestring(src: &'static str) -> Vec<u16> {
    OsStr::new(src)
        .encode_wide()
        .chain(Some(0).into_iter())
        .collect()
}<|MERGE_RESOLUTION|>--- conflicted
+++ resolved
@@ -74,20 +74,11 @@
 
 /// Attempt to set dark mode on a window, if necessary.
 /// Returns true if dark mode was set, false if not.
-<<<<<<< HEAD
-pub fn try_dark_mode(hwnd: HWND, preferred_theme: Theme) -> bool {
-    if *DARK_MODE_SUPPORTED {
-        let is_dark_mode = if preferred_theme != Theme::System {
-            preferred_theme == Theme::Dark
-        } else {
-            should_use_dark_mode()
-=======
 pub fn try_dark_mode(hwnd: HWND, preferred_theme: Option<Theme>) -> bool {
     if *DARK_MODE_SUPPORTED {
-        let is_dark_mode: bool = match preferred_theme {
+        let is_dark_mode = match preferred_theme {
             Some(theme) => theme == Theme::Dark,
             None => should_use_dark_mode(),
->>>>>>> 43d39596
         };
 
         let theme_name = if is_dark_mode {
