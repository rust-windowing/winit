--- conflicted
+++ resolved
@@ -25,11 +25,7 @@
 use crate::event::DeviceId as RootDeviceId;
 use crate::icon::Icon;
 use crate::keyboard::Key;
-<<<<<<< HEAD
-use crate::platform::windows::BackdropType;
-=======
-use crate::platform::windows::{Color, CornerPreference};
->>>>>>> b36d8d1e
+use crate::platform::windows::{BackdropType, Color, CornerPreference};
 
 #[derive(Clone, Debug)]
 pub struct PlatformSpecificWindowBuilderAttributes {
@@ -41,15 +37,12 @@
     pub skip_taskbar: bool,
     pub class_name: String,
     pub decoration_shadow: bool,
-<<<<<<< HEAD
     pub backdrop_type: BackdropType,
-=======
     pub clip_children: bool,
     pub border_color: Option<Color>,
     pub title_background_color: Option<Color>,
     pub title_text_color: Option<Color>,
     pub corner_preference: Option<CornerPreference>,
->>>>>>> b36d8d1e
 }
 
 impl Default for PlatformSpecificWindowBuilderAttributes {
@@ -63,15 +56,12 @@
             skip_taskbar: false,
             class_name: "Window Class".to_string(),
             decoration_shadow: false,
-<<<<<<< HEAD
             backdrop_type: BackdropType::default(),
-=======
             clip_children: true,
             border_color: None,
             title_background_color: None,
             title_text_color: None,
             corner_preference: None,
->>>>>>> b36d8d1e
         }
     }
 }
