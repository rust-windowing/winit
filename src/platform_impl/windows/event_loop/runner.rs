--- conflicted
+++ resolved
@@ -371,34 +371,20 @@
     pub fn dispatch_event(self, dispatch: impl FnOnce(Event)) {
         match self {
             Self::Event(event) => dispatch(event),
-<<<<<<< HEAD
             Self::ScaleFactorChanged(window_id, scale_factor, new_surface_size) => {
-                let user_new_innner_size = Arc::new(Mutex::new(new_surface_size));
-=======
-            Self::ScaleFactorChanged(window_id, scale_factor, new_inner_size) => {
-                let user_new_inner_size = Arc::new(Mutex::new(new_inner_size));
->>>>>>> d37c5913
+                let user_new_surface_size = Arc::new(Mutex::new(new_surface_size));
                 dispatch(Event::WindowEvent {
                     window_id,
                     event: WindowEvent::ScaleFactorChanged {
                         scale_factor,
-<<<<<<< HEAD
                         surface_size_writer: SurfaceSizeWriter::new(Arc::downgrade(
-                            &user_new_innner_size,
+                            &user_new_surface_size,
                         )),
                     },
                 });
-                let surface_size = *user_new_innner_size.lock().unwrap();
-=======
-                        inner_size_writer: InnerSizeWriter::new(Arc::downgrade(
-                            &user_new_inner_size,
-                        )),
-                    },
-                });
-                let inner_size = *user_new_inner_size.lock().unwrap();
->>>>>>> d37c5913
-
-                drop(user_new_inner_size);
+                let surface_size = *user_new_surface_size.lock().unwrap();
+
+                drop(user_new_surface_size);
 
                 if surface_size != new_surface_size {
                     let window_flags = unsafe {
