--- conflicted
+++ resolved
@@ -23,19 +23,12 @@
             HiDpi::{DPI_AWARENESS_CONTEXT, MONITOR_DPI_TYPE, PROCESS_DPI_AWARENESS},
             Input::KeyboardAndMouse::GetActiveWindow,
             WindowsAndMessaging::{
-<<<<<<< HEAD
                 ClipCursor, GetClientRect, GetClipCursor, GetCursorPos, GetSystemMetrics,
-                GetWindowRect, IsIconic, ShowCursor, IDC_APPSTARTING, IDC_ARROW, IDC_CROSS,
-                IDC_HAND, IDC_HELP, IDC_IBEAM, IDC_NO, IDC_SIZEALL, IDC_SIZENESW, IDC_SIZENS,
-                IDC_SIZENWSE, IDC_SIZEWE, IDC_WAIT, SM_CXVIRTUALSCREEN, SM_CYVIRTUALSCREEN,
-                SM_XVIRTUALSCREEN, SM_YVIRTUALSCREEN,
-=======
-                ClipCursor, GetClientRect, GetClipCursor, GetSystemMetrics, GetWindowPlacement,
-                GetWindowRect, IsIconic, ShowCursor, IDC_APPSTARTING, IDC_ARROW, IDC_CROSS,
-                IDC_HAND, IDC_HELP, IDC_IBEAM, IDC_NO, IDC_SIZEALL, IDC_SIZENESW, IDC_SIZENS,
-                IDC_SIZENWSE, IDC_SIZEWE, IDC_WAIT, SM_CXVIRTUALSCREEN, SM_CYVIRTUALSCREEN,
-                SM_XVIRTUALSCREEN, SM_YVIRTUALSCREEN, SW_MAXIMIZE, WINDOWPLACEMENT,
->>>>>>> 5ba6bdef
+                GetWindowPlacement, GetWindowRect, IsIconic, ShowCursor, IDC_APPSTARTING,
+                IDC_ARROW, IDC_CROSS, IDC_HAND, IDC_HELP, IDC_IBEAM, IDC_NO, IDC_SIZEALL,
+                IDC_SIZENESW, IDC_SIZENS, IDC_SIZENWSE, IDC_SIZEWE, IDC_WAIT, SM_CXVIRTUALSCREEN,
+                SM_CYVIRTUALSCREEN, SM_XVIRTUALSCREEN, SM_YVIRTUALSCREEN, SW_MAXIMIZE,
+                WINDOWPLACEMENT,
             },
         },
     },
