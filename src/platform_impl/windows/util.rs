use std::{
    io, mem,
    ops::BitAnd,
    os::raw::c_void,
    ptr, slice,
    sync::atomic::{AtomicBool, Ordering},
};

use crate::{dpi::PhysicalSize, window::CursorIcon};
use winapi::{
    ctypes::wchar_t,
    shared::{
        minwindef::{BOOL, DWORD, UINT},
        windef::{DPI_AWARENESS_CONTEXT, HMONITOR, HWND, LPRECT, RECT},
    },
    um::{
        libloaderapi::{GetProcAddress, LoadLibraryA},
        shellscalingapi::{MONITOR_DPI_TYPE, PROCESS_DPI_AWARENESS},
        winbase::lstrlenW,
        winnt::{HRESULT, LONG, LPCSTR},
        winuser,
    },
};

pub fn has_flag<T>(bitset: T, flag: T) -> bool
where
    T: Copy + PartialEq + BitAnd<T, Output = T>,
{
    bitset & flag == flag
}

pub fn wchar_to_string(wchar: &[wchar_t]) -> String {
    String::from_utf16_lossy(wchar).to_string()
}

pub fn wchar_ptr_to_string(wchar: *const wchar_t) -> String {
    let len = unsafe { lstrlenW(wchar) } as usize;
    let wchar_slice = unsafe { slice::from_raw_parts(wchar, len) };
    wchar_to_string(wchar_slice)
}

pub unsafe fn status_map<T, F: FnMut(&mut T) -> BOOL>(mut fun: F) -> Option<T> {
    let mut data: T = mem::zeroed();
    if fun(&mut data) != 0 {
        Some(data)
    } else {
        None
    }
}

fn win_to_err<F: FnOnce() -> BOOL>(f: F) -> Result<(), io::Error> {
    if f() != 0 {
        Ok(())
    } else {
        Err(io::Error::last_os_error())
    }
}

pub fn get_window_rect(hwnd: HWND) -> Option<RECT> {
    unsafe { status_map(|rect| winuser::GetWindowRect(hwnd, rect)) }
}

pub fn get_client_rect(hwnd: HWND) -> Result<RECT, io::Error> {
    unsafe {
        let mut rect = mem::zeroed();
        let mut top_left = mem::zeroed();

        win_to_err(|| winuser::ClientToScreen(hwnd, &mut top_left))?;
        win_to_err(|| winuser::GetClientRect(hwnd, &mut rect))?;
        rect.left += top_left.x;
        rect.top += top_left.y;
        rect.right += top_left.x;
        rect.bottom += top_left.y;

        Ok(rect)
    }
}

pub fn adjust_size(hwnd: HWND, size: PhysicalSize) -> PhysicalSize {
    let (width, height): (u32, u32) = size.into();
    let rect = RECT {
        left: 0,
        right: width as LONG,
        top: 0,
        bottom: height as LONG,
    };
    let rect = adjust_window_rect(hwnd, rect).unwrap_or(rect);
    PhysicalSize::new((rect.right - rect.left) as _, (rect.bottom - rect.top) as _)
}

pub fn adjust_window_rect(hwnd: HWND, rect: RECT) -> Option<RECT> {
    unsafe {
        let style = winuser::GetWindowLongW(hwnd, winuser::GWL_STYLE);
        let style_ex = winuser::GetWindowLongW(hwnd, winuser::GWL_EXSTYLE);
        adjust_window_rect_with_styles(hwnd, style as _, style_ex as _, rect)
    }
}

pub fn adjust_window_rect_with_styles(
    hwnd: HWND,
    style: DWORD,
    style_ex: DWORD,
    rect: RECT,
) -> Option<RECT> {
    unsafe {
        status_map(|r| {
            *r = rect;

            let b_menu = !winuser::GetMenu(hwnd).is_null() as BOOL;
            if let (Some(get_dpi_for_window), Some(adjust_window_rect_ex_for_dpi)) =
                (*GET_DPI_FOR_WINDOW, *ADJUST_WINDOW_RECT_EX_FOR_DPI)
            {
                let dpi = get_dpi_for_window(hwnd);
                adjust_window_rect_ex_for_dpi(r, style as _, b_menu, style_ex as _, dpi)
            } else {
                winuser::AdjustWindowRectEx(r, style as _, b_menu, style_ex as _)
            }
        })
    }
}

pub fn set_cursor_hidden(hidden: bool) {
    static HIDDEN: AtomicBool = AtomicBool::new(false);
    let changed = HIDDEN.swap(hidden, Ordering::SeqCst) ^ hidden;
    if changed {
        unsafe { winuser::ShowCursor(!hidden as BOOL) };
    }
}

pub fn get_cursor_clip() -> Result<RECT, io::Error> {
    unsafe {
        let mut rect: RECT = mem::zeroed();
        win_to_err(|| winuser::GetClipCursor(&mut rect)).map(|_| rect)
    }
}

/// Sets the cursor's clip rect.
///
/// Note that calling this will automatically dispatch a `WM_MOUSEMOVE` event.
pub fn set_cursor_clip(rect: Option<RECT>) -> Result<(), io::Error> {
    unsafe {
        let rect_ptr = rect
            .as_ref()
            .map(|r| r as *const RECT)
            .unwrap_or(ptr::null());
        win_to_err(|| winuser::ClipCursor(rect_ptr))
    }
}

pub fn get_desktop_rect() -> RECT {
    unsafe {
        let left = winuser::GetSystemMetrics(winuser::SM_XVIRTUALSCREEN);
        let top = winuser::GetSystemMetrics(winuser::SM_YVIRTUALSCREEN);
        RECT {
            left,
            top,
            right: left + winuser::GetSystemMetrics(winuser::SM_CXVIRTUALSCREEN),
            bottom: top + winuser::GetSystemMetrics(winuser::SM_CYVIRTUALSCREEN),
        }
    }
}

pub fn is_focused(window: HWND) -> bool {
    window == unsafe { winuser::GetActiveWindow() }
}

impl CursorIcon {
    pub(crate) fn to_windows_cursor(self) -> *const wchar_t {
        match self {
            CursorIcon::Arrow | CursorIcon::Default => winuser::IDC_ARROW,
            CursorIcon::Hand => winuser::IDC_HAND,
            CursorIcon::Crosshair => winuser::IDC_CROSS,
            CursorIcon::Text | CursorIcon::VerticalText => winuser::IDC_IBEAM,
            CursorIcon::NotAllowed | CursorIcon::NoDrop => winuser::IDC_NO,
            CursorIcon::Grab | CursorIcon::Grabbing | CursorIcon::Move | CursorIcon::AllScroll => {
                winuser::IDC_SIZEALL
            }
            CursorIcon::EResize
            | CursorIcon::WResize
            | CursorIcon::EwResize
            | CursorIcon::ColResize => winuser::IDC_SIZEWE,
            CursorIcon::NResize
            | CursorIcon::SResize
            | CursorIcon::NsResize
            | CursorIcon::RowResize => winuser::IDC_SIZENS,
            CursorIcon::NeResize | CursorIcon::SwResize | CursorIcon::NeswResize => {
                winuser::IDC_SIZENESW
            }
            CursorIcon::NwResize | CursorIcon::SeResize | CursorIcon::NwseResize => {
                winuser::IDC_SIZENWSE
            }
            CursorIcon::Wait => winuser::IDC_WAIT,
            CursorIcon::Progress => winuser::IDC_APPSTARTING,
            CursorIcon::Help => winuser::IDC_HELP,
            _ => winuser::IDC_ARROW, // use arrow for the missing cases.
        }
    }
}

// Helper function to dynamically load function pointer.
// `library` and `function` must be zero-terminated.
<<<<<<< HEAD
fn get_function_impl(library: &str, function: &str) -> Option<*const c_void> {
=======
pub(super) fn get_function_impl(library: &str, function: &str) -> Option<*const c_void> {
>>>>>>> 8cfee815
    assert_eq!(library.chars().last(), Some('\0'));
    assert_eq!(function.chars().last(), Some('\0'));

    // Library names we will use are ASCII so we can use the A version to avoid string conversion.
    let module = unsafe { LoadLibraryA(library.as_ptr() as LPCSTR) };
    if module.is_null() {
        return None;
    }

    let function_ptr = unsafe { GetProcAddress(module, function.as_ptr() as LPCSTR) };
    if function_ptr.is_null() {
        return None;
    }

    Some(function_ptr as _)
}

macro_rules! get_function {
    ($lib:expr, $func:ident) => {
<<<<<<< HEAD
        get_function_impl(concat!($lib, '\0'), concat!(stringify!($func), '\0'))
            .map(|f| unsafe { mem::transmute::<*const _, $func>(f) })
=======
        crate::platform_impl::platform::util::get_function_impl(
            concat!($lib, '\0'),
            concat!(stringify!($func), '\0'),
        )
        .map(|f| unsafe { std::mem::transmute::<*const _, $func>(f) })
>>>>>>> 8cfee815
    };
}

pub type SetProcessDPIAware = unsafe extern "system" fn() -> BOOL;
pub type SetProcessDpiAwareness =
    unsafe extern "system" fn(value: PROCESS_DPI_AWARENESS) -> HRESULT;
pub type SetProcessDpiAwarenessContext =
    unsafe extern "system" fn(value: DPI_AWARENESS_CONTEXT) -> BOOL;
pub type GetDpiForWindow = unsafe extern "system" fn(hwnd: HWND) -> UINT;
pub type GetDpiForMonitor = unsafe extern "system" fn(
    hmonitor: HMONITOR,
    dpi_type: MONITOR_DPI_TYPE,
    dpi_x: *mut UINT,
    dpi_y: *mut UINT,
) -> HRESULT;
pub type EnableNonClientDpiScaling = unsafe extern "system" fn(hwnd: HWND) -> BOOL;
pub type AdjustWindowRectExForDpi = unsafe extern "system" fn(
    rect: LPRECT,
    dwStyle: DWORD,
    bMenu: BOOL,
    dwExStyle: DWORD,
    dpi: UINT,
) -> BOOL;

lazy_static! {
    pub static ref GET_DPI_FOR_WINDOW: Option<GetDpiForWindow> =
        get_function!("user32.dll", GetDpiForWindow);
    pub static ref ADJUST_WINDOW_RECT_EX_FOR_DPI: Option<AdjustWindowRectExForDpi> =
        get_function!("user32.dll", AdjustWindowRectExForDpi);
    pub static ref GET_DPI_FOR_MONITOR: Option<GetDpiForMonitor> =
        get_function!("shcore.dll", GetDpiForMonitor);
    pub static ref ENABLE_NON_CLIENT_DPI_SCALING: Option<EnableNonClientDpiScaling> =
        get_function!("user32.dll", EnableNonClientDpiScaling);
    pub static ref SET_PROCESS_DPI_AWARENESS_CONTEXT: Option<SetProcessDpiAwarenessContext> =
        get_function!("user32.dll", SetProcessDpiAwarenessContext);
    pub static ref SET_PROCESS_DPI_AWARENESS: Option<SetProcessDpiAwareness> =
        get_function!("shcore.dll", SetProcessDpiAwareness);
    pub static ref SET_PROCESS_DPI_AWARE: Option<SetProcessDPIAware> =
        get_function!("user32.dll", SetProcessDPIAware);
}<|MERGE_RESOLUTION|>--- conflicted
+++ resolved
@@ -199,11 +199,7 @@
 
 // Helper function to dynamically load function pointer.
 // `library` and `function` must be zero-terminated.
-<<<<<<< HEAD
-fn get_function_impl(library: &str, function: &str) -> Option<*const c_void> {
-=======
 pub(super) fn get_function_impl(library: &str, function: &str) -> Option<*const c_void> {
->>>>>>> 8cfee815
     assert_eq!(library.chars().last(), Some('\0'));
     assert_eq!(function.chars().last(), Some('\0'));
 
@@ -223,16 +219,11 @@
 
 macro_rules! get_function {
     ($lib:expr, $func:ident) => {
-<<<<<<< HEAD
-        get_function_impl(concat!($lib, '\0'), concat!(stringify!($func), '\0'))
-            .map(|f| unsafe { mem::transmute::<*const _, $func>(f) })
-=======
         crate::platform_impl::platform::util::get_function_impl(
             concat!($lib, '\0'),
             concat!(stringify!($func), '\0'),
         )
         .map(|f| unsafe { std::mem::transmute::<*const _, $func>(f) })
->>>>>>> 8cfee815
     };
 }
 
