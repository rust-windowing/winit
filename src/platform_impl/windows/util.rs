--- conflicted
+++ resolved
@@ -9,21 +9,6 @@
     sync::atomic::{AtomicBool, Ordering},
 };
 
-<<<<<<< HEAD
-use crate::{dpi::PhysicalSize, platform_impl::platform::dpi::hwnd_dpi, window::CursorIcon};
-use winapi::{
-    ctypes::wchar_t,
-    shared::{
-        minwindef::{BOOL, DWORD, UINT},
-        windef::{DPI_AWARENESS_CONTEXT, HMONITOR, HWND, LPRECT, RECT},
-    },
-    um::{
-        libloaderapi::{GetProcAddress, LoadLibraryA},
-        shellscalingapi::{MONITOR_DPI_TYPE, PROCESS_DPI_AWARENESS},
-        winbase::lstrlenW,
-        winnt::{HRESULT, LONG, LPCSTR},
-        winuser,
-=======
 use windows_sys::{
     core::{HRESULT, PCWSTR},
     Win32::{
@@ -35,19 +20,21 @@
             Input::KeyboardAndMouse::GetActiveWindow,
             WindowsAndMessaging::{
                 AdjustWindowRectEx, ClipCursor, GetClientRect, GetClipCursor, GetMenu,
-                GetSystemMetrics, GetWindowLongW, GetWindowRect, SetWindowPos, ShowCursor,
-                GWL_EXSTYLE, GWL_STYLE, IDC_APPSTARTING, IDC_ARROW, IDC_CROSS, IDC_HAND, IDC_HELP,
-                IDC_IBEAM, IDC_NO, IDC_SIZEALL, IDC_SIZENESW, IDC_SIZENS, IDC_SIZENWSE, IDC_SIZEWE,
-                IDC_WAIT, SM_CXVIRTUALSCREEN, SM_CYVIRTUALSCREEN, SM_XVIRTUALSCREEN,
-                SM_YVIRTUALSCREEN, SWP_ASYNCWINDOWPOS, SWP_NOACTIVATE, SWP_NOMOVE,
-                SWP_NOREPOSITION, SWP_NOZORDER, WINDOW_EX_STYLE, WINDOW_STYLE,
+                GetSystemMetrics, GetWindowLongW, GetWindowPlacement, GetWindowRect, SetWindowPos,
+                ShowCursor, GWL_EXSTYLE, GWL_STYLE, IDC_APPSTARTING, IDC_ARROW, IDC_CROSS,
+                IDC_HAND, IDC_HELP, IDC_IBEAM, IDC_NO, IDC_SIZEALL, IDC_SIZENESW, IDC_SIZENS,
+                IDC_SIZENWSE, IDC_SIZEWE, IDC_WAIT, SM_CXVIRTUALSCREEN, SM_CYVIRTUALSCREEN,
+                SM_XVIRTUALSCREEN, SM_YVIRTUALSCREEN, SWP_ASYNCWINDOWPOS, SWP_NOACTIVATE,
+                SWP_NOMOVE, SWP_NOREPOSITION, SWP_NOZORDER, SW_MAXIMIZE, WINDOWPLACEMENT,
+                WINDOW_EX_STYLE, WINDOW_STYLE, WS_BORDER, WS_CAPTION, WS_SIZEBOX,
             },
         },
->>>>>>> 945a9e31
     },
 };
 
 use crate::{dpi::PhysicalSize, window::CursorIcon};
+
+use super::{dpi::hwnd_dpi, get_window_long};
 
 pub fn encode_wide(string: impl AsRef<OsStr>) -> Vec<u16> {
     string.as_ref().encode_wide().chain(once(0)).collect()
@@ -215,22 +202,22 @@
 
 pub fn is_maximized(window: HWND) -> bool {
     unsafe {
-        let mut placement: winuser::WINDOWPLACEMENT = mem::zeroed();
-        placement.length = mem::size_of::<winuser::WINDOWPLACEMENT>() as u32;
-        winuser::GetWindowPlacement(window, &mut placement);
-        placement.showCmd == winuser::SW_MAXIMIZE as u32
+        let mut placement: WINDOWPLACEMENT = mem::zeroed();
+        placement.length = mem::size_of::<WINDOWPLACEMENT>() as u32;
+        GetWindowPlacement(window, &mut placement);
+        placement.showCmd == SW_MAXIMIZE
     }
 }
 
 pub fn hwnd_decoration_thickness(hwnd: HWND, border_only: bool) -> RECT {
     unsafe {
-        let style = winuser::GetWindowLongPtrW(hwnd, winuser::GWL_STYLE) as DWORD;
-        let style_ex = winuser::GetWindowLongPtrW(hwnd, winuser::GWL_EXSTYLE) as DWORD;
+        let style = get_window_long(hwnd, GWL_STYLE) as u32;
+        let style_ex = get_window_long(hwnd, GWL_EXSTYLE) as u32;
 
         let adjust_style = if !border_only {
             style
         } else {
-            style & !winuser::WS_CAPTION
+            style & !WS_CAPTION
         };
         let mut decoration_thickness = RECT {
             left: 0,
@@ -238,7 +225,7 @@
             right: 0,
             bottom: 0,
         };
-        if has_flag(style, winuser::WS_SIZEBOX) {
+        if has_flag(style, WS_SIZEBOX) {
             #[allow(non_snake_case)]
             if let Some(AdjustWindowRectExForDpi) = *ADJUST_WINDOW_RECT_EX_FOR_DPI {
                 AdjustWindowRectExForDpi(
@@ -249,7 +236,7 @@
                     hwnd_dpi(hwnd),
                 );
             } else {
-                winuser::AdjustWindowRectEx(
+                AdjustWindowRectEx(
                     &mut decoration_thickness,
                     adjust_style,
                     false as _,
@@ -258,7 +245,7 @@
             }
             decoration_thickness.left *= -1;
             decoration_thickness.top *= -1;
-        } else if has_flag(style, winuser::WS_BORDER) {
+        } else if has_flag(style, WS_BORDER) {
             decoration_thickness = RECT {
                 left: 1,
                 top: 1,
