--- conflicted
+++ resolved
@@ -13,11 +13,7 @@
 use windows_sys::{
     core::{HRESULT, PCWSTR},
     Win32::{
-<<<<<<< HEAD
-        Foundation::{BOOL, HINSTANCE, HWND, POINT, RECT},
-=======
-        Foundation::{BOOL, HANDLE, HMODULE, HWND, RECT},
->>>>>>> 3efa6d85
+        Foundation::{BOOL, HANDLE, HMODULE, HWND, POINT, RECT},
         Graphics::Gdi::{ClientToScreen, HMONITOR},
         System::{
             LibraryLoader::{GetProcAddress, LoadLibraryA},
@@ -170,6 +166,13 @@
     }
 
     unsafe { &__ImageBase as *const _ as _ }
+}
+
+pub fn cursor_position() -> Result<PhysicalPosition<f64>, ExternalError> {
+    let mut pt = POINT { x: 0, y: 0 };
+    win_to_err(unsafe { GetCursorPos(&mut pt) })
+        .map(|_| (pt.x, pt.y).into())
+        .map_err(|e| ExternalError::Os(os_error!(e)))
 }
 
 pub(crate) fn to_windows_cursor(cursor: CursorIcon) -> PCWSTR {
@@ -279,17 +282,6 @@
     Lazy::new(|| get_function!("user32.dll", SetProcessDpiAwarenessContext));
 pub(crate) static SET_PROCESS_DPI_AWARENESS: Lazy<Option<SetProcessDpiAwareness>> =
     Lazy::new(|| get_function!("shcore.dll", SetProcessDpiAwareness));
-<<<<<<< HEAD
-pub static SET_PROCESS_DPI_AWARE: Lazy<Option<SetProcessDPIAware>> =
-    Lazy::new(|| get_function!("user32.dll", SetProcessDPIAware));
-
-pub fn cursor_position() -> Result<PhysicalPosition<f64>, ExternalError> {
-    let mut pt = POINT { x: 0, y: 0 };
-    win_to_err(unsafe { GetCursorPos(&mut pt) })
-        .map(|_| (pt.x, pt.y).into())
-        .map_err(|e| ExternalError::Os(os_error!(e)))
-}
-=======
 pub(crate) static SET_PROCESS_DPI_AWARE: Lazy<Option<SetProcessDPIAware>> =
     Lazy::new(|| get_function!("user32.dll", SetProcessDPIAware));
 pub(crate) static GET_POINTER_FRAME_INFO_HISTORY: Lazy<Option<GetPointerFrameInfoHistory>> =
@@ -301,5 +293,4 @@
 pub(crate) static GET_POINTER_TOUCH_INFO: Lazy<Option<GetPointerTouchInfo>> =
     Lazy::new(|| get_function!("user32.dll", GetPointerTouchInfo));
 pub(crate) static GET_POINTER_PEN_INFO: Lazy<Option<GetPointerPenInfo>> =
-    Lazy::new(|| get_function!("user32.dll", GetPointerPenInfo));
->>>>>>> 3efa6d85
+    Lazy::new(|| get_function!("user32.dll", GetPointerPenInfo));