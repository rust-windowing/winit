use crate::{
    dpi::{PhysicalPosition, Size},
    event::ModifiersState,
    icon::Icon,
    platform_impl::platform::{event_loop, util},
    window::{CursorIcon, Fullscreen, Theme, WindowAttributes},
};
use parking_lot::MutexGuard;
use std::io;
use windows_sys::Win32::{
    Foundation::{HWND, RECT},
    Graphics::Gdi::InvalidateRgn,
    UI::WindowsAndMessaging::{
        SendMessageW, SetWindowLongW, SetWindowPos, ShowWindow, GWL_EXSTYLE, GWL_STYLE,
        HWND_NOTOPMOST, HWND_TOPMOST, SWP_ASYNCWINDOWPOS, SWP_FRAMECHANGED, SWP_NOACTIVATE,
        SWP_NOMOVE, SWP_NOSIZE, SWP_NOZORDER, SW_HIDE, SW_MAXIMIZE, SW_MINIMIZE, SW_RESTORE,
        SW_SHOW, WINDOWPLACEMENT, WINDOW_EX_STYLE, WINDOW_STYLE, WS_CAPTION, WS_CHILD,
        WS_CLIPCHILDREN, WS_CLIPSIBLINGS, WS_EX_ACCEPTFILES, WS_EX_APPWINDOW, WS_EX_LAYERED,
        WS_EX_LEFT, WS_EX_NOREDIRECTIONBITMAP, WS_EX_TOPMOST, WS_EX_TRANSPARENT, WS_EX_WINDOWEDGE,
        WS_MAXIMIZE, WS_MAXIMIZEBOX, WS_MINIMIZE, WS_MINIMIZEBOX, WS_OVERLAPPED,
        WS_OVERLAPPEDWINDOW, WS_POPUP, WS_SIZEBOX, WS_SYSMENU, WS_VISIBLE,
    },
};

/// Contains information about states and the window that the callback is going to use.
pub struct WindowState {
    pub mouse: MouseProperties,

    /// Used by `WM_GETMINMAXINFO`.
    pub min_size: Option<Size>,
    pub max_size: Option<Size>,

    pub window_icon: Option<Icon>,
    pub taskbar_icon: Option<Icon>,

    pub saved_window: Option<SavedWindow>,
    pub scale_factor: f64,

    pub modifiers_state: ModifiersState,
    pub fullscreen: Option<Fullscreen>,
    pub current_theme: Theme,
    pub preferred_theme: Option<Theme>,
    pub high_surrogate: Option<u16>,
    pub window_flags: WindowFlags,

    pub ime_state: ImeState,
    pub ime_allowed: bool,

    // Used by WM_NCACTIVATE, WM_SETFOCUS and WM_KILLFOCUS
    pub is_active: bool,
    pub is_focused: bool,

    pub skip_taskbar: bool,
}

#[derive(Clone)]
pub struct SavedWindow {
    pub placement: WINDOWPLACEMENT,
}

#[derive(Clone)]
pub struct MouseProperties {
    pub cursor: CursorIcon,
    pub capture_count: u32,
    cursor_flags: CursorFlags,
    pub last_position: Option<PhysicalPosition<f64>>,
}

bitflags! {
    pub struct CursorFlags: u8 {
        const GRABBED   = 1 << 0;
        const HIDDEN    = 1 << 1;
        const IN_WINDOW = 1 << 2;
    }
}
bitflags! {
    pub struct WindowFlags: u32 {
        const RESIZABLE      = 1 << 0;
        const DECORATIONS    = 1 << 1;
        const VISIBLE        = 1 << 2;
        const ON_TASKBAR     = 1 << 3;
        const ALWAYS_ON_TOP  = 1 << 4;
        const NO_BACK_BUFFER = 1 << 5;
        const TRANSPARENT    = 1 << 6;
        const CHILD          = 1 << 7;
        const MAXIMIZED      = 1 << 8;
        const POPUP          = 1 << 14;

        /// Marker flag for fullscreen. Should always match `WindowState::fullscreen`, but is
        /// included here to make masking easier.
        const MARKER_EXCLUSIVE_FULLSCREEN = 1 << 9;
        const MARKER_BORDERLESS_FULLSCREEN = 1 << 13;

        /// The `WM_SIZE` event contains some parameters that can effect the state of `WindowFlags`.
        /// In most cases, it's okay to let those parameters change the state. However, when we're
        /// running the `WindowFlags::apply_diff` function, we *don't* want those parameters to
        /// effect our stored state, because the purpose of `apply_diff` is to update the actual
        /// window's state to match our stored state. This controls whether to accept those changes.
        const MARKER_RETAIN_STATE_ON_SIZE = 1 << 10;

        const MARKER_IN_SIZE_MOVE = 1 << 11;

        const MINIMIZED = 1 << 12;

        const IGNORE_CURSOR_EVENT = 1 << 15;

        const EXCLUSIVE_FULLSCREEN_OR_MASK = WindowFlags::ALWAYS_ON_TOP.bits;
<<<<<<< HEAD
        const INVISIBLE_AND_MASK = !WindowFlags::MAXIMIZED.bits;
=======
        const NO_DECORATIONS_AND_MASK = !WindowFlags::RESIZABLE.bits;
>>>>>>> cdbaf481
    }
}

#[derive(Eq, PartialEq)]
pub enum ImeState {
    Disabled,
    Enabled,
    Preedit,
}

impl WindowState {
    pub(crate) fn new(
        attributes: &WindowAttributes,
        taskbar_icon: Option<Icon>,
        scale_factor: f64,
        current_theme: Theme,
        preferred_theme: Option<Theme>,
    ) -> WindowState {
        WindowState {
            mouse: MouseProperties {
                cursor: CursorIcon::default(),
                capture_count: 0,
                cursor_flags: CursorFlags::empty(),
                last_position: None,
            },

            min_size: attributes.min_inner_size,
            max_size: attributes.max_inner_size,

            window_icon: attributes.window_icon.clone(),
            taskbar_icon,

            saved_window: None,
            scale_factor,

            modifiers_state: ModifiersState::default(),
            fullscreen: None,
            current_theme,
            preferred_theme,
            high_surrogate: None,
            window_flags: WindowFlags::empty(),

            ime_state: ImeState::Disabled,
            ime_allowed: false,

            is_active: false,
            is_focused: false,

            skip_taskbar: false,
        }
    }

    pub fn window_flags(&self) -> WindowFlags {
        self.window_flags
    }

    pub fn set_window_flags<F>(mut this: MutexGuard<'_, Self>, window: HWND, f: F)
    where
        F: FnOnce(&mut WindowFlags),
    {
        let old_flags = this.window_flags;
        f(&mut this.window_flags);
        let new_flags = this.window_flags;

        drop(this);
        old_flags.apply_diff(window, new_flags);
    }

    pub fn set_window_flags_in_place<F>(&mut self, f: F)
    where
        F: FnOnce(&mut WindowFlags),
    {
        f(&mut self.window_flags);
    }

    pub fn has_active_focus(&self) -> bool {
        self.is_active && self.is_focused
    }

    // Updates is_active and returns whether active-focus state has changed
    pub fn set_active(&mut self, is_active: bool) -> bool {
        let old = self.has_active_focus();
        self.is_active = is_active;
        old != self.has_active_focus()
    }

    // Updates is_focused and returns whether active-focus state has changed
    pub fn set_focused(&mut self, is_focused: bool) -> bool {
        let old = self.has_active_focus();
        self.is_focused = is_focused;
        old != self.has_active_focus()
    }
}

impl MouseProperties {
    pub fn cursor_flags(&self) -> CursorFlags {
        self.cursor_flags
    }

    pub fn set_cursor_flags<F>(&mut self, window: HWND, f: F) -> Result<(), io::Error>
    where
        F: FnOnce(&mut CursorFlags),
    {
        let old_flags = self.cursor_flags;
        f(&mut self.cursor_flags);
        match self.cursor_flags.refresh_os_cursor(window) {
            Ok(()) => (),
            Err(e) => {
                self.cursor_flags = old_flags;
                return Err(e);
            }
        }

        Ok(())
    }
}

impl WindowFlags {
    fn mask(mut self) -> WindowFlags {
        if self.contains(WindowFlags::MARKER_EXCLUSIVE_FULLSCREEN) {
            self |= WindowFlags::EXCLUSIVE_FULLSCREEN_OR_MASK;
        }
<<<<<<< HEAD
        if !self.contains(WindowFlags::VISIBLE) {
            self &= WindowFlags::INVISIBLE_AND_MASK;
=======
        if !self.contains(WindowFlags::DECORATIONS) {
            self &= WindowFlags::NO_DECORATIONS_AND_MASK;
>>>>>>> cdbaf481
        }
        self
    }

    pub fn to_window_styles(self) -> (WINDOW_STYLE, WINDOW_EX_STYLE) {
        let (mut style, mut style_ex) = (WS_OVERLAPPED, WS_EX_LEFT);

        style |= WS_CLIPSIBLINGS | WS_CLIPCHILDREN | WS_SYSMENU | WS_CAPTION | WS_MINIMIZEBOX;
        style_ex |= WS_EX_ACCEPTFILES;

        if self.contains(WindowFlags::RESIZABLE) {
            style |= WS_SIZEBOX | WS_MAXIMIZEBOX;
        }
        if self.contains(WindowFlags::DECORATIONS) {
            style_ex |= WS_EX_WINDOWEDGE;
        }
        if self.contains(WindowFlags::VISIBLE) {
            style |= WS_VISIBLE;
        }
        if self.contains(WindowFlags::ON_TASKBAR) {
            style_ex |= WS_EX_APPWINDOW;
        }
        if self.contains(WindowFlags::ALWAYS_ON_TOP) {
            style_ex |= WS_EX_TOPMOST;
        }
        if self.contains(WindowFlags::NO_BACK_BUFFER) {
            style_ex |= WS_EX_NOREDIRECTIONBITMAP;
        }
        if self.contains(WindowFlags::CHILD) {
            style |= WS_CHILD; // This is incompatible with WS_POPUP if that gets added eventually.
        }
        if self.contains(WindowFlags::POPUP) {
            style |= WS_POPUP;
        }
        if self.contains(WindowFlags::MINIMIZED) {
            style |= WS_MINIMIZE;
        }
        if self.contains(WindowFlags::MAXIMIZED) {
            style |= WS_MAXIMIZE;
        }
        if self.contains(WindowFlags::IGNORE_CURSOR_EVENT) {
            style_ex |= WS_EX_TRANSPARENT | WS_EX_LAYERED;
        }

        if self.intersects(
            WindowFlags::MARKER_EXCLUSIVE_FULLSCREEN | WindowFlags::MARKER_BORDERLESS_FULLSCREEN,
        ) {
            style &= !WS_OVERLAPPEDWINDOW;
        }

        (style, style_ex)
    }

    /// Adjust the window client rectangle to the return value, if present.
    fn apply_diff(mut self, window: HWND, mut new: WindowFlags) {
        self = self.mask();
        new = new.mask();

        let diff = self ^ new;

        if diff == WindowFlags::empty() {
            return;
        }

        if new.contains(WindowFlags::VISIBLE) {
            unsafe {
                ShowWindow(window, SW_SHOW);
            }
        }

        if diff.contains(WindowFlags::ALWAYS_ON_TOP) {
            unsafe {
                SetWindowPos(
                    window,
                    match new.contains(WindowFlags::ALWAYS_ON_TOP) {
                        true => HWND_TOPMOST,
                        false => HWND_NOTOPMOST,
                    },
                    0,
                    0,
                    0,
                    0,
                    SWP_ASYNCWINDOWPOS | SWP_NOMOVE | SWP_NOSIZE | SWP_NOACTIVATE,
                );
                InvalidateRgn(window, 0, false.into());
            }
        }

        if diff.contains(WindowFlags::MAXIMIZED) || new.contains(WindowFlags::MAXIMIZED) {
            unsafe {
                ShowWindow(
                    window,
                    match new.contains(WindowFlags::MAXIMIZED) {
                        true => SW_MAXIMIZE,
                        false => SW_RESTORE,
                    },
                );
            }
        }

        // Minimize operations should execute after maximize for proper window animations
        if diff.contains(WindowFlags::MINIMIZED) {
            unsafe {
                ShowWindow(
                    window,
                    match new.contains(WindowFlags::MINIMIZED) {
                        true => SW_MINIMIZE,
                        false => SW_RESTORE,
                    },
                );
            }
        }

        if !new.contains(WindowFlags::VISIBLE) {
            unsafe {
                ShowWindow(window, SW_HIDE);
            }
        }

        if diff != WindowFlags::empty() {
            let (style, style_ex) = new.to_window_styles();

            unsafe {
                SendMessageW(window, *event_loop::SET_RETAIN_STATE_ON_SIZE_MSG_ID, 1, 0);

                // This condition is necessary to avoid having an unrestorable window
                if !new.contains(WindowFlags::MINIMIZED) {
                    SetWindowLongW(window, GWL_STYLE, style as i32);
                    SetWindowLongW(window, GWL_EXSTYLE, style_ex as i32);
                }

                let mut flags = SWP_NOZORDER | SWP_NOMOVE | SWP_NOSIZE | SWP_FRAMECHANGED;

                // We generally don't want style changes here to affect window
                // focus, but for fullscreen windows they must be activated
                // (i.e. focused) so that they appear on top of the taskbar
                if !new.contains(WindowFlags::MARKER_EXCLUSIVE_FULLSCREEN)
                    && !new.contains(WindowFlags::MARKER_BORDERLESS_FULLSCREEN)
                {
                    flags |= SWP_NOACTIVATE;
                }

                // Refresh the window frame
                SetWindowPos(window, 0, 0, 0, 0, 0, flags);
                SendMessageW(window, *event_loop::SET_RETAIN_STATE_ON_SIZE_MSG_ID, 0, 0);
            }
        }
    }
}

impl CursorFlags {
    fn refresh_os_cursor(self, window: HWND) -> Result<(), io::Error> {
        let client_rect = util::get_client_rect(window)?;

        if util::is_focused(window) {
            let cursor_clip = match self.contains(CursorFlags::GRABBED) {
                true => Some(client_rect),
                false => None,
            };

            let rect_to_tuple = |rect: RECT| (rect.left, rect.top, rect.right, rect.bottom);
            let active_cursor_clip = rect_to_tuple(util::get_cursor_clip()?);
            let desktop_rect = rect_to_tuple(util::get_desktop_rect());

            let active_cursor_clip = match desktop_rect == active_cursor_clip {
                true => None,
                false => Some(active_cursor_clip),
            };

            // We do this check because calling `set_cursor_clip` incessantly will flood the event
            // loop with `WM_MOUSEMOVE` events, and `refresh_os_cursor` is called by `set_cursor_flags`
            // which at times gets called once every iteration of the eventloop.
            if active_cursor_clip != cursor_clip.map(rect_to_tuple) {
                util::set_cursor_clip(cursor_clip)?;
            }
        }

        let cursor_in_client = self.contains(CursorFlags::IN_WINDOW);
        if cursor_in_client {
            util::set_cursor_hidden(self.contains(CursorFlags::HIDDEN));
        } else {
            util::set_cursor_hidden(false);
        }

        Ok(())
    }
}<|MERGE_RESOLUTION|>--- conflicted
+++ resolved
@@ -105,11 +105,6 @@
         const IGNORE_CURSOR_EVENT = 1 << 15;
 
         const EXCLUSIVE_FULLSCREEN_OR_MASK = WindowFlags::ALWAYS_ON_TOP.bits;
-<<<<<<< HEAD
-        const INVISIBLE_AND_MASK = !WindowFlags::MAXIMIZED.bits;
-=======
-        const NO_DECORATIONS_AND_MASK = !WindowFlags::RESIZABLE.bits;
->>>>>>> cdbaf481
     }
 }
 
@@ -232,14 +227,7 @@
         if self.contains(WindowFlags::MARKER_EXCLUSIVE_FULLSCREEN) {
             self |= WindowFlags::EXCLUSIVE_FULLSCREEN_OR_MASK;
         }
-<<<<<<< HEAD
-        if !self.contains(WindowFlags::VISIBLE) {
-            self &= WindowFlags::INVISIBLE_AND_MASK;
-=======
-        if !self.contains(WindowFlags::DECORATIONS) {
-            self &= WindowFlags::NO_DECORATIONS_AND_MASK;
->>>>>>> cdbaf481
-        }
+
         self
     }
 
