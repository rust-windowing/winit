--- conflicted
+++ resolved
@@ -1,10 +1,6 @@
 use crate::{
-<<<<<<< HEAD
-    dpi::Size,
+    dpi::{PhysicalPosition, Size},
     event::ModifiersState,
-=======
-    dpi::{PhysicalPosition, Size},
->>>>>>> 71bd6e73
     platform_impl::platform::{event_loop, icon::WinIcon, util},
     window::{CursorIcon, Fullscreen, WindowAttributes},
 };
