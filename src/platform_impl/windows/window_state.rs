--- conflicted
+++ resolved
@@ -1,10 +1,5 @@
 use crate::{
-<<<<<<< HEAD
     dpi::Size,
-    monitor::MonitorHandle,
-=======
-    dpi::LogicalSize,
->>>>>>> 73cf10e4
     platform_impl::platform::{event_loop, icon::WinIcon, util},
     window::{CursorIcon, Fullscreen, WindowAttributes},
 };
