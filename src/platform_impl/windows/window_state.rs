--- conflicted
+++ resolved
@@ -14,19 +14,11 @@
         SendMessageW, SetWindowLongW, SetWindowPos, ShowWindow, GWL_EXSTYLE, GWL_STYLE,
         HWND_NOTOPMOST, HWND_TOPMOST, SWP_ASYNCWINDOWPOS, SWP_FRAMECHANGED, SWP_NOACTIVATE,
         SWP_NOMOVE, SWP_NOSIZE, SWP_NOZORDER, SW_HIDE, SW_MAXIMIZE, SW_MINIMIZE, SW_RESTORE,
-<<<<<<< HEAD
         SW_SHOW, WINDOWPLACEMENT, WINDOW_EX_STYLE, WINDOW_STYLE, WS_CAPTION, WS_CHILD,
-        WS_CLIPCHILDREN, WS_CLIPSIBLINGS, WS_EX_ACCEPTFILES, WS_EX_APPWINDOW, WS_EX_LEFT,
-        WS_EX_NOREDIRECTIONBITMAP, WS_EX_TOPMOST, WS_EX_WINDOWEDGE, WS_MAXIMIZE, WS_MAXIMIZEBOX,
-        WS_MINIMIZE, WS_MINIMIZEBOX, WS_OVERLAPPED, WS_OVERLAPPEDWINDOW, WS_POPUP, WS_SIZEBOX,
-        WS_SYSMENU, WS_VISIBLE,
-=======
-        SW_SHOW, WINDOWPLACEMENT, WINDOW_EX_STYLE, WINDOW_STYLE, WS_BORDER, WS_CAPTION, WS_CHILD,
         WS_CLIPCHILDREN, WS_CLIPSIBLINGS, WS_EX_ACCEPTFILES, WS_EX_APPWINDOW, WS_EX_LAYERED,
         WS_EX_LEFT, WS_EX_NOREDIRECTIONBITMAP, WS_EX_TOPMOST, WS_EX_TRANSPARENT, WS_EX_WINDOWEDGE,
         WS_MAXIMIZE, WS_MAXIMIZEBOX, WS_MINIMIZE, WS_MINIMIZEBOX, WS_OVERLAPPED,
         WS_OVERLAPPEDWINDOW, WS_POPUP, WS_SIZEBOX, WS_SYSMENU, WS_VISIBLE,
->>>>>>> 3e0a544e
     },
 };
 
