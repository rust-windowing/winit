--- conflicted
+++ resolved
@@ -28,14 +28,10 @@
     pub saved_window: Option<SavedWindow>,
     pub dpi_factor: f64,
 
-<<<<<<< HEAD
     pub fullscreen: Option<Fullscreen>,
-=======
-    pub fullscreen: Option<MonitorHandle>,
     /// Used to supress duplicate redraw attempts when calling `request_redraw` multiple
     /// times in `EventsCleared`.
     pub queued_out_of_band_redraw: bool,
->>>>>>> bd1ac6cb
     window_flags: WindowFlags,
 }
 
