--- conflicted
+++ resolved
@@ -217,7 +217,6 @@
 
         let window_flags = self.window_state_lock().window_flags;
         window_flags.set_size(self.hwnd(), physical_size);
-<<<<<<< HEAD
 
         if physical_size != self.inner_size() {
             let window_state = Arc::clone(&self.window_state);
@@ -229,9 +228,8 @@
                 });
             });
         }
-=======
+      
         None
->>>>>>> e33d2bee
     }
 
     #[inline]
