--- conflicted
+++ resolved
@@ -43,12 +43,7 @@
         window_state::{CursorFlags, SavedWindow, WindowFlags, WindowState},
         PlatformSpecificWindowBuilderAttributes, WindowId,
     },
-<<<<<<< HEAD
-    window::Theme,
-    window::{CursorIcon, Fullscreen, WindowAttributes},
-=======
-    window::{CursorIcon, Fullscreen, UserAttentionType, WindowAttributes},
->>>>>>> 0861a353
+    window::{CursorIcon, Fullscreen, Theme, UserAttentionType, WindowAttributes},
 };
 
 /// The Win32 implementation of the main `Window` object.
@@ -627,10 +622,11 @@
     }
 
     #[inline]
-<<<<<<< HEAD
     pub fn theme(&self) -> Theme {
         self.window_state.lock().current_theme
-=======
+    }
+  
+    #[inline]
     pub fn request_user_attention(&self, request_type: Option<UserAttentionType>) {
         let window = self.window.clone();
         let active_window_handle = unsafe { winuser::GetActiveWindow() };
@@ -659,12 +655,6 @@
             };
             winuser::FlashWindowEx(&mut flash_info);
         });
-    }
-
-    #[inline]
-    pub fn is_dark_mode(&self) -> bool {
-        self.window_state.lock().is_dark_mode
->>>>>>> 0861a353
     }
 }
 
@@ -801,7 +791,7 @@
     win.set_inner_size(dimensions);
     if attributes.maximized {
         // Need to set MAXIMIZED after setting `inner_size` as
-        // `Window::set_inner_size` changes MAXIMIZED to false.
+        // `ow::set_inner_size` changes MAXIMIZED to false.
         win.set_maximized(true);
     }
     win.set_visible(attributes.visible);
