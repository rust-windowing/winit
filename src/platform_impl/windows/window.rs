#![cfg(target_os = "windows")]

use parking_lot::Mutex;
use raw_window_handle::{windows::WindowsHandle, RawWindowHandle};
use std::{
    cell::Cell,
    ffi::OsStr,
    io, mem,
    os::windows::ffi::OsStrExt,
    ptr,
    sync::{mpsc::channel, Arc},
};

use winapi::{
    ctypes::c_int,
    shared::{
<<<<<<< HEAD
        minwindef::UINT,
=======
        minwindef::{HINSTANCE, UINT},
>>>>>>> 8cfee815
        windef::{HWND, POINT, RECT},
    },
    um::{
        combaseapi, dwmapi, libloaderapi,
        objbase::COINIT_APARTMENTTHREADED,
        ole2,
        oleidl::LPDROPTARGET,
        shobjidl_core::{CLSID_TaskbarList, ITaskbarList2},
        wingdi::{CreateRectRgn, DeleteObject},
        winnt::{LONG, LPCWSTR},
        winuser,
    },
};

use crate::{
    dpi::{PhysicalPosition, PhysicalSize, Position, Size},
    error::{ExternalError, NotSupportedError, OsError as RootOsError},
    monitor::MonitorHandle as RootMonitorHandle,
    platform_impl::platform::{
        dpi::{dpi_to_scale_factor, hwnd_dpi},
        drop_handler::FileDropHandler,
        event_loop::{
            self, EventLoopWindowTarget, DESTROY_MSG_ID, REQUEST_REDRAW_NO_NEWEVENTS_MSG_ID,
        },
        icon::{self, IconType, WinIcon},
        monitor,
        raw_input::register_all_mice_and_keyboards_for_raw_input,
        util,
        window_state::{CursorFlags, SavedWindow, WindowFlags, WindowState},
        PlatformSpecificWindowBuilderAttributes, WindowId,
    },
    window::{CursorIcon, Fullscreen, Icon, WindowAttributes},
};

/// The Win32 implementation of the main `Window` object.
pub struct Window {
    /// Main handle for the window.
    window: WindowWrapper,

    /// The current window state.
    window_state: Arc<Mutex<WindowState>>,

    // The events loop proxy.
    thread_executor: event_loop::EventLoopThreadExecutor,
}

impl Window {
    pub fn new<T: 'static>(
        event_loop: &EventLoopWindowTarget<T>,
        w_attr: WindowAttributes,
        pl_attr: PlatformSpecificWindowBuilderAttributes,
    ) -> Result<Window, RootOsError> {
        // We dispatch an `init` function because of code style.
        // First person to remove the need for cloning here gets a cookie!
        //
        // done. you owe me -- ossi
        unsafe {
            init(w_attr, pl_attr, event_loop).map(|win| {
                let file_drop_handler = {
                    use winapi::shared::winerror::{OLE_E_WRONGCOMPOBJ, RPC_E_CHANGED_MODE, S_OK};

                    let ole_init_result = ole2::OleInitialize(ptr::null_mut());
                    // It is ok if the initialize result is `S_FALSE` because it might happen that
                    // multiple windows are created on the same thread.
                    if ole_init_result == OLE_E_WRONGCOMPOBJ {
                        panic!("OleInitialize failed! Result was: `OLE_E_WRONGCOMPOBJ`");
                    } else if ole_init_result == RPC_E_CHANGED_MODE {
                        panic!("OleInitialize failed! Result was: `RPC_E_CHANGED_MODE`");
                    }

                    let file_drop_runner = event_loop.runner_shared.clone();
                    let file_drop_handler = FileDropHandler::new(
                        win.window.0,
                        Box::new(move |event| {
                            if let Ok(e) = event.map_nonuser_event() {
                                file_drop_runner.send_event(e)
                            }
                        }),
                    );
                    let handler_interface_ptr =
                        &mut (*file_drop_handler.data).interface as LPDROPTARGET;

                    assert_eq!(
                        ole2::RegisterDragDrop(win.window.0, handler_interface_ptr),
                        S_OK
                    );
                    file_drop_handler
                };

                let subclass_input = event_loop::SubclassInput {
                    window_state: win.window_state.clone(),
                    event_loop_runner: event_loop.runner_shared.clone(),
                    file_drop_handler,
                };

                event_loop::subclass_window(win.window.0, subclass_input);
                win
            })
        }
    }

    pub fn set_title(&self, text: &str) {
        let text = OsStr::new(text)
            .encode_wide()
            .chain(Some(0).into_iter())
            .collect::<Vec<_>>();
        unsafe {
            winuser::SetWindowTextW(self.window.0, text.as_ptr() as LPCWSTR);
        }
    }

    #[inline]
    pub fn set_visible(&self, visible: bool) {
        let window = self.window.clone();
        let window_state = Arc::clone(&self.window_state);

        self.thread_executor.execute_in_thread(move || {
<<<<<<< HEAD
            WindowState::set_window_flags(window_state.lock(), window.0, None, |f| {
=======
            WindowState::set_window_flags(window_state.lock(), window.0, |f| {
>>>>>>> 8cfee815
                f.set(WindowFlags::VISIBLE, visible)
            });
        });
    }

    #[inline]
    pub fn request_redraw(&self) {
        unsafe {
            if self.thread_executor.trigger_newevents_on_redraw() {
                winuser::RedrawWindow(
                    self.window.0,
                    ptr::null(),
                    ptr::null_mut(),
                    winuser::RDW_INTERNALPAINT,
                );
            } else {
                let mut window_state = self.window_state.lock();
                if !window_state.queued_out_of_band_redraw {
                    window_state.queued_out_of_band_redraw = true;
                    winuser::PostMessageW(self.window.0, *REQUEST_REDRAW_NO_NEWEVENTS_MSG_ID, 0, 0);
                }
            }
        }
    }

    #[inline]
    pub fn outer_position(&self) -> Result<PhysicalPosition, NotSupportedError> {
        util::get_window_rect(self.window.0)
            .map(|rect| Ok(PhysicalPosition::new(rect.left as f64, rect.top as f64)))
            .expect("Unexpected GetWindowRect failure; please report this error to https://github.com/rust-windowing/winit")
    }

    #[inline]
    pub fn inner_position(&self) -> Result<PhysicalPosition, NotSupportedError> {
        let mut position: POINT = unsafe { mem::zeroed() };
        if unsafe { winuser::ClientToScreen(self.window.0, &mut position) } == 0 {
            panic!("Unexpected ClientToScreen failure: please report this error to https://github.com/rust-windowing/winit")
        }
        Ok(PhysicalPosition::new(position.x as f64, position.y as f64))
    }

    #[inline]
    pub fn set_outer_position(&self, position: Position) {
        let (x, y): (i32, i32) = position.to_physical(self.hidpi_factor()).into();
<<<<<<< HEAD
=======

        let window_state = Arc::clone(&self.window_state);
        let window = self.window.clone();
        self.thread_executor.execute_in_thread(move || {
            WindowState::set_window_flags(window_state.lock(), window.0, |f| {
                f.set(WindowFlags::MAXIMIZED, false)
            });
        });

>>>>>>> 8cfee815
        unsafe {
            winuser::SetWindowPos(
                self.window.0,
                ptr::null_mut(),
                x as c_int,
                y as c_int,
                0,
                0,
                winuser::SWP_ASYNCWINDOWPOS | winuser::SWP_NOZORDER | winuser::SWP_NOSIZE,
            );
            winuser::UpdateWindow(self.window.0);
        }
    }

    #[inline]
    pub fn inner_size(&self) -> PhysicalSize {
<<<<<<< HEAD
        let mut rect: RECT = unsafe { mem::uninitialized() };
=======
        let mut rect: RECT = unsafe { mem::zeroed() };
>>>>>>> 8cfee815
        if unsafe { winuser::GetClientRect(self.window.0, &mut rect) } == 0 {
            panic!("Unexpected GetClientRect failure: please report this error to https://github.com/rust-windowing/winit")
        }
        PhysicalSize::new(
            (rect.right - rect.left) as u32,
            (rect.bottom - rect.top) as u32,
        )
    }

    #[inline]
    pub fn outer_size(&self) -> PhysicalSize {
        util::get_window_rect(self.window.0)
            .map(|rect| {
                PhysicalSize::new(
                    (rect.right - rect.left) as u32,
                    (rect.bottom - rect.top) as u32,
                )
            })
            .unwrap()
    }

    pub(crate) fn set_inner_size_physical(&self, x: u32, y: u32) {
        unsafe {
            let rect = util::adjust_window_rect(
                self.window.0,
                RECT {
                    top: 0,
                    left: 0,
                    bottom: y as LONG,
                    right: x as LONG,
                },
            )
            .expect("adjust_window_rect failed");

            let outer_x = (rect.right - rect.left).abs() as c_int;
            let outer_y = (rect.top - rect.bottom).abs() as c_int;
            winuser::SetWindowPos(
                self.window.0,
                ptr::null_mut(),
                0,
                0,
                outer_x,
                outer_y,
                winuser::SWP_ASYNCWINDOWPOS
                    | winuser::SWP_NOZORDER
                    | winuser::SWP_NOREPOSITION
                    | winuser::SWP_NOMOVE
                    | winuser::SWP_NOACTIVATE,
            );
            winuser::UpdateWindow(self.window.0);
        }
    }

    #[inline]
    pub fn set_inner_size(&self, size: Size) {
        let dpi_factor = self.hidpi_factor();
        let (width, height) = size.to_physical(dpi_factor).into();
<<<<<<< HEAD
=======

        let window_state = Arc::clone(&self.window_state);
        let window = self.window.clone();
        self.thread_executor.execute_in_thread(move || {
            WindowState::set_window_flags(window_state.lock(), window.0, |f| {
                f.set(WindowFlags::MAXIMIZED, false)
            });
        });

>>>>>>> 8cfee815
        self.set_inner_size_physical(width, height);
    }

    #[inline]
    pub fn set_min_inner_size(&self, size: Option<Size>) {
        self.window_state.lock().min_size = size;
        // Make windows re-check the window size bounds.
        let size = self.inner_size();
        self.set_inner_size(size.into());
    }

    #[inline]
    pub fn set_max_inner_size(&self, size: Option<Size>) {
        self.window_state.lock().max_size = size;
        // Make windows re-check the window size bounds.
        let size = self.inner_size();
        self.set_inner_size(size.into());
    }

    #[inline]
    pub fn set_resizable(&self, resizable: bool) {
        let window = self.window.clone();
        let window_state = Arc::clone(&self.window_state);

        self.thread_executor.execute_in_thread(move || {
            WindowState::set_window_flags(window_state.lock(), window.0, |f| {
                f.set(WindowFlags::RESIZABLE, resizable)
            });
        });
    }

    /// Returns the `hwnd` of this window.
    #[inline]
    pub fn hwnd(&self) -> HWND {
        self.window.0
    }

    #[inline]
    pub fn hinstance(&self) -> HINSTANCE {
        unsafe { winuser::GetWindowLongW(self.hwnd(), winuser::GWL_HINSTANCE) as *mut _ }
    }

    #[inline]
    pub fn raw_window_handle(&self) -> RawWindowHandle {
        let handle = WindowsHandle {
            hwnd: self.window.0 as *mut _,
            hinstance: self.hinstance() as *mut _,
            ..WindowsHandle::empty()
        };
        RawWindowHandle::Windows(handle)
    }

    #[inline]
    pub fn set_cursor_icon(&self, cursor: CursorIcon) {
        self.window_state.lock().mouse.cursor = cursor;
        self.thread_executor.execute_in_thread(move || unsafe {
            let cursor = winuser::LoadCursorW(ptr::null_mut(), cursor.to_windows_cursor());
            winuser::SetCursor(cursor);
        });
    }

    #[inline]
    pub fn set_cursor_grab(&self, grab: bool) -> Result<(), ExternalError> {
        let window = self.window.clone();
        let window_state = Arc::clone(&self.window_state);
        let (tx, rx) = channel();

        self.thread_executor.execute_in_thread(move || {
            let result = window_state
                .lock()
                .mouse
                .set_cursor_flags(window.0, |f| f.set(CursorFlags::GRABBED, grab))
                .map_err(|e| ExternalError::Os(os_error!(e)));
            let _ = tx.send(result);
        });
        rx.recv().unwrap()
    }

    #[inline]
    pub fn set_cursor_visible(&self, visible: bool) {
        let window = self.window.clone();
        let window_state = Arc::clone(&self.window_state);
        let (tx, rx) = channel();

        self.thread_executor.execute_in_thread(move || {
            let result = window_state
                .lock()
                .mouse
                .set_cursor_flags(window.0, |f| f.set(CursorFlags::HIDDEN, !visible))
                .map_err(|e| e.to_string());
            let _ = tx.send(result);
        });
        rx.recv().unwrap().ok();
    }

    #[inline]
    pub fn hidpi_factor(&self) -> f64 {
        self.window_state.lock().dpi_factor
    }

    #[inline]
    pub fn set_cursor_position(&self, position: Position) -> Result<(), ExternalError> {
        let dpi_factor = self.hidpi_factor();
        let (x, y) = position.to_physical(dpi_factor).into();

        let mut point = POINT { x, y };
        unsafe {
            if winuser::ClientToScreen(self.window.0, &mut point) == 0 {
                return Err(ExternalError::Os(os_error!(io::Error::last_os_error())));
            }
            if winuser::SetCursorPos(point.x, point.y) == 0 {
                return Err(ExternalError::Os(os_error!(io::Error::last_os_error())));
            }
        }
        Ok(())
    }

    #[inline]
    pub fn id(&self) -> WindowId {
        WindowId(self.window.0)
    }

    #[inline]
    pub fn set_maximized(&self, maximized: bool) {
        let window = self.window.clone();
        let window_state = Arc::clone(&self.window_state);

        self.thread_executor.execute_in_thread(move || {
            WindowState::set_window_flags(window_state.lock(), window.0, |f| {
                f.set(WindowFlags::MAXIMIZED, maximized)
            });
        });
    }

    #[inline]
    pub fn fullscreen(&self) -> Option<Fullscreen> {
        let window_state = self.window_state.lock();
        window_state.fullscreen.clone()
    }

    #[inline]
    pub fn set_fullscreen(&self, fullscreen: Option<Fullscreen>) {
        let window = self.window.clone();
        let window_state = Arc::clone(&self.window_state);

        let mut window_state_lock = window_state.lock();
        let old_fullscreen = window_state_lock.fullscreen.clone();
        if window_state_lock.fullscreen == fullscreen {
            return;
        }
        window_state_lock.fullscreen = fullscreen.clone();
        drop(window_state_lock);

        self.thread_executor.execute_in_thread(move || {
            let mut window_state_lock = window_state.lock();

            // Save window bounds before entering fullscreen
            match (&old_fullscreen, &fullscreen) {
                (&None, &Some(_)) => {
                    let client_rect = util::get_client_rect(window.0).unwrap();
                    window_state_lock.saved_window = Some(SavedWindow {
                        client_rect,
                        dpi_factor: window_state_lock.dpi_factor,
                    });
                }
                _ => (),
            }

            // Change video mode if we're transitioning to or from exclusive
            // fullscreen
            match (&old_fullscreen, &fullscreen) {
                (&None, &Some(Fullscreen::Exclusive(ref video_mode)))
                | (
                    &Some(Fullscreen::Borderless(_)),
                    &Some(Fullscreen::Exclusive(ref video_mode)),
                )
                | (&Some(Fullscreen::Exclusive(_)), &Some(Fullscreen::Exclusive(ref video_mode))) =>
                {
                    let monitor = video_mode.monitor();

                    let mut display_name = OsStr::new(&monitor.inner.native_identifier())
                        .encode_wide()
                        .collect::<Vec<_>>();
                    // `encode_wide` does not add a null-terminator but
                    // `ChangeDisplaySettingsExW` requires a null-terminated
                    // string, so add it
                    display_name.push(0);

                    let mut native_video_mode = video_mode.video_mode.native_video_mode.clone();

                    let res = unsafe {
                        winuser::ChangeDisplaySettingsExW(
                            display_name.as_ptr(),
                            &mut native_video_mode,
                            std::ptr::null_mut(),
                            winuser::CDS_FULLSCREEN,
                            std::ptr::null_mut(),
                        )
                    };

                    debug_assert!(res != winuser::DISP_CHANGE_BADFLAGS);
                    debug_assert!(res != winuser::DISP_CHANGE_BADMODE);
                    debug_assert!(res != winuser::DISP_CHANGE_BADPARAM);
                    debug_assert!(res != winuser::DISP_CHANGE_FAILED);
                    assert_eq!(res, winuser::DISP_CHANGE_SUCCESSFUL);
                }
                (&Some(Fullscreen::Exclusive(_)), &None)
                | (&Some(Fullscreen::Exclusive(_)), &Some(Fullscreen::Borderless(_))) => {
                    let res = unsafe {
                        winuser::ChangeDisplaySettingsExW(
                            std::ptr::null_mut(),
                            std::ptr::null_mut(),
                            std::ptr::null_mut(),
                            winuser::CDS_FULLSCREEN,
                            std::ptr::null_mut(),
                        )
                    };

                    debug_assert!(res != winuser::DISP_CHANGE_BADFLAGS);
                    debug_assert!(res != winuser::DISP_CHANGE_BADMODE);
                    debug_assert!(res != winuser::DISP_CHANGE_BADPARAM);
                    debug_assert!(res != winuser::DISP_CHANGE_FAILED);
                    assert_eq!(res, winuser::DISP_CHANGE_SUCCESSFUL);
                }
                _ => (),
            }

            unsafe {
                // There are some scenarios where calling `ChangeDisplaySettingsExW` takes long
                // enough to execute that the DWM thinks our program has frozen and takes over
                // our program's window. When that happens, the `SetWindowPos` call below gets
                // eaten and the window doesn't get set to the proper fullscreen position.
                //
                // Calling `PeekMessageW` here notifies Windows that our process is still running
                // fine, taking control back from the DWM and ensuring that the `SetWindowPos` call
                // below goes through.
                let mut msg = mem::zeroed();
                winuser::PeekMessageW(&mut msg, ptr::null_mut(), 0, 0, 0);
            }

            // Update window style
            WindowState::set_window_flags(window_state_lock, window.0, |f| {
                f.set(WindowFlags::MARKER_FULLSCREEN, fullscreen.is_some())
            });

            // Update window bounds
            match &fullscreen {
                Some(fullscreen) => {
                    let monitor = match fullscreen {
                        Fullscreen::Exclusive(ref video_mode) => video_mode.monitor(),
                        Fullscreen::Borderless(ref monitor) => monitor.clone(),
                    };

                    let position: (i32, i32) = monitor.position().into();
                    let size: (u32, u32) = monitor.size().into();

                    unsafe {
                        winuser::SetWindowPos(
                            window.0,
                            ptr::null_mut(),
                            position.0,
                            position.1,
                            size.0 as i32,
                            size.1 as i32,
                            winuser::SWP_ASYNCWINDOWPOS | winuser::SWP_NOZORDER,
                        );
                        winuser::UpdateWindow(window.0);
                    }
                }
                None => {
                    let mut window_state_lock = window_state.lock();
                    if let Some(SavedWindow {
                        client_rect,
                        dpi_factor,
                    }) = window_state_lock.saved_window.take()
                    {
                        window_state_lock.dpi_factor = dpi_factor;
                        drop(window_state_lock);
                        let client_rect = util::adjust_window_rect(window.0, client_rect).unwrap();

                        unsafe {
                            winuser::SetWindowPos(
                                window.0,
                                ptr::null_mut(),
                                client_rect.left,
                                client_rect.top,
                                client_rect.right - client_rect.left,
                                client_rect.bottom - client_rect.top,
                                winuser::SWP_ASYNCWINDOWPOS | winuser::SWP_NOZORDER,
                            );
                            winuser::UpdateWindow(window.0);
                        }
                    }
                }
            }

            unsafe {
                taskbar_mark_fullscreen(window.0, fullscreen.is_some());
            }
        });
    }

    #[inline]
    pub fn set_decorations(&self, decorations: bool) {
        let window = self.window.clone();
        let window_state = Arc::clone(&self.window_state);

        self.thread_executor.execute_in_thread(move || {
            WindowState::set_window_flags(window_state.lock(), window.0, |f| {
                f.set(WindowFlags::DECORATIONS, decorations)
            });
        });
    }

    #[inline]
    pub fn set_always_on_top(&self, always_on_top: bool) {
        let window = self.window.clone();
        let window_state = Arc::clone(&self.window_state);

        self.thread_executor.execute_in_thread(move || {
            WindowState::set_window_flags(window_state.lock(), window.0, |f| {
                f.set(WindowFlags::ALWAYS_ON_TOP, always_on_top)
            });
        });
    }

    #[inline]
    pub fn current_monitor(&self) -> RootMonitorHandle {
        RootMonitorHandle {
            inner: monitor::current_monitor(self.window.0),
        }
    }

    #[inline]
    pub fn set_window_icon(&self, mut window_icon: Option<Icon>) {
        let window_icon = window_icon
            .take()
            .map(|icon| WinIcon::from_icon(icon).expect("Failed to create `ICON_SMALL`"));
        if let Some(ref window_icon) = window_icon {
            window_icon.set_for_window(self.window.0, IconType::Small);
        } else {
            icon::unset_for_window(self.window.0, IconType::Small);
        }
        self.window_state.lock().window_icon = window_icon;
    }

    #[inline]
    pub fn set_taskbar_icon(&self, mut taskbar_icon: Option<Icon>) {
        let taskbar_icon = taskbar_icon
            .take()
            .map(|icon| WinIcon::from_icon(icon).expect("Failed to create `ICON_BIG`"));
        if let Some(ref taskbar_icon) = taskbar_icon {
            taskbar_icon.set_for_window(self.window.0, IconType::Big);
        } else {
            icon::unset_for_window(self.window.0, IconType::Big);
        }
        self.window_state.lock().taskbar_icon = taskbar_icon;
    }

    #[inline]
    pub fn set_ime_position(&self, _position: Position) {
        unimplemented!();
    }
}

impl Drop for Window {
    #[inline]
    fn drop(&mut self) {
        unsafe {
            // The window must be destroyed from the same thread that created it, so we send a
            // custom message to be handled by our callback to do the actual work.
            winuser::PostMessageW(self.window.0, *DESTROY_MSG_ID, 0, 0);
        }
    }
}

/// A simple non-owning wrapper around a window.
#[doc(hidden)]
#[derive(Clone)]
pub struct WindowWrapper(HWND);

// Send and Sync are not implemented for HWND and HDC, we have to wrap it and implement them manually.
// For more info see:
// https://github.com/retep998/winapi-rs/issues/360
// https://github.com/retep998/winapi-rs/issues/396
unsafe impl Sync for WindowWrapper {}
unsafe impl Send for WindowWrapper {}

unsafe fn init<T: 'static>(
    mut attributes: WindowAttributes,
    pl_attribs: PlatformSpecificWindowBuilderAttributes,
    event_loop: &EventLoopWindowTarget<T>,
) -> Result<Window, RootOsError> {
    let title = OsStr::new(&attributes.title)
        .encode_wide()
        .chain(Some(0).into_iter())
        .collect::<Vec<_>>();

    let window_icon = {
        let icon = attributes.window_icon.take().map(WinIcon::from_icon);
        if let Some(icon) = icon {
            Some(icon.map_err(|e| os_error!(e))?)
        } else {
            None
        }
    };
    let taskbar_icon = {
        let icon = attributes.window_icon.take().map(WinIcon::from_icon);
        if let Some(icon) = icon {
            Some(icon.map_err(|e| os_error!(e))?)
        } else {
            None
        }
    };

    // registering the window class
    let class_name = register_window_class(&window_icon, &taskbar_icon);

    let mut window_flags = WindowFlags::empty();
    window_flags.set(WindowFlags::DECORATIONS, attributes.decorations);
    window_flags.set(WindowFlags::ALWAYS_ON_TOP, attributes.always_on_top);
    window_flags.set(
        WindowFlags::NO_BACK_BUFFER,
        pl_attribs.no_redirection_bitmap,
    );
    window_flags.set(WindowFlags::TRANSPARENT, attributes.transparent);
    // WindowFlags::VISIBLE and MAXIMIZED are set down below after the window has been configured.
    window_flags.set(WindowFlags::RESIZABLE, attributes.resizable);
    window_flags.set(WindowFlags::CHILD, pl_attribs.parent.is_some());
    window_flags.set(WindowFlags::ON_TASKBAR, true);

    // creating the real window this time, by using the functions in `extra_functions`
    let real_window = {
        let (style, ex_style) = window_flags.to_window_styles();
        let handle = winuser::CreateWindowExW(
            ex_style,
            class_name.as_ptr(),
            title.as_ptr() as LPCWSTR,
            style,
            winuser::CW_USEDEFAULT,
            winuser::CW_USEDEFAULT,
            winuser::CW_USEDEFAULT,
            winuser::CW_USEDEFAULT,
            pl_attribs.parent.unwrap_or(ptr::null_mut()),
            ptr::null_mut(),
            libloaderapi::GetModuleHandleW(ptr::null()),
            ptr::null_mut(),
        );

        if handle.is_null() {
            return Err(os_error!(io::Error::last_os_error()));
        }

        WindowWrapper(handle)
    };

    // Set up raw input
    register_all_mice_and_keyboards_for_raw_input(real_window.0);

    // Register for touch events if applicable
    {
        let digitizer = winuser::GetSystemMetrics(winuser::SM_DIGITIZER) as u32;
        if digitizer & winuser::NID_READY != 0 {
            winuser::RegisterTouchWindow(real_window.0, winuser::TWF_WANTPALM);
        }
    }

    let dpi = hwnd_dpi(real_window.0);
    let dpi_factor = dpi_to_scale_factor(dpi);

    // making the window transparent
    if attributes.transparent && !pl_attribs.no_redirection_bitmap {
        let region = CreateRectRgn(0, 0, -1, -1); // makes the window transparent

        let bb = dwmapi::DWM_BLURBEHIND {
            dwFlags: dwmapi::DWM_BB_ENABLE | dwmapi::DWM_BB_BLURREGION,
            fEnable: 1,
            hRgnBlur: region,
            fTransitionOnMaximized: 0,
        };

        dwmapi::DwmEnableBlurBehindWindow(real_window.0, &bb);
        DeleteObject(region as _);

        if attributes.decorations {
            // HACK: When opaque (opacity 255), there is a trail whenever
            // the transparent window is moved. By reducing it to 254,
            // the window is rendered properly.
            let opacity = 254;

            // The color key can be any value except for black (0x0).
            let color_key = 0x0030c100;

            winuser::SetLayeredWindowAttributes(
                real_window.0,
                color_key,
                opacity,
                winuser::LWA_ALPHA,
            );
        }
    }

    window_flags.set(WindowFlags::MAXIMIZED, attributes.maximized);

    let window_state = {
        let window_state = WindowState::new(&attributes, window_icon, taskbar_icon, dpi_factor);
        let window_state = Arc::new(Mutex::new(window_state));
        WindowState::set_window_flags(window_state.lock(), real_window.0, |f| *f = window_flags);
        window_state
    };

    let win = Window {
        window: real_window,
        window_state,
        thread_executor: event_loop.create_thread_executor(),
    };

    let dimensions = attributes
        .inner_size
        .unwrap_or_else(|| PhysicalSize::new(1024, 768).into());
    win.set_inner_size(dimensions);
    win.set_visible(attributes.visible);

    if let Some(_) = attributes.fullscreen {
        win.set_fullscreen(attributes.fullscreen);
        force_window_active(win.window.0);
    }

    Ok(win)
}

unsafe fn register_window_class(
    window_icon: &Option<WinIcon>,
    taskbar_icon: &Option<WinIcon>,
) -> Vec<u16> {
    let class_name: Vec<_> = OsStr::new("Window Class")
        .encode_wide()
        .chain(Some(0).into_iter())
        .collect();

    let h_icon = taskbar_icon
        .as_ref()
        .map(|icon| icon.handle)
        .unwrap_or(ptr::null_mut());
    let h_icon_small = window_icon
        .as_ref()
        .map(|icon| icon.handle)
        .unwrap_or(ptr::null_mut());

    let class = winuser::WNDCLASSEXW {
        cbSize: mem::size_of::<winuser::WNDCLASSEXW>() as UINT,
        style: winuser::CS_HREDRAW | winuser::CS_VREDRAW | winuser::CS_OWNDC,
        lpfnWndProc: Some(winuser::DefWindowProcW),
        cbClsExtra: 0,
        cbWndExtra: 0,
        hInstance: libloaderapi::GetModuleHandleW(ptr::null()),
        hIcon: h_icon,
        hCursor: ptr::null_mut(), // must be null in order for cursor state to work properly
        hbrBackground: ptr::null_mut(),
        lpszMenuName: ptr::null(),
        lpszClassName: class_name.as_ptr(),
        hIconSm: h_icon_small,
    };

    // We ignore errors because registering the same window class twice would trigger
    //  an error, and because errors here are detected during CreateWindowEx anyway.
    // Also since there is no weird element in the struct, there is no reason for this
    //  call to fail.
    winuser::RegisterClassExW(&class);

    class_name
}

struct ComInitialized(*mut ());
impl Drop for ComInitialized {
    fn drop(&mut self) {
        unsafe { combaseapi::CoUninitialize() };
    }
}

thread_local! {
    static COM_INITIALIZED: ComInitialized = {
        unsafe {
            combaseapi::CoInitializeEx(ptr::null_mut(), COINIT_APARTMENTTHREADED);
            ComInitialized(ptr::null_mut())
        }
    };

    static TASKBAR_LIST: Cell<*mut ITaskbarList2> = Cell::new(ptr::null_mut());
}

pub fn com_initialized() {
    COM_INITIALIZED.with(|_| {});
}

// Reference Implementation:
// https://github.com/chromium/chromium/blob/f18e79d901f56154f80eea1e2218544285e62623/ui/views/win/fullscreen_handler.cc
//
// As per MSDN marking the window as fullscreen should ensure that the
// taskbar is moved to the bottom of the Z-order when the fullscreen window
// is activated. If the window is not fullscreen, the Shell falls back to
// heuristics to determine how the window should be treated, which means
// that it could still consider the window as fullscreen. :(
unsafe fn taskbar_mark_fullscreen(handle: HWND, fullscreen: bool) {
    com_initialized();

    TASKBAR_LIST.with(|task_bar_list_ptr| {
        let mut task_bar_list = task_bar_list_ptr.get();

        if task_bar_list == ptr::null_mut() {
            use winapi::{shared::winerror::S_OK, Interface};

            let hr = combaseapi::CoCreateInstance(
                &CLSID_TaskbarList,
                ptr::null_mut(),
                combaseapi::CLSCTX_ALL,
                &ITaskbarList2::uuidof(),
                &mut task_bar_list as *mut _ as *mut _,
            );

            if hr != S_OK || (*task_bar_list).HrInit() != S_OK {
                // In some old windows, the taskbar object could not be created, we just ignore it
                return;
            }
            task_bar_list_ptr.set(task_bar_list)
        }

        task_bar_list = task_bar_list_ptr.get();
        (*task_bar_list).MarkFullscreenWindow(handle, if fullscreen { 1 } else { 0 });
    })
}

unsafe fn force_window_active(handle: HWND) {
    // In some situation, calling SetForegroundWindow could not bring up the window,
    // This is a little hack which can "steal" the foreground window permission
    // We only call this function in the window creation, so it should be fine.
    // See : https://stackoverflow.com/questions/10740346/setforegroundwindow-only-working-while-visual-studio-is-open
    let alt_sc = winuser::MapVirtualKeyW(winuser::VK_MENU as _, winuser::MAPVK_VK_TO_VSC);

    let mut inputs: [winuser::INPUT; 2] = mem::zeroed();
    inputs[0].type_ = winuser::INPUT_KEYBOARD;
    inputs[0].u.ki_mut().wVk = winuser::VK_LMENU as _;
    inputs[0].u.ki_mut().wScan = alt_sc as _;
    inputs[0].u.ki_mut().dwFlags = winuser::KEYEVENTF_EXTENDEDKEY;

    inputs[1].type_ = winuser::INPUT_KEYBOARD;
    inputs[1].u.ki_mut().wVk = winuser::VK_LMENU as _;
    inputs[1].u.ki_mut().wScan = alt_sc as _;
    inputs[1].u.ki_mut().dwFlags = winuser::KEYEVENTF_EXTENDEDKEY | winuser::KEYEVENTF_KEYUP;

    // Simulate a key press and release
    winuser::SendInput(
        inputs.len() as _,
        inputs.as_mut_ptr(),
        mem::size_of::<winuser::INPUT>() as _,
    );

    winuser::SetForegroundWindow(handle);
}<|MERGE_RESOLUTION|>--- conflicted
+++ resolved
@@ -14,11 +14,7 @@
 use winapi::{
     ctypes::c_int,
     shared::{
-<<<<<<< HEAD
-        minwindef::UINT,
-=======
         minwindef::{HINSTANCE, UINT},
->>>>>>> 8cfee815
         windef::{HWND, POINT, RECT},
     },
     um::{
@@ -136,11 +132,7 @@
         let window_state = Arc::clone(&self.window_state);
 
         self.thread_executor.execute_in_thread(move || {
-<<<<<<< HEAD
-            WindowState::set_window_flags(window_state.lock(), window.0, None, |f| {
-=======
             WindowState::set_window_flags(window_state.lock(), window.0, |f| {
->>>>>>> 8cfee815
                 f.set(WindowFlags::VISIBLE, visible)
             });
         });
@@ -185,8 +177,6 @@
     #[inline]
     pub fn set_outer_position(&self, position: Position) {
         let (x, y): (i32, i32) = position.to_physical(self.hidpi_factor()).into();
-<<<<<<< HEAD
-=======
 
         let window_state = Arc::clone(&self.window_state);
         let window = self.window.clone();
@@ -196,7 +186,6 @@
             });
         });
 
->>>>>>> 8cfee815
         unsafe {
             winuser::SetWindowPos(
                 self.window.0,
@@ -213,11 +202,7 @@
 
     #[inline]
     pub fn inner_size(&self) -> PhysicalSize {
-<<<<<<< HEAD
-        let mut rect: RECT = unsafe { mem::uninitialized() };
-=======
         let mut rect: RECT = unsafe { mem::zeroed() };
->>>>>>> 8cfee815
         if unsafe { winuser::GetClientRect(self.window.0, &mut rect) } == 0 {
             panic!("Unexpected GetClientRect failure: please report this error to https://github.com/rust-windowing/winit")
         }
@@ -275,8 +260,6 @@
     pub fn set_inner_size(&self, size: Size) {
         let dpi_factor = self.hidpi_factor();
         let (width, height) = size.to_physical(dpi_factor).into();
-<<<<<<< HEAD
-=======
 
         let window_state = Arc::clone(&self.window_state);
         let window = self.window.clone();
@@ -286,7 +269,6 @@
             });
         });
 
->>>>>>> 8cfee815
         self.set_inner_size_physical(width, height);
     }
 
