#![cfg(windows_platform)]

use std::{
    cell::Cell,
    ffi::c_void,
    io,
    mem::{self, MaybeUninit},
    panic, ptr,
    sync::{mpsc::channel, Arc, Mutex, MutexGuard},
};

use windows_sys::Win32::{
    Foundation::{
        HWND, LPARAM, OLE_E_WRONGCOMPOBJ, POINT, POINTS, RECT, RPC_E_CHANGED_MODE, S_OK, WPARAM,
    },
    Graphics::{
        Dwm::{
<<<<<<< HEAD
            DwmEnableBlurBehindWindow, DwmSetWindowAttribute, DWMWA_SYSTEMBACKDROP_TYPE,
            DWM_BB_BLURREGION, DWM_BB_ENABLE, DWM_BLURBEHIND, DWM_SYSTEMBACKDROP_TYPE,
=======
            DwmEnableBlurBehindWindow, DwmSetWindowAttribute, DWMWA_BORDER_COLOR,
            DWMWA_CAPTION_COLOR, DWMWA_TEXT_COLOR, DWMWA_WINDOW_CORNER_PREFERENCE,
            DWM_BB_BLURREGION, DWM_BB_ENABLE, DWM_BLURBEHIND, DWM_WINDOW_CORNER_PREFERENCE,
>>>>>>> b36d8d1e
        },
        Gdi::{
            ChangeDisplaySettingsExW, ClientToScreen, CreateRectRgn, DeleteObject, InvalidateRgn,
            RedrawWindow, CDS_FULLSCREEN, DISP_CHANGE_BADFLAGS, DISP_CHANGE_BADMODE,
            DISP_CHANGE_BADPARAM, DISP_CHANGE_FAILED, DISP_CHANGE_SUCCESSFUL, RDW_INTERNALPAINT,
        },
    },
    System::{
        Com::{
            CoCreateInstance, CoInitializeEx, CoUninitialize, CLSCTX_ALL, COINIT_APARTMENTTHREADED,
        },
        Ole::{OleInitialize, RegisterDragDrop},
    },
    UI::{
        Input::{
            KeyboardAndMouse::{
                EnableWindow, GetActiveWindow, MapVirtualKeyW, ReleaseCapture, SendInput,
                ToUnicode, INPUT, INPUT_0, INPUT_KEYBOARD, KEYBDINPUT, KEYEVENTF_EXTENDEDKEY,
                KEYEVENTF_KEYUP, MAPVK_VK_TO_VSC, VIRTUAL_KEY, VK_LMENU, VK_MENU, VK_SPACE,
            },
            Touch::{RegisterTouchWindow, TWF_WANTPALM},
        },
        WindowsAndMessaging::{
            CreateWindowExW, EnableMenuItem, FlashWindowEx, GetClientRect, GetCursorPos,
            GetForegroundWindow, GetSystemMenu, GetSystemMetrics, GetWindowPlacement,
            GetWindowTextLengthW, GetWindowTextW, IsWindowVisible, LoadCursorW, PeekMessageW,
            PostMessageW, RegisterClassExW, SetCursor, SetCursorPos, SetForegroundWindow,
            SetMenuDefaultItem, SetWindowDisplayAffinity, SetWindowPlacement, SetWindowPos,
            SetWindowTextW, TrackPopupMenu, CS_HREDRAW, CS_VREDRAW, CW_USEDEFAULT, FLASHWINFO,
            FLASHW_ALL, FLASHW_STOP, FLASHW_TIMERNOFG, FLASHW_TRAY, GWLP_HINSTANCE, HTBOTTOM,
            HTBOTTOMLEFT, HTBOTTOMRIGHT, HTCAPTION, HTLEFT, HTRIGHT, HTTOP, HTTOPLEFT, HTTOPRIGHT,
            MENU_ITEM_STATE, MFS_DISABLED, MFS_ENABLED, MF_BYCOMMAND, NID_READY, PM_NOREMOVE,
            SC_CLOSE, SC_MAXIMIZE, SC_MINIMIZE, SC_MOVE, SC_RESTORE, SC_SIZE, SM_DIGITIZER,
            SWP_ASYNCWINDOWPOS, SWP_NOACTIVATE, SWP_NOSIZE, SWP_NOZORDER, TPM_LEFTALIGN,
            TPM_RETURNCMD, WDA_EXCLUDEFROMCAPTURE, WDA_NONE, WM_NCLBUTTONDOWN, WM_SYSCOMMAND,
            WNDCLASSEXW,
        },
    },
};

use log::warn;

use crate::platform::windows::{Color, CornerPreference};
use crate::{
    cursor::Cursor,
    dpi::{PhysicalPosition, PhysicalSize, Position, Size},
    error::{ExternalError, NotSupportedError, OsError as RootOsError},
    icon::Icon,
    platform::windows::BackdropType,
    platform_impl::platform::{
        dark_mode::try_theme,
        definitions::{
            CLSID_TaskbarList, IID_ITaskbarList, IID_ITaskbarList2, ITaskbarList, ITaskbarList2,
        },
        dpi::{dpi_to_scale_factor, enable_non_client_dpi_scaling, hwnd_dpi},
        drop_handler::FileDropHandler,
        event_loop::{self, EventLoopWindowTarget, DESTROY_MSG_ID},
        icon::{self, IconType, WinCursor},
        ime::ImeContext,
        keyboard::KeyEventBuilder,
        monitor::{self, MonitorHandle},
        util,
        window_state::{CursorFlags, SavedWindow, WindowFlags, WindowState},
        Fullscreen, SelectedCursor, WindowId,
    },
    window::{
        CursorGrabMode, ImePurpose, ResizeDirection, Theme, UserAttentionType, WindowAttributes,
        WindowButtons, WindowLevel,
    },
};

/// The Win32 implementation of the main `Window` object.
pub(crate) struct Window {
    /// Main handle for the window.
    window: HWND,

    /// The current window state.
    window_state: Arc<Mutex<WindowState>>,

    // The events loop proxy.
    thread_executor: event_loop::EventLoopThreadExecutor,
}

impl Window {
    pub(crate) fn new(
        event_loop: &EventLoopWindowTarget,
        w_attr: WindowAttributes,
    ) -> Result<Window, RootOsError> {
        // We dispatch an `init` function because of code style.
        // First person to remove the need for cloning here gets a cookie!
        //
        // done. you owe me -- ossi
        unsafe { init(w_attr, event_loop) }
    }

    pub(crate) fn maybe_queue_on_main(&self, f: impl FnOnce(&Self) + Send + 'static) {
        // TODO: Use `thread_executor` here
        f(self)
    }

    pub(crate) fn maybe_wait_on_main<R: Send>(&self, f: impl FnOnce(&Self) -> R + Send) -> R {
        // TODO: Use `thread_executor` here
        f(self)
    }

    fn window_state_lock(&self) -> MutexGuard<'_, WindowState> {
        self.window_state.lock().unwrap()
    }

    pub fn set_title(&self, text: &str) {
        let wide_text = util::encode_wide(text);
        unsafe {
            SetWindowTextW(self.hwnd(), wide_text.as_ptr());
        }
    }

    pub fn set_transparent(&self, transparent: bool) {
        let window = self.window;
        let window_state = Arc::clone(&self.window_state);
        self.thread_executor.execute_in_thread(move || {
            let _ = &window;
            WindowState::set_window_flags(window_state.lock().unwrap(), window, |f| {
                f.set(WindowFlags::TRANSPARENT, transparent)
            });
        });
    }

    pub fn set_blur(&self, _blur: bool) {}

    #[inline]
    pub fn set_visible(&self, visible: bool) {
        let window = self.window;
        let window_state = Arc::clone(&self.window_state);
        self.thread_executor.execute_in_thread(move || {
            let _ = &window;
            WindowState::set_window_flags(window_state.lock().unwrap(), window, |f| {
                f.set(WindowFlags::VISIBLE, visible)
            });
        });
    }

    #[inline]
    pub fn is_visible(&self) -> Option<bool> {
        Some(unsafe { IsWindowVisible(self.window) == 1 })
    }

    #[inline]
    pub fn request_redraw(&self) {
        // NOTE: mark that we requested a redraw to handle requests during `WM_PAINT` handling.
        self.window_state.lock().unwrap().redraw_requested = true;
        unsafe {
            RedrawWindow(self.hwnd(), ptr::null(), 0, RDW_INTERNALPAINT);
        }
    }

    #[inline]
    pub fn pre_present_notify(&self) {}

    #[inline]
    pub fn outer_position(&self) -> Result<PhysicalPosition<i32>, NotSupportedError> {
        util::WindowArea::Outer.get_rect(self.hwnd())
            .map(|rect| Ok(PhysicalPosition::new(rect.left, rect.top)))
            .expect("Unexpected GetWindowRect failure; please report this error to https://github.com/rust-windowing/winit")
    }

    #[inline]
    pub fn inner_position(&self) -> Result<PhysicalPosition<i32>, NotSupportedError> {
        let mut position: POINT = unsafe { mem::zeroed() };
        if unsafe { ClientToScreen(self.hwnd(), &mut position) } == false.into() {
            panic!("Unexpected ClientToScreen failure: please report this error to https://github.com/rust-windowing/winit")
        }
        Ok(PhysicalPosition::new(position.x, position.y))
    }

    #[inline]
    pub fn set_outer_position(&self, position: Position) {
        let (x, y): (i32, i32) = position.to_physical::<i32>(self.scale_factor()).into();

        let window_state = Arc::clone(&self.window_state);
        let window = self.window;
        self.thread_executor.execute_in_thread(move || {
            let _ = &window;
            WindowState::set_window_flags(window_state.lock().unwrap(), window, |f| {
                f.set(WindowFlags::MAXIMIZED, false)
            });
        });

        unsafe {
            SetWindowPos(
                self.hwnd(),
                0,
                x,
                y,
                0,
                0,
                SWP_ASYNCWINDOWPOS | SWP_NOZORDER | SWP_NOSIZE | SWP_NOACTIVATE,
            );
            InvalidateRgn(self.hwnd(), 0, false.into());
        }
    }

    #[inline]
    pub fn inner_size(&self) -> PhysicalSize<u32> {
        let mut rect: RECT = unsafe { mem::zeroed() };
        if unsafe { GetClientRect(self.hwnd(), &mut rect) } == false.into() {
            panic!("Unexpected GetClientRect failure: please report this error to https://github.com/rust-windowing/winit")
        }
        PhysicalSize::new(
            (rect.right - rect.left) as u32,
            (rect.bottom - rect.top) as u32,
        )
    }

    #[inline]
    pub fn outer_size(&self) -> PhysicalSize<u32> {
        util::WindowArea::Outer
            .get_rect(self.hwnd())
            .map(|rect| {
                PhysicalSize::new(
                    (rect.right - rect.left) as u32,
                    (rect.bottom - rect.top) as u32,
                )
            })
            .unwrap()
    }

    #[inline]
    pub fn request_inner_size(&self, size: Size) -> Option<PhysicalSize<u32>> {
        let scale_factor = self.scale_factor();
        let physical_size = size.to_physical::<u32>(scale_factor);

        let window_flags = self.window_state_lock().window_flags;
        window_flags.set_size(self.hwnd(), physical_size);

        if physical_size != self.inner_size() {
            let window_state = Arc::clone(&self.window_state);
            let window = self.window;
            self.thread_executor.execute_in_thread(move || {
                let _ = &window;
                WindowState::set_window_flags(window_state.lock().unwrap(), window, |f| {
                    f.set(WindowFlags::MAXIMIZED, false)
                });
            });
        }

        None
    }

    #[inline]
    pub fn set_min_inner_size(&self, size: Option<Size>) {
        self.window_state_lock().min_size = size;
        // Make windows re-check the window size bounds.
        let size = self.inner_size();
        self.request_inner_size(size.into());
    }

    #[inline]
    pub fn set_max_inner_size(&self, size: Option<Size>) {
        self.window_state_lock().max_size = size;
        // Make windows re-check the window size bounds.
        let size = self.inner_size();
        self.request_inner_size(size.into());
    }

    #[inline]
    pub fn resize_increments(&self) -> Option<PhysicalSize<u32>> {
        None
    }

    #[inline]
    pub fn set_resize_increments(&self, _increments: Option<Size>) {}

    #[inline]
    pub fn set_resizable(&self, resizable: bool) {
        let window = self.window;
        let window_state = Arc::clone(&self.window_state);

        self.thread_executor.execute_in_thread(move || {
            let _ = &window;
            WindowState::set_window_flags(window_state.lock().unwrap(), window, |f| {
                f.set(WindowFlags::RESIZABLE, resizable)
            });
        });
    }

    #[inline]
    pub fn is_resizable(&self) -> bool {
        let window_state = self.window_state_lock();
        window_state.window_flags.contains(WindowFlags::RESIZABLE)
    }

    #[inline]
    pub fn set_enabled_buttons(&self, buttons: WindowButtons) {
        let window = self.window;
        let window_state = Arc::clone(&self.window_state);

        self.thread_executor.execute_in_thread(move || {
            let _ = &window;
            WindowState::set_window_flags(window_state.lock().unwrap(), window, |f| {
                f.set(
                    WindowFlags::MINIMIZABLE,
                    buttons.contains(WindowButtons::MINIMIZE),
                );
                f.set(
                    WindowFlags::MAXIMIZABLE,
                    buttons.contains(WindowButtons::MAXIMIZE),
                );
                f.set(
                    WindowFlags::CLOSABLE,
                    buttons.contains(WindowButtons::CLOSE),
                )
            });
        });
    }

    pub fn enabled_buttons(&self) -> WindowButtons {
        let mut buttons = WindowButtons::empty();
        let window_state = self.window_state_lock();
        if window_state.window_flags.contains(WindowFlags::MINIMIZABLE) {
            buttons |= WindowButtons::MINIMIZE;
        }
        if window_state.window_flags.contains(WindowFlags::MAXIMIZABLE) {
            buttons |= WindowButtons::MAXIMIZE;
        }
        if window_state.window_flags.contains(WindowFlags::CLOSABLE) {
            buttons |= WindowButtons::CLOSE;
        }
        buttons
    }
    /// Returns the `hwnd` of this window.
    #[inline]
    pub fn hwnd(&self) -> HWND {
        self.window
    }

    #[cfg(feature = "rwh_04")]
    #[inline]
    pub fn raw_window_handle_rwh_04(&self) -> rwh_04::RawWindowHandle {
        let mut window_handle = rwh_04::Win32Handle::empty();
        window_handle.hwnd = self.window as *mut _;
        let hinstance = unsafe { super::get_window_long(self.hwnd(), GWLP_HINSTANCE) };
        window_handle.hinstance = hinstance as *mut _;
        rwh_04::RawWindowHandle::Win32(window_handle)
    }

    #[cfg(feature = "rwh_05")]
    #[inline]
    pub fn raw_window_handle_rwh_05(&self) -> rwh_05::RawWindowHandle {
        let mut window_handle = rwh_05::Win32WindowHandle::empty();
        window_handle.hwnd = self.window as *mut _;
        let hinstance = unsafe { super::get_window_long(self.hwnd(), GWLP_HINSTANCE) };
        window_handle.hinstance = hinstance as *mut _;
        rwh_05::RawWindowHandle::Win32(window_handle)
    }

    #[cfg(feature = "rwh_05")]
    #[inline]
    pub fn raw_display_handle_rwh_05(&self) -> rwh_05::RawDisplayHandle {
        rwh_05::RawDisplayHandle::Windows(rwh_05::WindowsDisplayHandle::empty())
    }

    #[cfg(feature = "rwh_06")]
    #[inline]
    pub fn raw_window_handle_rwh_06(&self) -> Result<rwh_06::RawWindowHandle, rwh_06::HandleError> {
        let mut window_handle = rwh_06::Win32WindowHandle::new(unsafe {
            // SAFETY: Handle will never be zero.
            std::num::NonZeroIsize::new_unchecked(self.window)
        });
        let hinstance = unsafe { super::get_window_long(self.hwnd(), GWLP_HINSTANCE) };
        window_handle.hinstance = std::num::NonZeroIsize::new(hinstance);
        Ok(rwh_06::RawWindowHandle::Win32(window_handle))
    }

    #[cfg(feature = "rwh_06")]
    #[inline]
    pub fn raw_display_handle_rwh_06(
        &self,
    ) -> Result<rwh_06::RawDisplayHandle, rwh_06::HandleError> {
        Ok(rwh_06::RawDisplayHandle::Windows(
            rwh_06::WindowsDisplayHandle::new(),
        ))
    }

    #[inline]
    pub fn set_cursor(&self, cursor: Cursor) {
        match cursor {
            Cursor::Icon(icon) => {
                self.window_state_lock().mouse.selected_cursor = SelectedCursor::Named(icon);
                self.thread_executor.execute_in_thread(move || unsafe {
                    let cursor = LoadCursorW(0, util::to_windows_cursor(icon));
                    SetCursor(cursor);
                });
            }
            Cursor::Custom(cursor) => {
                let new_cursor = match cursor.inner {
                    WinCursor::Cursor(cursor) => cursor,
                    WinCursor::Failed => {
                        warn!("Requested to apply failed cursor");
                        return;
                    }
                };
                self.window_state_lock().mouse.selected_cursor =
                    SelectedCursor::Custom(new_cursor.clone());
                self.thread_executor.execute_in_thread(move || unsafe {
                    SetCursor(new_cursor.as_raw_handle());
                });
            }
        }
    }

    #[inline]
    pub fn set_cursor_grab(&self, mode: CursorGrabMode) -> Result<(), ExternalError> {
        let confine = match mode {
            CursorGrabMode::None => false,
            CursorGrabMode::Confined => true,
            CursorGrabMode::Locked => {
                return Err(ExternalError::NotSupported(NotSupportedError::new()))
            }
        };

        let window = self.window;
        let window_state = Arc::clone(&self.window_state);
        let (tx, rx) = channel();

        self.thread_executor.execute_in_thread(move || {
            let _ = &window;
            let result = window_state
                .lock()
                .unwrap()
                .mouse
                .set_cursor_flags(window, |f| f.set(CursorFlags::GRABBED, confine))
                .map_err(|e| ExternalError::Os(os_error!(e)));
            let _ = tx.send(result);
        });
        rx.recv().unwrap()
    }

    #[inline]
    pub fn set_cursor_visible(&self, visible: bool) {
        let window = self.window;
        let window_state = Arc::clone(&self.window_state);
        let (tx, rx) = channel();

        self.thread_executor.execute_in_thread(move || {
            let _ = &window;
            let result = window_state
                .lock()
                .unwrap()
                .mouse
                .set_cursor_flags(window, |f| f.set(CursorFlags::HIDDEN, !visible))
                .map_err(|e| e.to_string());
            let _ = tx.send(result);
        });
        rx.recv().unwrap().ok();
    }

    #[inline]
    pub fn scale_factor(&self) -> f64 {
        self.window_state_lock().scale_factor
    }

    #[inline]
    pub fn set_cursor_position(&self, position: Position) -> Result<(), ExternalError> {
        let scale_factor = self.scale_factor();
        let (x, y) = position.to_physical::<i32>(scale_factor).into();

        let mut point = POINT { x, y };
        unsafe {
            if ClientToScreen(self.hwnd(), &mut point) == false.into() {
                return Err(ExternalError::Os(os_error!(io::Error::last_os_error())));
            }
            if SetCursorPos(point.x, point.y) == false.into() {
                return Err(ExternalError::Os(os_error!(io::Error::last_os_error())));
            }
        }
        Ok(())
    }

    unsafe fn handle_os_dragging(&self, wparam: WPARAM) {
        let window = self.window;
        let window_state = self.window_state.clone();

        self.thread_executor.execute_in_thread(move || {
            {
                let mut guard = window_state.lock().unwrap();
                if !guard.dragging {
                    guard.dragging = true;
                } else {
                    return;
                }
            }

            let points = {
                let mut pos = unsafe { mem::zeroed() };
                unsafe { GetCursorPos(&mut pos) };
                pos
            };
            let points = POINTS {
                x: points.x as i16,
                y: points.y as i16,
            };

            // ReleaseCapture needs to execute on the main thread
            unsafe { ReleaseCapture() };

            unsafe {
                PostMessageW(
                    window,
                    WM_NCLBUTTONDOWN,
                    wparam,
                    &points as *const _ as LPARAM,
                )
            };
        });
    }

    #[inline]
    pub fn drag_window(&self) -> Result<(), ExternalError> {
        unsafe {
            self.handle_os_dragging(HTCAPTION as WPARAM);
        }

        Ok(())
    }

    #[inline]
    pub fn drag_resize_window(&self, direction: ResizeDirection) -> Result<(), ExternalError> {
        unsafe {
            self.handle_os_dragging(match direction {
                ResizeDirection::East => HTRIGHT,
                ResizeDirection::North => HTTOP,
                ResizeDirection::NorthEast => HTTOPRIGHT,
                ResizeDirection::NorthWest => HTTOPLEFT,
                ResizeDirection::South => HTBOTTOM,
                ResizeDirection::SouthEast => HTBOTTOMRIGHT,
                ResizeDirection::SouthWest => HTBOTTOMLEFT,
                ResizeDirection::West => HTLEFT,
            } as WPARAM);
        }

        Ok(())
    }

    unsafe fn handle_showing_window_menu(&self, position: Position) {
        unsafe {
            let point = {
                let mut point = POINT { x: 0, y: 0 };
                let scale_factor = self.scale_factor();
                let (x, y) = position.to_physical::<i32>(scale_factor).into();
                point.x = x;
                point.y = y;
                if ClientToScreen(self.hwnd(), &mut point) == false.into() {
                    warn!("Can't convert client-area coordinates to screen coordinates when showing window menu.");
                    return;
                }
                point
            };

            // get the current system menu
            let h_menu = GetSystemMenu(self.hwnd(), 0);
            if h_menu == 0 {
                warn!("The corresponding window doesn't have a system menu");
                // This situation should not be treated as an error so just return without showing menu.
                return;
            }

            fn enable(b: bool) -> MENU_ITEM_STATE {
                if b {
                    MFS_ENABLED
                } else {
                    MFS_DISABLED
                }
            }

            // Change the menu items according to the current window status.

            let restore_btn = enable(self.is_maximized() && self.is_resizable());
            let size_btn = enable(!self.is_maximized() && self.is_resizable());
            let maximize_btn = enable(!self.is_maximized() && self.is_resizable());

            EnableMenuItem(h_menu, SC_RESTORE, MF_BYCOMMAND | restore_btn);
            EnableMenuItem(h_menu, SC_MOVE, MF_BYCOMMAND | enable(!self.is_maximized()));
            EnableMenuItem(h_menu, SC_SIZE, MF_BYCOMMAND | size_btn);
            EnableMenuItem(h_menu, SC_MINIMIZE, MF_BYCOMMAND | MFS_ENABLED);
            EnableMenuItem(h_menu, SC_MAXIMIZE, MF_BYCOMMAND | maximize_btn);
            EnableMenuItem(h_menu, SC_CLOSE, MF_BYCOMMAND | MFS_ENABLED);

            // Set the default menu item.
            SetMenuDefaultItem(h_menu, SC_CLOSE, 0);

            // Popup the system menu at the position.
            let result = TrackPopupMenu(
                h_menu,
                TPM_RETURNCMD | TPM_LEFTALIGN, // for now im using LTR, but we have to use user layout direction
                point.x,
                point.y,
                0,
                self.hwnd(),
                std::ptr::null_mut(),
            );

            if result == 0 {
                // User canceled the menu, no need to continue.
                return;
            }

            // Send the command that the user select to the corresponding window.
            if PostMessageW(self.hwnd(), WM_SYSCOMMAND, result as _, 0) == 0 {
                warn!("Can't post the system menu message to the window.");
            }
        }
    }

    #[inline]
    pub fn show_window_menu(&self, position: Position) {
        unsafe {
            self.handle_showing_window_menu(position);
        }
    }

    #[inline]
    pub fn set_cursor_hittest(&self, hittest: bool) -> Result<(), ExternalError> {
        let window = self.window;
        let window_state = Arc::clone(&self.window_state);
        self.thread_executor.execute_in_thread(move || {
            WindowState::set_window_flags(window_state.lock().unwrap(), window, |f| {
                f.set(WindowFlags::IGNORE_CURSOR_EVENT, !hittest)
            });
        });

        Ok(())
    }

    #[inline]
    pub fn id(&self) -> WindowId {
        WindowId(self.hwnd())
    }

    #[inline]
    pub fn set_minimized(&self, minimized: bool) {
        let window = self.window;
        let window_state = Arc::clone(&self.window_state);

        let is_minimized = util::is_minimized(self.hwnd());

        self.thread_executor.execute_in_thread(move || {
            let _ = &window;
            WindowState::set_window_flags_in_place(&mut window_state.lock().unwrap(), |f| {
                f.set(WindowFlags::MINIMIZED, is_minimized)
            });
            WindowState::set_window_flags(window_state.lock().unwrap(), window, |f| {
                f.set(WindowFlags::MINIMIZED, minimized)
            });
        });
    }

    #[inline]
    pub fn is_minimized(&self) -> Option<bool> {
        Some(util::is_minimized(self.hwnd()))
    }

    #[inline]
    pub fn set_maximized(&self, maximized: bool) {
        let window = self.window;
        let window_state = Arc::clone(&self.window_state);

        self.thread_executor.execute_in_thread(move || {
            let _ = &window;
            WindowState::set_window_flags(window_state.lock().unwrap(), window, |f| {
                f.set(WindowFlags::MAXIMIZED, maximized)
            });
        });
    }

    #[inline]
    pub fn is_maximized(&self) -> bool {
        let window_state = self.window_state_lock();
        window_state.window_flags.contains(WindowFlags::MAXIMIZED)
    }

    #[inline]
    pub fn fullscreen(&self) -> Option<Fullscreen> {
        let window_state = self.window_state_lock();
        window_state.fullscreen.clone()
    }

    #[inline]
    pub fn set_fullscreen(&self, fullscreen: Option<Fullscreen>) {
        let window = self.window;
        let window_state = Arc::clone(&self.window_state);

        let mut window_state_lock = window_state.lock().unwrap();
        let old_fullscreen = window_state_lock.fullscreen.clone();

        match (&old_fullscreen, &fullscreen) {
            // Return if we already are in the same fullscreen mode
            _ if old_fullscreen == fullscreen => return,
            // Return if saved Borderless(monitor) is the same as current monitor when requested fullscreen is Borderless(None)
            (Some(Fullscreen::Borderless(Some(monitor))), Some(Fullscreen::Borderless(None)))
                if *monitor == monitor::current_monitor(window) =>
            {
                return
            }
            _ => {}
        }

        window_state_lock.fullscreen = fullscreen.clone();
        drop(window_state_lock);

        self.thread_executor.execute_in_thread(move || {
            let _ = &window;
            // Change video mode if we're transitioning to or from exclusive
            // fullscreen
            match (&old_fullscreen, &fullscreen) {
                (_, Some(Fullscreen::Exclusive(video_mode))) => {
                    let monitor = video_mode.monitor();
                    let monitor_info = monitor::get_monitor_info(monitor.hmonitor()).unwrap();

                    let res = unsafe {
                        ChangeDisplaySettingsExW(
                            monitor_info.szDevice.as_ptr(),
                            &*video_mode.native_video_mode,
                            0,
                            CDS_FULLSCREEN,
                            ptr::null(),
                        )
                    };

                    debug_assert!(res != DISP_CHANGE_BADFLAGS);
                    debug_assert!(res != DISP_CHANGE_BADMODE);
                    debug_assert!(res != DISP_CHANGE_BADPARAM);
                    debug_assert!(res != DISP_CHANGE_FAILED);
                    assert_eq!(res, DISP_CHANGE_SUCCESSFUL);
                }
                (Some(Fullscreen::Exclusive(_)), _) => {
                    let res = unsafe {
                        ChangeDisplaySettingsExW(
                            ptr::null(),
                            ptr::null(),
                            0,
                            CDS_FULLSCREEN,
                            ptr::null(),
                        )
                    };

                    debug_assert!(res != DISP_CHANGE_BADFLAGS);
                    debug_assert!(res != DISP_CHANGE_BADMODE);
                    debug_assert!(res != DISP_CHANGE_BADPARAM);
                    debug_assert!(res != DISP_CHANGE_FAILED);
                    assert_eq!(res, DISP_CHANGE_SUCCESSFUL);
                }
                _ => (),
            }

            unsafe {
                // There are some scenarios where calling `ChangeDisplaySettingsExW` takes long
                // enough to execute that the DWM thinks our program has frozen and takes over
                // our program's window. When that happens, the `SetWindowPos` call below gets
                // eaten and the window doesn't get set to the proper fullscreen position.
                //
                // Calling `PeekMessageW` here notifies Windows that our process is still running
                // fine, taking control back from the DWM and ensuring that the `SetWindowPos` call
                // below goes through.
                let mut msg = mem::zeroed();
                PeekMessageW(&mut msg, 0, 0, 0, PM_NOREMOVE);
            }

            // Update window style
            WindowState::set_window_flags(window_state.lock().unwrap(), window, |f| {
                f.set(
                    WindowFlags::MARKER_EXCLUSIVE_FULLSCREEN,
                    matches!(fullscreen, Some(Fullscreen::Exclusive(_))),
                );
                f.set(
                    WindowFlags::MARKER_BORDERLESS_FULLSCREEN,
                    matches!(fullscreen, Some(Fullscreen::Borderless(_))),
                );
            });

            // Mark as fullscreen window wrt to z-order
            //
            // this needs to be called before the below fullscreen SetWindowPos as this itself
            // will generate WM_SIZE messages of the old window size that can race with what we set below
            unsafe {
                taskbar_mark_fullscreen(window, fullscreen.is_some());
            }

            // Update window bounds
            match &fullscreen {
                Some(fullscreen) => {
                    // Save window bounds before entering fullscreen
                    let placement = unsafe {
                        let mut placement = mem::zeroed();
                        GetWindowPlacement(window, &mut placement);
                        placement
                    };

                    window_state.lock().unwrap().saved_window = Some(SavedWindow { placement });

                    let monitor = match &fullscreen {
                        Fullscreen::Exclusive(video_mode) => video_mode.monitor(),
                        Fullscreen::Borderless(Some(monitor)) => monitor.clone(),
                        Fullscreen::Borderless(None) => monitor::current_monitor(window),
                    };

                    let position: (i32, i32) = monitor.position().into();
                    let size: (u32, u32) = monitor.size().into();

                    unsafe {
                        SetWindowPos(
                            window,
                            0,
                            position.0,
                            position.1,
                            size.0 as i32,
                            size.1 as i32,
                            SWP_ASYNCWINDOWPOS | SWP_NOZORDER,
                        );
                        InvalidateRgn(window, 0, false.into());
                    }
                }
                None => {
                    let mut window_state_lock = window_state.lock().unwrap();
                    if let Some(SavedWindow { placement }) = window_state_lock.saved_window.take() {
                        drop(window_state_lock);
                        unsafe {
                            SetWindowPlacement(window, &placement);
                            InvalidateRgn(window, 0, false.into());
                        }
                    }
                }
            }
        });
    }

    #[inline]
    pub fn set_decorations(&self, decorations: bool) {
        let window = self.window;
        let window_state = Arc::clone(&self.window_state);

        self.thread_executor.execute_in_thread(move || {
            let _ = &window;
            WindowState::set_window_flags(window_state.lock().unwrap(), window, |f| {
                f.set(WindowFlags::MARKER_DECORATIONS, decorations)
            });
        });
    }

    #[inline]
    pub fn is_decorated(&self) -> bool {
        let window_state = self.window_state_lock();
        window_state
            .window_flags
            .contains(WindowFlags::MARKER_DECORATIONS)
    }

    #[inline]
    pub fn set_window_level(&self, level: WindowLevel) {
        let window = self.window;
        let window_state = Arc::clone(&self.window_state);

        self.thread_executor.execute_in_thread(move || {
            let _ = &window;
            WindowState::set_window_flags(window_state.lock().unwrap(), window, |f| {
                f.set(
                    WindowFlags::ALWAYS_ON_TOP,
                    level == WindowLevel::AlwaysOnTop,
                );
                f.set(
                    WindowFlags::ALWAYS_ON_BOTTOM,
                    level == WindowLevel::AlwaysOnBottom,
                );
            });
        });
    }

    #[inline]
    pub fn current_monitor(&self) -> Option<MonitorHandle> {
        Some(monitor::current_monitor(self.hwnd()))
    }

    #[inline]
    pub fn set_window_icon(&self, window_icon: Option<Icon>) {
        if let Some(ref window_icon) = window_icon {
            window_icon
                .inner
                .set_for_window(self.hwnd(), IconType::Small);
        } else {
            icon::unset_for_window(self.hwnd(), IconType::Small);
        }
        self.window_state_lock().window_icon = window_icon;
    }

    #[inline]
    pub fn set_enable(&self, enabled: bool) {
        unsafe { EnableWindow(self.hwnd(), enabled.into()) };
    }

    #[inline]
    pub fn set_taskbar_icon(&self, taskbar_icon: Option<Icon>) {
        if let Some(ref taskbar_icon) = taskbar_icon {
            taskbar_icon
                .inner
                .set_for_window(self.hwnd(), IconType::Big);
        } else {
            icon::unset_for_window(self.hwnd(), IconType::Big);
        }
        self.window_state_lock().taskbar_icon = taskbar_icon;
    }

    #[inline]
    pub fn set_ime_cursor_area(&self, spot: Position, size: Size) {
        let window = self.window;
        let state = self.window_state.clone();
        self.thread_executor.execute_in_thread(move || unsafe {
            let scale_factor = state.lock().unwrap().scale_factor;
            ImeContext::current(window).set_ime_cursor_area(spot, size, scale_factor);
        });
    }

    #[inline]
    pub fn set_ime_allowed(&self, allowed: bool) {
        let window = self.window;
        let state = self.window_state.clone();
        self.thread_executor.execute_in_thread(move || unsafe {
            state.lock().unwrap().ime_allowed = allowed;
            ImeContext::set_ime_allowed(window, allowed);
        })
    }

    #[inline]
    pub fn set_ime_purpose(&self, _purpose: ImePurpose) {}

    #[inline]
    pub fn request_user_attention(&self, request_type: Option<UserAttentionType>) {
        let window = self.window;
        let active_window_handle = unsafe { GetActiveWindow() };
        if window == active_window_handle {
            return;
        }

        self.thread_executor.execute_in_thread(move || unsafe {
            let (flags, count) = request_type
                .map(|ty| match ty {
                    UserAttentionType::Critical => (FLASHW_ALL | FLASHW_TIMERNOFG, u32::MAX),
                    UserAttentionType::Informational => (FLASHW_TRAY | FLASHW_TIMERNOFG, 0),
                })
                .unwrap_or((FLASHW_STOP, 0));

            let flash_info = FLASHWINFO {
                cbSize: mem::size_of::<FLASHWINFO>() as u32,
                hwnd: window,
                dwFlags: flags,
                uCount: count,
                dwTimeout: 0,
            };
            FlashWindowEx(&flash_info);
        });
    }

    #[inline]
    pub fn set_theme(&self, theme: Option<Theme>) {
        try_theme(self.window, theme);
    }

    #[inline]
    pub fn theme(&self) -> Option<Theme> {
        Some(self.window_state_lock().current_theme)
    }

    #[inline]
    pub fn has_focus(&self) -> bool {
        let window_state = self.window_state.lock().unwrap();
        window_state.has_active_focus()
    }

    pub fn title(&self) -> String {
        let len = unsafe { GetWindowTextLengthW(self.window) } + 1;
        let mut buf = vec![0; len as usize];
        unsafe { GetWindowTextW(self.window, buf.as_mut_ptr(), len) };
        util::decode_wide(&buf).to_string_lossy().to_string()
    }

    #[inline]
    pub fn set_skip_taskbar(&self, skip: bool) {
        self.window_state_lock().skip_taskbar = skip;
        unsafe { set_skip_taskbar(self.hwnd(), skip) };
    }

    #[inline]
    pub fn set_undecorated_shadow(&self, shadow: bool) {
        let window = self.window;
        let window_state = Arc::clone(&self.window_state);

        self.thread_executor.execute_in_thread(move || {
            let _ = &window;
            WindowState::set_window_flags(window_state.lock().unwrap(), window, |f| {
                f.set(WindowFlags::MARKER_UNDECORATED_SHADOW, shadow)
            });
        });
    }

    pub fn set_system_backdrop(&self, backdrop_type: BackdropType) {
        unsafe {
            DwmSetWindowAttribute(
                self.hwnd(),
                DWMWA_SYSTEMBACKDROP_TYPE,
                &(backdrop_type as i32) as *const _ as _,
                mem::size_of::<DWM_SYSTEMBACKDROP_TYPE>() as _,
            );
        }
    }

    #[inline]
    pub fn focus_window(&self) {
        let window_flags = self.window_state_lock().window_flags();

        let is_visible = window_flags.contains(WindowFlags::VISIBLE);
        let is_minimized = util::is_minimized(self.hwnd());
        let is_foreground = self.window == unsafe { GetForegroundWindow() };

        if is_visible && !is_minimized && !is_foreground {
            unsafe { force_window_active(self.window) };
        }
    }

    #[inline]
    pub fn set_content_protected(&self, protected: bool) {
        unsafe {
            SetWindowDisplayAffinity(
                self.hwnd(),
                if protected {
                    WDA_EXCLUDEFROMCAPTURE
                } else {
                    WDA_NONE
                },
            )
        };
    }

    #[inline]
    pub fn reset_dead_keys(&self) {
        // `ToUnicode` consumes the dead-key by default, so we are constructing a fake (but valid)
        // key input which we can call `ToUnicode` with.
        unsafe {
            let vk = VK_SPACE as VIRTUAL_KEY;
            let scancode = MapVirtualKeyW(vk as u32, MAPVK_VK_TO_VSC);
            let kbd_state = [0; 256];
            let mut char_buff = [MaybeUninit::uninit(); 8];
            ToUnicode(
                vk as u32,
                scancode,
                kbd_state.as_ptr(),
                char_buff[0].as_mut_ptr(),
                char_buff.len() as i32,
                0,
            );
        }
    }

    #[inline]
    pub fn set_border_color(&self, color: Color) {
        unsafe {
            DwmSetWindowAttribute(
                self.hwnd(),
                DWMWA_BORDER_COLOR,
                &color as *const _ as _,
                mem::size_of::<Color>() as _,
            );
        }
    }

    #[inline]
    pub fn set_title_background_color(&self, color: Color) {
        unsafe {
            DwmSetWindowAttribute(
                self.hwnd(),
                DWMWA_CAPTION_COLOR,
                &color as *const _ as _,
                mem::size_of::<Color>() as _,
            );
        }
    }

    #[inline]
    pub fn set_title_text_color(&self, color: Color) {
        unsafe {
            DwmSetWindowAttribute(
                self.hwnd(),
                DWMWA_TEXT_COLOR,
                &color as *const _ as _,
                mem::size_of::<Color>() as _,
            );
        }
    }

    #[inline]
    pub fn set_corner_preference(&self, preference: CornerPreference) {
        unsafe {
            DwmSetWindowAttribute(
                self.hwnd(),
                DWMWA_WINDOW_CORNER_PREFERENCE,
                &(preference as DWM_WINDOW_CORNER_PREFERENCE) as *const _ as _,
                mem::size_of::<DWM_WINDOW_CORNER_PREFERENCE>() as _,
            );
        }
    }
}

impl Drop for Window {
    #[inline]
    fn drop(&mut self) {
        unsafe {
            // The window must be destroyed from the same thread that created it, so we send a
            // custom message to be handled by our callback to do the actual work.
            PostMessageW(self.hwnd(), DESTROY_MSG_ID.get(), 0, 0);
        }
    }
}

pub(super) struct InitData<'a> {
    // inputs
    pub event_loop: &'a EventLoopWindowTarget,
    pub attributes: WindowAttributes,
    pub window_flags: WindowFlags,
    // outputs
    pub window: Option<Window>,
}

impl<'a> InitData<'a> {
    unsafe fn create_window(&self, window: HWND) -> Window {
        // Register for touch events if applicable
        {
            let digitizer = unsafe { GetSystemMetrics(SM_DIGITIZER) as u32 };
            if digitizer & NID_READY != 0 {
                unsafe { RegisterTouchWindow(window, TWF_WANTPALM) };
            }
        }

        let dpi = unsafe { hwnd_dpi(window) };
        let scale_factor = dpi_to_scale_factor(dpi);

        // If the system theme is dark, we need to set the window theme now
        // before we update the window flags (and possibly show the
        // window for the first time).
        let current_theme = try_theme(window, self.attributes.preferred_theme);

        let window_state = {
            let window_state = WindowState::new(
                &self.attributes,
                scale_factor,
                current_theme,
                self.attributes.preferred_theme,
            );
            let window_state = Arc::new(Mutex::new(window_state));
            WindowState::set_window_flags(window_state.lock().unwrap(), window, |f| {
                *f = self.window_flags
            });
            window_state
        };

        enable_non_client_dpi_scaling(window);

        unsafe { ImeContext::set_ime_allowed(window, false) };

        Window {
            window,
            window_state,
            thread_executor: self.event_loop.create_thread_executor(),
        }
    }

    unsafe fn create_window_data(&self, win: &Window) -> event_loop::WindowData {
        let file_drop_handler = if self.attributes.platform_specific.drag_and_drop {
            let ole_init_result = unsafe { OleInitialize(ptr::null_mut()) };
            // It is ok if the initialize result is `S_FALSE` because it might happen that
            // multiple windows are created on the same thread.
            if ole_init_result == OLE_E_WRONGCOMPOBJ {
                panic!("OleInitialize failed! Result was: `OLE_E_WRONGCOMPOBJ`");
            } else if ole_init_result == RPC_E_CHANGED_MODE {
                panic!(
                    "OleInitialize failed! Result was: `RPC_E_CHANGED_MODE`. \
                    Make sure other crates are not using multithreaded COM library \
                    on the same thread or disable drag and drop support."
                );
            }

            let file_drop_runner = self.event_loop.runner_shared.clone();
            let file_drop_handler = FileDropHandler::new(
                win.window,
                Box::new(move |event| {
                    if let Ok(e) = event.map_nonuser_event() {
                        file_drop_runner.send_event(e)
                    }
                }),
            );

            let handler_interface_ptr =
                unsafe { &mut (*file_drop_handler.data).interface as *mut _ as *mut c_void };

            assert_eq!(
                unsafe { RegisterDragDrop(win.window, handler_interface_ptr) },
                S_OK
            );
            Some(file_drop_handler)
        } else {
            None
        };

        event_loop::WindowData {
            window_state: win.window_state.clone(),
            event_loop_runner: self.event_loop.runner_shared.clone(),
            key_event_builder: KeyEventBuilder::default(),
            _file_drop_handler: file_drop_handler,
            userdata_removed: Cell::new(false),
            recurse_depth: Cell::new(0),
        }
    }

    // Returns a pointer to window user data on success.
    // The user data will be registered for the window and can be accessed within the window event callback.
    pub unsafe fn on_nccreate(&mut self, window: HWND) -> Option<isize> {
        let runner = self.event_loop.runner_shared.clone();
        let result = runner.catch_unwind(|| {
            let window = unsafe { self.create_window(window) };
            let window_data = unsafe { self.create_window_data(&window) };
            (window, window_data)
        });

        result.map(|(win, userdata)| {
            self.window = Some(win);
            let userdata = Box::into_raw(Box::new(userdata));
            userdata as _
        })
    }

    pub unsafe fn on_create(&mut self) {
        let win = self.window.as_mut().expect("failed window creation");

        // making the window transparent
        if self.attributes.transparent && !self.attributes.platform_specific.no_redirection_bitmap {
            // Empty region for the blur effect, so the window is fully transparent
            let region = unsafe { CreateRectRgn(0, 0, -1, -1) };

            let bb = DWM_BLURBEHIND {
                dwFlags: DWM_BB_ENABLE | DWM_BB_BLURREGION,
                fEnable: true.into(),
                hRgnBlur: region,
                fTransitionOnMaximized: false.into(),
            };
            let hr = unsafe { DwmEnableBlurBehindWindow(win.hwnd(), &bb) };
            if hr < 0 {
                warn!(
                    "Setting transparent window is failed. HRESULT Code: 0x{:X}",
                    hr
                );
            }
            unsafe { DeleteObject(region) };
        }

        win.set_skip_taskbar(self.attributes.platform_specific.skip_taskbar);
        win.set_window_icon(self.attributes.window_icon.clone());
        win.set_taskbar_icon(self.attributes.platform_specific.taskbar_icon.clone());

        let attributes = self.attributes.clone();

        if attributes.content_protected {
            win.set_content_protected(true);
        }

        win.set_cursor(attributes.cursor);

        // Set visible before setting the size to ensure the
        // attribute is correctly applied.
        win.set_visible(attributes.visible);

        win.set_enabled_buttons(attributes.enabled_buttons);

        let size = attributes
            .inner_size
            .unwrap_or_else(|| PhysicalSize::new(800, 600).into());
        let max_size = attributes
            .max_inner_size
            .unwrap_or_else(|| PhysicalSize::new(f64::MAX, f64::MAX).into());
        let min_size = attributes
            .min_inner_size
            .unwrap_or_else(|| PhysicalSize::new(0, 0).into());
        let clamped_size = Size::clamp(size, min_size, max_size, win.scale_factor());
        win.request_inner_size(clamped_size);

        // let margins = MARGINS {
        //     cxLeftWidth: 1,
        //     cxRightWidth: 1,
        //     cyTopHeight: 1,
        //     cyBottomHeight: 1,
        // };
        // dbg!(DwmExtendFrameIntoClientArea(win.hwnd(), &margins as *const _));

        if let Some(position) = attributes.position {
            win.set_outer_position(position);
        }
<<<<<<< HEAD
        win.set_system_backdrop(self.attributes.platform_specific.backdrop_type);
=======

        if let Some(color) = self.attributes.platform_specific.border_color {
            win.set_border_color(color);
        }
        if let Some(color) = self.attributes.platform_specific.title_background_color {
            win.set_title_background_color(color);
        }
        if let Some(color) = self.attributes.platform_specific.title_text_color {
            win.set_title_text_color(color);
        }
        if let Some(corner) = self.attributes.platform_specific.corner_preference {
            win.set_corner_preference(corner);
        }
>>>>>>> b36d8d1e
    }
}
unsafe fn init(
    attributes: WindowAttributes,
    event_loop: &EventLoopWindowTarget,
) -> Result<Window, RootOsError> {
    let title = util::encode_wide(&attributes.title);

    let class_name = util::encode_wide(&attributes.platform_specific.class_name);
    unsafe { register_window_class(&class_name) };

    let mut window_flags = WindowFlags::empty();
    window_flags.set(WindowFlags::MARKER_DECORATIONS, attributes.decorations);
    window_flags.set(
        WindowFlags::MARKER_UNDECORATED_SHADOW,
        attributes.platform_specific.decoration_shadow,
    );
    window_flags.set(
        WindowFlags::ALWAYS_ON_TOP,
        attributes.window_level == WindowLevel::AlwaysOnTop,
    );
    window_flags.set(
        WindowFlags::ALWAYS_ON_BOTTOM,
        attributes.window_level == WindowLevel::AlwaysOnBottom,
    );
    window_flags.set(
        WindowFlags::NO_BACK_BUFFER,
        attributes.platform_specific.no_redirection_bitmap,
    );
    window_flags.set(WindowFlags::MARKER_ACTIVATE, attributes.active);
    window_flags.set(WindowFlags::TRANSPARENT, attributes.transparent);
    // WindowFlags::VISIBLE and MAXIMIZED are set down below after the window has been configured.
    window_flags.set(WindowFlags::RESIZABLE, attributes.resizable);
    // Will be changed later using `window.set_enabled_buttons` but we need to set a default here
    // so the diffing later can work.
    window_flags.set(WindowFlags::CLOSABLE, true);
    window_flags.set(
        WindowFlags::CLIP_CHILDREN,
        attributes.platform_specific.clip_children,
    );

    let mut fallback_parent = || match attributes.platform_specific.owner {
        Some(parent) => {
            window_flags.set(WindowFlags::POPUP, true);
            Some(parent)
        }
        None => {
            window_flags.set(WindowFlags::ON_TASKBAR, true);
            None
        }
    };

    #[cfg(feature = "rwh_06")]
    let parent = match attributes.parent_window.as_ref().map(|handle| handle.0) {
        Some(rwh_06::RawWindowHandle::Win32(handle)) => {
            window_flags.set(WindowFlags::CHILD, true);
            if attributes.platform_specific.menu.is_some() {
                warn!("Setting a menu on a child window is unsupported");
            }
            Some(handle.hwnd.get() as HWND)
        }
        Some(raw) => unreachable!("Invalid raw window handle {raw:?} on Windows"),
        None => fallback_parent(),
    };

    #[cfg(not(feature = "rwh_06"))]
    let parent = fallback_parent();

    let menu = attributes.platform_specific.menu;
    let fullscreen = attributes.fullscreen.clone();
    let maximized = attributes.maximized;
    let mut initdata = InitData {
        event_loop,
        attributes,
        window_flags,
        window: None,
    };

    let (style, ex_style) = window_flags.to_window_styles();
    let handle = unsafe {
        CreateWindowExW(
            ex_style,
            class_name.as_ptr(),
            title.as_ptr(),
            style,
            CW_USEDEFAULT,
            CW_USEDEFAULT,
            CW_USEDEFAULT,
            CW_USEDEFAULT,
            parent.unwrap_or(0),
            menu.unwrap_or(0),
            util::get_instance_handle(),
            &mut initdata as *mut _ as *mut _,
        )
    };

    // If the window creation in `InitData` panicked, then should resume panicking here
    if let Err(panic_error) = event_loop.runner_shared.take_panic_error() {
        panic::resume_unwind(panic_error)
    }

    if handle == 0 {
        return Err(os_error!(io::Error::last_os_error()));
    }

    // If the handle is non-null, then window creation must have succeeded, which means
    // that we *must* have populated the `InitData.window` field.
    let win = initdata.window.unwrap();

    // Need to set FULLSCREEN or MAXIMIZED after CreateWindowEx
    // This is because if the size is changed in WM_CREATE, the restored size will be stored in that size.
    if fullscreen.is_some() {
        win.set_fullscreen(fullscreen.map(Into::into));
        unsafe { force_window_active(win.window) };
    } else if maximized {
        win.set_maximized(true);
    }

    Ok(win)
}

unsafe fn register_window_class(class_name: &[u16]) {
    let class = WNDCLASSEXW {
        cbSize: mem::size_of::<WNDCLASSEXW>() as u32,
        style: CS_HREDRAW | CS_VREDRAW,
        lpfnWndProc: Some(super::event_loop::public_window_callback),
        cbClsExtra: 0,
        cbWndExtra: 0,
        hInstance: util::get_instance_handle(),
        hIcon: 0,
        hCursor: 0, // must be null in order for cursor state to work properly
        hbrBackground: 0,
        lpszMenuName: ptr::null(),
        lpszClassName: class_name.as_ptr(),
        hIconSm: 0,
    };

    // We ignore errors because registering the same window class twice would trigger
    //  an error, and because errors here are detected during CreateWindowEx anyway.
    // Also since there is no weird element in the struct, there is no reason for this
    //  call to fail.
    unsafe { RegisterClassExW(&class) };
}

struct ComInitialized(#[allow(dead_code)] *mut ());
impl Drop for ComInitialized {
    fn drop(&mut self) {
        unsafe { CoUninitialize() };
    }
}

thread_local! {
    static COM_INITIALIZED: ComInitialized = {
        unsafe {
            CoInitializeEx(ptr::null(), COINIT_APARTMENTTHREADED);
            ComInitialized(ptr::null_mut())
        }
    };

    static TASKBAR_LIST: Cell<*mut ITaskbarList> = Cell::new(ptr::null_mut());
    static TASKBAR_LIST2: Cell<*mut ITaskbarList2> = Cell::new(ptr::null_mut());
}

pub fn com_initialized() {
    COM_INITIALIZED.with(|_| {});
}

// Reference Implementation:
// https://github.com/chromium/chromium/blob/f18e79d901f56154f80eea1e2218544285e62623/ui/views/win/fullscreen_handler.cc
//
// As per MSDN marking the window as fullscreen should ensure that the
// taskbar is moved to the bottom of the Z-order when the fullscreen window
// is activated. If the window is not fullscreen, the Shell falls back to
// heuristics to determine how the window should be treated, which means
// that it could still consider the window as fullscreen. :(
unsafe fn taskbar_mark_fullscreen(handle: HWND, fullscreen: bool) {
    com_initialized();

    TASKBAR_LIST2.with(|task_bar_list2_ptr| {
        let mut task_bar_list2 = task_bar_list2_ptr.get();

        if task_bar_list2.is_null() {
            let hr = unsafe {
                CoCreateInstance(
                    &CLSID_TaskbarList,
                    ptr::null_mut(),
                    CLSCTX_ALL,
                    &IID_ITaskbarList2,
                    &mut task_bar_list2 as *mut _ as *mut _,
                )
            };
            if hr != S_OK {
                // In visual studio retrieving the taskbar list fails
                return;
            }

            let hr_init = unsafe { (*(*task_bar_list2).lpVtbl).parent.HrInit };
            if unsafe { hr_init(task_bar_list2.cast()) } != S_OK {
                // In some old windows, the taskbar object could not be created, we just ignore it
                return;
            }
            task_bar_list2_ptr.set(task_bar_list2)
        }

        task_bar_list2 = task_bar_list2_ptr.get();
        let mark_fullscreen_window = unsafe { (*(*task_bar_list2).lpVtbl).MarkFullscreenWindow };
        unsafe { mark_fullscreen_window(task_bar_list2, handle, fullscreen.into()) };
    })
}

pub(crate) unsafe fn set_skip_taskbar(hwnd: HWND, skip: bool) {
    com_initialized();
    TASKBAR_LIST.with(|task_bar_list_ptr| {
        let mut task_bar_list = task_bar_list_ptr.get();

        if task_bar_list.is_null() {
            let hr = unsafe {
                CoCreateInstance(
                    &CLSID_TaskbarList,
                    ptr::null_mut(),
                    CLSCTX_ALL,
                    &IID_ITaskbarList,
                    &mut task_bar_list as *mut _ as *mut _,
                )
            };
            if hr != S_OK {
                // In visual studio retrieving the taskbar list fails
                return;
            }

            let hr_init = unsafe { (*(*task_bar_list).lpVtbl).HrInit };
            if unsafe { hr_init(task_bar_list.cast()) } != S_OK {
                // In some old windows, the taskbar object could not be created, we just ignore it
                return;
            }
            task_bar_list_ptr.set(task_bar_list)
        }

        task_bar_list = task_bar_list_ptr.get();
        if skip {
            let delete_tab = unsafe { (*(*task_bar_list).lpVtbl).DeleteTab };
            unsafe { delete_tab(task_bar_list, hwnd) };
        } else {
            let add_tab = unsafe { (*(*task_bar_list).lpVtbl).AddTab };
            unsafe { add_tab(task_bar_list, hwnd) };
        }
    });
}

unsafe fn force_window_active(handle: HWND) {
    // In some situation, calling SetForegroundWindow could not bring up the window,
    // This is a little hack which can "steal" the foreground window permission
    // We only call this function in the window creation, so it should be fine.
    // See : https://stackoverflow.com/questions/10740346/setforegroundwindow-only-working-while-visual-studio-is-open
    let alt_sc = unsafe { MapVirtualKeyW(VK_MENU as u32, MAPVK_VK_TO_VSC) };

    let inputs = [
        INPUT {
            r#type: INPUT_KEYBOARD,
            Anonymous: INPUT_0 {
                ki: KEYBDINPUT {
                    wVk: VK_LMENU,
                    wScan: alt_sc as u16,
                    dwFlags: KEYEVENTF_EXTENDEDKEY,
                    dwExtraInfo: 0,
                    time: 0,
                },
            },
        },
        INPUT {
            r#type: INPUT_KEYBOARD,
            Anonymous: INPUT_0 {
                ki: KEYBDINPUT {
                    wVk: VK_LMENU,
                    wScan: alt_sc as u16,
                    dwFlags: KEYEVENTF_EXTENDEDKEY | KEYEVENTF_KEYUP,
                    dwExtraInfo: 0,
                    time: 0,
                },
            },
        },
    ];

    // Simulate a key press and release
    unsafe {
        SendInput(
            inputs.len() as u32,
            inputs.as_ptr(),
            mem::size_of::<INPUT>() as i32,
        )
    };

    unsafe { SetForegroundWindow(handle) };
}<|MERGE_RESOLUTION|>--- conflicted
+++ resolved
@@ -15,14 +15,10 @@
     },
     Graphics::{
         Dwm::{
-<<<<<<< HEAD
-            DwmEnableBlurBehindWindow, DwmSetWindowAttribute, DWMWA_SYSTEMBACKDROP_TYPE,
-            DWM_BB_BLURREGION, DWM_BB_ENABLE, DWM_BLURBEHIND, DWM_SYSTEMBACKDROP_TYPE,
-=======
             DwmEnableBlurBehindWindow, DwmSetWindowAttribute, DWMWA_BORDER_COLOR,
-            DWMWA_CAPTION_COLOR, DWMWA_TEXT_COLOR, DWMWA_WINDOW_CORNER_PREFERENCE,
+            DWMWA_CAPTION_COLOR, DWMWA_TEXT_COLOR,
+            DWMWA_SYSTEMBACKDROP_TYPE, DWM_SYSTEMBACKDROP_TYPE, DWMWA_WINDOW_CORNER_PREFERENCE,
             DWM_BB_BLURREGION, DWM_BB_ENABLE, DWM_BLURBEHIND, DWM_WINDOW_CORNER_PREFERENCE,
->>>>>>> b36d8d1e
         },
         Gdi::{
             ChangeDisplaySettingsExW, ClientToScreen, CreateRectRgn, DeleteObject, InvalidateRgn,
@@ -65,13 +61,12 @@
 
 use log::warn;
 
-use crate::platform::windows::{Color, CornerPreference};
 use crate::{
     cursor::Cursor,
     dpi::{PhysicalPosition, PhysicalSize, Position, Size},
     error::{ExternalError, NotSupportedError, OsError as RootOsError},
     icon::Icon,
-    platform::windows::BackdropType,
+    platform::windows::{BackdropType, Color, CornerPreference},
     platform_impl::platform::{
         dark_mode::try_theme,
         definitions::{
@@ -1324,9 +1319,8 @@
         if let Some(position) = attributes.position {
             win.set_outer_position(position);
         }
-<<<<<<< HEAD
+
         win.set_system_backdrop(self.attributes.platform_specific.backdrop_type);
-=======
 
         if let Some(color) = self.attributes.platform_specific.border_color {
             win.set_border_color(color);
@@ -1340,7 +1334,6 @@
         if let Some(corner) = self.attributes.platform_specific.corner_preference {
             win.set_corner_preference(corner);
         }
->>>>>>> b36d8d1e
     }
 }
 unsafe fn init(
