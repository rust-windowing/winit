#![cfg(target_os = "windows")]

use parking_lot::Mutex;
use raw_window_handle::{RawWindowHandle, Win32Handle};
use std::{
    cell::Cell,
    ffi::c_void,
    io, mem, panic, ptr,
    sync::{mpsc::channel, Arc},
};

use windows_sys::Win32::{
    Foundation::{
        HINSTANCE, HWND, LPARAM, OLE_E_WRONGCOMPOBJ, POINT, POINTS, RECT, RPC_E_CHANGED_MODE, S_OK,
        WPARAM,
    },
<<<<<<< HEAD
    um::{
        combaseapi, dwmapi,
        imm::{CFS_POINT, COMPOSITIONFORM},
        libloaderapi,
        objbase::COINIT_APARTMENTTHREADED,
        ole2,
        oleidl::LPDROPTARGET,
        shobjidl_core::{CLSID_TaskbarList, ITaskbarList, ITaskbarList2},
        wingdi::{CreateRectRgn, DeleteObject},
        winnt::{LPCWSTR, SHORT},
        winuser,
=======
    Graphics::{
        Dwm::{DwmEnableBlurBehindWindow, DWM_BB_BLURREGION, DWM_BB_ENABLE, DWM_BLURBEHIND},
        Gdi::{
            ChangeDisplaySettingsExW, ClientToScreen, CreateRectRgn, DeleteObject, InvalidateRgn,
            RedrawWindow, CDS_FULLSCREEN, DISP_CHANGE_BADFLAGS, DISP_CHANGE_BADMODE,
            DISP_CHANGE_BADPARAM, DISP_CHANGE_FAILED, DISP_CHANGE_SUCCESSFUL, RDW_INTERNALPAINT,
        },
    },
    System::{
        Com::{
            CoCreateInstance, CoInitializeEx, CoUninitialize, CLSCTX_ALL, COINIT_APARTMENTTHREADED,
        },
        LibraryLoader::GetModuleHandleW,
        Ole::{OleInitialize, RegisterDragDrop},
    },
    UI::{
        Input::{
            Ime::{
                ImmGetContext, ImmReleaseContext, ImmSetCompositionWindow, CFS_POINT,
                COMPOSITIONFORM,
            },
            KeyboardAndMouse::{
                EnableWindow, GetActiveWindow, MapVirtualKeyW, ReleaseCapture, SendInput, INPUT,
                INPUT_0, INPUT_KEYBOARD, KEYBDINPUT, KEYEVENTF_EXTENDEDKEY, KEYEVENTF_KEYUP,
                VK_LMENU, VK_MENU,
            },
            Touch::{RegisterTouchWindow, TWF_WANTPALM},
        },
        WindowsAndMessaging::{
            CreateWindowExW, FlashWindowEx, GetClientRect, GetCursorPos, GetForegroundWindow,
            GetSystemMetrics, GetWindowPlacement, IsWindowVisible, LoadCursorW, PeekMessageW,
            PostMessageW, RegisterClassExW, SetCursor, SetCursorPos, SetForegroundWindow,
            SetWindowPlacement, SetWindowPos, SetWindowTextW, CS_HREDRAW, CS_VREDRAW,
            CW_USEDEFAULT, FLASHWINFO, FLASHW_ALL, FLASHW_STOP, FLASHW_TIMERNOFG, FLASHW_TRAY,
            GWLP_HINSTANCE, HTCAPTION, MAPVK_VK_TO_VSC, NID_READY, PM_NOREMOVE, SM_DIGITIZER,
            SM_IMMENABLED, SWP_ASYNCWINDOWPOS, SWP_NOACTIVATE, SWP_NOSIZE, SWP_NOZORDER,
            WM_NCLBUTTONDOWN, WNDCLASSEXW,
        },
>>>>>>> 945a9e31
    },
};

use crate::{
    dpi::{PhysicalPosition, PhysicalSize, Position, Size},
    error::{ExternalError, NotSupportedError, OsError as RootOsError},
    icon::Icon,
    monitor::MonitorHandle as RootMonitorHandle,
    platform_impl::platform::{
        dark_mode::try_theme,
        definitions::{CLSID_TaskbarList, IID_ITaskbarList2, ITaskbarList2},
        dpi::{dpi_to_scale_factor, enable_non_client_dpi_scaling, hwnd_dpi},
        drop_handler::FileDropHandler,
        event_loop::{self, EventLoopWindowTarget, DESTROY_MSG_ID},
        icon::{self, IconType},
        monitor, util,
        window_state::{CursorFlags, SavedWindow, WindowFlags, WindowState},
        Parent, PlatformSpecificWindowBuilderAttributes, WindowId,
    },
    window::{CursorIcon, Fullscreen, Theme, UserAttentionType, WindowAttributes},
};

/// The Win32 implementation of the main `Window` object.
pub struct Window {
    /// Main handle for the window.
    window: WindowWrapper,

    /// The current window state.
    window_state: Arc<Mutex<WindowState>>,

    // The events loop proxy.
    thread_executor: event_loop::EventLoopThreadExecutor,
}

impl Window {
    pub fn new<T: 'static>(
        event_loop: &EventLoopWindowTarget<T>,
        w_attr: WindowAttributes,
        pl_attr: PlatformSpecificWindowBuilderAttributes,
    ) -> Result<Window, RootOsError> {
        // We dispatch an `init` function because of code style.
        // First person to remove the need for cloning here gets a cookie!
        //
        // done. you owe me -- ossi
        unsafe { init(w_attr, pl_attr, event_loop) }
    }

    pub fn set_title(&self, text: &str) {
        let wide_text = util::encode_wide(text);
        unsafe {
            SetWindowTextW(self.hwnd(), wide_text.as_ptr());
        }
    }

    #[inline]
    pub fn set_visible(&self, visible: bool) {
        let window = self.window.clone();
        let window_state = Arc::clone(&self.window_state);
        self.thread_executor.execute_in_thread(move || {
            let _ = &window;
            WindowState::set_window_flags(window_state.lock(), window.0, |f| {
                f.set(WindowFlags::VISIBLE, visible)
            });
        });
    }

    #[inline]
    pub fn is_visible(&self) -> Option<bool> {
        Some(unsafe { IsWindowVisible(self.window.0) == 1 })
    }

    #[inline]
    pub fn request_redraw(&self) {
        unsafe {
            RedrawWindow(self.hwnd(), ptr::null(), 0, RDW_INTERNALPAINT);
        }
    }

    #[inline]
    pub fn outer_position(&self) -> Result<PhysicalPosition<i32>, NotSupportedError> {
        util::get_window_rect(self.hwnd())
            .map(|rect| Ok(PhysicalPosition::new(rect.left as i32, rect.top as i32)))
            .expect("Unexpected GetWindowRect failure; please report this error to https://github.com/rust-windowing/winit")
    }

    #[inline]
    pub fn inner_position(&self) -> Result<PhysicalPosition<i32>, NotSupportedError> {
        let mut position: POINT = unsafe { mem::zeroed() };
        if unsafe { ClientToScreen(self.hwnd(), &mut position) } == false.into() {
            panic!("Unexpected ClientToScreen failure: please report this error to https://github.com/rust-windowing/winit")
        }
        Ok(PhysicalPosition::new(position.x as i32, position.y as i32))
    }

    #[inline]
    pub fn set_outer_position(&self, position: Position) {
        let (x, y): (i32, i32) = position.to_physical::<i32>(self.scale_factor()).into();

        let window_state = Arc::clone(&self.window_state);
        let window = self.window.clone();
        self.thread_executor.execute_in_thread(move || {
            let _ = &window;
            WindowState::set_window_flags(window_state.lock(), window.0, |f| {
                f.set(WindowFlags::MAXIMIZED, false)
            });
        });

        unsafe {
            SetWindowPos(
                self.hwnd(),
                0,
                x,
                y,
                0,
                0,
                SWP_ASYNCWINDOWPOS | SWP_NOZORDER | SWP_NOSIZE | SWP_NOACTIVATE,
            );
            InvalidateRgn(self.hwnd(), 0, false.into());
        }
    }

    #[inline]
    pub fn inner_size(&self) -> PhysicalSize<u32> {
        let mut rect: RECT = unsafe { mem::zeroed() };
        if unsafe { GetClientRect(self.hwnd(), &mut rect) } == false.into() {
            panic!("Unexpected GetClientRect failure: please report this error to https://github.com/rust-windowing/winit")
        }
        PhysicalSize::new(
            (rect.right - rect.left) as u32,
            (rect.bottom - rect.top) as u32,
        )
    }

    #[inline]
    pub fn outer_size(&self) -> PhysicalSize<u32> {
        util::get_window_rect(self.hwnd())
            .map(|rect| {
                PhysicalSize::new(
                    (rect.right - rect.left) as u32,
                    (rect.bottom - rect.top) as u32,
                )
            })
            .unwrap()
    }

    #[inline]
    pub fn set_inner_size(&self, size: Size) {
        let scale_factor = self.scale_factor();
        let (width, height) = size.to_physical::<u32>(scale_factor).into();

        let window_state = Arc::clone(&self.window_state);
        let window = self.window.clone();
        self.thread_executor.execute_in_thread(move || {
            let _ = &window;
            WindowState::set_window_flags(window_state.lock(), window.0, |f| {
                f.set(WindowFlags::MAXIMIZED, false)
            });
        });

        util::set_inner_size_physical(self.hwnd(), width, height);
    }

    #[inline]
    pub fn set_min_inner_size(&self, size: Option<Size>) {
        self.window_state.lock().min_size = size;
        // Make windows re-check the window size bounds.
        let size = self.inner_size();
        self.set_inner_size(size.into());
    }

    #[inline]
    pub fn set_max_inner_size(&self, size: Option<Size>) {
        self.window_state.lock().max_size = size;
        // Make windows re-check the window size bounds.
        let size = self.inner_size();
        self.set_inner_size(size.into());
    }

    #[inline]
    pub fn set_resizable(&self, resizable: bool) {
        let window = self.window.clone();
        let window_state = Arc::clone(&self.window_state);

        self.thread_executor.execute_in_thread(move || {
            let _ = &window;
            WindowState::set_window_flags(window_state.lock(), window.0, |f| {
                f.set(WindowFlags::RESIZABLE, resizable)
            });
        });
    }

    #[inline]
    pub fn is_resizable(&self) -> bool {
        let window_state = self.window_state.lock();
        window_state.window_flags.contains(WindowFlags::RESIZABLE)
    }

    /// Returns the `hwnd` of this window.
    #[inline]
    pub fn hwnd(&self) -> HWND {
        self.window.0
    }

    #[inline]
    pub fn hinstance(&self) -> HINSTANCE {
        unsafe { super::get_window_long(self.hwnd(), GWLP_HINSTANCE) }
    }

    #[inline]
    pub fn raw_window_handle(&self) -> RawWindowHandle {
        let mut handle = Win32Handle::empty();
        handle.hwnd = self.window.0 as *mut _;
        handle.hinstance = self.hinstance() as *mut _;
        RawWindowHandle::Win32(handle)
    }

    #[inline]
    pub fn set_cursor_icon(&self, cursor: CursorIcon) {
        self.window_state.lock().mouse.cursor = cursor;
        self.thread_executor.execute_in_thread(move || unsafe {
            let cursor = LoadCursorW(0, cursor.to_windows_cursor());
            SetCursor(cursor);
        });
    }

    #[inline]
    pub fn set_cursor_grab(&self, grab: bool) -> Result<(), ExternalError> {
        let window = self.window.clone();
        let window_state = Arc::clone(&self.window_state);
        let (tx, rx) = channel();

        self.thread_executor.execute_in_thread(move || {
            let _ = &window;
            let result = window_state
                .lock()
                .mouse
                .set_cursor_flags(window.0, |f| f.set(CursorFlags::GRABBED, grab))
                .map_err(|e| ExternalError::Os(os_error!(e)));
            let _ = tx.send(result);
        });
        rx.recv().unwrap()
    }

    #[inline]
    pub fn set_cursor_visible(&self, visible: bool) {
        let window = self.window.clone();
        let window_state = Arc::clone(&self.window_state);
        let (tx, rx) = channel();

        self.thread_executor.execute_in_thread(move || {
            let _ = &window;
            let result = window_state
                .lock()
                .mouse
                .set_cursor_flags(window.0, |f| f.set(CursorFlags::HIDDEN, !visible))
                .map_err(|e| e.to_string());
            let _ = tx.send(result);
        });
        rx.recv().unwrap().ok();
    }

    #[inline]
    pub fn scale_factor(&self) -> f64 {
        self.window_state.lock().scale_factor
    }

    #[inline]
    pub fn set_cursor_position(&self, position: Position) -> Result<(), ExternalError> {
        let scale_factor = self.scale_factor();
        let (x, y) = position.to_physical::<i32>(scale_factor).into();

        let mut point = POINT { x, y };
        unsafe {
            if ClientToScreen(self.hwnd(), &mut point) == false.into() {
                return Err(ExternalError::Os(os_error!(io::Error::last_os_error())));
            }
            if SetCursorPos(point.x, point.y) == false.into() {
                return Err(ExternalError::Os(os_error!(io::Error::last_os_error())));
            }
        }
        Ok(())
    }

    #[inline]
    pub fn drag_window(&self) -> Result<(), ExternalError> {
        unsafe {
            let points = {
                let mut pos = mem::zeroed();
                GetCursorPos(&mut pos);
                pos
            };
            let points = POINTS {
                x: points.x as i16,
                y: points.y as i16,
            };
            ReleaseCapture();
            PostMessageW(
                self.hwnd(),
                WM_NCLBUTTONDOWN,
                HTCAPTION as WPARAM,
                &points as *const _ as LPARAM,
            );
        }

        Ok(())
    }

    #[inline]
    pub fn id(&self) -> WindowId {
        WindowId(self.hwnd())
    }

    #[inline]
    pub fn set_minimized(&self, minimized: bool) {
        let window = self.window.clone();
        let window_state = Arc::clone(&self.window_state);

        self.thread_executor.execute_in_thread(move || {
            let _ = &window;
            WindowState::set_window_flags(window_state.lock(), window.0, |f| {
                f.set(WindowFlags::MINIMIZED, minimized)
            });
        });
    }

    #[inline]
    pub fn set_maximized(&self, maximized: bool) {
        let window = self.window.clone();
        let window_state = Arc::clone(&self.window_state);

        self.thread_executor.execute_in_thread(move || {
            let _ = &window;
            WindowState::set_window_flags(window_state.lock(), window.0, |f| {
                f.set(WindowFlags::MAXIMIZED, maximized)
            });
        });
    }

    #[inline]
    pub fn is_maximized(&self) -> bool {
        let window_state = self.window_state.lock();
        window_state.window_flags.contains(WindowFlags::MAXIMIZED)
    }

    #[inline]
    pub fn fullscreen(&self) -> Option<Fullscreen> {
        let window_state = self.window_state.lock();
        window_state.fullscreen.clone()
    }

    #[inline]
    pub fn set_fullscreen(&self, fullscreen: Option<Fullscreen>) {
        let window = self.window.clone();
        let window_state = Arc::clone(&self.window_state);

        let mut window_state_lock = window_state.lock();
        let old_fullscreen = window_state_lock.fullscreen.clone();
        if window_state_lock.fullscreen == fullscreen {
            return;
        }
        window_state_lock.fullscreen = fullscreen.clone();
        drop(window_state_lock);

        self.thread_executor.execute_in_thread(move || {
            let _ = &window;
            // Change video mode if we're transitioning to or from exclusive
            // fullscreen
            match (&old_fullscreen, &fullscreen) {
                (_, Some(Fullscreen::Exclusive(video_mode))) => {
                    let monitor = video_mode.monitor();
                    let monitor_info = monitor::get_monitor_info(monitor.inner.hmonitor()).unwrap();

                    let res = unsafe {
                        ChangeDisplaySettingsExW(
                            monitor_info.szDevice.as_ptr(),
                            &*video_mode.video_mode.native_video_mode,
                            0,
                            CDS_FULLSCREEN,
                            ptr::null(),
                        )
                    };

                    debug_assert!(res != DISP_CHANGE_BADFLAGS);
                    debug_assert!(res != DISP_CHANGE_BADMODE);
                    debug_assert!(res != DISP_CHANGE_BADPARAM);
                    debug_assert!(res != DISP_CHANGE_FAILED);
                    assert_eq!(res, DISP_CHANGE_SUCCESSFUL);
                }
                (Some(Fullscreen::Exclusive(_)), _) => {
                    let res = unsafe {
                        ChangeDisplaySettingsExW(
                            ptr::null(),
                            ptr::null(),
                            0,
                            CDS_FULLSCREEN,
                            ptr::null(),
                        )
                    };

                    debug_assert!(res != DISP_CHANGE_BADFLAGS);
                    debug_assert!(res != DISP_CHANGE_BADMODE);
                    debug_assert!(res != DISP_CHANGE_BADPARAM);
                    debug_assert!(res != DISP_CHANGE_FAILED);
                    assert_eq!(res, DISP_CHANGE_SUCCESSFUL);
                }
                _ => (),
            }

            unsafe {
                // There are some scenarios where calling `ChangeDisplaySettingsExW` takes long
                // enough to execute that the DWM thinks our program has frozen and takes over
                // our program's window. When that happens, the `SetWindowPos` call below gets
                // eaten and the window doesn't get set to the proper fullscreen position.
                //
                // Calling `PeekMessageW` here notifies Windows that our process is still running
                // fine, taking control back from the DWM and ensuring that the `SetWindowPos` call
                // below goes through.
                let mut msg = mem::zeroed();
                PeekMessageW(&mut msg, 0, 0, 0, PM_NOREMOVE);
            }

            // Update window style
            WindowState::set_window_flags(window_state.lock(), window.0, |f| {
                f.set(
                    WindowFlags::MARKER_EXCLUSIVE_FULLSCREEN,
                    matches!(fullscreen, Some(Fullscreen::Exclusive(_))),
                );
                f.set(
                    WindowFlags::MARKER_BORDERLESS_FULLSCREEN,
                    matches!(fullscreen, Some(Fullscreen::Borderless(_))),
                );
            });

            // Mark as fullscreen window wrt to z-order
            //
            // this needs to be called before the below fullscreen SetWindowPos as this itself
            // will generate WM_SIZE messages of the old window size that can race with what we set below
            unsafe {
                taskbar_mark_fullscreen(window.0, fullscreen.is_some());
            }

            // Update window bounds
            match &fullscreen {
                Some(fullscreen) => {
                    // Save window bounds before entering fullscreen
                    let placement = unsafe {
                        let mut placement = mem::zeroed();
                        GetWindowPlacement(window.0, &mut placement);
                        placement
                    };

                    window_state.lock().saved_window = Some(SavedWindow { placement });

                    let monitor = match &fullscreen {
                        Fullscreen::Exclusive(video_mode) => video_mode.monitor(),
                        Fullscreen::Borderless(Some(monitor)) => monitor.clone(),
                        Fullscreen::Borderless(None) => RootMonitorHandle {
                            inner: monitor::current_monitor(window.0),
                        },
                    };

                    let position: (i32, i32) = monitor.position().into();
                    let size: (u32, u32) = monitor.size().into();

                    unsafe {
                        SetWindowPos(
                            window.0,
                            0,
                            position.0,
                            position.1,
                            size.0 as i32,
                            size.1 as i32,
                            SWP_ASYNCWINDOWPOS | SWP_NOZORDER,
                        );
                        InvalidateRgn(window.0, 0, false.into());
                    }
                }
                None => {
                    let mut window_state_lock = window_state.lock();
                    if let Some(SavedWindow { placement }) = window_state_lock.saved_window.take() {
                        drop(window_state_lock);
                        unsafe {
                            SetWindowPlacement(window.0, &placement);
                            InvalidateRgn(window.0, 0, false.into());
                        }
                    }
                }
            }
        });
    }

    #[inline]
    pub fn set_decorations(&self, decorations: bool) {
        let window = self.window.clone();
        let window_state = Arc::clone(&self.window_state);

        self.thread_executor.execute_in_thread(move || {
            let _ = &window;
            WindowState::set_window_flags(window_state.lock(), window.0, |f| {
                f.set(WindowFlags::DECORATIONS, decorations)
            });
        });
    }

    #[inline]
    pub fn is_decorated(&self) -> bool {
        let window_state = self.window_state.lock();
        window_state.window_flags.contains(WindowFlags::DECORATIONS)
    }

    #[inline]
    pub fn set_always_on_top(&self, always_on_top: bool) {
        let window = self.window.clone();
        let window_state = Arc::clone(&self.window_state);

        self.thread_executor.execute_in_thread(move || {
            let _ = &window;
            WindowState::set_window_flags(window_state.lock(), window.0, |f| {
                f.set(WindowFlags::ALWAYS_ON_TOP, always_on_top)
            });
        });
    }

    #[inline]
    pub fn current_monitor(&self) -> Option<RootMonitorHandle> {
        Some(RootMonitorHandle {
            inner: monitor::current_monitor(self.hwnd()),
        })
    }

    #[inline]
    pub fn set_window_icon(&self, window_icon: Option<Icon>) {
        if let Some(ref window_icon) = window_icon {
            window_icon
                .inner
                .set_for_window(self.hwnd(), IconType::Small);
        } else {
            icon::unset_for_window(self.hwnd(), IconType::Small);
        }
        self.window_state.lock().window_icon = window_icon;
    }

    #[inline]
    pub fn set_enable(&self, enabled: bool) {
        unsafe { EnableWindow(self.hwnd(), enabled.into()) };
    }

    #[inline]
    pub fn set_taskbar_icon(&self, taskbar_icon: Option<Icon>) {
        if let Some(ref taskbar_icon) = taskbar_icon {
            taskbar_icon
                .inner
                .set_for_window(self.hwnd(), IconType::Big);
        } else {
            icon::unset_for_window(self.hwnd(), IconType::Big);
        }
        self.window_state.lock().taskbar_icon = taskbar_icon;
    }

    pub(crate) fn set_ime_position_physical(&self, x: i32, y: i32) {
        if unsafe { GetSystemMetrics(SM_IMMENABLED) } != 0 {
            let composition_form = COMPOSITIONFORM {
                dwStyle: CFS_POINT,
                ptCurrentPos: POINT { x, y },
                rcArea: unsafe { mem::zeroed() },
            };
            unsafe {
                let himc = ImmGetContext(self.hwnd());
                ImmSetCompositionWindow(himc, &composition_form);
                ImmReleaseContext(self.hwnd(), himc);
            }
        }
    }

    #[inline]
    pub fn set_ime_position(&self, spot: Position) {
        let (x, y) = spot.to_physical::<i32>(self.scale_factor()).into();
        self.set_ime_position_physical(x, y);
    }

    #[inline]
    pub fn request_user_attention(&self, request_type: Option<UserAttentionType>) {
        let window = self.window.clone();
        let active_window_handle = unsafe { GetActiveWindow() };
        if window.0 == active_window_handle {
            return;
        }

        self.thread_executor.execute_in_thread(move || unsafe {
            let _ = &window;
            let (flags, count) = request_type
                .map(|ty| match ty {
                    UserAttentionType::Critical => (FLASHW_ALL | FLASHW_TIMERNOFG, u32::MAX),
                    UserAttentionType::Informational => (FLASHW_TRAY | FLASHW_TIMERNOFG, 0),
                })
                .unwrap_or((FLASHW_STOP, 0));

            let flash_info = FLASHWINFO {
                cbSize: mem::size_of::<FLASHWINFO>() as u32,
                hwnd: window.0,
                dwFlags: flags,
                uCount: count,
                dwTimeout: 0,
            };
            FlashWindowEx(&flash_info);
        });
    }

    #[inline]
    pub fn theme(&self) -> Theme {
        self.window_state.lock().current_theme
    }

    #[inline]
    pub fn set_skip_taskbar(&self, skip: bool) {
        com_initialized();
        unsafe {
            TASKBAR_LIST.with(|task_bar_list_ptr| {
                let mut task_bar_list = task_bar_list_ptr.get();

                if task_bar_list.is_null() {
                    use winapi::{shared::winerror::S_OK, Interface};

                    let hr = combaseapi::CoCreateInstance(
                        &CLSID_TaskbarList,
                        ptr::null_mut(),
                        combaseapi::CLSCTX_ALL,
                        &ITaskbarList::uuidof(),
                        &mut task_bar_list as *mut _ as *mut _,
                    );

                    if hr != S_OK || (*task_bar_list).HrInit() != S_OK {
                        // In some old windows, the taskbar object could not be created, we just ignore it
                        return;
                    }
                    task_bar_list_ptr.set(task_bar_list)
                }

                task_bar_list = task_bar_list_ptr.get();
                if skip {
                    (*task_bar_list).DeleteTab(self.window.0);
                } else {
                    (*task_bar_list).AddTab(self.window.0);
                }
            });
        }
    }

    #[inline]
    pub fn focus_window(&self) {
        let window = self.window.clone();
        let window_flags = self.window_state.lock().window_flags();

        let is_visible = window_flags.contains(WindowFlags::VISIBLE);
        let is_minimized = window_flags.contains(WindowFlags::MINIMIZED);
        let is_foreground = window.0 == unsafe { GetForegroundWindow() };

        if is_visible && !is_minimized && !is_foreground {
            unsafe { force_window_active(window.0) };
        }
    }
}

impl Drop for Window {
    #[inline]
    fn drop(&mut self) {
        unsafe {
            // The window must be destroyed from the same thread that created it, so we send a
            // custom message to be handled by our callback to do the actual work.
            PostMessageW(self.hwnd(), *DESTROY_MSG_ID, 0, 0);
        }
    }
}

/// A simple non-owning wrapper around a window.
#[doc(hidden)]
#[derive(Clone)]
pub struct WindowWrapper(HWND);

// Send and Sync are not implemented for HWND and HDC, we have to wrap it and implement them manually.
// For more info see:
// https://github.com/retep998/winapi-rs/issues/360
// https://github.com/retep998/winapi-rs/issues/396
unsafe impl Sync for WindowWrapper {}
unsafe impl Send for WindowWrapper {}

pub(super) struct InitData<'a, T: 'static> {
    // inputs
    pub event_loop: &'a EventLoopWindowTarget<T>,
    pub attributes: WindowAttributes,
    pub pl_attribs: PlatformSpecificWindowBuilderAttributes,
    pub window_flags: WindowFlags,
    // outputs
    pub window: Option<Window>,
}

impl<'a, T: 'static> InitData<'a, T> {
    unsafe fn create_window(&self, window: HWND) -> Window {
        // Register for touch events if applicable
        {
            let digitizer = GetSystemMetrics(SM_DIGITIZER) as u32;
            if digitizer & NID_READY != 0 {
                RegisterTouchWindow(window, TWF_WANTPALM);
            }
        }

        let dpi = hwnd_dpi(window);
        let scale_factor = dpi_to_scale_factor(dpi);

        // If the system theme is dark, we need to set the window theme now
        // before we update the window flags (and possibly show the
        // window for the first time).
        let current_theme = try_theme(window, self.pl_attribs.preferred_theme);

        let window_state = {
            let window_state = WindowState::new(
                &self.attributes,
                self.pl_attribs.taskbar_icon.clone(),
                scale_factor,
                current_theme,
                self.pl_attribs.preferred_theme,
            );
            let window_state = Arc::new(Mutex::new(window_state));
            WindowState::set_window_flags(window_state.lock(), window, |f| *f = self.window_flags);
            window_state
        };

        enable_non_client_dpi_scaling(window);

        Window {
            window: WindowWrapper(window),
            window_state,
            thread_executor: self.event_loop.create_thread_executor(),
        }
    }

    unsafe fn create_window_data(&self, win: &Window) -> event_loop::WindowData<T> {
        let file_drop_handler = if self.pl_attribs.drag_and_drop {
            let ole_init_result = OleInitialize(ptr::null_mut());
            // It is ok if the initialize result is `S_FALSE` because it might happen that
            // multiple windows are created on the same thread.
            if ole_init_result == OLE_E_WRONGCOMPOBJ {
                panic!("OleInitialize failed! Result was: `OLE_E_WRONGCOMPOBJ`");
            } else if ole_init_result == RPC_E_CHANGED_MODE {
                panic!(
                    "OleInitialize failed! Result was: `RPC_E_CHANGED_MODE`. \
                    Make sure other crates are not using multithreaded COM library \
                    on the same thread or disable drag and drop support."
                );
            }

            let file_drop_runner = self.event_loop.runner_shared.clone();
            let file_drop_handler = FileDropHandler::new(
                win.window.0,
                Box::new(move |event| {
                    if let Ok(e) = event.map_nonuser_event() {
                        file_drop_runner.send_event(e)
                    }
                }),
            );

            let handler_interface_ptr =
                &mut (*file_drop_handler.data).interface as *mut _ as *mut c_void;

            assert_eq!(RegisterDragDrop(win.window.0, handler_interface_ptr), S_OK);
            Some(file_drop_handler)
        } else {
            None
        };

        self.event_loop.runner_shared.register_window(win.window.0);

        event_loop::WindowData {
            window_state: win.window_state.clone(),
            event_loop_runner: self.event_loop.runner_shared.clone(),
            _file_drop_handler: file_drop_handler,
            userdata_removed: Cell::new(false),
            recurse_depth: Cell::new(0),
        }
    }

    // Returns a pointer to window user data on success.
    // The user data will be registered for the window and can be accessed within the window event callback.
    pub unsafe fn on_nccreate(&mut self, window: HWND) -> Option<isize> {
        let runner = self.event_loop.runner_shared.clone();
        let result = runner.catch_unwind(|| {
            let window = self.create_window(window);
            let window_data = self.create_window_data(&window);
            (window, window_data)
        });

        result.map(|(win, userdata)| {
            self.window = Some(win);
            let userdata = Box::into_raw(Box::new(userdata));
            userdata as _
        })
    }

    pub unsafe fn on_create(&mut self) {
        let win = self.window.as_mut().expect("failed window creation");

        // making the window transparent
        if self.attributes.transparent && !self.pl_attribs.no_redirection_bitmap {
            // Empty region for the blur effect, so the window is fully transparent
            let region = CreateRectRgn(0, 0, -1, -1);

            let bb = DWM_BLURBEHIND {
                dwFlags: DWM_BB_ENABLE | DWM_BB_BLURREGION,
                fEnable: true.into(),
                hRgnBlur: region,
                fTransitionOnMaximized: false.into(),
            };
            let hr = DwmEnableBlurBehindWindow(win.hwnd(), &bb);
            if hr < 0 {
                warn!(
                    "Setting transparent window is failed. HRESULT Code: 0x{:X}",
                    hr
                );
            }
            DeleteObject(region);
        }

        win.set_skip_taskbar(self.pl_attribs.skip_taskbar);

        let attributes = self.attributes.clone();

        // Set visible before setting the size to ensure the
        // attribute is correctly applied.
        win.set_visible(attributes.visible);

        if attributes.fullscreen.is_some() {
            win.set_fullscreen(attributes.fullscreen);
            force_window_active(win.window.0);
        } else {
            let dimensions = attributes
                .inner_size
                .unwrap_or_else(|| PhysicalSize::new(800, 600).into());
            win.set_inner_size(dimensions);

            if attributes.maximized {
                // Need to set MAXIMIZED after setting `inner_size` as
                // `Window::set_inner_size` changes MAXIMIZED to false.
                win.set_maximized(true);
            }
        }

        if let Some(position) = attributes.position {
            win.set_outer_position(position);
        }
    }
}
unsafe fn init<T>(
    attributes: WindowAttributes,
    pl_attribs: PlatformSpecificWindowBuilderAttributes,
    event_loop: &EventLoopWindowTarget<T>,
) -> Result<Window, RootOsError>
where
    T: 'static,
{
    let title = util::encode_wide(&attributes.title);

    let class_name = register_window_class::<T>(&attributes.window_icon, &pl_attribs.taskbar_icon);

    let mut window_flags = WindowFlags::empty();
    window_flags.set(WindowFlags::DECORATIONS, attributes.decorations);
    window_flags.set(WindowFlags::ALWAYS_ON_TOP, attributes.always_on_top);
    window_flags.set(
        WindowFlags::NO_BACK_BUFFER,
        pl_attribs.no_redirection_bitmap,
    );
    window_flags.set(WindowFlags::TRANSPARENT, attributes.transparent);
    // WindowFlags::VISIBLE and MAXIMIZED are set down below after the window has been configured.
    window_flags.set(WindowFlags::RESIZABLE, attributes.resizable);

    let parent = match pl_attribs.parent {
        Parent::ChildOf(parent) => {
            window_flags.set(WindowFlags::CHILD, true);
            if pl_attribs.menu.is_some() {
                warn!("Setting a menu on a child window is unsupported");
            }
            Some(parent)
        }
        Parent::OwnedBy(parent) => {
            window_flags.set(WindowFlags::POPUP, true);
            Some(parent)
        }
        Parent::None => {
            window_flags.set(WindowFlags::ON_TASKBAR, true);
            None
        }
    };

    let mut initdata = InitData {
        event_loop,
        attributes,
        pl_attribs: pl_attribs.clone(),
        window_flags,
        window: None,
    };

    let (style, ex_style) = window_flags.to_window_styles();
    let handle = CreateWindowExW(
        ex_style,
        class_name.as_ptr(),
        title.as_ptr(),
        style,
        CW_USEDEFAULT,
        CW_USEDEFAULT,
        CW_USEDEFAULT,
        CW_USEDEFAULT,
        parent.unwrap_or(0),
        pl_attribs.menu.unwrap_or(0),
        GetModuleHandleW(ptr::null()),
        &mut initdata as *mut _ as *mut _,
    );

    // If the window creation in `InitData` panicked, then should resume panicking here
    if let Err(panic_error) = event_loop.runner_shared.take_panic_error() {
        panic::resume_unwind(panic_error)
    }

    if handle == 0 {
        return Err(os_error!(io::Error::last_os_error()));
    }

    // If the handle is non-null, then window creation must have succeeded, which means
    // that we *must* have populated the `InitData.window` field.
    Ok(initdata.window.unwrap())
}

unsafe fn register_window_class<T: 'static>(
    window_icon: &Option<Icon>,
    taskbar_icon: &Option<Icon>,
) -> Vec<u16> {
    let class_name = util::encode_wide("Window Class");

    let h_icon = taskbar_icon
        .as_ref()
        .map(|icon| icon.inner.as_raw_handle())
        .unwrap_or(0);
    let h_icon_small = window_icon
        .as_ref()
        .map(|icon| icon.inner.as_raw_handle())
        .unwrap_or(0);

    let class = WNDCLASSEXW {
        cbSize: mem::size_of::<WNDCLASSEXW>() as u32,
        style: CS_HREDRAW | CS_VREDRAW,
        lpfnWndProc: Some(super::event_loop::public_window_callback::<T>),
        cbClsExtra: 0,
        cbWndExtra: 0,
        hInstance: GetModuleHandleW(ptr::null()),
        hIcon: h_icon,
        hCursor: 0, // must be null in order for cursor state to work properly
        hbrBackground: 0,
        lpszMenuName: ptr::null(),
        lpszClassName: class_name.as_ptr(),
        hIconSm: h_icon_small,
    };

    // We ignore errors because registering the same window class twice would trigger
    //  an error, and because errors here are detected during CreateWindowEx anyway.
    // Also since there is no weird element in the struct, there is no reason for this
    //  call to fail.
    RegisterClassExW(&class);

    class_name
}

struct ComInitialized(*mut ());
impl Drop for ComInitialized {
    fn drop(&mut self) {
        unsafe { CoUninitialize() };
    }
}

thread_local! {
    static COM_INITIALIZED: ComInitialized = {
        unsafe {
            CoInitializeEx(ptr::null(), COINIT_APARTMENTTHREADED);
            ComInitialized(ptr::null_mut())
        }
    };

    static TASKBAR_LIST: Cell<*mut ITaskbarList> = Cell::new(ptr::null_mut());
    static TASKBAR_LIST2: Cell<*mut ITaskbarList2> = Cell::new(ptr::null_mut());
}

pub fn com_initialized() {
    COM_INITIALIZED.with(|_| {});
}

// Reference Implementation:
// https://github.com/chromium/chromium/blob/f18e79d901f56154f80eea1e2218544285e62623/ui/views/win/fullscreen_handler.cc
//
// As per MSDN marking the window as fullscreen should ensure that the
// taskbar is moved to the bottom of the Z-order when the fullscreen window
// is activated. If the window is not fullscreen, the Shell falls back to
// heuristics to determine how the window should be treated, which means
// that it could still consider the window as fullscreen. :(
unsafe fn taskbar_mark_fullscreen(handle: HWND, fullscreen: bool) {
    com_initialized();

    TASKBAR_LIST2.with(|task_bar_list_ptr| {
        let mut task_bar_list = task_bar_list_ptr.get();

        if task_bar_list.is_null() {
            let hr = CoCreateInstance(
                &CLSID_TaskbarList,
                ptr::null_mut(),
                CLSCTX_ALL,
                &IID_ITaskbarList2,
                &mut task_bar_list as *mut _ as *mut _,
            );

            let hr_init = (*(*task_bar_list).lpVtbl).parent.HrInit;

            if hr != S_OK || hr_init(task_bar_list.cast()) != S_OK {
                // In some old windows, the taskbar object could not be created, we just ignore it
                return;
            }
            task_bar_list_ptr.set(task_bar_list)
        }

        task_bar_list = task_bar_list_ptr.get();
        let mark_fullscreen_window = (*(*task_bar_list).lpVtbl).MarkFullscreenWindow;
        mark_fullscreen_window(task_bar_list, handle, if fullscreen { 1 } else { 0 });
    })
}

unsafe fn force_window_active(handle: HWND) {
    // In some situation, calling SetForegroundWindow could not bring up the window,
    // This is a little hack which can "steal" the foreground window permission
    // We only call this function in the window creation, so it should be fine.
    // See : https://stackoverflow.com/questions/10740346/setforegroundwindow-only-working-while-visual-studio-is-open
    let alt_sc = MapVirtualKeyW(VK_MENU as u32, MAPVK_VK_TO_VSC);

    let inputs = [
        INPUT {
            r#type: INPUT_KEYBOARD,
            Anonymous: INPUT_0 {
                ki: KEYBDINPUT {
                    wVk: VK_LMENU,
                    wScan: alt_sc as u16,
                    dwFlags: KEYEVENTF_EXTENDEDKEY,
                    dwExtraInfo: 0,
                    time: 0,
                },
            },
        },
        INPUT {
            r#type: INPUT_KEYBOARD,
            Anonymous: INPUT_0 {
                ki: KEYBDINPUT {
                    wVk: VK_LMENU,
                    wScan: alt_sc as u16,
                    dwFlags: KEYEVENTF_EXTENDEDKEY | KEYEVENTF_KEYUP,
                    dwExtraInfo: 0,
                    time: 0,
                },
            },
        },
    ];

    // Simulate a key press and release
    SendInput(
        inputs.len() as u32,
        inputs.as_ptr(),
        mem::size_of::<INPUT>() as i32,
    );

    SetForegroundWindow(handle);
}<|MERGE_RESOLUTION|>--- conflicted
+++ resolved
@@ -14,19 +14,6 @@
         HINSTANCE, HWND, LPARAM, OLE_E_WRONGCOMPOBJ, POINT, POINTS, RECT, RPC_E_CHANGED_MODE, S_OK,
         WPARAM,
     },
-<<<<<<< HEAD
-    um::{
-        combaseapi, dwmapi,
-        imm::{CFS_POINT, COMPOSITIONFORM},
-        libloaderapi,
-        objbase::COINIT_APARTMENTTHREADED,
-        ole2,
-        oleidl::LPDROPTARGET,
-        shobjidl_core::{CLSID_TaskbarList, ITaskbarList, ITaskbarList2},
-        wingdi::{CreateRectRgn, DeleteObject},
-        winnt::{LPCWSTR, SHORT},
-        winuser,
-=======
     Graphics::{
         Dwm::{DwmEnableBlurBehindWindow, DWM_BB_BLURREGION, DWM_BB_ENABLE, DWM_BLURBEHIND},
         Gdi::{
@@ -65,7 +52,6 @@
             SM_IMMENABLED, SWP_ASYNCWINDOWPOS, SWP_NOACTIVATE, SWP_NOSIZE, SWP_NOZORDER,
             WM_NCLBUTTONDOWN, WNDCLASSEXW,
         },
->>>>>>> 945a9e31
     },
 };
 
