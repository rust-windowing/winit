--- conflicted
+++ resolved
@@ -1387,12 +1387,7 @@
     let menu = attributes.platform_specific.menu;
     let mut initdata = InitData {
         event_loop,
-<<<<<<< HEAD
         attributes: attributes.clone(),
-        pl_attribs: pl_attribs.clone(),
-=======
-        attributes,
->>>>>>> b0c59c84
         window_flags,
         window: None,
     };
