--- conflicted
+++ resolved
@@ -1271,15 +1271,12 @@
 
         win.set_enabled_buttons(attributes.enabled_buttons);
 
-<<<<<<< HEAD
-=======
         let size = attributes.inner_size.unwrap_or_else(|| PhysicalSize::new(800, 600).into());
         let max_size = attributes
             .max_inner_size
             .unwrap_or_else(|| PhysicalSize::new(f64::MAX, f64::MAX).into());
         let min_size = attributes.min_inner_size.unwrap_or_else(|| PhysicalSize::new(0, 0).into());
         let clamped_size = Size::clamp(size, min_size, max_size, win.scale_factor());
->>>>>>> fff6788c
         win.request_inner_size(clamped_size);
 
         // let margins = MARGINS {
@@ -1370,7 +1367,6 @@
     let menu = attributes.platform_specific.menu;
     let fullscreen = attributes.fullscreen.clone();
     let maximized = attributes.maximized;
-<<<<<<< HEAD
 
     let default_scale_factor = event_loop
         .primary_monitor()
@@ -1378,15 +1374,7 @@
         .unwrap_or(1.0);
     let clamped_size = calculate_clamped_window_size(&attributes, default_scale_factor);
 
-    let mut initdata = InitData {
-        event_loop,
-        attributes,
-        window_flags,
-        window: None,
-    };
-=======
     let mut initdata = InitData { event_loop, attributes, window_flags, window: None };
->>>>>>> fff6788c
 
     let (style, ex_style) = window_flags.to_window_styles();
 
