--- conflicted
+++ resolved
@@ -40,23 +40,13 @@
         },
         WindowsAndMessaging::{
             CreateWindowExW, FlashWindowEx, GetClientRect, GetCursorPos, GetForegroundWindow,
-<<<<<<< HEAD
-            GetSystemMetrics, GetWindowPlacement, IsWindowVisible, LoadCursorW, PeekMessageW,
-            PostMessageW, RegisterClassExW, SetCursor, SetCursorPos, SetForegroundWindow,
-            SetWindowDisplayAffinity, SetWindowPlacement, SetWindowPos, SetWindowTextW, CS_HREDRAW,
-            CS_VREDRAW, CW_USEDEFAULT, FLASHWINFO, FLASHW_ALL, FLASHW_STOP, FLASHW_TIMERNOFG,
-            FLASHW_TRAY, GWLP_HINSTANCE, HTCAPTION, MAPVK_VK_TO_VSC, NID_READY, PM_NOREMOVE,
-            SM_DIGITIZER, SWP_ASYNCWINDOWPOS, SWP_NOACTIVATE, SWP_NOSIZE, SWP_NOZORDER,
-            WDA_EXCLUDEFROMCAPTURE, WDA_NONE, WM_NCLBUTTONDOWN, WNDCLASSEXW,
-=======
             GetSystemMetrics, GetWindowPlacement, GetWindowTextLengthW, GetWindowTextW,
             IsWindowVisible, LoadCursorW, PeekMessageW, PostMessageW, RegisterClassExW, SetCursor,
             SetCursorPos, SetForegroundWindow, SetWindowPlacement, SetWindowPos, SetWindowTextW,
             CS_HREDRAW, CS_VREDRAW, CW_USEDEFAULT, FLASHWINFO, FLASHW_ALL, FLASHW_STOP,
             FLASHW_TIMERNOFG, FLASHW_TRAY, GWLP_HINSTANCE, HTCAPTION, MAPVK_VK_TO_VSC, NID_READY,
             PM_NOREMOVE, SM_DIGITIZER, SWP_ASYNCWINDOWPOS, SWP_NOACTIVATE, SWP_NOSIZE,
-            SWP_NOZORDER, WM_NCLBUTTONDOWN, WNDCLASSEXW,
->>>>>>> 8669c2e8
+            SWP_NOZORDER, WDA_EXCLUDEFROMCAPTURE, WDA_NONE, WM_NCLBUTTONDOWN, WNDCLASSEXW,
         },
     },
 };
