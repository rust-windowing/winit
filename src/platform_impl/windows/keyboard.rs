use std::{
    char, collections::HashSet, ffi::OsString, mem::MaybeUninit, os::raw::c_int,
    os::windows::ffi::OsStringExt, sync::MutexGuard,
};

use winapi::{
    shared::{
        minwindef::{HKL, LPARAM, LRESULT, UINT, WPARAM},
        windef::HWND,
    },
    um::winuser,
};

use crate::{
    event::{ElementState, KeyEvent},
    keyboard::{Key, KeyCode, KeyLocation, NativeKeyCode},
    platform::scancode::KeyCodeExtScancode,
    platform_impl::platform::{
        keyboard_layout::{get_or_insert_str, LayoutCache, WindowsModifiers, LAYOUT_CACHE},
        KeyEventExtra,
    },
};

pub fn is_msg_keyboard_related(msg: u32) -> bool {
    use winuser::{WM_KEYFIRST, WM_KEYLAST, WM_KILLFOCUS, WM_SETFOCUS};
    let is_keyboard_msg = WM_KEYFIRST <= msg && msg <= WM_KEYLAST;

    is_keyboard_msg || msg == WM_SETFOCUS || msg == WM_KILLFOCUS
}

#[derive(Debug, Copy, Clone)]
pub struct KeyLParam {
    pub scancode: u8,
    pub extended: bool,

    /// This is `previous_state XOR transition_state`. See the lParam for WM_KEYDOWN and WM_KEYUP for further details.
    pub is_repeat: bool,
}

pub type ExScancode = u16;

fn new_ex_scancode(scancode: u8, extended: bool) -> ExScancode {
    (scancode as u16) | (if extended { 0xE000 } else { 0 })
}

fn get_kbd_state() -> [u8; 256] {
    unsafe {
        let mut kbd_state: MaybeUninit<[u8; 256]> = MaybeUninit::uninit();
        winuser::GetKeyboardState(kbd_state.as_mut_ptr() as *mut u8);
        kbd_state.assume_init()
    }
}

pub struct MessageAsKeyEvent {
    pub event: KeyEvent,
    pub is_synthetic: bool,
}

/// Stores information required to make `KeyEvent`s.
///
/// A single Winit `KeyEvent` contains information which the Windows API passes to the application
/// in multiple window messages. In other words: a Winit `KeyEvent` cannot be built from a single
/// window message. Therefore, this type keeps track of certain information from previous events so
/// that a `KeyEvent` can be constructed when the last event related to a keypress is received.
///
/// `PeekMessage` is sometimes used to determine whether the next window message still belongs to the
/// current keypress. If it doesn't and the current state represents a key event waiting to be
/// dispatched, then said event is considered complete and is dispatched.
///
/// The sequence of window messages for a key press event is the following:
/// - Exactly one WM_KEYDOWN / WM_SYSKEYDOWN
/// - Zero or one WM_DEADCHAR / WM_SYSDEADCHAR
/// - Zero or more WM_CHAR / WM_SYSCHAR. These messages each come with a UTF-16 code unit which when
///   put together in the sequence they arrived in, forms the text which is the result of pressing the
///   key.
///
/// Key release messages are a bit different due to the fact that they don't contribute to
/// text input. The "sequence" only consists of one WM_KEYUP / WM_SYSKEYUP event.
pub struct KeyEventBuilder {
    event_info: Option<PartialKeyEventInfo>,

    /// The keyup event needs to call `ToUnicode` to determine what the text produced by the
    /// key with all modifiers except CTRL (the `logical_key`) is.
    ///
    /// But `ToUnicode` without the non-modifying flag (see `key_labels`), resets the dead key
    /// state which would be incorrect during every keyup event. Therefore this variable is used
    /// to determine whether the last keydown event produced a dead key.
    ///
    /// Note that this variable is not always correct because it does
    /// not track key presses outside of this window. However, the ONLY situation where this
    /// doesn't work as intended is when the user presses a dead key outside of this window, and
    /// switches to this window BEFORE releasing it then releases the dead key. In this case
    /// the `ToUnicode` function will be called, incorrectly clearing the dead key state. Having
    /// an inccorect behaviour only in this case seems acceptable.
    prev_down_was_dead: bool,
}
impl Default for KeyEventBuilder {
    fn default() -> Self {
        KeyEventBuilder {
            event_info: None,
            prev_down_was_dead: false,
        }
    }
}
impl KeyEventBuilder {
    /// Call this function for every window message.
    /// Returns Some() if this window message completes a KeyEvent.
    /// Returns None otherwise.
    pub fn process_message(
        &mut self,
        hwnd: HWND,
        msg_kind: u32,
        wparam: WPARAM,
        lparam: LPARAM,
        retval: &mut Option<LRESULT>,
    ) -> Vec<MessageAsKeyEvent> {
        match msg_kind {
            winuser::WM_SETFOCUS => {
                // synthesize keydown events
                let key_events = self.synthesize_kbd_state(ElementState::Pressed);
                if !key_events.is_empty() {
                    return key_events;
                }
            }
            winuser::WM_KILLFOCUS => {
                // sythesize keyup events
                let key_events = self.synthesize_kbd_state(ElementState::Released);
                if !key_events.is_empty() {
                    return key_events;
                }
            }
            winuser::WM_KEYDOWN | winuser::WM_SYSKEYDOWN => {
                if msg_kind == winuser::WM_SYSKEYDOWN && wparam as i32 == winuser::VK_F4 {
                    // Don't dispatch Alt+F4 to the application.
                    // This is handled in `event_loop.rs`
                    return vec![];
                }
                self.prev_down_was_dead = false;

                let mut layouts = LAYOUT_CACHE.lock().unwrap();
                let event_info = PartialKeyEventInfo::from_message(
                    wparam,
                    lparam,
                    ElementState::Pressed,
                    &mut layouts,
                );
                let mut event_info = Some(event_info);

                let mut next_msg = MaybeUninit::uninit();
                let peek_retval = unsafe {
                    winuser::PeekMessageW(
                        next_msg.as_mut_ptr(),
                        hwnd,
                        winuser::WM_KEYFIRST,
                        winuser::WM_KEYLAST,
                        winuser::PM_NOREMOVE,
                    )
                };
                let has_next_key_message = peek_retval != 0;
                *retval = Some(0);
                self.event_info = None;
                if has_next_key_message {
                    let next_msg = unsafe { next_msg.assume_init().message };
                    let is_next_keydown =
                        next_msg == winuser::WM_KEYDOWN || next_msg == winuser::WM_SYSKEYDOWN;
                    if !is_next_keydown {
                        self.event_info = event_info.take();
                    }
                }
                if let Some(event_info) = event_info {
                    let ev = event_info.finalize(&mut layouts.strings);
                    return vec![MessageAsKeyEvent {
                        event: ev,
                        is_synthetic: false,
                    }];
                }
            }
            winuser::WM_DEADCHAR | winuser::WM_SYSDEADCHAR => {
                self.prev_down_was_dead = true;
                // At this point, we know that there isn't going to be any more events related to
                // this key press
                let event_info = self.event_info.take().unwrap();
                *retval = Some(0);
                let mut layouts = LAYOUT_CACHE.lock().unwrap();
                let ev = event_info.finalize(&mut layouts.strings);
                return vec![MessageAsKeyEvent {
                    event: ev,
                    is_synthetic: false,
                }];
            }
            winuser::WM_CHAR | winuser::WM_SYSCHAR => {
                *retval = Some(0);
                let is_high_surrogate = 0xD800 <= wparam && wparam <= 0xDBFF;
                let is_low_surrogate = 0xDC00 <= wparam && wparam <= 0xDFFF;

                let is_utf16 = is_high_surrogate || is_low_surrogate;

                let more_char_coming;
                unsafe {
                    let mut next_msg = MaybeUninit::uninit();
                    let has_message = winuser::PeekMessageW(
                        next_msg.as_mut_ptr(),
                        hwnd,
                        winuser::WM_KEYFIRST,
                        winuser::WM_KEYLAST,
                        winuser::PM_NOREMOVE,
                    );
                    let has_message = has_message != 0;
                    if !has_message {
                        more_char_coming = false;
                    } else {
                        let next_msg = next_msg.assume_init().message;
                        if next_msg == winuser::WM_CHAR || next_msg == winuser::WM_SYSCHAR {
                            more_char_coming = true;
                        } else {
                            more_char_coming = false;
                        }
                    }
                }

                if is_utf16 {
                    self.event_info
                        .as_mut()
                        .unwrap()
                        .utf16parts
                        .push(wparam as u16);
                } else {
                    // In this case, wparam holds a UTF-32 character.
                    // Let's encode it as UTF-16 and append it to the end of `utf16parts`
                    let utf16parts = &mut self.event_info.as_mut().unwrap().utf16parts;
                    let start_offset = utf16parts.len();
                    let new_size = utf16parts.len() + 2;
                    utf16parts.resize(new_size, 0);
                    if let Some(ch) = char::from_u32(wparam as u32) {
                        let encode_len = ch.encode_utf16(&mut utf16parts[start_offset..]).len();
                        let new_size = start_offset + encode_len;
                        utf16parts.resize(new_size, 0);
                    }
                }
                if !more_char_coming {
                    let mut event_info = self.event_info.take().unwrap();

                    let mut layouts = LAYOUT_CACHE.lock().unwrap();
                    // It's okay to call `ToUnicode` here, because at this point the dead key
                    // is already consumed by the character.
                    let kbd_state = get_kbd_state();
                    let mod_state = WindowsModifiers::active_modifiers(&kbd_state);

                    let (_, layout) = layouts.get_current_layout();
                    let ctrl_on;
                    if layout.has_alt_graph {
                        let alt_on = mod_state.contains(WindowsModifiers::ALT);
                        ctrl_on = !alt_on && mod_state.contains(WindowsModifiers::CONTROL)
                    } else {
                        ctrl_on = mod_state.contains(WindowsModifiers::CONTROL)
                    }

                    // If Ctrl is not pressed, just use the text with all
                    // modifiers because that already consumed the dead key. Otherwise,
                    // we would interpret the character incorrectly, missing the dead key.
                    if !ctrl_on {
                        event_info.text = PartialText::System(event_info.utf16parts.clone());
                    } else {
                        let mod_no_ctrl = mod_state.remove_only_ctrl();
                        let vkey = event_info.vkey;
                        let scancode = event_info.scancode;
                        let keycode = event_info.code;
                        let key = layout.get_key(mod_no_ctrl, vkey, scancode, keycode);
                        event_info.text = PartialText::Text(key.to_text());
                    }
                    let ev = event_info.finalize(&mut layouts.strings);
                    return vec![MessageAsKeyEvent {
                        event: ev,
                        is_synthetic: false,
                    }];
                }
            }
            winuser::WM_KEYUP | winuser::WM_SYSKEYUP => {
                *retval = Some(0);

                let mut layouts = LAYOUT_CACHE.lock().unwrap();
                let event_info = PartialKeyEventInfo::from_message(
                    wparam,
                    lparam,
                    ElementState::Released,
                    &mut layouts,
                );
                let event = event_info.finalize(&mut layouts.strings);
                return vec![MessageAsKeyEvent {
                    event,
                    is_synthetic: false,
                }];
            }
            _ => (),
        }

        Vec::new()
    }

    fn synthesize_kbd_state(&mut self, key_state: ElementState) -> Vec<MessageAsKeyEvent> {
        let mut key_events = Vec::new();

        let mut layouts = LAYOUT_CACHE.lock().unwrap();
        let (locale_id, _) = layouts.get_current_layout();

        let kbd_state = get_kbd_state();
        macro_rules! is_key_pressed {
            ($vk:expr) => {
                kbd_state[$vk as usize] & 0x80 != 0
            };
        }

        // Is caps-lock active? Note that this is different from caps-lock
        // being held down.
        let caps_lock_on = kbd_state[winuser::VK_CAPITAL as usize] & 1 != 0;

        // We are synthesizing the press event for caps-lock first for the following reasons:
        // 1. If caps-lock is *not* held down but *is* active, then we have to
        //    synthesize all printable keys, respecting the caps-lock state.
        // 2. If caps-lock is held down, we could choose to sythesize its
        //    keypress after every other key, in which case all other keys *must*
        //    be sythesized as if the caps-lock state was be the opposite
        //    of what it currently is.
        // --
        // For the sake of simplicity we are choosing to always sythesize
        // caps-lock first, and always use the current caps-lock state
        // to determine the produced text
        if is_key_pressed!(winuser::VK_CAPITAL) {
            let event = self.create_synthetic(
                winuser::VK_CAPITAL,
                key_state,
                caps_lock_on,
                locale_id as HKL,
                &mut layouts,
            );
            if let Some(event) = event {
                key_events.push(event);
            }
        }
        let do_non_modifier = |key_events: &mut Vec<_>, layouts: &mut _| {
            for vk in 0..256 {
                match vk {
                    winuser::VK_CONTROL
                    | winuser::VK_LCONTROL
                    | winuser::VK_RCONTROL
                    | winuser::VK_SHIFT
                    | winuser::VK_LSHIFT
                    | winuser::VK_RSHIFT
                    | winuser::VK_MENU
                    | winuser::VK_LMENU
                    | winuser::VK_RMENU
                    | winuser::VK_CAPITAL => continue,
                    _ => (),
                }
                if !is_key_pressed!(vk) {
                    continue;
                }
                let event =
                    self.create_synthetic(vk, key_state, caps_lock_on, locale_id as HKL, layouts);
                if let Some(event) = event {
                    key_events.push(event);
                }
            }
        };
        let do_modifier = |key_events: &mut Vec<_>, layouts: &mut _| {
            const CLEAR_MODIFIER_VKS: [i32; 6] = [
                winuser::VK_LCONTROL,
                winuser::VK_LSHIFT,
                winuser::VK_LMENU,
                winuser::VK_RCONTROL,
                winuser::VK_RSHIFT,
                winuser::VK_RMENU,
            ];
            for vk in CLEAR_MODIFIER_VKS.iter() {
                if is_key_pressed!(*vk) {
                    let event = self.create_synthetic(
                        *vk,
                        key_state,
                        caps_lock_on,
                        locale_id as HKL,
                        layouts,
                    );
                    if let Some(event) = event {
                        key_events.push(event);
                    }
                }
            }
        };

        // Be cheeky and sequence modifier and non-modifier
        // key events such that non-modifier keys are not affected
        // by modifiers (except for caps-lock)
        match key_state {
            ElementState::Pressed => {
                do_non_modifier(&mut key_events, &mut layouts);
                do_modifier(&mut key_events, &mut layouts);
            }
            ElementState::Released => {
                do_modifier(&mut key_events, &mut layouts);
                do_non_modifier(&mut key_events, &mut layouts);
            }
        }

        key_events
    }

    fn create_synthetic(
        &self,
        vk: i32,
        key_state: ElementState,
        caps_lock_on: bool,
        locale_id: HKL,
        layouts: &mut MutexGuard<'_, LayoutCache>,
    ) -> Option<MessageAsKeyEvent> {
        let scancode = unsafe {
            winuser::MapVirtualKeyExW(vk as UINT, winuser::MAPVK_VK_TO_VSC_EX, locale_id)
        };
        if scancode == 0 {
            return None;
        }
        let scancode = scancode as ExScancode;
        let code = KeyCode::from_scancode(scancode as u32);
        let mods = if caps_lock_on {
            WindowsModifiers::CAPS_LOCK
        } else {
            WindowsModifiers::empty()
        };
        let logical_key;
        let key_without_modifers;
        {
            let layout = layouts.layouts.get(&(locale_id as u64)).unwrap();
            logical_key = layout.get_key(mods, vk, scancode, code);
            key_without_modifers = layout.get_key(WindowsModifiers::empty(), vk, scancode, code);
        }
        let text;
        if key_state == ElementState::Pressed {
            text = logical_key.to_text();
        } else {
            text = None;
        }
        let event_info = PartialKeyEventInfo {
            vkey: vk,
            logical_key: PartialLogicalKey::This(logical_key),
            key_without_modifiers: key_without_modifers,
            key_state,
            scancode,
            is_repeat: false,
            code,
            location: get_location(scancode, locale_id),
            utf16parts: Vec::with_capacity(8),
            text: PartialText::Text(text),
        };

        let mut event = event_info.finalize(&mut layouts.strings);
        event.logical_key = logical_key;
        event.platform_specific.text_with_all_modifers = text;
        Some(MessageAsKeyEvent {
            event,
            is_synthetic: true,
        })
    }
}

enum PartialText {
    // Unicode
    System(Vec<u16>),
    Text(Option<&'static str>),
}

enum PartialLogicalKey {
    /// Use the text provided by the WM_UNICHAR messages and report that as
    /// a `Character` variant
    Text,

    /// Use the value directly provided by this variant
    This(Key<'static>),
}

struct PartialKeyEventInfo {
    vkey: c_int,
    scancode: ExScancode,
    key_state: ElementState,
    is_repeat: bool,
    code: KeyCode,
    location: KeyLocation,
    logical_key: PartialLogicalKey,

    key_without_modifiers: Key<'static>,

    /// The UTF-16 code units of the text that was produced by the keypress event.
    /// This take all modifiers into account. Including CTRL
    utf16parts: Vec<u16>,

    text: PartialText,
}

impl PartialKeyEventInfo {
    fn from_message(
        wparam: WPARAM,
        lparam: LPARAM,
        state: ElementState,
        layouts: &mut MutexGuard<'_, LayoutCache>,
    ) -> Self {
        const NO_MODS: WindowsModifiers = WindowsModifiers::empty();

        let (_, layout) = layouts.get_current_layout();
        let lparam_struct = destructure_key_lparam(lparam);
        let scancode;
        let vkey = wparam as c_int;
        if lparam_struct.scancode == 0 {
            // In some cases (often with media keys) the device reports a scancode of 0 but a
            // valid virtual key. In these cases we obtain the scancode from the virtual key.
            scancode = unsafe {
                winuser::MapVirtualKeyExW(
                    vkey as u32,
                    winuser::MAPVK_VK_TO_VSC_EX,
                    layout.hkl as HKL,
                ) as u16
            };
        } else {
            scancode = new_ex_scancode(lparam_struct.scancode, lparam_struct.extended);
        }
        let code = KeyCode::from_scancode(scancode as u32);
        let location = get_location(scancode, layout.hkl as HKL);

        let kbd_state = get_kbd_state();
        let mods = WindowsModifiers::active_modifiers(&kbd_state);
        let mods_without_ctrl = mods.remove_only_ctrl();

        // On Windows Ctrl+NumLock = Pause (and apparently Ctrl+Pause -> NumLock). In these cases
        // the KeyCode still stores the real key, so in the name of consistency across platforms, we
        // circumvent this mapping and force the key values to match the keycode.
        // For more on this, read the article by Raymond Chen, titled:
        // "Why does Ctrl+ScrollLock cancel dialogs?"
        // https://devblogs.microsoft.com/oldnewthing/20080211-00/?p=23503
        let code_as_key = if mods.contains(WindowsModifiers::CONTROL) {
            match code {
                KeyCode::NumLock => Some(Key::NumLock),
                KeyCode::Pause => Some(Key::Pause),
                _ => None,
            }
        } else {
            None
        };

        let preliminary_logical_key = layout.get_key(mods_without_ctrl, vkey, scancode, code);
        let key_is_char = matches!(preliminary_logical_key, Key::Character(_));
        let is_pressed = state == ElementState::Pressed;

        let logical_key = if let Some(key) = code_as_key {
            PartialLogicalKey::This(key)
        } else if is_pressed && key_is_char && !mods.contains(WindowsModifiers::CONTROL) {
            // In some cases we want to use the UNICHAR text for logical_key in order to allow
            // dead keys to have an effect on the character reported by `logical_key`.
            PartialLogicalKey::Text
        } else {
<<<<<<< HEAD
            PartialLogicalKey::This(preliminary_logical_key)
        };
        let key_without_modifiers = if let Some(key) = code_as_key {
            key
        } else {
            match layout.get_key(NO_MODS, vkey, scancode, code) {
                // We convert dead keys into their character.
                // The reason for this is that `key_without_modifiers` is designed for key-bindings
                // but for example the US International treats `'` (apostrophe) as a dead key and
                // reguar US keyboard treats it a character. In order for a single binding configuration
                // to work with both layouts we forward each dead key as a character.
                Key::Dead(k) => {
                    if let Some(ch) = k {
                        // I'm avoiding the heap allocation. I don't want to talk about it :(
                        let mut utf8 = [0; 4];
                        let s = ch.encode_utf8(&mut utf8);
                        let static_str = get_or_insert_str(&mut layouts.strings, s);
                        Key::Character(static_str)
                    } else {
                        Key::Unidentified(NativeKeyCode::Unidentified)
                    }
=======
            logical_key = PartialLogicalKey::This(preliminary_logical_key);
        }
        let key_without_modifiers = match layout.get_key(NO_MODS, vkey, scancode, code) {
            // We convert dead keys into their character.
            // The reason for this is that `key_without_modifiers` is designed for key-bindings,
            // but the US International layout treats `'` (apostrophe) as a dead key and the
            // reguar US layout treats it a character. In order for a single binding configuration
            // to work with both layouts, we forward each dead key as a character.
            Key::Dead(k) => {
                if let Some(ch) = k {
                    // I'm avoiding the heap allocation. I don't want to talk about it :(
                    let mut utf8 = [0; 4];
                    let s = ch.encode_utf8(&mut utf8);
                    let static_str = get_or_insert_str(&mut layouts.strings, s);
                    Key::Character(static_str)
                } else {
                    Key::Unidentified(NativeKeyCode::Unidentified)
>>>>>>> 98246b90
                }
                key => key,
            }
        };

        PartialKeyEventInfo {
            vkey,
            scancode,
            key_state: state,
            logical_key,
            key_without_modifiers,
            is_repeat: lparam_struct.is_repeat,
            code,
            location,
            utf16parts: Vec::with_capacity(8),
            text: PartialText::System(Vec::new()),
        }
    }

    fn finalize(self, strings: &mut HashSet<&'static str>) -> KeyEvent {
        let mut char_with_all_modifiers = None;
        if !self.utf16parts.is_empty() {
            let os_string = OsString::from_wide(&self.utf16parts);
            if let Ok(string) = os_string.into_string() {
                let static_str = get_or_insert_str(strings, string);
                char_with_all_modifiers = Some(static_str);
            }
        }

        // The text without Ctrl
        let mut text = None;
        match self.text {
            PartialText::System(wide) => {
                if !wide.is_empty() {
                    let os_string = OsString::from_wide(&wide);
                    if let Ok(string) = os_string.into_string() {
                        let static_str = get_or_insert_str(strings, string);
                        text = Some(static_str);
                    }
                }
            }
            PartialText::Text(s) => {
                text = s;
            }
        }

        let logical_key = match self.logical_key {
            PartialLogicalKey::Text => match text {
                Some(s) => Key::Character(s),
                None => Key::Unidentified(NativeKeyCode::Windows(self.scancode)),
            },
            PartialLogicalKey::This(v) => v,
        };

        KeyEvent {
            physical_key: self.code,
            logical_key,
            text,
            location: self.location,
            state: self.key_state,
            repeat: self.is_repeat,
            platform_specific: KeyEventExtra {
                text_with_all_modifers: char_with_all_modifiers,
                key_without_modifers: self.key_without_modifiers,
            },
        }
    }
}

pub fn destructure_key_lparam(lparam: LPARAM) -> KeyLParam {
    let previous_state = (lparam >> 30) & 0x01;
    let transition_state = (lparam >> 31) & 0x01;
    KeyLParam {
        scancode: ((lparam >> 16) & 0xFF) as u8,
        extended: ((lparam >> 24) & 0x01) != 0,
        is_repeat: (previous_state ^ transition_state) != 0,
    }
}

fn get_location(scancode: ExScancode, hkl: HKL) -> KeyLocation {
    use winuser::*;
    const VK_ABNT_C2: c_int = 0xc2;

    let extension = 0xE000;
    let extended = (scancode & extension) == extension;
    let vkey = unsafe {
        winuser::MapVirtualKeyExW(scancode as u32, winuser::MAPVK_VSC_TO_VK_EX, hkl) as i32
    };

    // Use the native VKEY and the extended flag to cover most cases
    // This is taken from the `druid` GUI library, specifically
    // druid-shell/src/platform/windows/keyboard.rs
    match vkey {
        VK_LSHIFT | VK_LCONTROL | VK_LMENU | VK_LWIN => KeyLocation::Left,
        VK_RSHIFT | VK_RCONTROL | VK_RMENU | VK_RWIN => KeyLocation::Right,
        VK_RETURN if extended => KeyLocation::Numpad,
        VK_INSERT | VK_DELETE | VK_END | VK_DOWN | VK_NEXT | VK_LEFT | VK_CLEAR | VK_RIGHT
        | VK_HOME | VK_UP | VK_PRIOR => {
            if extended {
                KeyLocation::Standard
            } else {
                KeyLocation::Numpad
            }
        }
        VK_NUMPAD0 | VK_NUMPAD1 | VK_NUMPAD2 | VK_NUMPAD3 | VK_NUMPAD4 | VK_NUMPAD5
        | VK_NUMPAD6 | VK_NUMPAD7 | VK_NUMPAD8 | VK_NUMPAD9 | VK_DECIMAL | VK_DIVIDE
        | VK_MULTIPLY | VK_SUBTRACT | VK_ADD | VK_ABNT_C2 => KeyLocation::Numpad,
        _ => KeyLocation::Standard,
    }
}<|MERGE_RESOLUTION|>--- conflicted
+++ resolved
@@ -554,7 +554,6 @@
             // dead keys to have an effect on the character reported by `logical_key`.
             PartialLogicalKey::Text
         } else {
-<<<<<<< HEAD
             PartialLogicalKey::This(preliminary_logical_key)
         };
         let key_without_modifiers = if let Some(key) = code_as_key {
@@ -562,10 +561,10 @@
         } else {
             match layout.get_key(NO_MODS, vkey, scancode, code) {
                 // We convert dead keys into their character.
-                // The reason for this is that `key_without_modifiers` is designed for key-bindings
-                // but for example the US International treats `'` (apostrophe) as a dead key and
-                // reguar US keyboard treats it a character. In order for a single binding configuration
-                // to work with both layouts we forward each dead key as a character.
+                // The reason for this is that `key_without_modifiers` is designed for key-bindings,
+                // but the US International layout treats `'` (apostrophe) as a dead key and the
+                // reguar US layout treats it a character. In order for a single binding
+                // configuration to work with both layouts, we forward each dead key as a character.
                 Key::Dead(k) => {
                     if let Some(ch) = k {
                         // I'm avoiding the heap allocation. I don't want to talk about it :(
@@ -576,25 +575,6 @@
                     } else {
                         Key::Unidentified(NativeKeyCode::Unidentified)
                     }
-=======
-            logical_key = PartialLogicalKey::This(preliminary_logical_key);
-        }
-        let key_without_modifiers = match layout.get_key(NO_MODS, vkey, scancode, code) {
-            // We convert dead keys into their character.
-            // The reason for this is that `key_without_modifiers` is designed for key-bindings,
-            // but the US International layout treats `'` (apostrophe) as a dead key and the
-            // reguar US layout treats it a character. In order for a single binding configuration
-            // to work with both layouts, we forward each dead key as a character.
-            Key::Dead(k) => {
-                if let Some(ch) = k {
-                    // I'm avoiding the heap allocation. I don't want to talk about it :(
-                    let mut utf8 = [0; 4];
-                    let s = ch.encode_utf8(&mut utf8);
-                    let static_str = get_or_insert_str(&mut layouts.strings, s);
-                    Key::Character(static_str)
-                } else {
-                    Key::Unidentified(NativeKeyCode::Unidentified)
->>>>>>> 98246b90
                 }
                 key => key,
             }
