--- conflicted
+++ resolved
@@ -164,27 +164,8 @@
 }
 
 impl MonitorHandle {
-<<<<<<< HEAD
-    pub(crate) fn from_hmonitor(hmonitor: HMONITOR) -> Self {
-        let monitor_info = get_monitor_info(hmonitor).expect("`GetMonitorInfoW` failed");
-        let place = monitor_info.rcMonitor;
-        let dimensions = (
-            (place.right - place.left) as u32,
-            (place.bottom - place.top) as u32,
-        );
-        MonitorHandle {
-            hmonitor: HMonitor(hmonitor),
-            monitor_name: util::wchar_ptr_to_string(monitor_info.szDevice.as_ptr()),
-            primary: util::has_flag(monitor_info.dwFlags, winuser::MONITORINFOF_PRIMARY),
-            position: (place.left as i32, place.top as i32),
-            dimensions,
-            hidpi_factor: dpi_to_scale_factor(get_monitor_dpi(hmonitor).unwrap_or(96)),
-            monitor_info,
-        }
-=======
     pub(crate) fn new(hmonitor: HMONITOR) -> Self {
         MonitorHandle(hmonitor)
->>>>>>> 8cfee815
     }
 
     #[inline]
