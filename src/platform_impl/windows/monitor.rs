--- conflicted
+++ resolved
@@ -139,17 +139,6 @@
         MonitorHandle(hmonitor)
     }
 
-<<<<<<< HEAD
-=======
-    pub(crate) fn contains_point(&self, point: &POINT) -> bool {
-        let monitor_info = get_monitor_info(self.0).unwrap();
-        point.x >= monitor_info.rcMonitor.left
-            && point.x <= monitor_info.rcMonitor.right
-            && point.y >= monitor_info.rcMonitor.top
-            && point.y <= monitor_info.rcMonitor.bottom
-    }
-
->>>>>>> 73cf10e4
     #[inline]
     pub fn name(&self) -> Option<String> {
         let monitor_info = get_monitor_info(self.0).unwrap();
