--- conflicted
+++ resolved
@@ -45,11 +45,7 @@
 
 use crate::{
     dpi::{PhysicalPosition, PhysicalSize},
-<<<<<<< HEAD
-    event::{DeviceEvent, Event, KeyboardInput, StartCause, Touch, TouchPhase, WindowEvent},
-=======
     event::{DeviceEvent, Event, Force, KeyboardInput, StartCause, Touch, TouchPhase, WindowEvent},
->>>>>>> 8cfee815
     event_loop::{ControlFlow, EventLoopClosed, EventLoopWindowTarget as RootELW},
     platform_impl::platform::{
         dpi::{become_dpi_aware, dpi_to_scale_factor, enable_non_client_dpi_scaling},
@@ -64,8 +60,6 @@
     window::{Fullscreen, WindowId as RootWindowId},
 };
 
-<<<<<<< HEAD
-=======
 type GetPointerFrameInfoHistory = unsafe extern "system" fn(
     pointerId: UINT,
     entriesCount: *mut UINT,
@@ -99,7 +93,6 @@
         get_function!("user32.dll", GetPointerPenInfo);
 }
 
->>>>>>> 8cfee815
 pub(crate) struct SubclassInput<T: 'static> {
     pub window_state: Arc<Mutex<WindowState>>,
     pub event_loop_runner: EventLoopRunnerShared<T>,
@@ -298,10 +291,7 @@
     runner_state: RunnerState,
     modal_redraw_window: HWND,
     in_modal_loop: bool,
-<<<<<<< HEAD
-=======
     in_repaint: bool,
->>>>>>> 8cfee815
     event_handler: Box<dyn FnMut(Event<'_, T>, &mut ControlFlow)>,
     panic_error: Option<PanicError>,
 }
@@ -1568,10 +1558,6 @@
             ) > 0
             {
                 for input in &inputs {
-<<<<<<< HEAD
-                    let x = (input.x as f64) / 100f64;
-                    let y = (input.y as f64) / 100f64;
-=======
                     let mut location = POINT {
                         x: input.x / 100,
                         y: input.y / 100,
@@ -1583,7 +1569,6 @@
 
                     let x = location.x as f64 + (input.x % 100) as f64 / 100f64;
                     let y = location.y as f64 + (input.y % 100) as f64 / 100f64;
->>>>>>> 8cfee815
                     let location = PhysicalPosition::new(x, y);
                     subclass_input.send_event(Event::WindowEvent {
                         window_id: RootWindowId(WindowId(window)),
@@ -1921,18 +1906,9 @@
 
             // Unset maximized if we're changing the window's size.
             if new_physical_inner_size != old_physical_inner_size {
-<<<<<<< HEAD
-                WindowState::set_window_flags(
-                    subclass_input.window_state.lock(),
-                    window,
-                    None,
-                    |f| f.set(WindowFlags::MAXIMIZED, false),
-                );
-=======
                 WindowState::set_window_flags(subclass_input.window_state.lock(), window, |f| {
                     f.set(WindowFlags::MAXIMIZED, false)
                 });
->>>>>>> 8cfee815
             }
 
             let new_outer_rect: RECT;
