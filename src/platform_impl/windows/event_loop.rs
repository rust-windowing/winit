--- conflicted
+++ resolved
@@ -870,19 +870,6 @@
             let x = windowsx::GET_X_LPARAM(lparam) as f64;
             let y = windowsx::GET_Y_LPARAM(lparam) as f64;
             let position = PhysicalPosition::new(x, y);
-<<<<<<< HEAD
-
-            update_modifiers(window, subclass_input);
-
-            subclass_input.send_event(Event::WindowEvent {
-                window_id: RootWindowId(WindowId(window)),
-                event: CursorMoved {
-                    device_id: DEVICE_ID,
-                    position,
-                    modifiers: event::get_key_mods(),
-                },
-            });
-=======
             let cursor_moved;
             {
                 // handle spurious WM_MOUSEMOVE messages
@@ -893,6 +880,8 @@
                 w.mouse.last_position = Some(position);
             }
             if cursor_moved {
+                update_modifiers(window, subclass_input);
+
                 subclass_input.send_event(Event::WindowEvent {
                     window_id: RootWindowId(WindowId(window)),
                     event: CursorMoved {
@@ -902,7 +891,6 @@
                     },
                 });
             }
->>>>>>> 71bd6e73
 
             0
         }
