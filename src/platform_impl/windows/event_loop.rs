--- conflicted
+++ resolved
@@ -4,14 +4,9 @@
 
 use parking_lot::Mutex;
 use std::{
-<<<<<<< HEAD
-    any::Any,
+    cell::Cell,
     cell::RefCell,
     collections::{HashMap, VecDeque},
-=======
-    cell::Cell,
-    collections::VecDeque,
->>>>>>> 5a65347c
     marker::PhantomData,
     mem, panic, ptr,
     rc::Rc,
@@ -38,16 +33,11 @@
 };
 
 use crate::{
-<<<<<<< HEAD
-    dpi::{LogicalPosition, LogicalSize, PhysicalPosition, PhysicalSize},
+    dpi::{PhysicalPosition, PhysicalSize},
     event::{
         device::{GamepadEvent, HidEvent, KeyboardEvent, MouseEvent},
-        Event, Force, KeyboardInput, MouseButton, StartCause, Touch, TouchPhase, WindowEvent,
+        Event, Force, KeyboardInput, MouseButton, Touch, TouchPhase, WindowEvent,
     },
-=======
-    dpi::{PhysicalPosition, PhysicalSize},
-    event::{DeviceEvent, Event, Force, KeyboardInput, Touch, TouchPhase, WindowEvent},
->>>>>>> 5a65347c
     event_loop::{ControlFlow, EventLoopClosed, EventLoopWindowTarget as RootELW},
     monitor::MonitorHandle as RootMonitorHandle,
     platform_impl::platform::{
@@ -55,16 +45,10 @@
         dpi::{become_dpi_aware, dpi_to_scale_factor, enable_non_client_dpi_scaling},
         drop_handler::FileDropHandler,
         event::{self, handle_extended_keys, process_key_params, vkey_to_winit_vkey},
-<<<<<<< HEAD
-        monitor,
         gamepad::Gamepad,
+        monitor::{self, MonitorHandle},
         raw_input::{self, get_raw_input_data, get_raw_mouse_button_state, RawInputData},
         util,
-        window::adjust_size,
-=======
-        monitor::{self, MonitorHandle},
-        raw_input, util,
->>>>>>> 5a65347c
         window_state::{CursorFlags, WindowFlags, WindowState},
         GamepadHandle, HidId, KeyboardId, MouseId, WindowId,
     },
@@ -105,40 +89,6 @@
         get_function!("user32.dll", GetPointerPenInfo);
 }
 
-pub(crate) struct SubclassInput<T: 'static> {
-    pub window_state: Arc<Mutex<WindowState>>,
-<<<<<<< HEAD
-    pub shared_data: Rc<SubclassSharedData<T>>,
-    pub file_drop_handler: FileDropHandler,
-}
-
-impl<T> SubclassInput<T> {
-    unsafe fn send_event(&self, event: Event<T>) {
-        self.shared_data.runner_shared.send_event(event);
-    }
-}
-
-struct ThreadMsgTargetSubclassInput<T> {
-    shared_data: Rc<SubclassSharedData<T>>,
-=======
-    pub event_loop_runner: EventLoopRunnerShared<T>,
-    pub file_drop_handler: Option<FileDropHandler>,
-    pub subclass_removed: Cell<bool>,
-    pub recurse_depth: Cell<u32>,
-}
-
-impl<T> SubclassInput<T> {
-    unsafe fn send_event(&self, event: Event<'_, T>) {
-        self.event_loop_runner.send_event(event);
-    }
-}
-
-struct ThreadMsgTargetSubclassInput<T: 'static> {
-    event_loop_runner: EventLoopRunnerShared<T>,
->>>>>>> 5a65347c
-    user_event_receiver: Receiver<T>,
-}
-
 #[derive(Debug)]
 pub(crate) enum DeviceId {
     Mouse(MouseId),
@@ -147,14 +97,28 @@
     Gamepad(GamepadHandle, Gamepad),
 }
 
+pub(crate) struct SubclassInput<T: 'static> {
+    pub window_state: Arc<Mutex<WindowState>>,
+    pub shared_data: Rc<SubclassSharedData<T>>,
+    pub file_drop_handler: Option<FileDropHandler>,
+    pub subclass_removed: Cell<bool>,
+    pub recurse_depth: Cell<u32>,
+}
+
+impl<T> SubclassInput<T> {
+    unsafe fn send_event(&self, event: Event<'_, T>) {
+        self.shared_data.runner_shared.send_event(event);
+    }
+}
+
+struct ThreadMsgTargetSubclassInput<T: 'static> {
+    shared_data: Rc<SubclassSharedData<T>>,
+    user_event_receiver: Receiver<T>,
+}
+
 impl<T> ThreadMsgTargetSubclassInput<T> {
-<<<<<<< HEAD
-    unsafe fn send_event(&self, event: Event<T>) {
+    unsafe fn send_event(&self, event: Event<'_, T>) {
         self.shared_data.runner_shared.send_event(event);
-=======
-    unsafe fn send_event(&self, event: Event<'_, T>) {
-        self.event_loop_runner.send_event(event);
->>>>>>> 5a65347c
     }
 }
 
@@ -204,30 +168,20 @@
 
     pub fn new_dpi_unaware_any_thread() -> EventLoop<T> {
         let thread_id = unsafe { processthreadsapi::GetCurrentThreadId() };
-<<<<<<< HEAD
-        let shared_data = Rc::new(SubclassSharedData {
-            runner_shared: ELRShared {
-                runner: RefCell::new(None),
-                buffer: RefCell::new(VecDeque::new()),
-            },
-            active_device_ids: RefCell::new(HashMap::default()),
-        });
-        let (thread_msg_target, thread_msg_sender) =
-            thread_event_target_window(shared_data.clone());
-=======
-
-        let thread_msg_target = create_event_target_window();
+
+        let thread_msg_target = create_event_target_window::<T>();
 
         let send_thread_msg_target = thread_msg_target as usize;
         thread::spawn(move || wait_thread(thread_id, send_thread_msg_target as HWND));
         let wait_thread_id = get_wait_thread_id();
 
-        let runner_shared = Rc::new(EventLoopRunner::new(thread_msg_target, wait_thread_id));
+        let shared_data = Rc::new(SubclassSharedData {
+            runner_shared: Rc::new(EventLoopRunner::new(thread_msg_target, wait_thread_id)),
+            active_device_ids: RefCell::new(HashMap::default()),
+        });
 
         let thread_msg_sender =
-            subclass_event_target_window(thread_msg_target, runner_shared.clone());
-        raw_input::register_all_mice_and_keyboards_for_raw_input(thread_msg_target);
->>>>>>> 5a65347c
+            subclass_event_target_window(thread_msg_target, shared_data.clone());
 
         EventLoop {
             thread_msg_sender,
@@ -260,50 +214,17 @@
     {
         let event_loop_windows_ref = &self.window_target;
 
-<<<<<<< HEAD
-        let mut runner = unsafe {
-            EventLoopRunner::new(self, move |event, control_flow| {
-                event_handler(event, event_loop_windows_ref, control_flow)
-            })
-        };
-        {
-            let shared_data = self.window_target.p.shared_data.clone();
-            let mut runner_ref = shared_data.runner_shared.runner.borrow_mut();
-            loop {
-                let event = shared_data.runner_shared.buffer.borrow_mut().pop_front();
-                match event {
-                    Some(e) => {
-                        runner.process_event(e);
-                    }
-                    None => break,
-                }
-            }
-            *runner_ref = Some(runner);
-        }
-
-        macro_rules! runner {
-            () => {
-                self.window_target
-                    .p
-                    .shared_data
-                    .runner_shared
-                    .runner
-                    .borrow_mut()
-                    .as_mut()
-                    .unwrap()
-            };
-=======
         unsafe {
             self.window_target
                 .p
+                .shared_data
                 .runner_shared
                 .set_event_handler(move |event, control_flow| {
                     event_handler(event, event_loop_windows_ref, control_flow)
                 });
->>>>>>> 5a65347c
-        }
-
-        let runner = &self.window_target.p.runner_shared;
+        }
+
+        let runner = &self.window_target.p.shared_data.runner_shared;
 
         unsafe {
             let mut msg = mem::zeroed();
@@ -327,21 +248,10 @@
             }
         }
 
-<<<<<<< HEAD
-        runner!().call_event_handler(Event::LoopDestroyed);
-        *self
-            .window_target
-            .p
-            .shared_data
-            .runner_shared
-            .runner
-            .borrow_mut() = None;
-=======
         unsafe {
             runner.loop_destroyed();
         }
         runner.reset_runner();
->>>>>>> 5a65347c
     }
 
     pub fn create_proxy(&self) -> EventLoopProxy<T> {
@@ -477,54 +387,11 @@
     unsafe { MAIN_THREAD_ID }
 }
 
-<<<<<<< HEAD
-pub(crate) struct SubclassSharedData<T> {
-    pub runner_shared: ELRShared<T>,
+pub(crate) struct SubclassSharedData<T: 'static> {
+    pub runner_shared: EventLoopRunnerShared<T>,
     pub active_device_ids: RefCell<HashMap<HANDLE, DeviceId>>,
 }
-pub(crate) struct ELRShared<T> {
-    runner: RefCell<Option<EventLoopRunner<T>>>,
-    buffer: RefCell<VecDeque<Event<T>>>,
-}
-pub(crate) struct EventLoopRunner<T> {
-    trigger_newevents_on_redraw: Arc<AtomicBool>,
-    control_flow: ControlFlow,
-    runner_state: RunnerState,
-    modal_redraw_window: HWND,
-    in_modal_loop: bool,
-    in_repaint: bool,
-    event_handler: Box<dyn FnMut(Event<T>, &mut ControlFlow)>,
-    panic_error: Option<PanicError>,
-}
-type PanicError = Box<dyn Any + Send + 'static>;
-
-impl<T> ELRShared<T> {
-    pub(crate) unsafe fn send_event(&self, event: Event<T>) {
-        if let Ok(mut runner_ref) = self.runner.try_borrow_mut() {
-            if let Some(ref mut runner) = *runner_ref {
-                runner.process_event(event);
-
-                // Dispatch any events that were buffered during the call to `process_event`.
-                loop {
-                    // We do this instead of using a `while let` loop because if we use a `while let`
-                    // loop the reference returned `borrow_mut()` doesn't get dropped until the end
-                    // of the loop's body and attempts to add events to the event buffer while in
-                    // `process_event` will fail.
-                    let buffered_event_opt = self.buffer.borrow_mut().pop_front();
-                    match buffered_event_opt {
-                        Some(event) => runner.process_event(event),
-                        None => break,
-                    }
-                }
-
-                return;
-            }
-        }
-
-        // If the runner is already borrowed, we're in the middle of an event loop invocation. Add
-        // the event to a buffer to be processed later.
-        self.buffer.borrow_mut().push_back(event)
-=======
+
 fn get_wait_thread_id() -> DWORD {
     unsafe {
         let mut msg = mem::zeroed();
@@ -540,7 +407,6 @@
             result
         );
         msg.lParam as DWORD
->>>>>>> 5a65347c
     }
 }
 
@@ -813,11 +679,7 @@
     };
 }
 
-<<<<<<< HEAD
-fn thread_event_target_window<T>(shared_data: Rc<SubclassSharedData<T>>) -> (HWND, Sender<T>) {
-=======
-fn create_event_target_window() -> HWND {
->>>>>>> 5a65347c
+fn create_event_target_window<T>() -> HWND {
     unsafe {
         let window = winuser::CreateWindowExW(
             winuser::WS_EX_NOACTIVATE | winuser::WS_EX_TRANSPARENT | winuser::WS_EX_LAYERED,
@@ -847,7 +709,7 @@
 
 fn subclass_event_target_window<T>(
     window: HWND,
-    event_loop_runner: EventLoopRunnerShared<T>,
+    shared_data: Rc<SubclassSharedData<T>>,
 ) -> Sender<T> {
     unsafe {
         let (tx, rx) = mpsc::channel();
@@ -865,14 +727,10 @@
         );
         assert_eq!(subclass_result, 1);
 
-<<<<<<< HEAD
         // Set up raw input
         raw_input::register_for_raw_input(window);
 
-        (window, tx)
-=======
         tx
->>>>>>> 5a65347c
     }
 }
 
@@ -908,7 +766,10 @@
 const WINDOW_SUBCLASS_ID: UINT_PTR = 0;
 const THREAD_EVENT_TARGET_SUBCLASS_ID: UINT_PTR = 1;
 pub(crate) fn subclass_window<T>(window: HWND, subclass_input: SubclassInput<T>) {
-    subclass_input.event_loop_runner.register_window(window);
+    subclass_input
+        .shared_data
+        .runner_shared
+        .register_window(window);
     let input_ptr = Box::into_raw(Box::new(subclass_input));
     let subclass_result = unsafe {
         commctrl::SetWindowSubclass(
@@ -1070,7 +931,7 @@
     subclass_input: &SubclassInput<T>,
 ) -> LRESULT {
     winuser::RedrawWindow(
-        subclass_input.event_loop_runner.thread_msg_target(),
+        subclass_input.shared_data.runner_shared.thread_msg_target(),
         ptr::null(),
         ptr::null_mut(),
         winuser::RDW_INTERNALPAINT,
@@ -1081,32 +942,18 @@
     // the git blame and history would be preserved.
     let callback = || match msg {
         winuser::WM_ENTERSIZEMOVE => {
-<<<<<<< HEAD
-            let mut runner = subclass_input.shared_data.runner_shared.runner.borrow_mut();
-            if let Some(ref mut runner) = *runner {
-                runner.in_modal_loop = true;
-            }
-=======
             subclass_input
                 .window_state
                 .lock()
                 .set_window_flags_in_place(|f| f.insert(WindowFlags::MARKER_IN_SIZE_MOVE));
->>>>>>> 5a65347c
             0
         }
 
         winuser::WM_EXITSIZEMOVE => {
-<<<<<<< HEAD
-            let mut runner = subclass_input.shared_data.runner_shared.runner.borrow_mut();
-            if let Some(ref mut runner) = *runner {
-                runner.in_modal_loop = false;
-            }
-=======
             subclass_input
                 .window_state
                 .lock()
                 .set_window_flags_in_place(|f| f.remove(WindowFlags::MARKER_IN_SIZE_MOVE));
->>>>>>> 5a65347c
             0
         }
 
@@ -1137,50 +984,21 @@
                 window_id: RootWindowId(WindowId(window)),
                 event: Destroyed,
             });
-            subclass_input.event_loop_runner.remove_window(window);
-            0
-        }
-
-<<<<<<< HEAD
-        _ if msg == *REQUEST_REDRAW_NO_NEWEVENTS_MSG_ID => {
-            use crate::event::WindowEvent::RedrawRequested;
-            let mut runner = subclass_input.shared_data.runner_shared.runner.borrow_mut();
-            subclass_input.window_state.lock().queued_out_of_band_redraw = false;
-            if let Some(ref mut runner) = *runner {
-                // This check makes sure that calls to `request_redraw()` during `EventsCleared`
-                // handling dispatch `RedrawRequested` immediately after `EventsCleared`, without
-                // spinning up a new event loop iteration. We do this because that's what the API
-                // says to do.
-                let runner_state = runner.runner_state;
-                let mut request_redraw = || {
-                    runner.call_event_handler(Event::WindowEvent {
-                        window_id: RootWindowId(WindowId(window)),
-                        event: RedrawRequested,
-                    });
-                };
-                match runner_state {
-                    RunnerState::Idle(..) | RunnerState::DeferredNewEvents(..) => request_redraw(),
-                    RunnerState::HandlingEvents => {
-                        winuser::RedrawWindow(
-                            window,
-                            ptr::null(),
-                            ptr::null_mut(),
-                            winuser::RDW_INTERNALPAINT,
-                        );
-                    }
-                    _ => (),
-                }
-            }
-=======
+            subclass_input
+                .shared_data
+                .runner_shared
+                .remove_window(window);
+            0
+        }
+
         winuser::WM_NCDESTROY => {
             remove_window_subclass::<T>(window);
             subclass_input.subclass_removed.set(true);
->>>>>>> 5a65347c
             0
         }
 
         winuser::WM_PAINT => {
-            if subclass_input.event_loop_runner.should_buffer() {
+            if subclass_input.shared_data.runner_shared.should_buffer() {
                 // this branch can happen in response to `UpdateWindow`, if win32 decides to
                 // redraw the window outside the normal flow of the event loop.
                 winuser::RedrawWindow(
@@ -1191,11 +1009,14 @@
                 );
             } else {
                 let managing_redraw =
-                    flush_paint_messages(Some(window), &subclass_input.event_loop_runner);
+                    flush_paint_messages(Some(window), &subclass_input.shared_data.runner_shared);
                 subclass_input.send_event(Event::RedrawRequested(RootWindowId(WindowId(window))));
                 if managing_redraw {
-                    subclass_input.event_loop_runner.redraw_events_cleared();
-                    process_control_flow(&subclass_input.event_loop_runner);
+                    subclass_input
+                        .shared_data
+                        .runner_shared
+                        .redraw_events_cleared();
+                    process_control_flow(&subclass_input.shared_data.runner_shared);
                 }
             }
 
@@ -1392,25 +1213,14 @@
             if cursor_moved {
                 update_modifiers(window, subclass_input);
 
-<<<<<<< HEAD
-            subclass_input.send_event(Event::WindowEvent {
-                window_id: RootWindowId(WindowId(window)),
-                event: CursorMoved {
-                    position,
-                    modifiers: event::get_key_mods(),
-                },
-            });
-=======
                 subclass_input.send_event(Event::WindowEvent {
                     window_id: RootWindowId(WindowId(window)),
                     event: CursorMoved {
-                        device_id: DEVICE_ID,
                         position,
                         modifiers: event::get_key_mods(),
                     },
                 });
             }
->>>>>>> 5a65347c
 
             0
         }
@@ -1485,25 +1295,12 @@
                     #[allow(deprecated)]
                     subclass_input.send_event(Event::WindowEvent {
                         window_id: RootWindowId(WindowId(window)),
-<<<<<<< HEAD
                         event: WindowEvent::KeyboardInput(KeyboardInput {
                             state: Pressed,
                             scancode,
                             virtual_keycode: vkey,
                             modifiers: event::get_key_mods(),
                         }),
-=======
-                        event: WindowEvent::KeyboardInput {
-                            device_id: DEVICE_ID,
-                            input: KeyboardInput {
-                                state: Pressed,
-                                scancode,
-                                virtual_keycode: vkey,
-                                modifiers: event::get_key_mods(),
-                            },
-                            is_synthetic: false,
-                        },
->>>>>>> 5a65347c
                     });
                     // Windows doesn't emit a delete character by default, but in order to make it
                     // consistent with the other platforms we'll emit a delete character here.
@@ -1526,25 +1323,12 @@
                 #[allow(deprecated)]
                 subclass_input.send_event(Event::WindowEvent {
                     window_id: RootWindowId(WindowId(window)),
-<<<<<<< HEAD
                     event: WindowEvent::KeyboardInput(KeyboardInput {
                         state: Released,
                         scancode,
                         virtual_keycode: vkey,
                         modifiers: event::get_key_mods(),
                     }),
-=======
-                    event: WindowEvent::KeyboardInput {
-                        device_id: DEVICE_ID,
-                        input: KeyboardInput {
-                            state: Released,
-                            scancode,
-                            virtual_keycode: vkey,
-                            modifiers: event::get_key_mods(),
-                        },
-                        is_synthetic: false,
-                    },
->>>>>>> 5a65347c
                 });
             }
             0
@@ -1670,11 +1454,7 @@
                 window_id: RootWindowId(WindowId(window)),
                 event: MouseInput {
                     state: Pressed,
-<<<<<<< HEAD
-                    button: MouseButton::Other(xbutton as u8),
-=======
-                    button: Other(xbutton),
->>>>>>> 5a65347c
+                    button: MouseButton::Other(xbutton as u16),
                     modifiers: event::get_key_mods(),
                 },
             });
@@ -1693,19 +1473,13 @@
                 window_id: RootWindowId(WindowId(window)),
                 event: MouseInput {
                     state: Released,
-<<<<<<< HEAD
-                    button: MouseButton::Other(xbutton as u8),
-=======
-                    button: Other(xbutton),
->>>>>>> 5a65347c
+                    button: MouseButton::Other(xbutton as u16),
                     modifiers: event::get_key_mods(),
                 },
             });
             0
         }
 
-<<<<<<< HEAD
-=======
         winuser::WM_CAPTURECHANGED => {
             // lparam here is a handle to the window which is gaining mouse capture.
             // If it is the same as our window, then we're essentially retaining the capture. This
@@ -1717,7 +1491,6 @@
             0
         }
 
->>>>>>> 5a65347c
         winuser::WM_TOUCH => {
             let pcount = LOWORD(wparam as DWORD) as usize;
             let mut inputs = Vec::with_capacity(pcount);
@@ -1917,16 +1690,12 @@
                 #[allow(deprecated)]
                 subclass_input.send_event(Event::WindowEvent {
                     window_id: RootWindowId(WindowId(window)),
-                    event: WindowEvent::KeyboardInput {
-                        device_id: DEVICE_ID,
-                        input: KeyboardInput {
-                            scancode,
-                            virtual_keycode,
-                            state: Released,
-                            modifiers: event::get_key_mods(),
-                        },
-                        is_synthetic: true,
-                    },
+                    event: WindowEvent::KeyboardInput(KeyboardInput {
+                        scancode,
+                        virtual_keycode,
+                        state: Released,
+                        modifiers: event::get_key_mods(),
+                    }),
                 })
             }
 
@@ -1952,16 +1721,12 @@
                 #[allow(deprecated)]
                 subclass_input.send_event(Event::WindowEvent {
                     window_id: RootWindowId(WindowId(window)),
-                    event: WindowEvent::KeyboardInput {
-                        device_id: DEVICE_ID,
-                        input: KeyboardInput {
-                            scancode,
-                            virtual_keycode,
-                            state: Released,
-                            modifiers: event::get_key_mods(),
-                        },
-                        is_synthetic: true,
-                    },
+                    event: WindowEvent::KeyboardInput(KeyboardInput {
+                        scancode,
+                        virtual_keycode,
+                        state: Released,
+                        modifiers: event::get_key_mods(),
+                    }),
                 })
             }
 
@@ -2290,7 +2055,8 @@
     };
 
     subclass_input
-        .event_loop_runner
+        .shared_data
+        .runner_shared
         .catch_unwind(callback)
         .unwrap_or(-1)
 }
@@ -2329,25 +2095,11 @@
         // when the event queue has been emptied. See `process_event` for more details.
         winuser::WM_PAINT => {
             winuser::ValidateRect(window, ptr::null());
-<<<<<<< HEAD
-            let queue_call_again = || {
-                winuser::RedrawWindow(
-                    window,
-                    ptr::null(),
-                    ptr::null_mut(),
-                    winuser::RDW_INTERNALPAINT,
-                );
-            };
-            let in_modal_loop = {
-                let runner = subclass_input.shared_data.runner_shared.runner.borrow_mut();
-                if let Some(ref runner) = *runner {
-                    runner.in_modal_loop
-=======
             // If the WM_PAINT handler in `public_window_callback` has already flushed the redraw
             // events, `handling_events` will return false and we won't emit a second
             // `RedrawEventsCleared` event.
-            if subclass_input.event_loop_runner.handling_events() {
-                if subclass_input.event_loop_runner.should_buffer() {
+            if subclass_input.shared_data.runner_shared.handling_events() {
+                if subclass_input.shared_data.runner_shared.should_buffer() {
                     // This branch can be triggered when a nested win32 event loop is triggered
                     // inside of the `event_handler` callback.
                     winuser::RedrawWindow(
@@ -2356,16 +2108,18 @@
                         ptr::null_mut(),
                         winuser::RDW_INTERNALPAINT,
                     );
->>>>>>> 5a65347c
                 } else {
                     // This WM_PAINT handler will never be re-entrant because `flush_paint_messages`
                     // doesn't call WM_PAINT for the thread event target (i.e. this window).
                     assert!(flush_paint_messages(
                         None,
-                        &subclass_input.event_loop_runner
+                        &subclass_input.shared_data.runner_shared
                     ));
-                    subclass_input.event_loop_runner.redraw_events_cleared();
-                    process_control_flow(&subclass_input.event_loop_runner);
+                    subclass_input
+                        .shared_data
+                        .runner_shared
+                        .redraw_events_cleared();
+                    process_control_flow(&subclass_input.shared_data.runner_shared);
                 }
             }
 
@@ -2373,136 +2127,6 @@
             commctrl::DefSubclassProc(window, msg, wparam, lparam)
         }
 
-        winuser::WM_INPUT_DEVICE_CHANGE => {
-            let event = match wparam as _ {
-                winuser::GIDC_ARRIVAL => DeviceEvent::Added,
-                winuser::GIDC_REMOVAL => DeviceEvent::Removed,
-                _ => unreachable!(),
-            };
-
-            subclass_input.send_event(Event::DeviceEvent {
-                device_id: wrap_device_id(lparam as _),
-                event,
-            });
-
-            0
-        }
-
-        winuser::WM_INPUT => {
-            use crate::event::{
-                DeviceEvent::{Button, Key, Motion, MouseMotion, MouseWheel},
-                ElementState::{Pressed, Released},
-                MouseScrollDelta::LineDelta,
-            };
-
-            if let Some(data) = raw_input::get_raw_input_data(lparam as _) {
-                let device_id = wrap_device_id(data.header.hDevice as _);
-
-                if data.header.dwType == winuser::RIM_TYPEMOUSE {
-                    let mouse = data.data.mouse();
-
-                    if util::has_flag(mouse.usFlags, winuser::MOUSE_MOVE_RELATIVE) {
-                        let x = mouse.lLastX as f64;
-                        let y = mouse.lLastY as f64;
-
-                        if x != 0.0 {
-                            subclass_input.send_event(Event::DeviceEvent {
-                                device_id,
-                                event: Motion { axis: 0, value: x },
-                            });
-                        }
-
-                        if y != 0.0 {
-                            subclass_input.send_event(Event::DeviceEvent {
-                                device_id,
-                                event: Motion { axis: 1, value: y },
-                            });
-                        }
-
-                        if x != 0.0 || y != 0.0 {
-                            subclass_input.send_event(Event::DeviceEvent {
-                                device_id,
-                                event: MouseMotion { delta: (x, y) },
-                            });
-                        }
-                    }
-
-<<<<<<< HEAD
-                let mut runner = subclass_input.shared_data.runner_shared.runner.borrow_mut();
-                if let Some(ref mut runner) = *runner {
-                    runner.events_cleared();
-                    match runner.control_flow {
-                        // Waiting is handled by the modal loop.
-                        ControlFlow::Exit | ControlFlow::Wait => runner.new_events(),
-                        ControlFlow::WaitUntil(resume_time) => {
-                            wait_until_time_or_msg(resume_time);
-                            runner.new_events();
-                            queue_call_again();
-=======
-                    if util::has_flag(mouse.usButtonFlags, winuser::RI_MOUSE_WHEEL) {
-                        let delta =
-                            mouse.usButtonData as SHORT as f32 / winuser::WHEEL_DELTA as f32;
-                        subclass_input.send_event(Event::DeviceEvent {
-                            device_id,
-                            event: MouseWheel {
-                                delta: LineDelta(0.0, delta),
-                            },
-                        });
-                    }
-
-                    let button_state = raw_input::get_raw_mouse_button_state(mouse.usButtonFlags);
-                    // Left, middle, and right, respectively.
-                    for (index, state) in button_state.iter().enumerate() {
-                        if let Some(state) = *state {
-                            // This gives us consistency with X11, since there doesn't
-                            // seem to be anything else reasonable to do for a mouse
-                            // button ID.
-                            let button = (index + 1) as _;
-                            subclass_input.send_event(Event::DeviceEvent {
-                                device_id,
-                                event: Button { button, state },
-                            });
->>>>>>> 5a65347c
-                        }
-                    }
-                } else if data.header.dwType == winuser::RIM_TYPEKEYBOARD {
-                    let keyboard = data.data.keyboard();
-
-                    let pressed = keyboard.Message == winuser::WM_KEYDOWN
-                        || keyboard.Message == winuser::WM_SYSKEYDOWN;
-                    let released = keyboard.Message == winuser::WM_KEYUP
-                        || keyboard.Message == winuser::WM_SYSKEYUP;
-
-                    if pressed || released {
-                        let state = if pressed { Pressed } else { Released };
-
-                        let scancode = keyboard.MakeCode as _;
-                        let extended = util::has_flag(keyboard.Flags, winuser::RI_KEY_E0 as _)
-                            | util::has_flag(keyboard.Flags, winuser::RI_KEY_E1 as _);
-
-                        if let Some((vkey, scancode)) =
-                            handle_extended_keys(keyboard.VKey as _, scancode, extended)
-                        {
-                            let virtual_keycode = vkey_to_winit_vkey(vkey);
-
-                            #[allow(deprecated)]
-                            subclass_input.send_event(Event::DeviceEvent {
-                                device_id,
-                                event: Key(KeyboardInput {
-                                    scancode,
-                                    state,
-                                    virtual_keycode,
-                                    modifiers: event::get_key_mods(),
-                                }),
-                            });
-                        }
-                    }
-                }
-            }
-
-            commctrl::DefSubclassProc(window, msg, wparam, lparam)
-        }
-<<<<<<< HEAD
         winuser::WM_INPUT_DEVICE_CHANGE => {
             use super::raw_input::RawDeviceInfo;
 
@@ -2512,7 +2136,7 @@
                 winuser::GIDC_ARRIVAL => {
                     if let Some(handle_info) = raw_input::get_raw_input_device_info(handle) {
                         let device: DeviceId;
-                        let event: Event<T>;
+                        let event: Event<'_, T>;
 
                         match handle_info {
                             RawDeviceInfo::Mouse(_) => {
@@ -2619,16 +2243,18 @@
 
                     if util::has_flag(raw_mouse.usButtonFlags, winuser::RI_MOUSE_WHEEL) {
                         // TODO: HOW IS RAW WHEEL DELTA HANDLED ON OTHER PLATFORMS?
-                        let delta = raw_mouse.usButtonData as SHORT / winuser::WHEEL_DELTA;
+                        let delta =
+                            raw_mouse.usButtonData as SHORT as f64 / winuser::WHEEL_DELTA as f64;
                         subclass_input.send_event(Event::MouseEvent(
                             mouse_handle,
-                            MouseEvent::Wheel(0.0, delta as f64),
+                            MouseEvent::Wheel(0.0, delta),
                         ));
                     }
                     // Check if there's horizontal wheel movement.
                     if util::has_flag(raw_mouse.usButtonFlags, 0x0800) {
                         // TODO: HOW IS RAW WHEEL DELTA HANDLED ON OTHER PLATFORMS?
-                        let delta = raw_mouse.usButtonData as SHORT / winuser::WHEEL_DELTA;
+                        let delta =
+                            raw_mouse.usButtonData as SHORT as f64 / winuser::WHEEL_DELTA as f64;
                         subclass_input.send_event(Event::MouseEvent(
                             mouse_handle,
                             MouseEvent::Wheel(delta as f64, 0.0),
@@ -2650,7 +2276,7 @@
                                     0 => MouseButton::Left,
                                     1 => MouseButton::Middle,
                                     2 => MouseButton::Right,
-                                    _ => MouseButton::Other(index as u8 - 2),
+                                    _ => MouseButton::Other(index as u16 - 2),
                                 },
                             },
                         ));
@@ -2678,6 +2304,7 @@
                         {
                             let virtual_keycode = vkey_to_winit_vkey(vkey);
 
+                            #[allow(deprecated)]
                             subclass_input.send_event(Event::KeyboardEvent(
                                 keyboard_id,
                                 KeyboardEvent::Input(KeyboardInput {
@@ -2727,9 +2354,6 @@
 
             commctrl::DefSubclassProc(window, msg, wparam, lparam)
         }
-=======
-
->>>>>>> 5a65347c
         _ if msg == *USER_EVENT_MSG_ID => {
             if let Ok(event) = subclass_input.user_event_receiver.recv() {
                 subclass_input.send_event(Event::UserEvent(event));
@@ -2743,7 +2367,7 @@
         }
         _ if msg == *PROCESS_NEW_EVENTS_MSG_ID => {
             winuser::PostThreadMessageW(
-                subclass_input.event_loop_runner.wait_thread_id(),
+                subclass_input.shared_data.runner_shared.wait_thread_id(),
                 *CANCEL_WAIT_UNTIL_MSG_ID,
                 0,
                 0,
@@ -2752,7 +2376,7 @@
             // if the control_flow is WaitUntil, make sure the given moment has actually passed
             // before emitting NewEvents
             if let ControlFlow::WaitUntil(wait_until) =
-                subclass_input.event_loop_runner.control_flow()
+                subclass_input.shared_data.runner_shared.control_flow()
             {
                 let mut msg = mem::zeroed();
                 while Instant::now() < wait_until {
@@ -2779,14 +2403,15 @@
                     }
                 }
             }
-            subclass_input.event_loop_runner.poll();
+            subclass_input.shared_data.runner_shared.poll();
             0
         }
         _ => commctrl::DefSubclassProc(window, msg, wparam, lparam),
     };
 
     let result = subclass_input
-        .event_loop_runner
+        .shared_data
+        .runner_shared
         .catch_unwind(callback)
         .unwrap_or(-1);
     if subclass_removed {
