#![allow(non_snake_case)]
//! An events loop on Win32 is a background thread.
//!
//! Creating an events loop spawns a thread and blocks it in a permanent Win32 events loop.
//! Destroying the events loop stops the thread.
//!
//! You can use the `execute_in_thread` method to execute some code in the background thread.
//! Since Win32 requires you to create a window in the right thread, you must use this method
//! to create a window.
//!
//! If you create a window whose class is set to `callback`, the window's events will be
//! propagated with `run_forever` and `poll_events`.
//! The closure passed to the `execute_in_thread` method takes an `Inserter` that you can use to
//! add a `WindowState` entry to a list of window to be used by the callback.

use parking_lot::Mutex;
use std::{
    any::Any,
    cell::RefCell,
    collections::VecDeque,
    marker::PhantomData,
    mem, panic, ptr,
    rc::Rc,
    sync::{
        atomic::{AtomicBool, Ordering},
        mpsc::{self, Receiver, Sender},
        Arc,
    },
    time::{Duration, Instant},
};
use winapi::shared::basetsd::{DWORD_PTR, UINT_PTR};

use winapi::{
    shared::{
        minwindef::{BOOL, DWORD, HIWORD, INT, LOWORD, LPARAM, LRESULT, UINT, WPARAM},
        windef::{HWND, POINT, RECT},
        windowsx, winerror,
    },
    um::{
        commctrl, libloaderapi, ole2, processthreadsapi, winbase,
        winnt::{HANDLE, LONG, LPCSTR, SHORT},
        winuser,
    },
};

use crate::{
    dpi::{PhysicalPosition, PhysicalSize},
    event::{DeviceEvent, Event, Force, KeyboardInput, StartCause, Touch, TouchPhase, WindowEvent},
    event_loop::{ControlFlow, EventLoopClosed, EventLoopWindowTarget as RootELW},
    platform_impl::platform::{
        dpi::{become_dpi_aware, dpi_to_scale_factor, enable_non_client_dpi_scaling},
        drop_handler::FileDropHandler,
        event::{self, handle_extended_keys, process_key_params, vkey_to_winit_vkey},
        monitor,
        raw_input::{get_raw_input_data, get_raw_mouse_button_state},
        util,
        window_state::{CursorFlags, WindowFlags, WindowState},
        wrap_device_id, WindowId, DEVICE_ID,
    },
    window::{Fullscreen, WindowId as RootWindowId},
};

type GetPointerFrameInfoHistory = unsafe extern "system" fn(
    pointerId: UINT,
    entriesCount: *mut UINT,
    pointerCount: *mut UINT,
    pointerInfo: *mut winuser::POINTER_INFO,
) -> BOOL;

type SkipPointerFrameMessages = unsafe extern "system" fn(pointerId: UINT) -> BOOL;
type GetPointerDeviceRects = unsafe extern "system" fn(
    device: HANDLE,
    pointerDeviceRect: *mut RECT,
    displayRect: *mut RECT,
) -> BOOL;

type GetPointerTouchInfo =
    unsafe extern "system" fn(pointerId: UINT, touchInfo: *mut winuser::POINTER_TOUCH_INFO) -> BOOL;

type GetPointerPenInfo =
    unsafe extern "system" fn(pointId: UINT, penInfo: *mut winuser::POINTER_PEN_INFO) -> BOOL;

lazy_static! {
    static ref GET_POINTER_FRAME_INFO_HISTORY: Option<GetPointerFrameInfoHistory> =
        get_function!("user32.dll", GetPointerFrameInfoHistory);
    static ref SKIP_POINTER_FRAME_MESSAGES: Option<SkipPointerFrameMessages> =
        get_function!("user32.dll", SkipPointerFrameMessages);
    static ref GET_POINTER_DEVICE_RECTS: Option<GetPointerDeviceRects> =
        get_function!("user32.dll", GetPointerDeviceRects);
    static ref GET_POINTER_TOUCH_INFO: Option<GetPointerTouchInfo> =
        get_function!("user32.dll", GetPointerTouchInfo);
    static ref GET_POINTER_PEN_INFO: Option<GetPointerPenInfo> =
        get_function!("user32.dll", GetPointerPenInfo);
}

pub(crate) struct SubclassInput<T: 'static> {
    pub window_state: Arc<Mutex<WindowState>>,
    pub event_loop_runner: EventLoopRunnerShared<T>,
    pub file_drop_handler: FileDropHandler,
}

impl<T> SubclassInput<T> {
    unsafe fn send_event(&self, event: Event<'static, T>) {
        self.event_loop_runner.send_event(event);
    }

    unsafe fn send_event_unbuffered<'e>(&self, event: Event<'e, T>) -> Result<(), Event<'e, T>> {
        self.event_loop_runner.send_event_unbuffered(event)
    }
}

struct ThreadMsgTargetSubclassInput<T: 'static> {
    event_loop_runner: EventLoopRunnerShared<T>,
    user_event_receiver: Receiver<T>,
}

impl<T> ThreadMsgTargetSubclassInput<T> {
    unsafe fn send_event(&self, event: Event<'static, T>) {
        self.event_loop_runner.send_event(event);
    }
}

pub struct EventLoop<T: 'static> {
    thread_msg_sender: Sender<T>,
    window_target: RootELW<T>,
}

pub struct EventLoopWindowTarget<T: 'static> {
    thread_id: DWORD,
    trigger_newevents_on_redraw: Arc<AtomicBool>,
    thread_msg_target: HWND,
    pub(crate) runner_shared: EventLoopRunnerShared<T>,
}

macro_rules! main_thread_check {
    ($fn_name:literal) => {{
        let thread_id = unsafe { processthreadsapi::GetCurrentThreadId() };
        if thread_id != main_thread_id() {
            panic!(concat!(
                "Initializing the event loop outside of the main thread is a significant \
                 cross-platform compatibility hazard. If you really, absolutely need to create an \
                 EventLoop on a different thread, please use the `EventLoopExtWindows::",
                $fn_name,
                "` function."
            ));
        }
    }};
}

impl<T: 'static> EventLoop<T> {
    pub fn new() -> EventLoop<T> {
        main_thread_check!("new_any_thread");

        Self::new_any_thread()
    }

    pub fn new_any_thread() -> EventLoop<T> {
        become_dpi_aware();
        Self::new_dpi_unaware_any_thread()
    }

    pub fn new_dpi_unaware() -> EventLoop<T> {
        main_thread_check!("new_dpi_unaware_any_thread");

        Self::new_dpi_unaware_any_thread()
    }

    pub fn new_dpi_unaware_any_thread() -> EventLoop<T> {
        let thread_id = unsafe { processthreadsapi::GetCurrentThreadId() };
        let runner_shared = Rc::new(ELRShared {
            runner: RefCell::new(None),
            buffer: RefCell::new(VecDeque::new()),
        });
        let (thread_msg_target, thread_msg_sender) =
            thread_event_target_window(runner_shared.clone());

        EventLoop {
            thread_msg_sender,
            window_target: RootELW {
                p: EventLoopWindowTarget {
                    thread_id,
                    trigger_newevents_on_redraw: Arc::new(AtomicBool::new(true)),
                    thread_msg_target,
                    runner_shared,
                },
                _marker: PhantomData,
            },
        }
    }

    pub fn window_target(&self) -> &RootELW<T> {
        &self.window_target
    }

    pub fn run<F>(mut self, event_handler: F) -> !
    where
        F: 'static + FnMut(Event<'_, T>, &RootELW<T>, &mut ControlFlow),
    {
        self.run_return(event_handler);
        ::std::process::exit(0);
    }

    pub fn run_return<F>(&mut self, mut event_handler: F)
    where
        F: FnMut(Event<'_, T>, &RootELW<T>, &mut ControlFlow),
    {
        let event_loop_windows_ref = &self.window_target;

        let mut runner = unsafe {
            EventLoopRunner::new(self, move |event, control_flow| {
                event_handler(event, event_loop_windows_ref, control_flow)
            })
        };
        {
            let runner_shared = self.window_target.p.runner_shared.clone();
            let mut runner_ref = runner_shared.runner.borrow_mut();
            loop {
                let event = runner_shared.buffer.borrow_mut().pop_front();
                match event {
                    Some(e) => {
                        runner.process_event(e);
                    }
                    None => break,
                }
            }
            *runner_ref = Some(runner);
        }

        macro_rules! runner {
            () => {
                self.window_target
                    .p
                    .runner_shared
                    .runner
                    .borrow_mut()
                    .as_mut()
                    .unwrap()
            };
        }

        unsafe {
            let mut msg = mem::zeroed();
            let mut msg_unprocessed = false;

            'main: loop {
                runner!().new_events();
                loop {
                    if !msg_unprocessed {
                        if 0 == winuser::PeekMessageW(&mut msg, ptr::null_mut(), 0, 0, 1) {
                            break;
                        }
                    }
                    winuser::TranslateMessage(&mut msg);
                    winuser::DispatchMessageW(&mut msg);

                    msg_unprocessed = false;
                }
                runner!().events_cleared();
                if let Some(payload) = runner!().panic_error.take() {
                    panic::resume_unwind(payload);
                }

                if !msg_unprocessed {
                    let control_flow = runner!().control_flow;
                    match control_flow {
                        ControlFlow::Exit => break 'main,
                        ControlFlow::Wait => {
                            if 0 == winuser::GetMessageW(&mut msg, ptr::null_mut(), 0, 0) {
                                break 'main;
                            }
                            msg_unprocessed = true;
                        }
                        ControlFlow::WaitUntil(resume_time) => {
                            wait_until_time_or_msg(resume_time);
                        }
                        ControlFlow::Poll => (),
                    }
                }
            }
        }

        runner!().call_event_handler(Event::LoopDestroyed);
        *self.window_target.p.runner_shared.runner.borrow_mut() = None;
    }

    pub fn create_proxy(&self) -> EventLoopProxy<T> {
        EventLoopProxy {
            target_window: self.window_target.p.thread_msg_target,
            event_send: self.thread_msg_sender.clone(),
        }
    }
}

impl<T> EventLoopWindowTarget<T> {
    #[inline(always)]
    pub(crate) fn create_thread_executor(&self) -> EventLoopThreadExecutor {
        EventLoopThreadExecutor {
            thread_id: self.thread_id,
            trigger_newevents_on_redraw: self.trigger_newevents_on_redraw.clone(),
            target_window: self.thread_msg_target,
        }
    }
}

fn main_thread_id() -> DWORD {
    static mut MAIN_THREAD_ID: DWORD = 0;
    #[used]
    #[allow(non_upper_case_globals)]
    #[link_section = ".CRT$XCU"]
    static INIT_MAIN_THREAD_ID: unsafe fn() = {
        unsafe fn initer() {
            MAIN_THREAD_ID = processthreadsapi::GetCurrentThreadId();
        }
        initer
    };

    unsafe { MAIN_THREAD_ID }
}

pub(crate) type EventLoopRunnerShared<T> = Rc<ELRShared<T>>;
pub(crate) struct ELRShared<T: 'static> {
    runner: RefCell<Option<EventLoopRunner<T>>>,
    buffer: RefCell<VecDeque<Event<'static, T>>>,
}
pub(crate) struct EventLoopRunner<T: 'static> {
    trigger_newevents_on_redraw: Arc<AtomicBool>,
    control_flow: ControlFlow,
    runner_state: RunnerState,
    modal_redraw_window: HWND,
    in_modal_loop: bool,
    in_repaint: bool,
    event_handler: Box<dyn FnMut(Event<'_, T>, &mut ControlFlow)>,
    panic_error: Option<PanicError>,
}
type PanicError = Box<dyn Any + Send + 'static>;

impl<T> ELRShared<T> {
    pub(crate) unsafe fn send_event(&self, event: Event<'static, T>) {
        if let Err(event) = self.send_event_unbuffered(event) {
            // If the runner is already borrowed, we're in the middle of an event loop invocation. Add
            // the event to a buffer to be processed later.
            self.buffer.borrow_mut().push_back(event)
        }
    }

    pub(crate) unsafe fn send_event_unbuffered<'e>(
        &self,
        event: Event<'e, T>,
    ) -> Result<(), Event<'e, T>> {
        if let Ok(mut runner_ref) = self.runner.try_borrow_mut() {
            if let Some(ref mut runner) = *runner_ref {
                runner.process_event(event);

                // Dispatch any events that were buffered during the call to `process_event`.
                loop {
                    // We do this instead of using a `while let` loop because if we use a `while let`
                    // loop the reference returned `borrow_mut()` doesn't get dropped until the end
                    // of the loop's body and attempts to add events to the event buffer while in
                    // `process_event` will fail.
                    let buffered_event_opt = self.buffer.borrow_mut().pop_front();
                    match buffered_event_opt {
                        Some(event) => runner.process_event(event),
                        None => break,
                    }
                }

                return Ok(());
            }
        }

        Err(event)
    }
}

#[derive(Debug, Clone, Copy, PartialEq, Eq)]
enum RunnerState {
    /// The event loop has just been created, and an `Init` event must be sent.
    New,
    /// The event loop is idling, and began idling at the given instant.
    Idle(Instant),
    /// The event loop has received a signal from the OS that the loop may resume, but no winit
    /// events have been generated yet. We're waiting for an event to be processed or the events
    /// to be marked as cleared to send `NewEvents`, depending on the current `ControlFlow`.
    DeferredNewEvents(Instant),
    /// The event loop is handling the OS's events and sending them to the user's callback.
    /// `NewEvents` has been sent, and `EventsCleared` hasn't.
    HandlingEvents,
}

impl<T> EventLoopRunner<T> {
    unsafe fn new<F>(event_loop: &EventLoop<T>, f: F) -> EventLoopRunner<T>
    where
        F: FnMut(Event<'_, T>, &mut ControlFlow),
    {
        EventLoopRunner {
            trigger_newevents_on_redraw: event_loop
                .window_target
                .p
                .trigger_newevents_on_redraw
                .clone(),
            control_flow: ControlFlow::default(),
            runner_state: RunnerState::New,
            in_modal_loop: false,
            in_repaint: false,
            modal_redraw_window: event_loop.window_target.p.thread_msg_target,
            event_handler: mem::transmute::<
                Box<dyn FnMut(Event<'_, T>, &mut ControlFlow)>,
                Box<dyn FnMut(Event<'_, T>, &mut ControlFlow)>,
            >(Box::new(f)),
            panic_error: None,
        }
    }

    fn new_events(&mut self) {
        self.runner_state = match self.runner_state {
            // If we're already handling events or have deferred `NewEvents`, we don't need to do
            // do any processing.
            RunnerState::HandlingEvents | RunnerState::DeferredNewEvents(..) => self.runner_state,

            // Send the `Init` `NewEvents` and immediately move into event processing.
            RunnerState::New => {
                self.call_event_handler(Event::NewEvents(StartCause::Init));
                RunnerState::HandlingEvents
            }

            // When `NewEvents` gets sent after an idle depends on the control flow...
            RunnerState::Idle(wait_start) => {
                match self.control_flow {
                    // If we're polling, send `NewEvents` and immediately move into event processing.
                    ControlFlow::Poll => {
                        self.call_event_handler(Event::NewEvents(StartCause::Poll));
                        RunnerState::HandlingEvents
                    },
                    // If the user was waiting until a specific time, the `NewEvents` call gets sent
                    // at varying times depending on the current time.
                    ControlFlow::WaitUntil(resume_time) => {
                        match Instant::now() >= resume_time {
                            // If the current time is later than the requested resume time, we can tell the
                            // user that the resume time has been reached with `NewEvents` and immdiately move
                            // into event processing.
                            true => {
                                self.call_event_handler(Event::NewEvents(StartCause::ResumeTimeReached {
                                    start: wait_start,
                                    requested_resume: resume_time,
                                }));
                                RunnerState::HandlingEvents
                            },
                            // However, if the current time is EARLIER than the requested resume time, we
                            // don't want to send the `WaitCancelled` event until we know an event is being
                            // sent. Defer.
                            false => RunnerState::DeferredNewEvents(wait_start)
                        }
                    },
                    // If we're waiting, `NewEvents` doesn't get sent until winit gets an event, so
                    // we defer.
                    ControlFlow::Wait |
                    // `Exit` shouldn't really ever get sent here, but if it does do something somewhat sane.
                    ControlFlow::Exit => RunnerState::DeferredNewEvents(wait_start),
                }
            }
        };
    }

    fn process_event(&mut self, event: Event<'_, T>) {
        // If we're in the modal loop, we need to have some mechanism for finding when the event
        // queue has been cleared so we can call `events_cleared`. Windows doesn't give any utilities
        // for doing this, but it DOES guarantee that WM_PAINT will only occur after input events have
        // been processed. So, we send WM_PAINT to a dummy window which calls `events_cleared` when
        // the events queue has been emptied.
        if self.in_modal_loop {
            unsafe {
                winuser::RedrawWindow(
                    self.modal_redraw_window,
                    ptr::null(),
                    ptr::null_mut(),
                    winuser::RDW_INTERNALPAINT,
                );
            }
        }

        // If new event processing has to be done (i.e. call NewEvents or defer), do it. If we're
        // already in processing nothing happens with this call.
        self.new_events();

        // Now that an event has been received, we have to send any `NewEvents` calls that were
        // deferred.
        if let RunnerState::DeferredNewEvents(wait_start) = self.runner_state {
            match self.control_flow {
                ControlFlow::Exit | ControlFlow::Wait => {
                    self.call_event_handler(Event::NewEvents(StartCause::WaitCancelled {
                        start: wait_start,
                        requested_resume: None,
                    }))
                }
                ControlFlow::WaitUntil(resume_time) => {
                    let start_cause = match Instant::now() >= resume_time {
                        // If the current time is later than the requested resume time, the resume time
                        // has been reached.
                        true => StartCause::ResumeTimeReached {
                            start: wait_start,
                            requested_resume: resume_time,
                        },
                        // Otherwise, the requested resume time HASN'T been reached and we send a WaitCancelled.
                        false => StartCause::WaitCancelled {
                            start: wait_start,
                            requested_resume: Some(resume_time),
                        },
                    };
                    self.call_event_handler(Event::NewEvents(start_cause));
                }
                // This can be reached if the control flow is changed to poll during a `RedrawRequested`
                // that was sent after `EventsCleared`.
                ControlFlow::Poll => self.call_event_handler(Event::NewEvents(StartCause::Poll)),
            }
        }

        self.runner_state = RunnerState::HandlingEvents;
        match (self.in_repaint, &event) {
            (
                true,
                Event::WindowEvent {
                    event: WindowEvent::RedrawRequested,
                    ..
                },
            )
            | (false, _) => self.call_event_handler(event),
            (true, _) => {
                self.events_cleared();
                self.new_events();
                self.process_event(event);
            }
        }
    }

    fn events_cleared(&mut self) {
        self.in_repaint = false;

        match self.runner_state {
            // If we were handling events, send the EventsCleared message.
            RunnerState::HandlingEvents => {
                self.call_event_handler(Event::EventsCleared);
                self.runner_state = RunnerState::Idle(Instant::now());
            }

            // If we *weren't* handling events, we don't have to do anything.
            RunnerState::New | RunnerState::Idle(..) => (),

            // Some control flows require a NewEvents call even if no events were received. This
            // branch handles those.
            RunnerState::DeferredNewEvents(wait_start) => {
                match self.control_flow {
                    // If we had deferred a Poll, send the Poll NewEvents and EventsCleared.
                    ControlFlow::Poll => {
                        self.call_event_handler(Event::NewEvents(StartCause::Poll));
                        self.call_event_handler(Event::EventsCleared);
                    }
                    // If we had deferred a WaitUntil and the resume time has since been reached,
                    // send the resume notification and EventsCleared event.
                    ControlFlow::WaitUntil(resume_time) => {
                        if Instant::now() >= resume_time {
                            self.call_event_handler(Event::NewEvents(
                                StartCause::ResumeTimeReached {
                                    start: wait_start,
                                    requested_resume: resume_time,
                                },
                            ));
                            self.call_event_handler(Event::EventsCleared);
                        }
                    }
                    // If we deferred a wait and no events were received, the user doesn't have to
                    // get an event.
                    ControlFlow::Wait | ControlFlow::Exit => (),
                }
                // Mark that we've entered an idle state.
                self.runner_state = RunnerState::Idle(wait_start)
            }
        }
    }

    fn call_event_handler(&mut self, event: Event<'_, T>) {
        match event {
            Event::NewEvents(_) => self
                .trigger_newevents_on_redraw
                .store(true, Ordering::Relaxed),
            Event::EventsCleared => self
                .trigger_newevents_on_redraw
                .store(false, Ordering::Relaxed),
            Event::WindowEvent {
                event: WindowEvent::RedrawRequested,
                ..
            } => self.in_repaint = true,
            _ => (),
        }

        if self.panic_error.is_none() {
            let EventLoopRunner {
                ref mut panic_error,
                ref mut event_handler,
                ref mut control_flow,
                ..
            } = self;
            *panic_error = panic::catch_unwind(panic::AssertUnwindSafe(|| {
                if *control_flow != ControlFlow::Exit {
                    (*event_handler)(event, control_flow);
                } else {
                    (*event_handler)(event, &mut ControlFlow::Exit);
                }
            }))
            .err();
        }
    }
}

// Returns true if the wait time was reached, and false if a message must be processed.
unsafe fn wait_until_time_or_msg(wait_until: Instant) -> bool {
    let mut msg = mem::zeroed();
    let now = Instant::now();
    if now <= wait_until {
        // MsgWaitForMultipleObjects tends to overshoot just a little bit. We subtract 1 millisecond
        // from the requested time and spinlock for the remainder to compensate for that.
        let resume_reason = winuser::MsgWaitForMultipleObjectsEx(
            0,
            ptr::null(),
            dur2timeout(wait_until - now).saturating_sub(1),
            winuser::QS_ALLEVENTS,
            winuser::MWMO_INPUTAVAILABLE,
        );

        if resume_reason == winerror::WAIT_TIMEOUT {
            while Instant::now() < wait_until {
                if 0 != winuser::PeekMessageW(&mut msg, ptr::null_mut(), 0, 0, 0) {
                    return false;
                }
            }
        }
    }

    return true;
}
// Implementation taken from https://github.com/rust-lang/rust/blob/db5476571d9b27c862b95c1e64764b0ac8980e23/src/libstd/sys/windows/mod.rs
fn dur2timeout(dur: Duration) -> DWORD {
    // Note that a duration is a (u64, u32) (seconds, nanoseconds) pair, and the
    // timeouts in windows APIs are typically u32 milliseconds. To translate, we
    // have two pieces to take care of:
    //
    // * Nanosecond precision is rounded up
    // * Greater than u32::MAX milliseconds (50 days) is rounded up to INFINITE
    //   (never time out).
    dur.as_secs()
        .checked_mul(1000)
        .and_then(|ms| ms.checked_add((dur.subsec_nanos() as u64) / 1_000_000))
        .and_then(|ms| {
            ms.checked_add(if dur.subsec_nanos() % 1_000_000 > 0 {
                1
            } else {
                0
            })
        })
        .map(|ms| {
            if ms > DWORD::max_value() as u64 {
                winbase::INFINITE
            } else {
                ms as DWORD
            }
        })
        .unwrap_or(winbase::INFINITE)
}

impl<T> Drop for EventLoop<T> {
    fn drop(&mut self) {
        unsafe {
            winuser::DestroyWindow(self.window_target.p.thread_msg_target);
        }
    }
}

pub(crate) struct EventLoopThreadExecutor {
    thread_id: DWORD,
    trigger_newevents_on_redraw: Arc<AtomicBool>,
    target_window: HWND,
}

unsafe impl Send for EventLoopThreadExecutor {}
unsafe impl Sync for EventLoopThreadExecutor {}

impl EventLoopThreadExecutor {
    /// Check to see if we're in the parent event loop's thread.
    pub(super) fn in_event_loop_thread(&self) -> bool {
        let cur_thread_id = unsafe { processthreadsapi::GetCurrentThreadId() };
        self.thread_id == cur_thread_id
    }

    pub(super) fn trigger_newevents_on_redraw(&self) -> bool {
        !self.in_event_loop_thread() || self.trigger_newevents_on_redraw.load(Ordering::Relaxed)
    }

    /// Executes a function in the event loop thread. If we're already in the event loop thread,
    /// we just call the function directly.
    ///
    /// The `Inserted` can be used to inject a `WindowState` for the callback to use. The state is
    /// removed automatically if the callback receives a `WM_CLOSE` message for the window.
    ///
    /// Note that if you are using this to change some property of a window and updating
    /// `WindowState` then you should call this within the lock of `WindowState`. Otherwise the
    /// events may be sent to the other thread in different order to the one in which you set
    /// `WindowState`, leaving them out of sync.
    ///
    /// Note that we use a FnMut instead of a FnOnce because we're too lazy to create an equivalent
    /// to the unstable FnBox.
    pub(super) fn execute_in_thread<F>(&self, mut function: F)
    where
        F: FnMut() + Send + 'static,
    {
        unsafe {
            if self.in_event_loop_thread() {
                function();
            } else {
                // We double-box because the first box is a fat pointer.
                let boxed = Box::new(function) as Box<dyn FnMut()>;
                let boxed2: ThreadExecFn = Box::new(boxed);

                let raw = Box::into_raw(boxed2);

                let res = winuser::PostMessageW(
                    self.target_window,
                    *EXEC_MSG_ID,
                    raw as *mut () as usize as WPARAM,
                    0,
                );
                assert!(res != 0, "PostMessage failed ; is the messages queue full?");
            }
        }
    }
}

type ThreadExecFn = Box<Box<dyn FnMut()>>;

pub struct EventLoopProxy<T: 'static> {
    target_window: HWND,
    event_send: Sender<T>,
}
unsafe impl<T: Send + 'static> Send for EventLoopProxy<T> {}

impl<T: 'static> Clone for EventLoopProxy<T> {
    fn clone(&self) -> Self {
        Self {
            target_window: self.target_window,
            event_send: self.event_send.clone(),
        }
    }
}

impl<T: 'static> EventLoopProxy<T> {
    pub fn send_event(&self, event: T) -> Result<(), EventLoopClosed> {
        unsafe {
            if winuser::PostMessageW(self.target_window, *USER_EVENT_MSG_ID, 0, 0) != 0 {
                self.event_send.send(event).ok();
                Ok(())
            } else {
                Err(EventLoopClosed)
            }
        }
    }
}

lazy_static! {
    // Message sent by the `EventLoopProxy` when we want to wake up the thread.
    // WPARAM and LPARAM are unused.
    static ref USER_EVENT_MSG_ID: u32 = {
        unsafe {
            winuser::RegisterWindowMessageA("Winit::WakeupMsg\0".as_ptr() as LPCSTR)
        }
    };
    // Message sent when we want to execute a closure in the thread.
    // WPARAM contains a Box<Box<dyn FnMut()>> that must be retrieved with `Box::from_raw`,
    // and LPARAM is unused.
    static ref EXEC_MSG_ID: u32 = {
        unsafe {
            winuser::RegisterWindowMessageA("Winit::ExecMsg\0".as_ptr() as *const i8)
        }
    };
    // Message sent by a `Window` when it wants to be destroyed by the main thread.
    // WPARAM and LPARAM are unused.
    pub static ref DESTROY_MSG_ID: u32 = {
        unsafe {
            winuser::RegisterWindowMessageA("Winit::DestroyMsg\0".as_ptr() as LPCSTR)
        }
    };
    // Message sent by a `Window` if it's requesting a redraw without sending a NewEvents.
    pub static ref REQUEST_REDRAW_NO_NEWEVENTS_MSG_ID: u32 = {
        unsafe {
            winuser::RegisterWindowMessageA("Winit::RequestRedrawNoNewevents\0".as_ptr() as LPCSTR)
        }
    };
    // WPARAM is a bool specifying the `WindowFlags::MARKER_RETAIN_STATE_ON_SIZE` flag. See the
    // documentation in the `window_state` module for more information.
    pub static ref SET_RETAIN_STATE_ON_SIZE_MSG_ID: u32 = unsafe {
        winuser::RegisterWindowMessageA("Winit::SetRetainMaximized\0".as_ptr() as LPCSTR)
    };
    static ref THREAD_EVENT_TARGET_WINDOW_CLASS: Vec<u16> = unsafe {
        use std::ffi::OsStr;
        use std::os::windows::ffi::OsStrExt;

        let class_name: Vec<_> = OsStr::new("Winit Thread Event Target")
            .encode_wide()
            .chain(Some(0).into_iter())
            .collect();

        let class = winuser::WNDCLASSEXW {
            cbSize: mem::size_of::<winuser::WNDCLASSEXW>() as UINT,
            style: 0,
            lpfnWndProc: Some(winuser::DefWindowProcW),
            cbClsExtra: 0,
            cbWndExtra: 0,
            hInstance: libloaderapi::GetModuleHandleW(ptr::null()),
            hIcon: ptr::null_mut(),
            hCursor: ptr::null_mut(), // must be null in order for cursor state to work properly
            hbrBackground: ptr::null_mut(),
            lpszMenuName: ptr::null(),
            lpszClassName: class_name.as_ptr(),
            hIconSm: ptr::null_mut(),
        };

        winuser::RegisterClassExW(&class);

        class_name
    };
}

fn thread_event_target_window<T>(event_loop_runner: EventLoopRunnerShared<T>) -> (HWND, Sender<T>) {
    unsafe {
        let window = winuser::CreateWindowExW(
            winuser::WS_EX_NOACTIVATE | winuser::WS_EX_TRANSPARENT | winuser::WS_EX_LAYERED,
            THREAD_EVENT_TARGET_WINDOW_CLASS.as_ptr(),
            ptr::null_mut(),
            0,
            0,
            0,
            0,
            0,
            ptr::null_mut(),
            ptr::null_mut(),
            libloaderapi::GetModuleHandleW(ptr::null()),
            ptr::null_mut(),
        );
        winuser::SetWindowLongPtrW(
            window,
            winuser::GWL_STYLE,
            // The window technically has to be visible to receive WM_PAINT messages (which are used
            // for delivering events during resizes), but it isn't displayed to the user because of
            // the LAYERED style.
            (winuser::WS_VISIBLE | winuser::WS_POPUP) as _,
        );

        let (tx, rx) = mpsc::channel();

        let subclass_input = ThreadMsgTargetSubclassInput {
            event_loop_runner,
            user_event_receiver: rx,
        };
        let input_ptr = Box::into_raw(Box::new(subclass_input));
        let subclass_result = commctrl::SetWindowSubclass(
            window,
            Some(thread_event_target_callback::<T>),
            THREAD_EVENT_TARGET_SUBCLASS_ID,
            input_ptr as DWORD_PTR,
        );
        assert_eq!(subclass_result, 1);

        (window, tx)
    }
}

/// Capture mouse input, allowing `window` to receive mouse events when the cursor is outside of
/// the window.
unsafe fn capture_mouse(window: HWND, window_state: &mut WindowState) {
    window_state.mouse.buttons_down += 1;
    winuser::SetCapture(window);
}

/// Release mouse input, stopping windows on this thread from receiving mouse input when the cursor
/// is outside the window.
unsafe fn release_mouse(window_state: &mut WindowState) {
    window_state.mouse.buttons_down = window_state.mouse.buttons_down.saturating_sub(1);
    if window_state.mouse.buttons_down == 0 {
        winuser::ReleaseCapture();
    }
}

const WINDOW_SUBCLASS_ID: UINT_PTR = 0;
const THREAD_EVENT_TARGET_SUBCLASS_ID: UINT_PTR = 1;
pub(crate) fn subclass_window<T>(window: HWND, subclass_input: SubclassInput<T>) {
    let input_ptr = Box::into_raw(Box::new(subclass_input));
    let subclass_result = unsafe {
        commctrl::SetWindowSubclass(
            window,
            Some(public_window_callback::<T>),
            WINDOW_SUBCLASS_ID,
            input_ptr as DWORD_PTR,
        )
    };
    assert_eq!(subclass_result, 1);
}

fn normalize_pointer_pressure(pressure: u32) -> Option<Force> {
    match pressure {
        1..=1024 => Some(Force::Normalized(pressure as f64 / 1024.0)),
        _ => None,
    }
}

/// Any window whose callback is configured to this function will have its events propagated
/// through the events loop of the thread the window was created in.
//
// This is the callback that is called by `DispatchMessage` in the events loop.
//
// Returning 0 tells the Win32 API that the message has been processed.
// FIXME: detect WM_DWMCOMPOSITIONCHANGED and call DwmEnableBlurBehindWindow if necessary
unsafe extern "system" fn public_window_callback<T: 'static>(
    window: HWND,
    msg: UINT,
    wparam: WPARAM,
    lparam: LPARAM,
    _: UINT_PTR,
    subclass_input_ptr: DWORD_PTR,
) -> LRESULT {
    let subclass_input = &mut *(subclass_input_ptr as *mut SubclassInput<T>);

    match msg {
        winuser::WM_ENTERSIZEMOVE => {
            let mut runner = subclass_input.event_loop_runner.runner.borrow_mut();
            if let Some(ref mut runner) = *runner {
                runner.in_modal_loop = true;
            }
            0
        }
        winuser::WM_EXITSIZEMOVE => {
            let mut runner = subclass_input.event_loop_runner.runner.borrow_mut();
            if let Some(ref mut runner) = *runner {
                runner.in_modal_loop = false;
            }
            0
        }
        winuser::WM_NCCREATE => {
            enable_non_client_dpi_scaling(window);
            commctrl::DefSubclassProc(window, msg, wparam, lparam)
        }

        winuser::WM_NCLBUTTONDOWN => {
            // jumpstart the modal loop
            winuser::RedrawWindow(
                window,
                ptr::null(),
                ptr::null_mut(),
                winuser::RDW_INTERNALPAINT,
            );
            if wparam == winuser::HTCAPTION as _ {
                winuser::PostMessageW(window, winuser::WM_MOUSEMOVE, 0, 0);
            }
            commctrl::DefSubclassProc(window, msg, wparam, lparam)
        }

        winuser::WM_CLOSE => {
            use crate::event::WindowEvent::CloseRequested;
            subclass_input.send_event(Event::WindowEvent {
                window_id: RootWindowId(WindowId(window)),
                event: CloseRequested,
            });
            0
        }

        winuser::WM_DESTROY => {
            use crate::event::WindowEvent::Destroyed;
            ole2::RevokeDragDrop(window);
            subclass_input.send_event(Event::WindowEvent {
                window_id: RootWindowId(WindowId(window)),
                event: Destroyed,
            });

            Box::from_raw(subclass_input);
            drop(subclass_input);
            0
        }

        _ if msg == *REQUEST_REDRAW_NO_NEWEVENTS_MSG_ID => {
            use crate::event::WindowEvent::RedrawRequested;
            let mut runner = subclass_input.event_loop_runner.runner.borrow_mut();
            subclass_input.window_state.lock().queued_out_of_band_redraw = false;
            if let Some(ref mut runner) = *runner {
                // This check makes sure that calls to `request_redraw()` during `EventsCleared`
                // handling dispatch `RedrawRequested` immediately after `EventsCleared`, without
                // spinning up a new event loop iteration. We do this because that's what the API
                // says to do.
                let runner_state = runner.runner_state;
                let mut request_redraw = || {
                    runner.call_event_handler(Event::WindowEvent {
                        window_id: RootWindowId(WindowId(window)),
                        event: RedrawRequested,
                    });
                };
                match runner_state {
                    RunnerState::Idle(..) | RunnerState::DeferredNewEvents(..) => request_redraw(),
                    RunnerState::HandlingEvents => {
                        winuser::RedrawWindow(
                            window,
                            ptr::null(),
                            ptr::null_mut(),
                            winuser::RDW_INTERNALPAINT,
                        );
                    }
                    _ => (),
                }
            }
            0
        }
        winuser::WM_PAINT => {
            use crate::event::WindowEvent::RedrawRequested;
            subclass_input.send_event(Event::WindowEvent {
                window_id: RootWindowId(WindowId(window)),
                event: RedrawRequested,
            });
            commctrl::DefSubclassProc(window, msg, wparam, lparam)
        }

        winuser::WM_WINDOWPOSCHANGING => {
            let mut window_state = subclass_input.window_state.lock();
            if let Some(ref mut fullscreen) = window_state.fullscreen {
                let window_pos = &mut *(lparam as *mut winuser::WINDOWPOS);
                let new_rect = RECT {
                    left: window_pos.x,
                    top: window_pos.y,
                    right: window_pos.x + window_pos.cx,
                    bottom: window_pos.y + window_pos.cy,
                };
                let new_monitor =
                    winuser::MonitorFromRect(&new_rect, winuser::MONITOR_DEFAULTTONULL);
                match fullscreen {
                    Fullscreen::Borderless(ref mut fullscreen_monitor) => {
                        if new_monitor != fullscreen_monitor.inner.hmonitor()
                            && new_monitor != ptr::null_mut()
                        {
                            if let Ok(new_monitor_info) = monitor::get_monitor_info(new_monitor) {
                                let new_monitor_rect = new_monitor_info.rcMonitor;
                                window_pos.x = new_monitor_rect.left;
                                window_pos.y = new_monitor_rect.top;
                                window_pos.cx = new_monitor_rect.right - new_monitor_rect.left;
                                window_pos.cy = new_monitor_rect.bottom - new_monitor_rect.top;
                            }
                            *fullscreen_monitor = crate::monitor::MonitorHandle {
                                inner: monitor::MonitorHandle::new(new_monitor),
                            };
                        }
                    }
                    Fullscreen::Exclusive(ref video_mode) => {
                        let old_monitor = video_mode.video_mode.monitor.hmonitor();
                        if let Ok(old_monitor_info) = monitor::get_monitor_info(old_monitor) {
                            let old_monitor_rect = old_monitor_info.rcMonitor;
                            window_pos.x = old_monitor_rect.left;
                            window_pos.y = old_monitor_rect.top;
                            window_pos.cx = old_monitor_rect.right - old_monitor_rect.left;
                            window_pos.cy = old_monitor_rect.bottom - old_monitor_rect.top;
                        }
                    }
                }
            }

            0
        }

        // WM_MOVE supplies client area positions, so we send Moved here instead.
        winuser::WM_WINDOWPOSCHANGED => {
            use crate::event::WindowEvent::Moved;

            let windowpos = lparam as *const winuser::WINDOWPOS;
            if (*windowpos).flags & winuser::SWP_NOMOVE != winuser::SWP_NOMOVE {
                let physical_position =
                    PhysicalPosition::new((*windowpos).x as u32, (*windowpos).y as u32);
                subclass_input.send_event(Event::WindowEvent {
                    window_id: RootWindowId(WindowId(window)),
                    event: Moved(physical_position),
                });
            }

            // This is necessary for us to still get sent WM_SIZE.
            commctrl::DefSubclassProc(window, msg, wparam, lparam)
        }

        winuser::WM_SIZE => {
            use crate::event::WindowEvent::Resized;
            let w = LOWORD(lparam as DWORD) as u32;
            let h = HIWORD(lparam as DWORD) as u32;

            let physical_size = PhysicalSize::new(w, h);
            let event = Event::WindowEvent {
                window_id: RootWindowId(WindowId(window)),
                event: Resized(physical_size),
            };

            {
                let mut w = subclass_input.window_state.lock();
                // See WindowFlags::MARKER_RETAIN_STATE_ON_SIZE docs for info on why this `if` check exists.
                if !w
                    .window_flags()
                    .contains(WindowFlags::MARKER_RETAIN_STATE_ON_SIZE)
                {
                    let maximized = wparam == winuser::SIZE_MAXIMIZED;
                    w.set_window_flags_in_place(|f| f.set(WindowFlags::MAXIMIZED, maximized));
                }
            }

            subclass_input.send_event(event);
            0
        }

        winuser::WM_CHAR => {
            use crate::event::WindowEvent::ReceivedCharacter;
            use std::char;
            let is_high_surrogate = 0xD800 <= wparam && wparam <= 0xDBFF;
            let is_low_surrogate = 0xDC00 <= wparam && wparam <= 0xDFFF;

            if is_high_surrogate {
                subclass_input.window_state.lock().high_surrogate = Some(wparam as u16);
            } else if is_low_surrogate {
                let high_surrogate = subclass_input.window_state.lock().high_surrogate.take();

                if let Some(high_surrogate) = high_surrogate {
                    let pair = [high_surrogate, wparam as u16];
                    if let Some(Ok(chr)) = char::decode_utf16(pair.iter().copied()).next() {
                        subclass_input.send_event(Event::WindowEvent {
                            window_id: RootWindowId(WindowId(window)),
                            event: ReceivedCharacter(chr),
                        });
                    }
                }
            } else {
                subclass_input.window_state.lock().high_surrogate = None;

                if let Some(chr) = char::from_u32(wparam as u32) {
                    subclass_input.send_event(Event::WindowEvent {
                        window_id: RootWindowId(WindowId(window)),
                        event: ReceivedCharacter(chr),
                    });
                }
            }
            0
        }

        // Prevents default windows menu hotkeys playing unwanted
        // "ding" sounds. Alternatively could check for WM_SYSCOMMAND
        // with wparam being SC_KEYMENU, but this may prevent some
        // other unwanted default hotkeys as well.
        winuser::WM_SYSCHAR => 0,

        winuser::WM_SYSCOMMAND => {
            if wparam == winuser::SC_SCREENSAVE {
                let window_state = subclass_input.window_state.lock();
                if window_state.fullscreen.is_some() {
                    return 0;
                }
            }

            winuser::DefWindowProcW(window, msg, wparam, lparam)
        }

        winuser::WM_MOUSEMOVE => {
            use crate::event::WindowEvent::{CursorEntered, CursorMoved};
            let mouse_was_outside_window = {
                let mut w = subclass_input.window_state.lock();

                let was_outside_window = !w.mouse.cursor_flags().contains(CursorFlags::IN_WINDOW);
                w.mouse
                    .set_cursor_flags(window, |f| f.set(CursorFlags::IN_WINDOW, true))
                    .ok();
                was_outside_window
            };

            if mouse_was_outside_window {
                subclass_input.send_event(Event::WindowEvent {
                    window_id: RootWindowId(WindowId(window)),
                    event: CursorEntered {
                        device_id: DEVICE_ID,
                    },
                });

                // Calling TrackMouseEvent in order to receive mouse leave events.
                winuser::TrackMouseEvent(&mut winuser::TRACKMOUSEEVENT {
                    cbSize: mem::size_of::<winuser::TRACKMOUSEEVENT>() as DWORD,
                    dwFlags: winuser::TME_LEAVE,
                    hwndTrack: window,
                    dwHoverTime: winuser::HOVER_DEFAULT,
                });
            }

            let x = windowsx::GET_X_LPARAM(lparam) as i32;
            let y = windowsx::GET_Y_LPARAM(lparam) as i32;
            let position = PhysicalPosition::new(x, y);

            subclass_input.send_event(Event::WindowEvent {
                window_id: RootWindowId(WindowId(window)),
                event: CursorMoved {
                    device_id: DEVICE_ID,
                    position,
                    modifiers: event::get_key_mods(),
                },
            });

            0
        }

        winuser::WM_MOUSELEAVE => {
            use crate::event::WindowEvent::CursorLeft;
            {
                let mut w = subclass_input.window_state.lock();
                w.mouse
                    .set_cursor_flags(window, |f| f.set(CursorFlags::IN_WINDOW, false))
                    .ok();
            }

            subclass_input.send_event(Event::WindowEvent {
                window_id: RootWindowId(WindowId(window)),
                event: CursorLeft {
                    device_id: DEVICE_ID,
                },
            });

            0
        }

        winuser::WM_MOUSEWHEEL => {
            use crate::event::MouseScrollDelta::LineDelta;

            let value = (wparam >> 16) as i16;
            let value = value as i32;
            let value = value as f32 / winuser::WHEEL_DELTA as f32;

            subclass_input.send_event(Event::WindowEvent {
                window_id: RootWindowId(WindowId(window)),
                event: WindowEvent::MouseWheel {
                    device_id: DEVICE_ID,
                    delta: LineDelta(0.0, value),
                    phase: TouchPhase::Moved,
                    modifiers: event::get_key_mods(),
                },
            });

            0
        }

        winuser::WM_MOUSEHWHEEL => {
            use crate::event::MouseScrollDelta::LineDelta;

            let value = (wparam >> 16) as i16;
            let value = value as i32;
            let value = value as f32 / winuser::WHEEL_DELTA as f32;

            subclass_input.send_event(Event::WindowEvent {
                window_id: RootWindowId(WindowId(window)),
                event: WindowEvent::MouseWheel {
                    device_id: DEVICE_ID,
                    delta: LineDelta(value, 0.0),
                    phase: TouchPhase::Moved,
                    modifiers: event::get_key_mods(),
                },
            });

            0
        }

        winuser::WM_KEYDOWN | winuser::WM_SYSKEYDOWN => {
            use crate::event::{ElementState::Pressed, VirtualKeyCode};
            if msg == winuser::WM_SYSKEYDOWN && wparam as i32 == winuser::VK_F4 {
                commctrl::DefSubclassProc(window, msg, wparam, lparam)
            } else {
                if let Some((scancode, vkey)) = process_key_params(wparam, lparam) {
                    subclass_input.send_event(Event::WindowEvent {
                        window_id: RootWindowId(WindowId(window)),
                        event: WindowEvent::KeyboardInput {
                            device_id: DEVICE_ID,
                            input: KeyboardInput {
                                state: Pressed,
                                scancode,
                                virtual_keycode: vkey,
                                modifiers: event::get_key_mods(),
                            },
                        },
                    });
                    // Windows doesn't emit a delete character by default, but in order to make it
                    // consistent with the other platforms we'll emit a delete character here.
                    if vkey == Some(VirtualKeyCode::Delete) {
                        subclass_input.send_event(Event::WindowEvent {
                            window_id: RootWindowId(WindowId(window)),
                            event: WindowEvent::ReceivedCharacter('\u{7F}'),
                        });
                    }
                }
                0
            }
        }

        winuser::WM_KEYUP | winuser::WM_SYSKEYUP => {
            use crate::event::ElementState::Released;
            if let Some((scancode, vkey)) = process_key_params(wparam, lparam) {
                subclass_input.send_event(Event::WindowEvent {
                    window_id: RootWindowId(WindowId(window)),
                    event: WindowEvent::KeyboardInput {
                        device_id: DEVICE_ID,
                        input: KeyboardInput {
                            state: Released,
                            scancode,
                            virtual_keycode: vkey,
                            modifiers: event::get_key_mods(),
                        },
                    },
                });
            }
            0
        }

        winuser::WM_LBUTTONDOWN => {
            use crate::event::{ElementState::Pressed, MouseButton::Left, WindowEvent::MouseInput};

            capture_mouse(window, &mut *subclass_input.window_state.lock());

            subclass_input.send_event(Event::WindowEvent {
                window_id: RootWindowId(WindowId(window)),
                event: MouseInput {
                    device_id: DEVICE_ID,
                    state: Pressed,
                    button: Left,
                    modifiers: event::get_key_mods(),
                },
            });
            0
        }

        winuser::WM_LBUTTONUP => {
            use crate::event::{
                ElementState::Released, MouseButton::Left, WindowEvent::MouseInput,
            };

            release_mouse(&mut *subclass_input.window_state.lock());

            subclass_input.send_event(Event::WindowEvent {
                window_id: RootWindowId(WindowId(window)),
                event: MouseInput {
                    device_id: DEVICE_ID,
                    state: Released,
                    button: Left,
                    modifiers: event::get_key_mods(),
                },
            });
            0
        }

        winuser::WM_RBUTTONDOWN => {
            use crate::event::{
                ElementState::Pressed, MouseButton::Right, WindowEvent::MouseInput,
            };

            capture_mouse(window, &mut *subclass_input.window_state.lock());

            subclass_input.send_event(Event::WindowEvent {
                window_id: RootWindowId(WindowId(window)),
                event: MouseInput {
                    device_id: DEVICE_ID,
                    state: Pressed,
                    button: Right,
                    modifiers: event::get_key_mods(),
                },
            });
            0
        }

        winuser::WM_RBUTTONUP => {
            use crate::event::{
                ElementState::Released, MouseButton::Right, WindowEvent::MouseInput,
            };

            release_mouse(&mut *subclass_input.window_state.lock());

            subclass_input.send_event(Event::WindowEvent {
                window_id: RootWindowId(WindowId(window)),
                event: MouseInput {
                    device_id: DEVICE_ID,
                    state: Released,
                    button: Right,
                    modifiers: event::get_key_mods(),
                },
            });
            0
        }

        winuser::WM_MBUTTONDOWN => {
            use crate::event::{
                ElementState::Pressed, MouseButton::Middle, WindowEvent::MouseInput,
            };

            capture_mouse(window, &mut *subclass_input.window_state.lock());

            subclass_input.send_event(Event::WindowEvent {
                window_id: RootWindowId(WindowId(window)),
                event: MouseInput {
                    device_id: DEVICE_ID,
                    state: Pressed,
                    button: Middle,
                    modifiers: event::get_key_mods(),
                },
            });
            0
        }

        winuser::WM_MBUTTONUP => {
            use crate::event::{
                ElementState::Released, MouseButton::Middle, WindowEvent::MouseInput,
            };

            release_mouse(&mut *subclass_input.window_state.lock());

            subclass_input.send_event(Event::WindowEvent {
                window_id: RootWindowId(WindowId(window)),
                event: MouseInput {
                    device_id: DEVICE_ID,
                    state: Released,
                    button: Middle,
                    modifiers: event::get_key_mods(),
                },
            });
            0
        }

        winuser::WM_XBUTTONDOWN => {
            use crate::event::{
                ElementState::Pressed, MouseButton::Other, WindowEvent::MouseInput,
            };
            let xbutton = winuser::GET_XBUTTON_WPARAM(wparam);

            capture_mouse(window, &mut *subclass_input.window_state.lock());

            subclass_input.send_event(Event::WindowEvent {
                window_id: RootWindowId(WindowId(window)),
                event: MouseInput {
                    device_id: DEVICE_ID,
                    state: Pressed,
                    button: Other(xbutton as u8),
                    modifiers: event::get_key_mods(),
                },
            });
            0
        }

        winuser::WM_XBUTTONUP => {
            use crate::event::{
                ElementState::Released, MouseButton::Other, WindowEvent::MouseInput,
            };
            let xbutton = winuser::GET_XBUTTON_WPARAM(wparam);

            release_mouse(&mut *subclass_input.window_state.lock());

            subclass_input.send_event(Event::WindowEvent {
                window_id: RootWindowId(WindowId(window)),
                event: MouseInput {
                    device_id: DEVICE_ID,
                    state: Released,
                    button: Other(xbutton as u8),
                    modifiers: event::get_key_mods(),
                },
            });
            0
        }

        winuser::WM_INPUT_DEVICE_CHANGE => {
            let event = match wparam as _ {
                winuser::GIDC_ARRIVAL => DeviceEvent::Added,
                winuser::GIDC_REMOVAL => DeviceEvent::Removed,
                _ => unreachable!(),
            };

            subclass_input.send_event(Event::DeviceEvent {
                device_id: wrap_device_id(lparam as _),
                event,
            });

            0
        }

        winuser::WM_INPUT => {
            use crate::event::{
                DeviceEvent::{Button, Key, Motion, MouseMotion, MouseWheel},
                ElementState::{Pressed, Released},
                MouseScrollDelta::LineDelta,
            };

            if let Some(data) = get_raw_input_data(lparam as _) {
                let device_id = wrap_device_id(data.header.hDevice as _);

                if data.header.dwType == winuser::RIM_TYPEMOUSE {
                    let mouse = data.data.mouse();

                    if util::has_flag(mouse.usFlags, winuser::MOUSE_MOVE_RELATIVE) {
                        let x = mouse.lLastX as f64;
                        let y = mouse.lLastY as f64;

                        if x != 0.0 {
                            subclass_input.send_event(Event::DeviceEvent {
                                device_id,
                                event: Motion { axis: 0, value: x },
                            });
                        }

                        if y != 0.0 {
                            subclass_input.send_event(Event::DeviceEvent {
                                device_id,
                                event: Motion { axis: 1, value: y },
                            });
                        }

                        if x != 0.0 || y != 0.0 {
                            subclass_input.send_event(Event::DeviceEvent {
                                device_id,
                                event: MouseMotion { delta: (x, y) },
                            });
                        }
                    }

                    if util::has_flag(mouse.usButtonFlags, winuser::RI_MOUSE_WHEEL) {
                        let delta = mouse.usButtonData as SHORT / winuser::WHEEL_DELTA;
                        subclass_input.send_event(Event::DeviceEvent {
                            device_id,
                            event: MouseWheel {
                                delta: LineDelta(0.0, delta as f32),
                            },
                        });
                    }

                    let button_state = get_raw_mouse_button_state(mouse.usButtonFlags);
                    // Left, middle, and right, respectively.
                    for (index, state) in button_state.iter().enumerate() {
                        if let Some(state) = *state {
                            // This gives us consistency with X11, since there doesn't
                            // seem to be anything else reasonable to do for a mouse
                            // button ID.
                            let button = (index + 1) as _;
                            subclass_input.send_event(Event::DeviceEvent {
                                device_id,
                                event: Button { button, state },
                            });
                        }
                    }
                } else if data.header.dwType == winuser::RIM_TYPEKEYBOARD {
                    let keyboard = data.data.keyboard();

                    let pressed = keyboard.Message == winuser::WM_KEYDOWN
                        || keyboard.Message == winuser::WM_SYSKEYDOWN;
                    let released = keyboard.Message == winuser::WM_KEYUP
                        || keyboard.Message == winuser::WM_SYSKEYUP;

                    if pressed || released {
                        let state = if pressed { Pressed } else { Released };

                        let scancode = keyboard.MakeCode as _;
                        let extended = util::has_flag(keyboard.Flags, winuser::RI_KEY_E0 as _)
                            | util::has_flag(keyboard.Flags, winuser::RI_KEY_E1 as _);
                        if let Some((vkey, scancode)) =
                            handle_extended_keys(keyboard.VKey as _, scancode, extended)
                        {
                            let virtual_keycode = vkey_to_winit_vkey(vkey);

                            subclass_input.send_event(Event::DeviceEvent {
                                device_id,
                                event: Key(KeyboardInput {
                                    scancode,
                                    state,
                                    virtual_keycode,
                                    modifiers: event::get_key_mods(),
                                }),
                            });
                        }
                    }
                }
            }

            commctrl::DefSubclassProc(window, msg, wparam, lparam)
        }

        winuser::WM_TOUCH => {
            let pcount = LOWORD(wparam as DWORD) as usize;
            let mut inputs = Vec::with_capacity(pcount);
            inputs.set_len(pcount);
            let htouch = lparam as winuser::HTOUCHINPUT;
            if winuser::GetTouchInputInfo(
                htouch,
                pcount as UINT,
                inputs.as_mut_ptr(),
                mem::size_of::<winuser::TOUCHINPUT>() as INT,
            ) > 0
            {
                for input in &inputs {
                    let mut location = POINT {
                        x: input.x / 100,
                        y: input.y / 100,
                    };

                    if winuser::ScreenToClient(window, &mut location as *mut _) == 0 {
                        continue;
                    }

                    let x = location.x as f64 + (input.x % 100) as f64 / 100f64;
                    let y = location.y as f64 + (input.y % 100) as f64 / 100f64;
                    let location = PhysicalPosition::new(x, y);
                    subclass_input.send_event(Event::WindowEvent {
                        window_id: RootWindowId(WindowId(window)),
                        event: WindowEvent::Touch(Touch {
                            phase: if input.dwFlags & winuser::TOUCHEVENTF_DOWN != 0 {
                                TouchPhase::Started
                            } else if input.dwFlags & winuser::TOUCHEVENTF_UP != 0 {
                                TouchPhase::Ended
                            } else if input.dwFlags & winuser::TOUCHEVENTF_MOVE != 0 {
                                TouchPhase::Moved
                            } else {
                                continue;
                            },
                            location,
                            force: None, // WM_TOUCH doesn't support pressure information
                            id: input.dwID as u64,
                            device_id: DEVICE_ID,
                        }),
                    });
                }
            }
            winuser::CloseTouchInputHandle(htouch);
            0
        }

        winuser::WM_POINTERDOWN | winuser::WM_POINTERUPDATE | winuser::WM_POINTERUP => {
            if let (
                Some(GetPointerFrameInfoHistory),
                Some(SkipPointerFrameMessages),
                Some(GetPointerDeviceRects),
            ) = (
                *GET_POINTER_FRAME_INFO_HISTORY,
                *SKIP_POINTER_FRAME_MESSAGES,
                *GET_POINTER_DEVICE_RECTS,
            ) {
                let pointer_id = LOWORD(wparam as DWORD) as UINT;
                let mut entries_count = 0 as UINT;
                let mut pointers_count = 0 as UINT;
                if GetPointerFrameInfoHistory(
                    pointer_id,
                    &mut entries_count as *mut _,
                    &mut pointers_count as *mut _,
                    std::ptr::null_mut(),
                ) == 0
                {
                    return 0;
                }

                let pointer_info_count = (entries_count * pointers_count) as usize;
                let mut pointer_infos = Vec::with_capacity(pointer_info_count);
                pointer_infos.set_len(pointer_info_count);
                if GetPointerFrameInfoHistory(
                    pointer_id,
                    &mut entries_count as *mut _,
                    &mut pointers_count as *mut _,
                    pointer_infos.as_mut_ptr(),
                ) == 0
                {
                    return 0;
                }

                // https://docs.microsoft.com/en-us/windows/desktop/api/winuser/nf-winuser-getpointerframeinfohistory
                // The information retrieved appears in reverse chronological order, with the most recent entry in the first
                // row of the returned array
                for pointer_info in pointer_infos.iter().rev() {
                    let mut device_rect = mem::MaybeUninit::uninit();
                    let mut display_rect = mem::MaybeUninit::uninit();

                    if (GetPointerDeviceRects(
                        pointer_info.sourceDevice,
                        device_rect.as_mut_ptr(),
                        display_rect.as_mut_ptr(),
                    )) == 0
                    {
                        continue;
                    }

                    let device_rect = device_rect.assume_init();
                    let display_rect = display_rect.assume_init();

                    // For the most precise himetric to pixel conversion we calculate the ratio between the resolution
                    // of the display device (pixel) and the touch device (himetric).
                    let himetric_to_pixel_ratio_x = (display_rect.right - display_rect.left) as f64
                        / (device_rect.right - device_rect.left) as f64;
                    let himetric_to_pixel_ratio_y = (display_rect.bottom - display_rect.top) as f64
                        / (device_rect.bottom - device_rect.top) as f64;

                    // ptHimetricLocation's origin is 0,0 even on multi-monitor setups.
                    // On multi-monitor setups we need to translate the himetric location to the rect of the
                    // display device it's attached to.
                    let x = display_rect.left as f64
                        + pointer_info.ptHimetricLocation.x as f64 * himetric_to_pixel_ratio_x;
                    let y = display_rect.top as f64
                        + pointer_info.ptHimetricLocation.y as f64 * himetric_to_pixel_ratio_y;

                    let mut location = POINT {
                        x: x.floor() as i32,
                        y: y.floor() as i32,
                    };

                    if winuser::ScreenToClient(window, &mut location as *mut _) == 0 {
                        continue;
                    }

                    let force = match pointer_info.pointerType {
                        winuser::PT_TOUCH => {
                            let mut touch_info = mem::MaybeUninit::uninit();
                            GET_POINTER_TOUCH_INFO.and_then(|GetPointerTouchInfo| {
                                match GetPointerTouchInfo(
                                    pointer_info.pointerId,
                                    touch_info.as_mut_ptr(),
                                ) {
                                    0 => None,
                                    _ => normalize_pointer_pressure(
                                        touch_info.assume_init().pressure,
                                    ),
                                }
                            })
                        }
                        winuser::PT_PEN => {
                            let mut pen_info = mem::MaybeUninit::uninit();
                            GET_POINTER_PEN_INFO.and_then(|GetPointerPenInfo| {
                                match GetPointerPenInfo(
                                    pointer_info.pointerId,
                                    pen_info.as_mut_ptr(),
                                ) {
                                    0 => None,
                                    _ => {
                                        normalize_pointer_pressure(pen_info.assume_init().pressure)
                                    }
                                }
                            })
                        }
                        _ => None,
                    };

                    let x = location.x as f64 + x.fract();
                    let y = location.y as f64 + y.fract();
                    let location = PhysicalPosition::new(x, y);
                    subclass_input.send_event(Event::WindowEvent {
                        window_id: RootWindowId(WindowId(window)),
                        event: WindowEvent::Touch(Touch {
                            phase: if pointer_info.pointerFlags & winuser::POINTER_FLAG_DOWN != 0 {
                                TouchPhase::Started
                            } else if pointer_info.pointerFlags & winuser::POINTER_FLAG_UP != 0 {
                                TouchPhase::Ended
                            } else if pointer_info.pointerFlags & winuser::POINTER_FLAG_UPDATE != 0
                            {
                                TouchPhase::Moved
                            } else {
                                continue;
                            },
                            location,
                            force,
                            id: pointer_info.pointerId as u64,
                            device_id: DEVICE_ID,
                        }),
                    });
                }

                SkipPointerFrameMessages(pointer_id);
            }
            0
        }

        winuser::WM_SETFOCUS => {
            use crate::event::WindowEvent::Focused;
            subclass_input.send_event(Event::WindowEvent {
                window_id: RootWindowId(WindowId(window)),
                event: Focused(true),
            });

            0
        }

        winuser::WM_KILLFOCUS => {
            use crate::event::WindowEvent::Focused;
            subclass_input.send_event(Event::WindowEvent {
                window_id: RootWindowId(WindowId(window)),
                event: Focused(false),
            });
            0
        }

        winuser::WM_SETCURSOR => {
            let set_cursor_to = {
                let window_state = subclass_input.window_state.lock();
                if window_state
                    .mouse
                    .cursor_flags()
                    .contains(CursorFlags::IN_WINDOW)
                {
                    Some(window_state.mouse.cursor)
                } else {
                    None
                }
            };

            match set_cursor_to {
                Some(cursor) => {
                    let cursor = winuser::LoadCursorW(ptr::null_mut(), cursor.to_windows_cursor());
                    winuser::SetCursor(cursor);
                    0
                }
                None => winuser::DefWindowProcW(window, msg, wparam, lparam),
            }
        }

        winuser::WM_DROPFILES => {
            // See `FileDropHandler` for implementation.
            0
        }

        winuser::WM_GETMINMAXINFO => {
            let mmi = lparam as *mut winuser::MINMAXINFO;

            let window_state = subclass_input.window_state.lock();

            if window_state.min_size.is_some() || window_state.max_size.is_some() {
                if let Some(min_size) = window_state.min_size {
                    let min_size = min_size.to_physical(window_state.dpi_factor);
                    let (width, height): (u32, u32) = util::adjust_size(window, min_size).into();
                    (*mmi).ptMinTrackSize = POINT {
                        x: width as i32,
                        y: height as i32,
                    };
                }
                if let Some(max_size) = window_state.max_size {
                    let max_size = max_size.to_physical(window_state.dpi_factor);
                    let (width, height): (u32, u32) = util::adjust_size(window, max_size).into();
                    (*mmi).ptMaxTrackSize = POINT {
                        x: width as i32,
                        y: height as i32,
                    };
                }
            }

            0
        }

        // Only sent on Windows 8.1 or newer. On Windows 7 and older user has to log out to change
        // DPI, therefore all applications are closed while DPI is changing.
        winuser::WM_DPICHANGED => {
            use crate::event::WindowEvent::DpiChanged;

            // This message actually provides two DPI values - x and y. However MSDN says that
            // "you only need to use either the X-axis or the Y-axis value when scaling your
            // application since they are the same".
            // https://msdn.microsoft.com/en-us/library/windows/desktop/dn312083(v=vs.85).aspx
            let new_dpi_x = u32::from(LOWORD(wparam as DWORD));
            let new_dpi_factor = dpi_to_scale_factor(new_dpi_x);
            let old_dpi_factor: f64;

            let allow_resize = {
                let mut window_state = subclass_input.window_state.lock();
                old_dpi_factor = window_state.dpi_factor;
                window_state.dpi_factor = new_dpi_factor;

                if new_dpi_factor == old_dpi_factor {
                    return 0;
                }

                window_state.fullscreen.is_none()
                    && !window_state.window_flags().contains(WindowFlags::MAXIMIZED)
            };

            let style = winuser::GetWindowLongW(window, winuser::GWL_STYLE) as _;
            let style_ex = winuser::GetWindowLongW(window, winuser::GWL_EXSTYLE) as _;
            let b_menu = !winuser::GetMenu(window).is_null() as BOOL;

            // New size as suggested by Windows.
            let suggested_rect = *(lparam as *const RECT);

            // The window rect provided is the window's outer size, not it's inner size. However,
            // win32 doesn't provide an `UnadjustWindowRectEx` function to get the client rect from
            // the outer rect, so we instead adjust the window rect to get the decoration margins
            // and remove them from the outer size.
            let margin_left: i32;
            let margin_top: i32;
            // let margin_right: i32;
            // let margin_bottom: i32;
            {
                let mut adjusted_rect = suggested_rect;
                winuser::AdjustWindowRectExForDpi(
                    &mut adjusted_rect,
                    style,
                    b_menu,
                    style_ex,
                    new_dpi_x,
                );
                margin_left = suggested_rect.left - adjusted_rect.left;
                margin_top = suggested_rect.top - adjusted_rect.top;
                // margin_right = adjusted_rect.right - suggested_rect.right;
                // margin_bottom = adjusted_rect.bottom - suggested_rect.bottom;
            }

            let old_physical_inner_rect = {
                let mut old_physical_inner_rect = mem::zeroed();
                winuser::GetClientRect(window, &mut old_physical_inner_rect);
                let mut origin = mem::zeroed();
                winuser::ClientToScreen(window, &mut origin);

                old_physical_inner_rect.left += origin.x;
                old_physical_inner_rect.right += origin.x;
                old_physical_inner_rect.top += origin.y;
                old_physical_inner_rect.bottom += origin.y;

                old_physical_inner_rect
            };
            let old_physical_inner_size = PhysicalSize::new(
                (old_physical_inner_rect.right - old_physical_inner_rect.left) as u32,
                (old_physical_inner_rect.bottom - old_physical_inner_rect.top) as u32,
            );

            // `allow_resize` prevents us from re-applying DPI adjustment to the restored size after
            // exiting fullscreen (the restored size is already DPI adjusted).
            let mut new_physical_inner_size = match allow_resize {
                // We calculate our own size because the default suggested rect doesn't do a great job
                // of preserving the window's logical size.
                true => old_physical_inner_size
                    .to_logical::<f64>(old_dpi_factor)
                    .to_physical::<u32>(new_dpi_factor),
                false => old_physical_inner_size,
            };

            let _ = subclass_input.send_event_unbuffered(Event::WindowEvent {
                window_id: RootWindowId(WindowId(window)),
<<<<<<< HEAD
                event: DpiChanged {
                    scale_factor: new_dpi_factor,
                    new_inner_size: &mut new_inner_size_opt,
=======
                event: HiDpiFactorChanged {
                    hidpi_factor: new_dpi_factor,
                    new_inner_size: &mut new_physical_inner_size,
>>>>>>> 755a63d4
                },
            });

            // Unset maximized if we're changing the window's size.
            if new_physical_inner_size != old_physical_inner_size {
                WindowState::set_window_flags(subclass_input.window_state.lock(), window, |f| {
                    f.set(WindowFlags::MAXIMIZED, false)
                });
            }

            let new_outer_rect: RECT;
            {
                let suggested_ul = (
                    suggested_rect.left + margin_left,
                    suggested_rect.top + margin_top,
                );

                let mut conservative_rect = RECT {
                    left: suggested_ul.0,
                    top: suggested_ul.1,
                    right: suggested_ul.0 + new_physical_inner_size.width as LONG,
                    bottom: suggested_ul.1 + new_physical_inner_size.height as LONG,
                };

                winuser::AdjustWindowRectExForDpi(
                    &mut conservative_rect,
                    style,
                    b_menu,
                    style_ex,
                    new_dpi_x,
                );

                // If we're not dragging the window, offset the window so that the cursor's
                // relative horizontal position in the title bar is preserved.
                let dragging_window = subclass_input
                    .event_loop_runner
                    .runner
                    .try_borrow()
                    .ok()
                    .and_then(|r_opt| r_opt.as_ref().map(|r| r.in_modal_loop))
                    .unwrap_or(false);
                if dragging_window {
                    let bias = {
                        let cursor_pos = {
                            let mut pos = mem::zeroed();
                            winuser::GetCursorPos(&mut pos);
                            pos
                        };
                        let suggested_cursor_horizontal_ratio = (cursor_pos.x - suggested_rect.left)
                            as f64
                            / (suggested_rect.right - suggested_rect.left) as f64;

                        (cursor_pos.x
                            - (suggested_cursor_horizontal_ratio
                                * (conservative_rect.right - conservative_rect.left) as f64)
                                as LONG)
                            - conservative_rect.left
                    };
                    conservative_rect.left += bias;
                    conservative_rect.right += bias;
                }

                // Check to see if the new window rect is on the monitor with the new DPI factor.
                // If it isn't, offset the window so that it is.
                let new_dpi_monitor = winuser::MonitorFromWindow(window, 0);
                let conservative_rect_monitor = winuser::MonitorFromRect(&conservative_rect, 0);
                new_outer_rect = if conservative_rect_monitor == new_dpi_monitor {
                    conservative_rect
                } else {
                    let get_monitor_rect = |monitor| {
                        let mut monitor_info = winuser::MONITORINFO {
                            cbSize: mem::size_of::<winuser::MONITORINFO>() as _,
                            ..mem::zeroed()
                        };
                        winuser::GetMonitorInfoW(monitor, &mut monitor_info);
                        monitor_info.rcMonitor
                    };
                    let wrong_monitor = conservative_rect_monitor;
                    let wrong_monitor_rect = get_monitor_rect(wrong_monitor);
                    let new_monitor_rect = get_monitor_rect(new_dpi_monitor);

                    // The direction to nudge the window in to get the window onto the monitor with
                    // the new DPI factor. We calculate this by seeing which monitor edges are
                    // shared and nudging away from the wrong monitor based on those.
                    let delta_nudge_to_dpi_monitor = (
                        if wrong_monitor_rect.left == new_monitor_rect.right {
                            -1
                        } else if wrong_monitor_rect.right == new_monitor_rect.left {
                            1
                        } else {
                            0
                        },
                        if wrong_monitor_rect.bottom == new_monitor_rect.top {
                            1
                        } else if wrong_monitor_rect.top == new_monitor_rect.bottom {
                            -1
                        } else {
                            0
                        },
                    );

                    let abort_after_iterations = new_monitor_rect.right - new_monitor_rect.left
                        + new_monitor_rect.bottom
                        - new_monitor_rect.top;
                    for _ in 0..abort_after_iterations {
                        conservative_rect.left += delta_nudge_to_dpi_monitor.0;
                        conservative_rect.right += delta_nudge_to_dpi_monitor.0;
                        conservative_rect.top += delta_nudge_to_dpi_monitor.1;
                        conservative_rect.bottom += delta_nudge_to_dpi_monitor.1;

                        if winuser::MonitorFromRect(&conservative_rect, 0) == new_dpi_monitor {
                            break;
                        }
                    }

                    conservative_rect
                };
            }

            winuser::SetWindowPos(
                window,
                ptr::null_mut(),
                new_outer_rect.left,
                new_outer_rect.top,
                new_outer_rect.right - new_outer_rect.left,
                new_outer_rect.bottom - new_outer_rect.top,
                winuser::SWP_NOZORDER | winuser::SWP_NOACTIVATE,
            );

            0
        }

        _ => {
            if msg == *DESTROY_MSG_ID {
                winuser::DestroyWindow(window);
                0
            } else if msg == *SET_RETAIN_STATE_ON_SIZE_MSG_ID {
                let mut window_state = subclass_input.window_state.lock();
                window_state.set_window_flags_in_place(|f| {
                    f.set(WindowFlags::MARKER_RETAIN_STATE_ON_SIZE, wparam != 0)
                });
                0
            } else {
                commctrl::DefSubclassProc(window, msg, wparam, lparam)
            }
        }
    }
}

unsafe extern "system" fn thread_event_target_callback<T: 'static>(
    window: HWND,
    msg: UINT,
    wparam: WPARAM,
    lparam: LPARAM,
    _: UINT_PTR,
    subclass_input_ptr: DWORD_PTR,
) -> LRESULT {
    let subclass_input = &mut *(subclass_input_ptr as *mut ThreadMsgTargetSubclassInput<T>);
    match msg {
        winuser::WM_DESTROY => {
            Box::from_raw(subclass_input);
            drop(subclass_input);
            0
        }
        // Because WM_PAINT comes after all other messages, we use it during modal loops to detect
        // when the event queue has been emptied. See `process_event` for more details.
        winuser::WM_PAINT => {
            winuser::ValidateRect(window, ptr::null());
            let queue_call_again = || {
                winuser::RedrawWindow(
                    window,
                    ptr::null(),
                    ptr::null_mut(),
                    winuser::RDW_INTERNALPAINT,
                );
            };
            let in_modal_loop = {
                let runner = subclass_input.event_loop_runner.runner.borrow_mut();
                if let Some(ref runner) = *runner {
                    runner.in_modal_loop
                } else {
                    false
                }
            };
            if in_modal_loop {
                let mut msg = mem::zeroed();
                loop {
                    if 0 == winuser::PeekMessageW(&mut msg, ptr::null_mut(), 0, 0, 0) {
                        break;
                    }
                    // Clear all paint/timer messages from the queue before sending the events cleared message.
                    match msg.message {
                        // Flush the event queue of WM_PAINT messages.
                        winuser::WM_PAINT | winuser::WM_TIMER => {
                            // Remove the message from the message queue.
                            winuser::PeekMessageW(&mut msg, ptr::null_mut(), 0, 0, 1);

                            if msg.hwnd != window {
                                winuser::TranslateMessage(&mut msg);
                                winuser::DispatchMessageW(&mut msg);
                            }
                        }
                        // If the message isn't one of those three, it may be handled by the modal
                        // loop so we should return control flow to it.
                        _ => {
                            queue_call_again();
                            return 0;
                        }
                    }
                }

                let mut runner = subclass_input.event_loop_runner.runner.borrow_mut();
                if let Some(ref mut runner) = *runner {
                    runner.events_cleared();
                    match runner.control_flow {
                        // Waiting is handled by the modal loop.
                        ControlFlow::Exit | ControlFlow::Wait => runner.new_events(),
                        ControlFlow::WaitUntil(resume_time) => {
                            wait_until_time_or_msg(resume_time);
                            runner.new_events();
                            queue_call_again();
                        }
                        ControlFlow::Poll => {
                            runner.new_events();
                            queue_call_again();
                        }
                    }
                }
            }
            0
        }
        _ if msg == *USER_EVENT_MSG_ID => {
            if let Ok(event) = subclass_input.user_event_receiver.recv() {
                subclass_input.send_event(Event::UserEvent(event));
            }
            0
        }
        _ if msg == *EXEC_MSG_ID => {
            let mut function: ThreadExecFn = Box::from_raw(wparam as usize as *mut _);
            function();
            0
        }
        _ => commctrl::DefSubclassProc(window, msg, wparam, lparam),
    }
}<|MERGE_RESOLUTION|>--- conflicted
+++ resolved
@@ -1933,15 +1933,9 @@
 
             let _ = subclass_input.send_event_unbuffered(Event::WindowEvent {
                 window_id: RootWindowId(WindowId(window)),
-<<<<<<< HEAD
                 event: DpiChanged {
                     scale_factor: new_dpi_factor,
-                    new_inner_size: &mut new_inner_size_opt,
-=======
-                event: HiDpiFactorChanged {
-                    hidpi_factor: new_dpi_factor,
                     new_inner_size: &mut new_physical_inner_size,
->>>>>>> 755a63d4
                 },
             });
 
