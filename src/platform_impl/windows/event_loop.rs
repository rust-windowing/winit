--- conflicted
+++ resolved
@@ -254,7 +254,6 @@
                 if GetMessageW(&mut msg, 0, 0, 0) == false.into() {
                     break 'main 0;
                 }
-<<<<<<< HEAD
 
                 let translated = self
                     .translate_accel_callback
@@ -264,10 +263,6 @@
                     winuser::TranslateMessage(&msg);
                     winuser::DispatchMessageW(&msg);
                 }
-=======
-                TranslateMessage(&msg);
-                DispatchMessageW(&msg);
->>>>>>> 945a9e31
 
                 if let Err(payload) = runner.take_panic_error() {
                     runner.reset_runner();
