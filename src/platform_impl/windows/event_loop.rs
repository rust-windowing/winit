--- conflicted
+++ resolved
@@ -1145,16 +1145,7 @@
             0
         }
 
-<<<<<<< HEAD
-        // Prevents default windows menu hotkeys playing unwanted
-        // "ding" sounds. Alternatively could check for WM_SYSCOMMAND
-        // with wparam being SC_KEYMENU, but this may prevent some
-        // other unwanted default hotkeys as well.
-        winuser::WM_SYSCHAR => 0,
-
         // this is necessary for us to maintain minimize/restore state
-=======
->>>>>>> c1b93fc3
         winuser::WM_SYSCOMMAND => {
             if wparam == winuser::SC_RESTORE {
                 let mut w = subclass_input.window_state.lock();
