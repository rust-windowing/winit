#![allow(non_snake_case)]
//! An events loop on Win32 is a background thread.
//!
//! Creating an events loop spawns a thread and blocks it in a permanent Win32 events loop.
//! Destroying the events loop stops the thread.
//!
//! You can use the `execute_in_thread` method to execute some code in the background thread.
//! Since Win32 requires you to create a window in the right thread, you must use this method
//! to create a window.
//!
//! If you create a window whose class is set to `callback`, the window's events will be
//! propagated with `run_forever` and `poll_events`.
//! The closure passed to the `execute_in_thread` method takes an `Inserter` that you can use to
//! add a `WindowState` entry to a list of window to be used by the callback.

use parking_lot::Mutex;
use std::{
    any::Any,
    cell::RefCell,
    collections::VecDeque,
    marker::PhantomData,
    mem, panic, ptr,
    rc::Rc,
    sync::{
        atomic::{AtomicBool, Ordering},
        mpsc::{self, Receiver, Sender},
        Arc,
    },
    time::{Duration, Instant},
};
use winapi::shared::basetsd::{DWORD_PTR, UINT_PTR};

use winapi::{
    ctypes::c_int,
    shared::{
        minwindef::{BOOL, DWORD, HIWORD, INT, LOWORD, LPARAM, LRESULT, UINT, WPARAM},
        windef::{HWND, POINT, RECT},
        windowsx, winerror,
    },
    um::{
        commctrl, libloaderapi, ole2, processthreadsapi, winbase,
        winnt::{HANDLE, LONG, LPCSTR, SHORT},
        winuser,
    },
};

use crate::{
    dpi::{LogicalPosition, LogicalSize, PhysicalSize},
    event::{DeviceEvent, Event, Force, KeyboardInput, StartCause, Touch, TouchPhase, WindowEvent},
    event_loop::{ControlFlow, EventLoopClosed, EventLoopWindowTarget as RootELW},
    platform_impl::platform::{
        dpi::{
            become_dpi_aware, dpi_to_scale_factor, enable_non_client_dpi_scaling, hwnd_scale_factor,
        },
        drop_handler::FileDropHandler,
        event::{self, handle_extended_keys, process_key_params, vkey_to_winit_vkey},
        raw_input::{get_raw_input_data, get_raw_mouse_button_state},
        util,
        window::adjust_size,
        window_state::{CursorFlags, WindowFlags, WindowState},
        wrap_device_id, WindowId, DEVICE_ID,
    },
    window::WindowId as RootWindowId,
};

type GetPointerFrameInfoHistory = unsafe extern "system" fn(
    pointerId: UINT,
    entriesCount: *mut UINT,
    pointerCount: *mut UINT,
    pointerInfo: *mut winuser::POINTER_INFO,
) -> BOOL;

type SkipPointerFrameMessages = unsafe extern "system" fn(pointerId: UINT) -> BOOL;
type GetPointerDeviceRects = unsafe extern "system" fn(
    device: HANDLE,
    pointerDeviceRect: *mut RECT,
    displayRect: *mut RECT,
) -> BOOL;

type GetPointerTouchInfo =
    unsafe extern "system" fn(pointerId: UINT, touchInfo: *mut winuser::POINTER_TOUCH_INFO) -> BOOL;

type GetPointerPenInfo =
    unsafe extern "system" fn(pointId: UINT, penInfo: *mut winuser::POINTER_PEN_INFO) -> BOOL;

lazy_static! {
    static ref GET_POINTER_FRAME_INFO_HISTORY: Option<GetPointerFrameInfoHistory> =
        get_function!("user32.dll", GetPointerFrameInfoHistory);
    static ref SKIP_POINTER_FRAME_MESSAGES: Option<SkipPointerFrameMessages> =
        get_function!("user32.dll", SkipPointerFrameMessages);
    static ref GET_POINTER_DEVICE_RECTS: Option<GetPointerDeviceRects> =
        get_function!("user32.dll", GetPointerDeviceRects);
    static ref GET_POINTER_TOUCH_INFO: Option<GetPointerTouchInfo> =
        get_function!("user32.dll", GetPointerTouchInfo);
    static ref GET_POINTER_PEN_INFO: Option<GetPointerPenInfo> =
        get_function!("user32.dll", GetPointerPenInfo);
}

pub(crate) struct SubclassInput<T> {
    pub window_state: Arc<Mutex<WindowState>>,
    pub event_loop_runner: EventLoopRunnerShared<T>,
    pub file_drop_handler: FileDropHandler,
}

impl<T> SubclassInput<T> {
    unsafe fn send_event(&self, event: Event<T>) {
        self.event_loop_runner.send_event(event);
    }
}

struct ThreadMsgTargetSubclassInput<T> {
    event_loop_runner: EventLoopRunnerShared<T>,
    user_event_receiver: Receiver<T>,
}

impl<T> ThreadMsgTargetSubclassInput<T> {
    unsafe fn send_event(&self, event: Event<T>) {
        self.event_loop_runner.send_event(event);
    }
}

pub struct EventLoop<T: 'static> {
    thread_msg_sender: Sender<T>,
    window_target: RootELW<T>,
}

pub struct EventLoopWindowTarget<T> {
    thread_id: DWORD,
    trigger_newevents_on_redraw: Arc<AtomicBool>,
    thread_msg_target: HWND,
    pub(crate) runner_shared: EventLoopRunnerShared<T>,
}

impl<T: 'static> EventLoop<T> {
    pub fn new() -> EventLoop<T> {
        Self::with_dpi_awareness(true)
    }

    pub fn window_target(&self) -> &RootELW<T> {
        &self.window_target
    }

    pub fn with_dpi_awareness(dpi_aware: bool) -> EventLoop<T> {
        become_dpi_aware(dpi_aware);

        let thread_id = unsafe { processthreadsapi::GetCurrentThreadId() };
        let runner_shared = Rc::new(ELRShared {
            runner: RefCell::new(None),
            buffer: RefCell::new(VecDeque::new()),
        });
        let (thread_msg_target, thread_msg_sender) =
            thread_event_target_window(runner_shared.clone());

        EventLoop {
            thread_msg_sender,
            window_target: RootELW {
                p: EventLoopWindowTarget {
                    thread_id,
                    trigger_newevents_on_redraw: Arc::new(AtomicBool::new(true)),
                    thread_msg_target,
                    runner_shared,
                },
                _marker: PhantomData,
            },
        }
    }

    pub fn run<F>(mut self, event_handler: F) -> !
    where
        F: 'static + FnMut(Event<T>, &RootELW<T>, &mut ControlFlow),
    {
        self.run_return(event_handler);
        ::std::process::exit(0);
    }

    pub fn run_return<F>(&mut self, mut event_handler: F)
    where
        F: FnMut(Event<T>, &RootELW<T>, &mut ControlFlow),
    {
        unsafe {
            winuser::IsGUIThread(1);
        }

        let event_loop_windows_ref = &self.window_target;

        let mut runner = unsafe {
            EventLoopRunner::new(self, move |event, control_flow| {
                event_handler(event, event_loop_windows_ref, control_flow)
            })
        };
        {
            let runner_shared = self.window_target.p.runner_shared.clone();
            let mut runner_ref = runner_shared.runner.borrow_mut();
            loop {
                let event = runner_shared.buffer.borrow_mut().pop_front();
                match event {
                    Some(e) => {
                        runner.process_event(e);
                    }
                    None => break,
                }
            }
            *runner_ref = Some(runner);
        }

        macro_rules! runner {
            () => {
                self.window_target
                    .p
                    .runner_shared
                    .runner
                    .borrow_mut()
                    .as_mut()
                    .unwrap()
            };
        }

        unsafe {
            let mut msg = mem::zeroed();
            let mut msg_unprocessed = false;

            'main: loop {
                runner!().new_events();
                loop {
                    if !msg_unprocessed {
                        if 0 == winuser::PeekMessageW(&mut msg, ptr::null_mut(), 0, 0, 1) {
                            break;
                        }
                    }
                    winuser::TranslateMessage(&mut msg);
                    winuser::DispatchMessageW(&mut msg);

                    msg_unprocessed = false;
                }
                runner!().events_cleared();
                if let Some(payload) = runner!().panic_error.take() {
                    panic::resume_unwind(payload);
                }

                if !msg_unprocessed {
                    let control_flow = runner!().control_flow;
                    match control_flow {
                        ControlFlow::Exit => break 'main,
                        ControlFlow::Wait => {
                            if 0 == winuser::GetMessageW(&mut msg, ptr::null_mut(), 0, 0) {
                                break 'main;
                            }
                            msg_unprocessed = true;
                        }
                        ControlFlow::WaitUntil(resume_time) => {
                            wait_until_time_or_msg(resume_time);
                        }
                        ControlFlow::Poll => (),
                    }
                }
            }
        }

        runner!().call_event_handler(Event::LoopDestroyed);
        *self.window_target.p.runner_shared.runner.borrow_mut() = None;
    }

    pub fn create_proxy(&self) -> EventLoopProxy<T> {
        EventLoopProxy {
            target_window: self.window_target.p.thread_msg_target,
            event_send: self.thread_msg_sender.clone(),
        }
    }
}

impl<T> EventLoopWindowTarget<T> {
    #[inline(always)]
    pub(crate) fn create_thread_executor(&self) -> EventLoopThreadExecutor {
        EventLoopThreadExecutor {
            thread_id: self.thread_id,
            trigger_newevents_on_redraw: self.trigger_newevents_on_redraw.clone(),
            target_window: self.thread_msg_target,
        }
    }
}

pub(crate) type EventLoopRunnerShared<T> = Rc<ELRShared<T>>;
pub(crate) struct ELRShared<T> {
    runner: RefCell<Option<EventLoopRunner<T>>>,
    buffer: RefCell<VecDeque<Event<T>>>,
}
pub(crate) struct EventLoopRunner<T> {
    trigger_newevents_on_redraw: Arc<AtomicBool>,
    control_flow: ControlFlow,
    runner_state: RunnerState,
    modal_redraw_window: HWND,
    in_modal_loop: bool,
    in_repaint: bool,
    event_handler: Box<dyn FnMut(Event<T>, &mut ControlFlow)>,
    panic_error: Option<PanicError>,
}
type PanicError = Box<dyn Any + Send + 'static>;

impl<T> ELRShared<T> {
    pub(crate) unsafe fn send_event(&self, event: Event<T>) {
        if let Ok(mut runner_ref) = self.runner.try_borrow_mut() {
            if let Some(ref mut runner) = *runner_ref {
                runner.process_event(event);

                // Dispatch any events that were buffered during the call to `process_event`.
                loop {
                    // We do this instead of using a `while let` loop because if we use a `while let`
                    // loop the reference returned `borrow_mut()` doesn't get dropped until the end
                    // of the loop's body and attempts to add events to the event buffer while in
                    // `process_event` will fail.
                    let buffered_event_opt = self.buffer.borrow_mut().pop_front();
                    match buffered_event_opt {
                        Some(event) => runner.process_event(event),
                        None => break,
                    }
                }

                return;
            }
        }

        // If the runner is already borrowed, we're in the middle of an event loop invocation. Add
        // the event to a buffer to be processed later.
        self.buffer.borrow_mut().push_back(event)
    }
}

#[derive(Debug, Clone, Copy, PartialEq, Eq)]
enum RunnerState {
    /// The event loop has just been created, and an `Init` event must be sent.
    New,
    /// The event loop is idling, and began idling at the given instant.
    Idle(Instant),
    /// The event loop has received a signal from the OS that the loop may resume, but no winit
    /// events have been generated yet. We're waiting for an event to be processed or the events
    /// to be marked as cleared to send `NewEvents`, depending on the current `ControlFlow`.
    DeferredNewEvents(Instant),
    /// The event loop is handling the OS's events and sending them to the user's callback.
    /// `NewEvents` has been sent, and `EventsCleared` hasn't.
    HandlingEvents,
}

impl<T> EventLoopRunner<T> {
    unsafe fn new<F>(event_loop: &EventLoop<T>, f: F) -> EventLoopRunner<T>
    where
        F: FnMut(Event<T>, &mut ControlFlow),
    {
        EventLoopRunner {
            trigger_newevents_on_redraw: event_loop
                .window_target
                .p
                .trigger_newevents_on_redraw
                .clone(),
            control_flow: ControlFlow::default(),
            runner_state: RunnerState::New,
            in_modal_loop: false,
            in_repaint: false,
            modal_redraw_window: event_loop.window_target.p.thread_msg_target,
            event_handler: mem::transmute::<
                Box<dyn FnMut(Event<T>, &mut ControlFlow)>,
                Box<dyn FnMut(Event<T>, &mut ControlFlow)>,
            >(Box::new(f)),
            panic_error: None,
        }
    }

    fn new_events(&mut self) {
        self.runner_state = match self.runner_state {
            // If we're already handling events or have deferred `NewEvents`, we don't need to do
            // do any processing.
            RunnerState::HandlingEvents | RunnerState::DeferredNewEvents(..) => self.runner_state,

            // Send the `Init` `NewEvents` and immediately move into event processing.
            RunnerState::New => {
                self.call_event_handler(Event::NewEvents(StartCause::Init));
                RunnerState::HandlingEvents
            }

            // When `NewEvents` gets sent after an idle depends on the control flow...
            RunnerState::Idle(wait_start) => {
                match self.control_flow {
                    // If we're polling, send `NewEvents` and immediately move into event processing.
                    ControlFlow::Poll => {
                        self.call_event_handler(Event::NewEvents(StartCause::Poll));
                        RunnerState::HandlingEvents
                    },
                    // If the user was waiting until a specific time, the `NewEvents` call gets sent
                    // at varying times depending on the current time.
                    ControlFlow::WaitUntil(resume_time) => {
                        match Instant::now() >= resume_time {
                            // If the current time is later than the requested resume time, we can tell the
                            // user that the resume time has been reached with `NewEvents` and immdiately move
                            // into event processing.
                            true => {
                                self.call_event_handler(Event::NewEvents(StartCause::ResumeTimeReached {
                                    start: wait_start,
                                    requested_resume: resume_time,
                                }));
                                RunnerState::HandlingEvents
                            },
                            // However, if the current time is EARLIER than the requested resume time, we
                            // don't want to send the `WaitCancelled` event until we know an event is being
                            // sent. Defer.
                            false => RunnerState::DeferredNewEvents(wait_start)
                        }
                    },
                    // If we're waiting, `NewEvents` doesn't get sent until winit gets an event, so
                    // we defer.
                    ControlFlow::Wait |
                    // `Exit` shouldn't really ever get sent here, but if it does do something somewhat sane.
                    ControlFlow::Exit => RunnerState::DeferredNewEvents(wait_start),
                }
            }
        };
    }

    fn process_event(&mut self, event: Event<T>) {
        // If we're in the modal loop, we need to have some mechanism for finding when the event
        // queue has been cleared so we can call `events_cleared`. Windows doesn't give any utilities
        // for doing this, but it DOES guarantee that WM_PAINT will only occur after input events have
        // been processed. So, we send WM_PAINT to a dummy window which calls `events_cleared` when
        // the events queue has been emptied.
        if self.in_modal_loop {
            unsafe {
                winuser::RedrawWindow(
                    self.modal_redraw_window,
                    ptr::null(),
                    ptr::null_mut(),
                    winuser::RDW_INTERNALPAINT,
                );
            }
        }

        // If new event processing has to be done (i.e. call NewEvents or defer), do it. If we're
        // already in processing nothing happens with this call.
        self.new_events();

        // Now that an event has been received, we have to send any `NewEvents` calls that were
        // deferred.
        if let RunnerState::DeferredNewEvents(wait_start) = self.runner_state {
            match self.control_flow {
                ControlFlow::Exit | ControlFlow::Wait => {
                    self.call_event_handler(Event::NewEvents(StartCause::WaitCancelled {
                        start: wait_start,
                        requested_resume: None,
                    }))
                }
                ControlFlow::WaitUntil(resume_time) => {
                    let start_cause = match Instant::now() >= resume_time {
                        // If the current time is later than the requested resume time, the resume time
                        // has been reached.
                        true => StartCause::ResumeTimeReached {
                            start: wait_start,
                            requested_resume: resume_time,
                        },
                        // Otherwise, the requested resume time HASN'T been reached and we send a WaitCancelled.
                        false => StartCause::WaitCancelled {
                            start: wait_start,
                            requested_resume: Some(resume_time),
                        },
                    };
                    self.call_event_handler(Event::NewEvents(start_cause));
                }
                // This can be reached if the control flow is changed to poll during a `RedrawRequested`
                // that was sent after `EventsCleared`.
                ControlFlow::Poll => self.call_event_handler(Event::NewEvents(StartCause::Poll)),
            }
        }

        self.runner_state = RunnerState::HandlingEvents;
        match (self.in_repaint, &event) {
            (
                true,
                Event::WindowEvent {
                    event: WindowEvent::RedrawRequested,
                    ..
                },
            )
            | (false, _) => self.call_event_handler(event),
            (true, _) => {
                self.events_cleared();
                self.new_events();
                self.process_event(event);
            }
        }
    }

    fn events_cleared(&mut self) {
        self.in_repaint = false;

        match self.runner_state {
            // If we were handling events, send the EventsCleared message.
            RunnerState::HandlingEvents => {
                self.call_event_handler(Event::EventsCleared);
                self.runner_state = RunnerState::Idle(Instant::now());
            }

            // If we *weren't* handling events, we don't have to do anything.
            RunnerState::New | RunnerState::Idle(..) => (),

            // Some control flows require a NewEvents call even if no events were received. This
            // branch handles those.
            RunnerState::DeferredNewEvents(wait_start) => {
                match self.control_flow {
                    // If we had deferred a Poll, send the Poll NewEvents and EventsCleared.
                    ControlFlow::Poll => {
                        self.call_event_handler(Event::NewEvents(StartCause::Poll));
                        self.call_event_handler(Event::EventsCleared);
                    }
                    // If we had deferred a WaitUntil and the resume time has since been reached,
                    // send the resume notification and EventsCleared event.
                    ControlFlow::WaitUntil(resume_time) => {
                        if Instant::now() >= resume_time {
                            self.call_event_handler(Event::NewEvents(
                                StartCause::ResumeTimeReached {
                                    start: wait_start,
                                    requested_resume: resume_time,
                                },
                            ));
                            self.call_event_handler(Event::EventsCleared);
                        }
                    }
                    // If we deferred a wait and no events were received, the user doesn't have to
                    // get an event.
                    ControlFlow::Wait | ControlFlow::Exit => (),
                }
                // Mark that we've entered an idle state.
                self.runner_state = RunnerState::Idle(wait_start)
            }
        }
    }

    fn call_event_handler(&mut self, event: Event<T>) {
        match event {
            Event::NewEvents(_) => self
                .trigger_newevents_on_redraw
                .store(true, Ordering::Relaxed),
            Event::EventsCleared => self
                .trigger_newevents_on_redraw
                .store(false, Ordering::Relaxed),
            Event::WindowEvent {
                event: WindowEvent::RedrawRequested,
                ..
            } => self.in_repaint = true,
            _ => (),
        }

        if self.panic_error.is_none() {
            let EventLoopRunner {
                ref mut panic_error,
                ref mut event_handler,
                ref mut control_flow,
                ..
            } = self;
            *panic_error = panic::catch_unwind(panic::AssertUnwindSafe(|| {
                if *control_flow != ControlFlow::Exit {
                    (*event_handler)(event, control_flow);
                } else {
                    (*event_handler)(event, &mut ControlFlow::Exit);
                }
            }))
            .err();
        }
    }
}

// Returns true if the wait time was reached, and false if a message must be processed.
unsafe fn wait_until_time_or_msg(wait_until: Instant) -> bool {
    let mut msg = mem::zeroed();
    let now = Instant::now();
    if now <= wait_until {
        // MsgWaitForMultipleObjects tends to overshoot just a little bit. We subtract 1 millisecond
        // from the requested time and spinlock for the remainder to compensate for that.
        let resume_reason = winuser::MsgWaitForMultipleObjectsEx(
            0,
            ptr::null(),
            dur2timeout(wait_until - now).saturating_sub(1),
            winuser::QS_ALLEVENTS,
            winuser::MWMO_INPUTAVAILABLE,
        );

        if resume_reason == winerror::WAIT_TIMEOUT {
            while Instant::now() < wait_until {
                if 0 != winuser::PeekMessageW(&mut msg, ptr::null_mut(), 0, 0, 0) {
                    return false;
                }
            }
        }
    }

    return true;
}
// Implementation taken from https://github.com/rust-lang/rust/blob/db5476571d9b27c862b95c1e64764b0ac8980e23/src/libstd/sys/windows/mod.rs
fn dur2timeout(dur: Duration) -> DWORD {
    // Note that a duration is a (u64, u32) (seconds, nanoseconds) pair, and the
    // timeouts in windows APIs are typically u32 milliseconds. To translate, we
    // have two pieces to take care of:
    //
    // * Nanosecond precision is rounded up
    // * Greater than u32::MAX milliseconds (50 days) is rounded up to INFINITE
    //   (never time out).
    dur.as_secs()
        .checked_mul(1000)
        .and_then(|ms| ms.checked_add((dur.subsec_nanos() as u64) / 1_000_000))
        .and_then(|ms| {
            ms.checked_add(if dur.subsec_nanos() % 1_000_000 > 0 {
                1
            } else {
                0
            })
        })
        .map(|ms| {
            if ms > DWORD::max_value() as u64 {
                winbase::INFINITE
            } else {
                ms as DWORD
            }
        })
        .unwrap_or(winbase::INFINITE)
}

impl<T> Drop for EventLoop<T> {
    fn drop(&mut self) {
        unsafe {
            winuser::DestroyWindow(self.window_target.p.thread_msg_target);
        }
    }
}

pub(crate) struct EventLoopThreadExecutor {
    thread_id: DWORD,
    trigger_newevents_on_redraw: Arc<AtomicBool>,
    target_window: HWND,
}

unsafe impl Send for EventLoopThreadExecutor {}
unsafe impl Sync for EventLoopThreadExecutor {}

impl EventLoopThreadExecutor {
    /// Check to see if we're in the parent event loop's thread.
    pub(super) fn in_event_loop_thread(&self) -> bool {
        let cur_thread_id = unsafe { processthreadsapi::GetCurrentThreadId() };
        self.thread_id == cur_thread_id
    }

    pub(super) fn trigger_newevents_on_redraw(&self) -> bool {
        !self.in_event_loop_thread() || self.trigger_newevents_on_redraw.load(Ordering::Relaxed)
    }

    /// Executes a function in the event loop thread. If we're already in the event loop thread,
    /// we just call the function directly.
    ///
    /// The `Inserted` can be used to inject a `WindowState` for the callback to use. The state is
    /// removed automatically if the callback receives a `WM_CLOSE` message for the window.
    ///
    /// Note that if you are using this to change some property of a window and updating
    /// `WindowState` then you should call this within the lock of `WindowState`. Otherwise the
    /// events may be sent to the other thread in different order to the one in which you set
    /// `WindowState`, leaving them out of sync.
    ///
    /// Note that we use a FnMut instead of a FnOnce because we're too lazy to create an equivalent
    /// to the unstable FnBox.
    pub(super) fn execute_in_thread<F>(&self, mut function: F)
    where
        F: FnMut() + Send + 'static,
    {
        unsafe {
            if self.in_event_loop_thread() {
                function();
            } else {
                // We double-box because the first box is a fat pointer.
                let boxed = Box::new(function) as Box<dyn FnMut()>;
                let boxed2: ThreadExecFn = Box::new(boxed);

                let raw = Box::into_raw(boxed2);

                let res = winuser::PostMessageW(
                    self.target_window,
                    *EXEC_MSG_ID,
                    raw as *mut () as usize as WPARAM,
                    0,
                );
                assert!(res != 0, "PostMessage failed ; is the messages queue full?");
            }
        }
    }
}

type ThreadExecFn = Box<Box<dyn FnMut()>>;

pub struct EventLoopProxy<T: 'static> {
    target_window: HWND,
    event_send: Sender<T>,
}
unsafe impl<T: Send + 'static> Send for EventLoopProxy<T> {}

impl<T: 'static> Clone for EventLoopProxy<T> {
    fn clone(&self) -> Self {
        Self {
            target_window: self.target_window,
            event_send: self.event_send.clone(),
        }
    }
}

impl<T: 'static> EventLoopProxy<T> {
    pub fn send_event(&self, event: T) -> Result<(), EventLoopClosed> {
        unsafe {
            if winuser::PostMessageW(self.target_window, *USER_EVENT_MSG_ID, 0, 0) != 0 {
                self.event_send.send(event).ok();
                Ok(())
            } else {
                Err(EventLoopClosed)
            }
        }
    }
}

lazy_static! {
    // Message sent by the `EventLoopProxy` when we want to wake up the thread.
    // WPARAM and LPARAM are unused.
    static ref USER_EVENT_MSG_ID: u32 = {
        unsafe {
            winuser::RegisterWindowMessageA("Winit::WakeupMsg\0".as_ptr() as LPCSTR)
        }
    };
    // Message sent when we want to execute a closure in the thread.
    // WPARAM contains a Box<Box<dyn FnMut()>> that must be retrieved with `Box::from_raw`,
    // and LPARAM is unused.
    static ref EXEC_MSG_ID: u32 = {
        unsafe {
            winuser::RegisterWindowMessageA("Winit::ExecMsg\0".as_ptr() as *const i8)
        }
    };
    // Message sent by a `Window` when it wants to be destroyed by the main thread.
    // WPARAM and LPARAM are unused.
    pub static ref DESTROY_MSG_ID: u32 = {
        unsafe {
            winuser::RegisterWindowMessageA("Winit::DestroyMsg\0".as_ptr() as LPCSTR)
        }
    };
    // Message sent by a `Window` after creation if it has a DPI != 96.
    // WPARAM is the the DPI (u32). LOWORD of LPARAM is width, and HIWORD is height.
    pub static ref INITIAL_DPI_MSG_ID: u32 = {
        unsafe {
            winuser::RegisterWindowMessageA("Winit::InitialDpiMsg\0".as_ptr() as LPCSTR)
        }
    };
    // Message sent by a `Window` if it's requesting a redraw without sending a NewEvents.
    pub static ref REQUEST_REDRAW_NO_NEWEVENTS_MSG_ID: u32 = {
        unsafe {
            winuser::RegisterWindowMessageA("Winit::RequestRedrawNoNewevents\0".as_ptr() as LPCSTR)
        }
    };
    // WPARAM is a bool specifying the `WindowFlags::MARKER_RETAIN_STATE_ON_SIZE` flag. See the
    // documentation in the `window_state` module for more information.
    pub static ref SET_RETAIN_STATE_ON_SIZE_MSG_ID: u32 = unsafe {
        winuser::RegisterWindowMessageA("Winit::SetRetainMaximized\0".as_ptr() as LPCSTR)
    };
    static ref THREAD_EVENT_TARGET_WINDOW_CLASS: Vec<u16> = unsafe {
        use std::ffi::OsStr;
        use std::os::windows::ffi::OsStrExt;

        let class_name: Vec<_> = OsStr::new("Winit Thread Event Target")
            .encode_wide()
            .chain(Some(0).into_iter())
            .collect();

        let class = winuser::WNDCLASSEXW {
            cbSize: mem::size_of::<winuser::WNDCLASSEXW>() as UINT,
            style: 0,
            lpfnWndProc: Some(winuser::DefWindowProcW),
            cbClsExtra: 0,
            cbWndExtra: 0,
            hInstance: libloaderapi::GetModuleHandleW(ptr::null()),
            hIcon: ptr::null_mut(),
            hCursor: ptr::null_mut(), // must be null in order for cursor state to work properly
            hbrBackground: ptr::null_mut(),
            lpszMenuName: ptr::null(),
            lpszClassName: class_name.as_ptr(),
            hIconSm: ptr::null_mut(),
        };

        winuser::RegisterClassExW(&class);

        class_name
    };
}

fn thread_event_target_window<T>(event_loop_runner: EventLoopRunnerShared<T>) -> (HWND, Sender<T>) {
    unsafe {
        let window = winuser::CreateWindowExW(
            winuser::WS_EX_NOACTIVATE | winuser::WS_EX_TRANSPARENT | winuser::WS_EX_LAYERED,
            THREAD_EVENT_TARGET_WINDOW_CLASS.as_ptr(),
            ptr::null_mut(),
            0,
            0,
            0,
            0,
            0,
            ptr::null_mut(),
            ptr::null_mut(),
            libloaderapi::GetModuleHandleW(ptr::null()),
            ptr::null_mut(),
        );
        winuser::SetWindowLongPtrW(
            window,
            winuser::GWL_STYLE,
            // The window technically has to be visible to receive WM_PAINT messages (which are used
            // for delivering events during resizes), but it isn't displayed to the user because of
            // the LAYERED style.
            (winuser::WS_VISIBLE | winuser::WS_POPUP) as _,
        );

        let (tx, rx) = mpsc::channel();

        let subclass_input = ThreadMsgTargetSubclassInput {
            event_loop_runner,
            user_event_receiver: rx,
        };
        let input_ptr = Box::into_raw(Box::new(subclass_input));
        let subclass_result = commctrl::SetWindowSubclass(
            window,
            Some(thread_event_target_callback::<T>),
            THREAD_EVENT_TARGET_SUBCLASS_ID,
            input_ptr as DWORD_PTR,
        );
        assert_eq!(subclass_result, 1);

        (window, tx)
    }
}

/// Capture mouse input, allowing `window` to receive mouse events when the cursor is outside of
/// the window.
unsafe fn capture_mouse(window: HWND, window_state: &mut WindowState) {
    window_state.mouse.buttons_down += 1;
    winuser::SetCapture(window);
}

/// Release mouse input, stopping windows on this thread from receiving mouse input when the cursor
/// is outside the window.
unsafe fn release_mouse(window_state: &mut WindowState) {
    window_state.mouse.buttons_down = window_state.mouse.buttons_down.saturating_sub(1);
    if window_state.mouse.buttons_down == 0 {
        winuser::ReleaseCapture();
    }
}

const WINDOW_SUBCLASS_ID: UINT_PTR = 0;
const THREAD_EVENT_TARGET_SUBCLASS_ID: UINT_PTR = 1;
pub(crate) fn subclass_window<T>(window: HWND, subclass_input: SubclassInput<T>) {
    let input_ptr = Box::into_raw(Box::new(subclass_input));
    let subclass_result = unsafe {
        commctrl::SetWindowSubclass(
            window,
            Some(public_window_callback::<T>),
            WINDOW_SUBCLASS_ID,
            input_ptr as DWORD_PTR,
        )
    };
    assert_eq!(subclass_result, 1);
}

fn normalize_pointer_pressure(pressure: u32) -> Option<Force> {
    match pressure {
        1..=1024 => Some(Force::Normalized(pressure as f64 / 1024.0)),
        _ => None,
    }
}

/// Any window whose callback is configured to this function will have its events propagated
/// through the events loop of the thread the window was created in.
//
// This is the callback that is called by `DispatchMessage` in the events loop.
//
// Returning 0 tells the Win32 API that the message has been processed.
// FIXME: detect WM_DWMCOMPOSITIONCHANGED and call DwmEnableBlurBehindWindow if necessary
unsafe extern "system" fn public_window_callback<T>(
    window: HWND,
    msg: UINT,
    wparam: WPARAM,
    lparam: LPARAM,
    _: UINT_PTR,
    subclass_input_ptr: DWORD_PTR,
) -> LRESULT {
    let subclass_input = &mut *(subclass_input_ptr as *mut SubclassInput<T>);

    match msg {
        winuser::WM_ENTERSIZEMOVE => {
            let mut runner = subclass_input.event_loop_runner.runner.borrow_mut();
            if let Some(ref mut runner) = *runner {
                runner.in_modal_loop = true;
            }
            0
        }
        winuser::WM_EXITSIZEMOVE => {
            let mut runner = subclass_input.event_loop_runner.runner.borrow_mut();
            if let Some(ref mut runner) = *runner {
                runner.in_modal_loop = false;
            }
            0
        }
        winuser::WM_NCCREATE => {
            enable_non_client_dpi_scaling(window);
            commctrl::DefSubclassProc(window, msg, wparam, lparam)
        }

        winuser::WM_NCLBUTTONDOWN => {
            // jumpstart the modal loop
            winuser::RedrawWindow(
                window,
                ptr::null(),
                ptr::null_mut(),
                winuser::RDW_INTERNALPAINT,
            );
            if wparam == winuser::HTCAPTION as _ {
                winuser::PostMessageW(window, winuser::WM_MOUSEMOVE, 0, 0);
            }
            commctrl::DefSubclassProc(window, msg, wparam, lparam)
        }

        winuser::WM_CLOSE => {
            use crate::event::WindowEvent::CloseRequested;
            subclass_input.send_event(Event::WindowEvent {
                window_id: RootWindowId(WindowId(window)),
                event: CloseRequested,
            });
            0
        }

        winuser::WM_DESTROY => {
            use crate::event::WindowEvent::Destroyed;
            ole2::RevokeDragDrop(window);
            subclass_input.send_event(Event::WindowEvent {
                window_id: RootWindowId(WindowId(window)),
                event: Destroyed,
            });

            Box::from_raw(subclass_input);
            drop(subclass_input);
            0
        }

        _ if msg == *REQUEST_REDRAW_NO_NEWEVENTS_MSG_ID => {
            use crate::event::WindowEvent::RedrawRequested;
            let mut runner = subclass_input.event_loop_runner.runner.borrow_mut();
            subclass_input.window_state.lock().queued_out_of_band_redraw = false;
            if let Some(ref mut runner) = *runner {
                // This check makes sure that calls to `request_redraw()` during `EventsCleared`
                // handling dispatch `RedrawRequested` immediately after `EventsCleared`, without
                // spinning up a new event loop iteration. We do this because that's what the API
                // says to do.
                let runner_state = runner.runner_state;
                let mut request_redraw = || {
                    runner.call_event_handler(Event::WindowEvent {
                        window_id: RootWindowId(WindowId(window)),
                        event: RedrawRequested,
                    });
                };
                match runner_state {
                    RunnerState::Idle(..) | RunnerState::DeferredNewEvents(..) => request_redraw(),
                    RunnerState::HandlingEvents => {
                        winuser::RedrawWindow(
                            window,
                            ptr::null(),
                            ptr::null_mut(),
                            winuser::RDW_INTERNALPAINT,
                        );
                    }
                    _ => (),
                }
            }
            0
        }
        winuser::WM_PAINT => {
            use crate::event::WindowEvent::RedrawRequested;
            subclass_input.send_event(Event::WindowEvent {
                window_id: RootWindowId(WindowId(window)),
                event: RedrawRequested,
            });
            commctrl::DefSubclassProc(window, msg, wparam, lparam)
        }

        // WM_MOVE supplies client area positions, so we send Moved here instead.
        winuser::WM_WINDOWPOSCHANGED => {
            use crate::event::WindowEvent::Moved;

            let windowpos = lparam as *const winuser::WINDOWPOS;
            if (*windowpos).flags & winuser::SWP_NOMOVE != winuser::SWP_NOMOVE {
                let dpi_factor = hwnd_scale_factor(window);
                let logical_position =
                    LogicalPosition::from_physical(((*windowpos).x, (*windowpos).y), dpi_factor);
                subclass_input.send_event(Event::WindowEvent {
                    window_id: RootWindowId(WindowId(window)),
                    event: Moved(logical_position),
                });
            }

            // This is necessary for us to still get sent WM_SIZE.
            commctrl::DefSubclassProc(window, msg, wparam, lparam)
        }

        winuser::WM_SIZE => {
            use crate::event::WindowEvent::Resized;
            let w = LOWORD(lparam as DWORD) as u32;
            let h = HIWORD(lparam as DWORD) as u32;

            let dpi_factor = hwnd_scale_factor(window);
            let logical_size = LogicalSize::from_physical((w, h), dpi_factor);
            let event = Event::WindowEvent {
                window_id: RootWindowId(WindowId(window)),
                event: Resized(logical_size),
            };

            {
                let mut w = subclass_input.window_state.lock();
                // See WindowFlags::MARKER_RETAIN_STATE_ON_SIZE docs for info on why this `if` check exists.
                if !w
                    .window_flags()
                    .contains(WindowFlags::MARKER_RETAIN_STATE_ON_SIZE)
                {
                    let maximized = wparam == winuser::SIZE_MAXIMIZED;
                    w.set_window_flags_in_place(|f| f.set(WindowFlags::MAXIMIZED, maximized));
                }
            }

            subclass_input.send_event(event);
            0
        }

        winuser::WM_CHAR => {
            use crate::event::WindowEvent::ReceivedCharacter;
            use std::char;
            let is_high_surrogate = 0xD800 <= wparam && wparam <= 0xDBFF;
            let is_low_surrogate = 0xDC00 <= wparam && wparam <= 0xDFFF;

            if is_high_surrogate {
                subclass_input.window_state.lock().high_surrogate = Some(wparam as u16);
            } else if is_low_surrogate {
                let high_surrogate = subclass_input.window_state.lock().high_surrogate.take();

                if let Some(high_surrogate) = high_surrogate {
                    let pair = [high_surrogate, wparam as u16];
                    if let Some(Ok(chr)) = char::decode_utf16(pair.iter().copied()).next() {
                        subclass_input.send_event(Event::WindowEvent {
                            window_id: RootWindowId(WindowId(window)),
                            event: ReceivedCharacter(chr),
                        });
                    }
                }
            } else {
                subclass_input.window_state.lock().high_surrogate = None;

                if let Some(chr) = char::from_u32(wparam as u32) {
                    subclass_input.send_event(Event::WindowEvent {
                        window_id: RootWindowId(WindowId(window)),
                        event: ReceivedCharacter(chr),
                    });
                }
            }
            0
        }

        // Prevents default windows menu hotkeys playing unwanted
        // "ding" sounds. Alternatively could check for WM_SYSCOMMAND
        // with wparam being SC_KEYMENU, but this may prevent some
        // other unwanted default hotkeys as well.
        winuser::WM_SYSCHAR => 0,

<<<<<<< HEAD
        // this is necessary for us to maintain minimize/restore state
        winuser::WM_SYSCOMMAND => {
            if wparam == winuser::SC_RESTORE {
                let mut w = subclass_input.window_state.lock();
                w.set_window_flags_in_place(|f| f.set(WindowFlags::MINIMIZED, false));
            }
            if wparam == winuser::SC_MINIMIZE {
                let mut w = subclass_input.window_state.lock();
                w.set_window_flags_in_place(|f| f.set(WindowFlags::MINIMIZED, true));
            }
            // Send `WindowEvent::Minimized` here if we decide to implement one
            commctrl::DefSubclassProc(window, msg, wparam, lparam)
=======
        winuser::WM_SYSCOMMAND => {
            if wparam == winuser::SC_SCREENSAVE {
                let window_state = subclass_input.window_state.lock();
                if window_state.fullscreen.is_some() {
                    return 0;
                }
            }

            winuser::DefWindowProcW(window, msg, wparam, lparam)
>>>>>>> 7df040f4
        }

        winuser::WM_MOUSEMOVE => {
            use crate::event::WindowEvent::{CursorEntered, CursorMoved};
            let mouse_was_outside_window = {
                let mut w = subclass_input.window_state.lock();

                let was_outside_window = !w.mouse.cursor_flags().contains(CursorFlags::IN_WINDOW);
                w.mouse
                    .set_cursor_flags(window, |f| f.set(CursorFlags::IN_WINDOW, true))
                    .ok();
                was_outside_window
            };

            if mouse_was_outside_window {
                subclass_input.send_event(Event::WindowEvent {
                    window_id: RootWindowId(WindowId(window)),
                    event: CursorEntered {
                        device_id: DEVICE_ID,
                    },
                });

                // Calling TrackMouseEvent in order to receive mouse leave events.
                winuser::TrackMouseEvent(&mut winuser::TRACKMOUSEEVENT {
                    cbSize: mem::size_of::<winuser::TRACKMOUSEEVENT>() as DWORD,
                    dwFlags: winuser::TME_LEAVE,
                    hwndTrack: window,
                    dwHoverTime: winuser::HOVER_DEFAULT,
                });
            }

            let x = windowsx::GET_X_LPARAM(lparam) as f64;
            let y = windowsx::GET_Y_LPARAM(lparam) as f64;
            let dpi_factor = hwnd_scale_factor(window);
            let position = LogicalPosition::from_physical((x, y), dpi_factor);

            subclass_input.send_event(Event::WindowEvent {
                window_id: RootWindowId(WindowId(window)),
                event: CursorMoved {
                    device_id: DEVICE_ID,
                    position,
                    modifiers: event::get_key_mods(),
                },
            });

            0
        }

        winuser::WM_MOUSELEAVE => {
            use crate::event::WindowEvent::CursorLeft;
            {
                let mut w = subclass_input.window_state.lock();
                w.mouse
                    .set_cursor_flags(window, |f| f.set(CursorFlags::IN_WINDOW, false))
                    .ok();
            }

            subclass_input.send_event(Event::WindowEvent {
                window_id: RootWindowId(WindowId(window)),
                event: CursorLeft {
                    device_id: DEVICE_ID,
                },
            });

            0
        }

        winuser::WM_MOUSEWHEEL => {
            use crate::event::MouseScrollDelta::LineDelta;

            let value = (wparam >> 16) as i16;
            let value = value as i32;
            let value = value as f32 / winuser::WHEEL_DELTA as f32;

            subclass_input.send_event(Event::WindowEvent {
                window_id: RootWindowId(WindowId(window)),
                event: WindowEvent::MouseWheel {
                    device_id: DEVICE_ID,
                    delta: LineDelta(0.0, value),
                    phase: TouchPhase::Moved,
                    modifiers: event::get_key_mods(),
                },
            });

            0
        }

        winuser::WM_MOUSEHWHEEL => {
            use crate::event::MouseScrollDelta::LineDelta;

            let value = (wparam >> 16) as i16;
            let value = value as i32;
            let value = value as f32 / winuser::WHEEL_DELTA as f32;

            subclass_input.send_event(Event::WindowEvent {
                window_id: RootWindowId(WindowId(window)),
                event: WindowEvent::MouseWheel {
                    device_id: DEVICE_ID,
                    delta: LineDelta(value, 0.0),
                    phase: TouchPhase::Moved,
                    modifiers: event::get_key_mods(),
                },
            });

            0
        }

        winuser::WM_KEYDOWN | winuser::WM_SYSKEYDOWN => {
            use crate::event::{ElementState::Pressed, VirtualKeyCode};
            if msg == winuser::WM_SYSKEYDOWN && wparam as i32 == winuser::VK_F4 {
                commctrl::DefSubclassProc(window, msg, wparam, lparam)
            } else {
                if let Some((scancode, vkey)) = process_key_params(wparam, lparam) {
                    subclass_input.send_event(Event::WindowEvent {
                        window_id: RootWindowId(WindowId(window)),
                        event: WindowEvent::KeyboardInput {
                            device_id: DEVICE_ID,
                            input: KeyboardInput {
                                state: Pressed,
                                scancode,
                                virtual_keycode: vkey,
                                modifiers: event::get_key_mods(),
                            },
                        },
                    });
                    // Windows doesn't emit a delete character by default, but in order to make it
                    // consistent with the other platforms we'll emit a delete character here.
                    if vkey == Some(VirtualKeyCode::Delete) {
                        subclass_input.send_event(Event::WindowEvent {
                            window_id: RootWindowId(WindowId(window)),
                            event: WindowEvent::ReceivedCharacter('\u{7F}'),
                        });
                    }
                }
                0
            }
        }

        winuser::WM_KEYUP | winuser::WM_SYSKEYUP => {
            use crate::event::ElementState::Released;
            if let Some((scancode, vkey)) = process_key_params(wparam, lparam) {
                subclass_input.send_event(Event::WindowEvent {
                    window_id: RootWindowId(WindowId(window)),
                    event: WindowEvent::KeyboardInput {
                        device_id: DEVICE_ID,
                        input: KeyboardInput {
                            state: Released,
                            scancode,
                            virtual_keycode: vkey,
                            modifiers: event::get_key_mods(),
                        },
                    },
                });
            }
            0
        }

        winuser::WM_LBUTTONDOWN => {
            use crate::event::{ElementState::Pressed, MouseButton::Left, WindowEvent::MouseInput};

            capture_mouse(window, &mut *subclass_input.window_state.lock());

            subclass_input.send_event(Event::WindowEvent {
                window_id: RootWindowId(WindowId(window)),
                event: MouseInput {
                    device_id: DEVICE_ID,
                    state: Pressed,
                    button: Left,
                    modifiers: event::get_key_mods(),
                },
            });
            0
        }

        winuser::WM_LBUTTONUP => {
            use crate::event::{
                ElementState::Released, MouseButton::Left, WindowEvent::MouseInput,
            };

            release_mouse(&mut *subclass_input.window_state.lock());

            subclass_input.send_event(Event::WindowEvent {
                window_id: RootWindowId(WindowId(window)),
                event: MouseInput {
                    device_id: DEVICE_ID,
                    state: Released,
                    button: Left,
                    modifiers: event::get_key_mods(),
                },
            });
            0
        }

        winuser::WM_RBUTTONDOWN => {
            use crate::event::{
                ElementState::Pressed, MouseButton::Right, WindowEvent::MouseInput,
            };

            capture_mouse(window, &mut *subclass_input.window_state.lock());

            subclass_input.send_event(Event::WindowEvent {
                window_id: RootWindowId(WindowId(window)),
                event: MouseInput {
                    device_id: DEVICE_ID,
                    state: Pressed,
                    button: Right,
                    modifiers: event::get_key_mods(),
                },
            });
            0
        }

        winuser::WM_RBUTTONUP => {
            use crate::event::{
                ElementState::Released, MouseButton::Right, WindowEvent::MouseInput,
            };

            release_mouse(&mut *subclass_input.window_state.lock());

            subclass_input.send_event(Event::WindowEvent {
                window_id: RootWindowId(WindowId(window)),
                event: MouseInput {
                    device_id: DEVICE_ID,
                    state: Released,
                    button: Right,
                    modifiers: event::get_key_mods(),
                },
            });
            0
        }

        winuser::WM_MBUTTONDOWN => {
            use crate::event::{
                ElementState::Pressed, MouseButton::Middle, WindowEvent::MouseInput,
            };

            capture_mouse(window, &mut *subclass_input.window_state.lock());

            subclass_input.send_event(Event::WindowEvent {
                window_id: RootWindowId(WindowId(window)),
                event: MouseInput {
                    device_id: DEVICE_ID,
                    state: Pressed,
                    button: Middle,
                    modifiers: event::get_key_mods(),
                },
            });
            0
        }

        winuser::WM_MBUTTONUP => {
            use crate::event::{
                ElementState::Released, MouseButton::Middle, WindowEvent::MouseInput,
            };

            release_mouse(&mut *subclass_input.window_state.lock());

            subclass_input.send_event(Event::WindowEvent {
                window_id: RootWindowId(WindowId(window)),
                event: MouseInput {
                    device_id: DEVICE_ID,
                    state: Released,
                    button: Middle,
                    modifiers: event::get_key_mods(),
                },
            });
            0
        }

        winuser::WM_XBUTTONDOWN => {
            use crate::event::{
                ElementState::Pressed, MouseButton::Other, WindowEvent::MouseInput,
            };
            let xbutton = winuser::GET_XBUTTON_WPARAM(wparam);

            capture_mouse(window, &mut *subclass_input.window_state.lock());

            subclass_input.send_event(Event::WindowEvent {
                window_id: RootWindowId(WindowId(window)),
                event: MouseInput {
                    device_id: DEVICE_ID,
                    state: Pressed,
                    button: Other(xbutton as u8),
                    modifiers: event::get_key_mods(),
                },
            });
            0
        }

        winuser::WM_XBUTTONUP => {
            use crate::event::{
                ElementState::Released, MouseButton::Other, WindowEvent::MouseInput,
            };
            let xbutton = winuser::GET_XBUTTON_WPARAM(wparam);

            release_mouse(&mut *subclass_input.window_state.lock());

            subclass_input.send_event(Event::WindowEvent {
                window_id: RootWindowId(WindowId(window)),
                event: MouseInput {
                    device_id: DEVICE_ID,
                    state: Released,
                    button: Other(xbutton as u8),
                    modifiers: event::get_key_mods(),
                },
            });
            0
        }

        winuser::WM_INPUT_DEVICE_CHANGE => {
            let event = match wparam as _ {
                winuser::GIDC_ARRIVAL => DeviceEvent::Added,
                winuser::GIDC_REMOVAL => DeviceEvent::Removed,
                _ => unreachable!(),
            };

            subclass_input.send_event(Event::DeviceEvent {
                device_id: wrap_device_id(lparam as _),
                event,
            });

            0
        }

        winuser::WM_INPUT => {
            use crate::event::{
                DeviceEvent::{Button, Key, Motion, MouseMotion, MouseWheel},
                ElementState::{Pressed, Released},
                MouseScrollDelta::LineDelta,
            };

            if let Some(data) = get_raw_input_data(lparam as _) {
                let device_id = wrap_device_id(data.header.hDevice as _);

                if data.header.dwType == winuser::RIM_TYPEMOUSE {
                    let mouse = data.data.mouse();

                    if util::has_flag(mouse.usFlags, winuser::MOUSE_MOVE_RELATIVE) {
                        let x = mouse.lLastX as f64;
                        let y = mouse.lLastY as f64;

                        if x != 0.0 {
                            subclass_input.send_event(Event::DeviceEvent {
                                device_id,
                                event: Motion { axis: 0, value: x },
                            });
                        }

                        if y != 0.0 {
                            subclass_input.send_event(Event::DeviceEvent {
                                device_id,
                                event: Motion { axis: 1, value: y },
                            });
                        }

                        if x != 0.0 || y != 0.0 {
                            subclass_input.send_event(Event::DeviceEvent {
                                device_id,
                                event: MouseMotion { delta: (x, y) },
                            });
                        }
                    }

                    if util::has_flag(mouse.usButtonFlags, winuser::RI_MOUSE_WHEEL) {
                        let delta = mouse.usButtonData as SHORT / winuser::WHEEL_DELTA;
                        subclass_input.send_event(Event::DeviceEvent {
                            device_id,
                            event: MouseWheel {
                                delta: LineDelta(0.0, delta as f32),
                            },
                        });
                    }

                    let button_state = get_raw_mouse_button_state(mouse.usButtonFlags);
                    // Left, middle, and right, respectively.
                    for (index, state) in button_state.iter().enumerate() {
                        if let Some(state) = *state {
                            // This gives us consistency with X11, since there doesn't
                            // seem to be anything else reasonable to do for a mouse
                            // button ID.
                            let button = (index + 1) as _;
                            subclass_input.send_event(Event::DeviceEvent {
                                device_id,
                                event: Button { button, state },
                            });
                        }
                    }
                } else if data.header.dwType == winuser::RIM_TYPEKEYBOARD {
                    let keyboard = data.data.keyboard();

                    let pressed = keyboard.Message == winuser::WM_KEYDOWN
                        || keyboard.Message == winuser::WM_SYSKEYDOWN;
                    let released = keyboard.Message == winuser::WM_KEYUP
                        || keyboard.Message == winuser::WM_SYSKEYUP;

                    if pressed || released {
                        let state = if pressed { Pressed } else { Released };

                        let scancode = keyboard.MakeCode as _;
                        let extended = util::has_flag(keyboard.Flags, winuser::RI_KEY_E0 as _)
                            | util::has_flag(keyboard.Flags, winuser::RI_KEY_E1 as _);
                        if let Some((vkey, scancode)) =
                            handle_extended_keys(keyboard.VKey as _, scancode, extended)
                        {
                            let virtual_keycode = vkey_to_winit_vkey(vkey);

                            subclass_input.send_event(Event::DeviceEvent {
                                device_id,
                                event: Key(KeyboardInput {
                                    scancode,
                                    state,
                                    virtual_keycode,
                                    modifiers: event::get_key_mods(),
                                }),
                            });
                        }
                    }
                }
            }

            commctrl::DefSubclassProc(window, msg, wparam, lparam)
        }

        winuser::WM_TOUCH => {
            let pcount = LOWORD(wparam as DWORD) as usize;
            let mut inputs = Vec::with_capacity(pcount);
            inputs.set_len(pcount);
            let htouch = lparam as winuser::HTOUCHINPUT;
            if winuser::GetTouchInputInfo(
                htouch,
                pcount as UINT,
                inputs.as_mut_ptr(),
                mem::size_of::<winuser::TOUCHINPUT>() as INT,
            ) > 0
            {
                let dpi_factor = hwnd_scale_factor(window);
                for input in &inputs {
                    let mut location = POINT {
                        x: input.x / 100,
                        y: input.y / 100,
                    };

                    if winuser::ScreenToClient(window, &mut location as *mut _) == 0 {
                        continue;
                    }

                    let x = location.x as f64 + (input.x % 100) as f64 / 100f64;
                    let y = location.y as f64 + (input.y % 100) as f64 / 100f64;
                    let location = LogicalPosition::from_physical((x, y), dpi_factor);
                    subclass_input.send_event(Event::WindowEvent {
                        window_id: RootWindowId(WindowId(window)),
                        event: WindowEvent::Touch(Touch {
                            phase: if input.dwFlags & winuser::TOUCHEVENTF_DOWN != 0 {
                                TouchPhase::Started
                            } else if input.dwFlags & winuser::TOUCHEVENTF_UP != 0 {
                                TouchPhase::Ended
                            } else if input.dwFlags & winuser::TOUCHEVENTF_MOVE != 0 {
                                TouchPhase::Moved
                            } else {
                                continue;
                            },
                            location,
                            force: None, // WM_TOUCH doesn't support pressure information
                            id: input.dwID as u64,
                            device_id: DEVICE_ID,
                        }),
                    });
                }
            }
            winuser::CloseTouchInputHandle(htouch);
            0
        }

        winuser::WM_POINTERDOWN | winuser::WM_POINTERUPDATE | winuser::WM_POINTERUP => {
            if let (
                Some(GetPointerFrameInfoHistory),
                Some(SkipPointerFrameMessages),
                Some(GetPointerDeviceRects),
            ) = (
                *GET_POINTER_FRAME_INFO_HISTORY,
                *SKIP_POINTER_FRAME_MESSAGES,
                *GET_POINTER_DEVICE_RECTS,
            ) {
                let pointer_id = LOWORD(wparam as DWORD) as UINT;
                let mut entries_count = 0 as UINT;
                let mut pointers_count = 0 as UINT;
                if GetPointerFrameInfoHistory(
                    pointer_id,
                    &mut entries_count as *mut _,
                    &mut pointers_count as *mut _,
                    std::ptr::null_mut(),
                ) == 0
                {
                    return 0;
                }

                let pointer_info_count = (entries_count * pointers_count) as usize;
                let mut pointer_infos = Vec::with_capacity(pointer_info_count);
                pointer_infos.set_len(pointer_info_count);
                if GetPointerFrameInfoHistory(
                    pointer_id,
                    &mut entries_count as *mut _,
                    &mut pointers_count as *mut _,
                    pointer_infos.as_mut_ptr(),
                ) == 0
                {
                    return 0;
                }

                let dpi_factor = hwnd_scale_factor(window);
                // https://docs.microsoft.com/en-us/windows/desktop/api/winuser/nf-winuser-getpointerframeinfohistory
                // The information retrieved appears in reverse chronological order, with the most recent entry in the first
                // row of the returned array
                for pointer_info in pointer_infos.iter().rev() {
                    let mut device_rect = mem::MaybeUninit::uninit();
                    let mut display_rect = mem::MaybeUninit::uninit();

                    if (GetPointerDeviceRects(
                        pointer_info.sourceDevice,
                        device_rect.as_mut_ptr(),
                        display_rect.as_mut_ptr(),
                    )) == 0
                    {
                        continue;
                    }

                    let device_rect = device_rect.assume_init();
                    let display_rect = display_rect.assume_init();

                    // For the most precise himetric to pixel conversion we calculate the ratio between the resolution
                    // of the display device (pixel) and the touch device (himetric).
                    let himetric_to_pixel_ratio_x = (display_rect.right - display_rect.left) as f64
                        / (device_rect.right - device_rect.left) as f64;
                    let himetric_to_pixel_ratio_y = (display_rect.bottom - display_rect.top) as f64
                        / (device_rect.bottom - device_rect.top) as f64;

                    // ptHimetricLocation's origin is 0,0 even on multi-monitor setups.
                    // On multi-monitor setups we need to translate the himetric location to the rect of the
                    // display device it's attached to.
                    let x = display_rect.left as f64
                        + pointer_info.ptHimetricLocation.x as f64 * himetric_to_pixel_ratio_x;
                    let y = display_rect.top as f64
                        + pointer_info.ptHimetricLocation.y as f64 * himetric_to_pixel_ratio_y;

                    let mut location = POINT {
                        x: x.floor() as i32,
                        y: y.floor() as i32,
                    };

                    if winuser::ScreenToClient(window, &mut location as *mut _) == 0 {
                        continue;
                    }

                    let force = match pointer_info.pointerType {
                        winuser::PT_TOUCH => {
                            let mut touch_info = mem::MaybeUninit::uninit();
                            GET_POINTER_TOUCH_INFO.and_then(|GetPointerTouchInfo| {
                                match GetPointerTouchInfo(
                                    pointer_info.pointerId,
                                    touch_info.as_mut_ptr(),
                                ) {
                                    0 => None,
                                    _ => normalize_pointer_pressure(
                                        touch_info.assume_init().pressure,
                                    ),
                                }
                            })
                        }
                        winuser::PT_PEN => {
                            let mut pen_info = mem::MaybeUninit::uninit();
                            GET_POINTER_PEN_INFO.and_then(|GetPointerPenInfo| {
                                match GetPointerPenInfo(
                                    pointer_info.pointerId,
                                    pen_info.as_mut_ptr(),
                                ) {
                                    0 => None,
                                    _ => {
                                        normalize_pointer_pressure(pen_info.assume_init().pressure)
                                    }
                                }
                            })
                        }
                        _ => None,
                    };

                    let x = location.x as f64 + x.fract();
                    let y = location.y as f64 + y.fract();
                    let location = LogicalPosition::from_physical((x, y), dpi_factor);
                    subclass_input.send_event(Event::WindowEvent {
                        window_id: RootWindowId(WindowId(window)),
                        event: WindowEvent::Touch(Touch {
                            phase: if pointer_info.pointerFlags & winuser::POINTER_FLAG_DOWN != 0 {
                                TouchPhase::Started
                            } else if pointer_info.pointerFlags & winuser::POINTER_FLAG_UP != 0 {
                                TouchPhase::Ended
                            } else if pointer_info.pointerFlags & winuser::POINTER_FLAG_UPDATE != 0
                            {
                                TouchPhase::Moved
                            } else {
                                continue;
                            },
                            location,
                            force,
                            id: pointer_info.pointerId as u64,
                            device_id: DEVICE_ID,
                        }),
                    });
                }

                SkipPointerFrameMessages(pointer_id);
            }
            0
        }

        winuser::WM_SETFOCUS => {
            use crate::event::WindowEvent::Focused;
            subclass_input.send_event(Event::WindowEvent {
                window_id: RootWindowId(WindowId(window)),
                event: Focused(true),
            });

            0
        }

        winuser::WM_KILLFOCUS => {
            use crate::event::WindowEvent::Focused;
            subclass_input.send_event(Event::WindowEvent {
                window_id: RootWindowId(WindowId(window)),
                event: Focused(false),
            });
            0
        }

        winuser::WM_SETCURSOR => {
            let set_cursor_to = {
                let window_state = subclass_input.window_state.lock();
                if window_state
                    .mouse
                    .cursor_flags()
                    .contains(CursorFlags::IN_WINDOW)
                {
                    Some(window_state.mouse.cursor)
                } else {
                    None
                }
            };

            match set_cursor_to {
                Some(cursor) => {
                    let cursor = winuser::LoadCursorW(ptr::null_mut(), cursor.to_windows_cursor());
                    winuser::SetCursor(cursor);
                    0
                }
                None => winuser::DefWindowProcW(window, msg, wparam, lparam),
            }
        }

        winuser::WM_DROPFILES => {
            // See `FileDropHandler` for implementation.
            0
        }

        winuser::WM_GETMINMAXINFO => {
            let mmi = lparam as *mut winuser::MINMAXINFO;

            let window_state = subclass_input.window_state.lock();

            if window_state.min_size.is_some() || window_state.max_size.is_some() {
                let style = winuser::GetWindowLongA(window, winuser::GWL_STYLE) as DWORD;
                let ex_style = winuser::GetWindowLongA(window, winuser::GWL_EXSTYLE) as DWORD;
                if let Some(min_size) = window_state.min_size {
                    let min_size = min_size.to_physical(window_state.dpi_factor);
                    let (width, height) = adjust_size(min_size, style, ex_style);
                    (*mmi).ptMinTrackSize = POINT {
                        x: width as i32,
                        y: height as i32,
                    };
                }
                if let Some(max_size) = window_state.max_size {
                    let max_size = max_size.to_physical(window_state.dpi_factor);
                    let (width, height) = adjust_size(max_size, style, ex_style);
                    (*mmi).ptMaxTrackSize = POINT {
                        x: width as i32,
                        y: height as i32,
                    };
                }
            }

            0
        }

        // Only sent on Windows 8.1 or newer. On Windows 7 and older user has to log out to change
        // DPI, therefore all applications are closed while DPI is changing.
        winuser::WM_DPICHANGED => {
            use crate::event::WindowEvent::HiDpiFactorChanged;

            // This message actually provides two DPI values - x and y. However MSDN says that
            // "you only need to use either the X-axis or the Y-axis value when scaling your
            // application since they are the same".
            // https://msdn.microsoft.com/en-us/library/windows/desktop/dn312083(v=vs.85).aspx
            let new_dpi_x = u32::from(LOWORD(wparam as DWORD));
            let new_dpi_factor = dpi_to_scale_factor(new_dpi_x);

            let allow_resize = {
                let mut window_state = subclass_input.window_state.lock();
                let old_dpi_factor = window_state.dpi_factor;
                window_state.dpi_factor = new_dpi_factor;

                new_dpi_factor != old_dpi_factor && window_state.fullscreen.is_none()
            };

            // This prevents us from re-applying DPI adjustment to the restored size after exiting
            // fullscreen (the restored size is already DPI adjusted).
            if allow_resize {
                // Resize window to the size suggested by Windows.
                let rect = &*(lparam as *const RECT);
                winuser::SetWindowPos(
                    window,
                    ptr::null_mut(),
                    rect.left,
                    rect.top,
                    rect.right - rect.left,
                    rect.bottom - rect.top,
                    winuser::SWP_NOZORDER | winuser::SWP_NOACTIVATE,
                );
            }

            subclass_input.send_event(Event::WindowEvent {
                window_id: RootWindowId(WindowId(window)),
                event: HiDpiFactorChanged(new_dpi_factor),
            });

            0
        }

        _ => {
            if msg == *DESTROY_MSG_ID {
                winuser::DestroyWindow(window);
                0
            } else if msg == *SET_RETAIN_STATE_ON_SIZE_MSG_ID {
                let mut window_state = subclass_input.window_state.lock();
                window_state.set_window_flags_in_place(|f| {
                    f.set(WindowFlags::MARKER_RETAIN_STATE_ON_SIZE, wparam != 0)
                });
                0
            } else if msg == *INITIAL_DPI_MSG_ID {
                use crate::event::WindowEvent::HiDpiFactorChanged;
                let scale_factor = dpi_to_scale_factor(wparam as u32);
                subclass_input.send_event(Event::WindowEvent {
                    window_id: RootWindowId(WindowId(window)),
                    event: HiDpiFactorChanged(scale_factor),
                });
                // Automatically resize for actual DPI
                let width = LOWORD(lparam as DWORD) as u32;
                let height = HIWORD(lparam as DWORD) as u32;
                let (adjusted_width, adjusted_height): (u32, u32) =
                    PhysicalSize::from_logical((width, height), scale_factor).into();
                // We're not done yet! `SetWindowPos` needs the window size, not the client area size.
                let mut rect = RECT {
                    top: 0,
                    left: 0,
                    bottom: adjusted_height as LONG,
                    right: adjusted_width as LONG,
                };
                let dw_style = winuser::GetWindowLongA(window, winuser::GWL_STYLE) as DWORD;
                let b_menu = !winuser::GetMenu(window).is_null() as BOOL;
                let dw_style_ex = winuser::GetWindowLongA(window, winuser::GWL_EXSTYLE) as DWORD;
                winuser::AdjustWindowRectEx(&mut rect, dw_style, b_menu, dw_style_ex);
                let outer_x = (rect.right - rect.left).abs() as c_int;
                let outer_y = (rect.top - rect.bottom).abs() as c_int;
                winuser::SetWindowPos(
                    window,
                    ptr::null_mut(),
                    0,
                    0,
                    outer_x,
                    outer_y,
                    winuser::SWP_NOMOVE
                        | winuser::SWP_NOREPOSITION
                        | winuser::SWP_NOZORDER
                        | winuser::SWP_NOACTIVATE,
                );
                0
            } else {
                commctrl::DefSubclassProc(window, msg, wparam, lparam)
            }
        }
    }
}

unsafe extern "system" fn thread_event_target_callback<T>(
    window: HWND,
    msg: UINT,
    wparam: WPARAM,
    lparam: LPARAM,
    _: UINT_PTR,
    subclass_input_ptr: DWORD_PTR,
) -> LRESULT {
    let subclass_input = &mut *(subclass_input_ptr as *mut ThreadMsgTargetSubclassInput<T>);
    match msg {
        winuser::WM_DESTROY => {
            Box::from_raw(subclass_input);
            drop(subclass_input);
            0
        }
        // Because WM_PAINT comes after all other messages, we use it during modal loops to detect
        // when the event queue has been emptied. See `process_event` for more details.
        winuser::WM_PAINT => {
            winuser::ValidateRect(window, ptr::null());
            let queue_call_again = || {
                winuser::RedrawWindow(
                    window,
                    ptr::null(),
                    ptr::null_mut(),
                    winuser::RDW_INTERNALPAINT,
                );
            };
            let in_modal_loop = {
                let runner = subclass_input.event_loop_runner.runner.borrow_mut();
                if let Some(ref runner) = *runner {
                    runner.in_modal_loop
                } else {
                    false
                }
            };
            if in_modal_loop {
                let mut msg = mem::zeroed();
                loop {
                    if 0 == winuser::PeekMessageW(&mut msg, ptr::null_mut(), 0, 0, 0) {
                        break;
                    }
                    // Clear all paint/timer messages from the queue before sending the events cleared message.
                    match msg.message {
                        // Flush the event queue of WM_PAINT messages.
                        winuser::WM_PAINT | winuser::WM_TIMER => {
                            // Remove the message from the message queue.
                            winuser::PeekMessageW(&mut msg, ptr::null_mut(), 0, 0, 1);

                            if msg.hwnd != window {
                                winuser::TranslateMessage(&mut msg);
                                winuser::DispatchMessageW(&mut msg);
                            }
                        }
                        // If the message isn't one of those three, it may be handled by the modal
                        // loop so we should return control flow to it.
                        _ => {
                            queue_call_again();
                            return 0;
                        }
                    }
                }

                let mut runner = subclass_input.event_loop_runner.runner.borrow_mut();
                if let Some(ref mut runner) = *runner {
                    runner.events_cleared();
                    match runner.control_flow {
                        // Waiting is handled by the modal loop.
                        ControlFlow::Exit | ControlFlow::Wait => runner.new_events(),
                        ControlFlow::WaitUntil(resume_time) => {
                            wait_until_time_or_msg(resume_time);
                            runner.new_events();
                            queue_call_again();
                        }
                        ControlFlow::Poll => {
                            runner.new_events();
                            queue_call_again();
                        }
                    }
                }
            }
            0
        }
        _ if msg == *USER_EVENT_MSG_ID => {
            if let Ok(event) = subclass_input.user_event_receiver.recv() {
                subclass_input.send_event(Event::UserEvent(event));
            }
            0
        }
        _ if msg == *EXEC_MSG_ID => {
            let mut function: ThreadExecFn = Box::from_raw(wparam as usize as *mut _);
            function();
            0
        }
        _ => commctrl::DefSubclassProc(window, msg, wparam, lparam),
    }
}<|MERGE_RESOLUTION|>--- conflicted
+++ resolved
@@ -1068,7 +1068,6 @@
         // other unwanted default hotkeys as well.
         winuser::WM_SYSCHAR => 0,
 
-<<<<<<< HEAD
         // this is necessary for us to maintain minimize/restore state
         winuser::WM_SYSCOMMAND => {
             if wparam == winuser::SC_RESTORE {
@@ -1080,9 +1079,7 @@
                 w.set_window_flags_in_place(|f| f.set(WindowFlags::MINIMIZED, true));
             }
             // Send `WindowEvent::Minimized` here if we decide to implement one
-            commctrl::DefSubclassProc(window, msg, wparam, lparam)
-=======
-        winuser::WM_SYSCOMMAND => {
+
             if wparam == winuser::SC_SCREENSAVE {
                 let window_state = subclass_input.window_state.lock();
                 if window_state.fullscreen.is_some() {
@@ -1091,7 +1088,6 @@
             }
 
             winuser::DefWindowProcW(window, msg, wparam, lparam)
->>>>>>> 7df040f4
         }
 
         winuser::WM_MOUSEMOVE => {
