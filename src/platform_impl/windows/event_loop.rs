#![allow(non_snake_case)]

mod runner;

use std::{
    cell::Cell,
    collections::VecDeque,
    ffi::c_void,
    marker::PhantomData,
    mem, panic, ptr,
    rc::Rc,
    sync::{
        mpsc::{self, Receiver, Sender},
        Arc,
    },
    thread,
    time::{Duration, Instant},
};

use once_cell::sync::Lazy;
use parking_lot::Mutex;
use raw_window_handle::{RawDisplayHandle, WindowsDisplayHandle};

use windows_sys::Win32::{
    Devices::HumanInterfaceDevice::MOUSE_MOVE_RELATIVE,
    Foundation::{BOOL, HANDLE, HWND, LPARAM, LRESULT, POINT, RECT, WAIT_TIMEOUT, WPARAM},
    Graphics::Gdi::{
        ClientToScreen, GetMonitorInfoW, GetUpdateRect, MonitorFromRect, MonitorFromWindow,
        RedrawWindow, ScreenToClient, ValidateRect, MONITORINFO, MONITOR_DEFAULTTONULL,
        RDW_INTERNALPAINT, SC_SCREENSAVE,
    },
    Media::{timeBeginPeriod, timeEndPeriod, timeGetDevCaps, TIMECAPS, TIMERR_NOERROR},
    System::{Ole::RevokeDragDrop, Threading::GetCurrentThreadId, WindowsProgramming::INFINITE},
    UI::{
        Controls::{HOVER_DEFAULT, WM_MOUSELEAVE},
        Input::{
            Ime::{GCS_COMPSTR, GCS_RESULTSTR, ISC_SHOWUICOMPOSITIONWINDOW},
            KeyboardAndMouse::{
                MapVirtualKeyA, ReleaseCapture, SetCapture, TrackMouseEvent, TME_LEAVE,
                TRACKMOUSEEVENT, VK_F4,
            },
            Pointer::{
                POINTER_FLAG_DOWN, POINTER_FLAG_UP, POINTER_FLAG_UPDATE, POINTER_INFO,
                POINTER_PEN_INFO, POINTER_TOUCH_INFO,
            },
            Touch::{
                CloseTouchInputHandle, GetTouchInputInfo, TOUCHEVENTF_DOWN, TOUCHEVENTF_MOVE,
                TOUCHEVENTF_UP, TOUCHINPUT,
            },
            RIM_TYPEKEYBOARD, RIM_TYPEMOUSE,
        },
        WindowsAndMessaging::{
            CreateWindowExW, DefWindowProcW, DestroyWindow, DispatchMessageW, GetClientRect,
            GetCursorPos, GetMessageW, GetWindowLongW, LoadCursorW, MsgWaitForMultipleObjectsEx,
            PeekMessageW, PostMessageW, PostThreadMessageW, RegisterClassExW,
            RegisterWindowMessageA, SetCursor, SetWindowPos, TranslateMessage, CREATESTRUCTW,
            GIDC_ARRIVAL, GIDC_REMOVAL, GWL_EXSTYLE, GWL_STYLE, GWL_USERDATA, HTCAPTION, HTCLIENT,
            MAPVK_VK_TO_VSC, MINMAXINFO, MSG, MWMO_INPUTAVAILABLE, NCCALCSIZE_PARAMS, PM_NOREMOVE,
            PM_QS_PAINT, PM_REMOVE, PT_PEN, PT_TOUCH, QS_ALLEVENTS, RI_KEY_E0, RI_KEY_E1,
            RI_MOUSE_WHEEL, SC_MINIMIZE, SC_RESTORE, SIZE_MAXIMIZED, SWP_NOACTIVATE, SWP_NOMOVE,
            SWP_NOSIZE, SWP_NOZORDER, WHEEL_DELTA, WINDOWPOS, WM_CAPTURECHANGED, WM_CHAR, WM_CLOSE,
            WM_CREATE, WM_DESTROY, WM_DPICHANGED, WM_DROPFILES, WM_ENTERSIZEMOVE, WM_EXITSIZEMOVE,
            WM_GETMINMAXINFO, WM_IME_COMPOSITION, WM_IME_ENDCOMPOSITION, WM_IME_SETCONTEXT,
            WM_IME_STARTCOMPOSITION, WM_INPUT, WM_INPUT_DEVICE_CHANGE, WM_KEYDOWN, WM_KEYUP,
            WM_KILLFOCUS, WM_LBUTTONDOWN, WM_LBUTTONUP, WM_MBUTTONDOWN, WM_MBUTTONUP,
<<<<<<< HEAD
            WM_MOUSEHWHEEL, WM_MOUSEMOVE, WM_MOUSEWHEEL, WM_NCCALCSIZE, WM_NCCREATE, WM_NCDESTROY,
=======
            WM_MOUSEHWHEEL, WM_MOUSEMOVE, WM_MOUSEWHEEL, WM_NCACTIVATE, WM_NCCREATE, WM_NCDESTROY,
>>>>>>> cdbaf481
            WM_NCLBUTTONDOWN, WM_PAINT, WM_POINTERDOWN, WM_POINTERUP, WM_POINTERUPDATE,
            WM_RBUTTONDOWN, WM_RBUTTONUP, WM_SETCURSOR, WM_SETFOCUS, WM_SETTINGCHANGE, WM_SIZE,
            WM_SYSCHAR, WM_SYSCOMMAND, WM_SYSKEYDOWN, WM_SYSKEYUP, WM_TOUCH, WM_WINDOWPOSCHANGED,
            WM_WINDOWPOSCHANGING, WM_XBUTTONDOWN, WM_XBUTTONUP, WNDCLASSEXW, WS_CAPTION,
            WS_EX_LAYERED, WS_EX_NOACTIVATE, WS_EX_TOOLWINDOW, WS_EX_TRANSPARENT, WS_OVERLAPPED,
            WS_POPUP, WS_SIZEBOX, WS_VISIBLE,
        },
    },
};

use crate::{
    dpi::{PhysicalPosition, PhysicalSize},
    event::{DeviceEvent, Event, Force, Ime, KeyboardInput, Touch, TouchPhase, WindowEvent},
    event_loop::{ControlFlow, EventLoopClosed, EventLoopWindowTarget as RootELW},
    monitor::MonitorHandle as RootMonitorHandle,
    platform_impl::platform::{
        dark_mode::try_theme,
        dpi::{become_dpi_aware, dpi_to_scale_factor},
        drop_handler::FileDropHandler,
        event::{self, handle_extended_keys, process_key_params, vkey_to_winit_vkey},
        ime::ImeContext,
        monitor::{self, MonitorHandle},
        raw_input, util,
        window::InitData,
        window_state::{CursorFlags, ImeState, WindowFlags, WindowState},
        wrap_device_id, WindowId, DEVICE_ID,
    },
    window::{Fullscreen, WindowId as RootWindowId},
};
use runner::{EventLoopRunner, EventLoopRunnerShared};

use super::window::set_skip_taskbar;

type GetPointerFrameInfoHistory = unsafe extern "system" fn(
    pointerId: u32,
    entriesCount: *mut u32,
    pointerCount: *mut u32,
    pointerInfo: *mut POINTER_INFO,
) -> BOOL;

type SkipPointerFrameMessages = unsafe extern "system" fn(pointerId: u32) -> BOOL;
type GetPointerDeviceRects = unsafe extern "system" fn(
    device: HANDLE,
    pointerDeviceRect: *mut RECT,
    displayRect: *mut RECT,
) -> BOOL;

type GetPointerTouchInfo =
    unsafe extern "system" fn(pointerId: u32, touchInfo: *mut POINTER_TOUCH_INFO) -> BOOL;

type GetPointerPenInfo =
    unsafe extern "system" fn(pointId: u32, penInfo: *mut POINTER_PEN_INFO) -> BOOL;

static GET_POINTER_FRAME_INFO_HISTORY: Lazy<Option<GetPointerFrameInfoHistory>> =
    Lazy::new(|| get_function!("user32.dll", GetPointerFrameInfoHistory));
static SKIP_POINTER_FRAME_MESSAGES: Lazy<Option<SkipPointerFrameMessages>> =
    Lazy::new(|| get_function!("user32.dll", SkipPointerFrameMessages));
static GET_POINTER_DEVICE_RECTS: Lazy<Option<GetPointerDeviceRects>> =
    Lazy::new(|| get_function!("user32.dll", GetPointerDeviceRects));
static GET_POINTER_TOUCH_INFO: Lazy<Option<GetPointerTouchInfo>> =
    Lazy::new(|| get_function!("user32.dll", GetPointerTouchInfo));
static GET_POINTER_PEN_INFO: Lazy<Option<GetPointerPenInfo>> =
    Lazy::new(|| get_function!("user32.dll", GetPointerPenInfo));

pub(crate) struct WindowData<T: 'static> {
    pub window_state: Arc<Mutex<WindowState>>,
    pub event_loop_runner: EventLoopRunnerShared<T>,
    pub _file_drop_handler: Option<FileDropHandler>,
    pub userdata_removed: Cell<bool>,
    pub recurse_depth: Cell<u32>,
}

impl<T> WindowData<T> {
    unsafe fn send_event(&self, event: Event<'_, T>) {
        self.event_loop_runner.send_event(event);
    }
}

struct ThreadMsgTargetData<T: 'static> {
    event_loop_runner: EventLoopRunnerShared<T>,
    user_event_receiver: Receiver<T>,
}

impl<T> ThreadMsgTargetData<T> {
    unsafe fn send_event(&self, event: Event<'_, T>) {
        self.event_loop_runner.send_event(event);
    }
}

pub struct EventLoop<T: 'static> {
    thread_msg_sender: Sender<T>,
    window_target: RootELW<T>,
    msg_hook: Option<Box<dyn FnMut(*const c_void) -> bool + 'static>>,
}

pub(crate) struct PlatformSpecificEventLoopAttributes {
    pub(crate) any_thread: bool,
    pub(crate) dpi_aware: bool,
    pub(crate) msg_hook: Option<Box<dyn FnMut(*const c_void) -> bool + 'static>>,
}

impl Default for PlatformSpecificEventLoopAttributes {
    fn default() -> Self {
        Self {
            any_thread: false,
            dpi_aware: true,
            msg_hook: None,
        }
    }
}

pub struct EventLoopWindowTarget<T: 'static> {
    thread_id: u32,
    thread_msg_target: HWND,
    pub(crate) runner_shared: EventLoopRunnerShared<T>,
}

impl<T: 'static> EventLoop<T> {
    pub(crate) fn new(attributes: &mut PlatformSpecificEventLoopAttributes) -> Self {
        let thread_id = unsafe { GetCurrentThreadId() };

        if !attributes.any_thread && thread_id != main_thread_id() {
            panic!(
                "Initializing the event loop outside of the main thread is a significant \
                 cross-platform compatibility hazard. If you absolutely need to create an \
                 EventLoop on a different thread, you can use the \
                 `EventLoopBuilderExtWindows::any_thread` function."
            );
        }

        if attributes.dpi_aware {
            become_dpi_aware();
        }

        let thread_msg_target = create_event_target_window::<T>();

        thread::spawn(move || wait_thread(thread_id, thread_msg_target));
        let wait_thread_id = get_wait_thread_id();

        let runner_shared = Rc::new(EventLoopRunner::new(thread_msg_target, wait_thread_id));

        let thread_msg_sender =
            insert_event_target_window_data::<T>(thread_msg_target, runner_shared.clone());
        raw_input::register_all_mice_and_keyboards_for_raw_input(thread_msg_target);

        EventLoop {
            thread_msg_sender,
            window_target: RootELW {
                p: EventLoopWindowTarget {
                    thread_id,
                    thread_msg_target,
                    runner_shared,
                },
                _marker: PhantomData,
            },
            msg_hook: attributes.msg_hook.take(),
        }
    }

    pub fn window_target(&self) -> &RootELW<T> {
        &self.window_target
    }

    pub fn run<F>(mut self, event_handler: F) -> !
    where
        F: 'static + FnMut(Event<'_, T>, &RootELW<T>, &mut ControlFlow),
    {
        let exit_code = self.run_return(event_handler);
        ::std::process::exit(exit_code);
    }

    pub fn run_return<F>(&mut self, mut event_handler: F) -> i32
    where
        F: FnMut(Event<'_, T>, &RootELW<T>, &mut ControlFlow),
    {
        let event_loop_windows_ref = &self.window_target;

        unsafe {
            self.window_target
                .p
                .runner_shared
                .set_event_handler(move |event, control_flow| {
                    event_handler(event, event_loop_windows_ref, control_flow)
                });
        }

        let runner = &self.window_target.p.runner_shared;

        let exit_code = unsafe {
            let mut msg = mem::zeroed();

            runner.poll();
            'main: loop {
                if GetMessageW(&mut msg, 0, 0, 0) == false.into() {
                    break 'main 0;
                }

                let handled = if let Some(callback) = self.msg_hook.as_deref_mut() {
                    callback(&mut msg as *mut _ as *mut _)
                } else {
                    false
                };
                if !handled {
                    TranslateMessage(&msg);
                    DispatchMessageW(&msg);
                }

                if let Err(payload) = runner.take_panic_error() {
                    runner.reset_runner();
                    panic::resume_unwind(payload);
                }

                if let ControlFlow::ExitWithCode(code) = runner.control_flow() {
                    if !runner.handling_events() {
                        break 'main code;
                    }
                }
            }
        };

        unsafe {
            runner.loop_destroyed();
        }

        runner.reset_runner();
        exit_code
    }

    pub fn create_proxy(&self) -> EventLoopProxy<T> {
        EventLoopProxy {
            target_window: self.window_target.p.thread_msg_target,
            event_send: self.thread_msg_sender.clone(),
        }
    }
}

impl<T> EventLoopWindowTarget<T> {
    #[inline(always)]
    pub(crate) fn create_thread_executor(&self) -> EventLoopThreadExecutor {
        EventLoopThreadExecutor {
            thread_id: self.thread_id,
            target_window: self.thread_msg_target,
        }
    }

    // TODO: Investigate opportunities for caching
    pub fn available_monitors(&self) -> VecDeque<MonitorHandle> {
        monitor::available_monitors()
    }

    pub fn primary_monitor(&self) -> Option<RootMonitorHandle> {
        let monitor = monitor::primary_monitor();
        Some(RootMonitorHandle { inner: monitor })
    }

    pub fn raw_display_handle(&self) -> RawDisplayHandle {
        RawDisplayHandle::Windows(WindowsDisplayHandle::empty())
    }
}

/// Returns the id of the main thread.
///
/// Windows has no real API to check if the current executing thread is the "main thread", unlike
/// macOS.
///
/// Windows will let us look up the current thread's id, but there's no API that lets us check what
/// the id of the main thread is. We would somehow need to get the main thread's id before a
/// developer could spin off any other threads inside of the main entrypoint in order to emulate the
/// capabilities of other platforms.
///
/// We can get the id of the main thread by using CRT initialization. CRT initialization can be used
/// to setup global state within a program. The OS will call a list of function pointers which
/// assign values to a static variable. To have get a hold of the main thread id, we need to place
/// our function pointer inside of the `.CRT$XCU` section so it is called before the main
/// entrypoint.
///
/// Full details of CRT initialization can be found here:
/// <https://docs.microsoft.com/en-us/cpp/c-runtime-library/crt-initialization?view=msvc-160>
fn main_thread_id() -> u32 {
    static mut MAIN_THREAD_ID: u32 = 0;

    /// Function pointer used in CRT initialization section to set the above static field's value.

    // Mark as used so this is not removable.
    #[used]
    #[allow(non_upper_case_globals)]
    // Place the function pointer inside of CRT initialization section so it is loaded before
    // main entrypoint.
    //
    // See: https://doc.rust-lang.org/stable/reference/abi.html#the-link_section-attribute
    #[link_section = ".CRT$XCU"]
    static INIT_MAIN_THREAD_ID: unsafe fn() = {
        unsafe fn initer() {
            MAIN_THREAD_ID = GetCurrentThreadId();
        }
        initer
    };

    unsafe { MAIN_THREAD_ID }
}

fn get_wait_thread_id() -> u32 {
    unsafe {
        let mut msg = mem::zeroed();
        let result = GetMessageW(
            &mut msg,
            -1,
            *SEND_WAIT_THREAD_ID_MSG_ID,
            *SEND_WAIT_THREAD_ID_MSG_ID,
        );
        assert_eq!(
            msg.message, *SEND_WAIT_THREAD_ID_MSG_ID,
            "this shouldn't be possible. please open an issue with Winit. error code: {}",
            result
        );
        msg.lParam as u32
    }
}

static WAIT_PERIOD_MIN: Lazy<Option<u32>> = Lazy::new(|| unsafe {
    let mut caps = TIMECAPS {
        wPeriodMin: 0,
        wPeriodMax: 0,
    };
    if timeGetDevCaps(&mut caps, mem::size_of::<TIMECAPS>() as u32) == TIMERR_NOERROR {
        Some(caps.wPeriodMin)
    } else {
        None
    }
});

fn wait_thread(parent_thread_id: u32, msg_window_id: HWND) {
    unsafe {
        let mut msg: MSG;

        let cur_thread_id = GetCurrentThreadId();
        PostThreadMessageW(
            parent_thread_id,
            *SEND_WAIT_THREAD_ID_MSG_ID,
            0,
            cur_thread_id as LPARAM,
        );

        let mut wait_until_opt = None;
        'main: loop {
            // Zeroing out the message ensures that the `WaitUntilInstantBox` doesn't get
            // double-freed if `MsgWaitForMultipleObjectsEx` returns early and there aren't
            // additional messages to process.
            msg = mem::zeroed();

            if wait_until_opt.is_some() {
                if PeekMessageW(&mut msg, 0, 0, 0, PM_REMOVE) != false.into() {
                    TranslateMessage(&msg);
                    DispatchMessageW(&msg);
                }
            } else if GetMessageW(&mut msg, 0, 0, 0) == false.into() {
                break 'main;
            } else {
                TranslateMessage(&msg);
                DispatchMessageW(&msg);
            }

            if msg.message == *WAIT_UNTIL_MSG_ID {
                wait_until_opt = Some(*WaitUntilInstantBox::from_raw(msg.lParam as *mut _));
            } else if msg.message == *CANCEL_WAIT_UNTIL_MSG_ID {
                wait_until_opt = None;
            }

            if let Some(wait_until) = wait_until_opt {
                let now = Instant::now();
                if now < wait_until {
                    // Windows' scheduler has a default accuracy of several ms. This isn't good enough for
                    // `WaitUntil`, so we request the Windows scheduler to use a higher accuracy if possible.
                    // If we couldn't query the timer capabilities, then we use the default resolution.
                    if let Some(period) = *WAIT_PERIOD_MIN {
                        timeBeginPeriod(period);
                    }
                    // `MsgWaitForMultipleObjects` is bound by the granularity of the scheduler period.
                    // Because of this, we try to reduce the requested time just enough to undershoot `wait_until`
                    // by the smallest amount possible, and then we busy loop for the remaining time inside the
                    // NewEvents message handler.
                    let resume_reason = MsgWaitForMultipleObjectsEx(
                        0,
                        ptr::null(),
                        dur2timeout(wait_until - now).saturating_sub(WAIT_PERIOD_MIN.unwrap_or(1)),
                        QS_ALLEVENTS,
                        MWMO_INPUTAVAILABLE,
                    );
                    if let Some(period) = *WAIT_PERIOD_MIN {
                        timeEndPeriod(period);
                    }
                    if resume_reason == WAIT_TIMEOUT {
                        PostMessageW(msg_window_id, *PROCESS_NEW_EVENTS_MSG_ID, 0, 0);
                        wait_until_opt = None;
                    }
                } else {
                    PostMessageW(msg_window_id, *PROCESS_NEW_EVENTS_MSG_ID, 0, 0);
                    wait_until_opt = None;
                }
            }
        }
    }
}

// Implementation taken from https://github.com/rust-lang/rust/blob/db5476571d9b27c862b95c1e64764b0ac8980e23/src/libstd/sys/windows/mod.rs
fn dur2timeout(dur: Duration) -> u32 {
    // Note that a duration is a (u64, u32) (seconds, nanoseconds) pair, and the
    // timeouts in windows APIs are typically u32 milliseconds. To translate, we
    // have two pieces to take care of:
    //
    // * Nanosecond precision is rounded up
    // * Greater than u32::MAX milliseconds (50 days) is rounded up to INFINITE
    //   (never time out).
    dur.as_secs()
        .checked_mul(1000)
        .and_then(|ms| ms.checked_add((dur.subsec_nanos() as u64) / 1_000_000))
        .and_then(|ms| {
            ms.checked_add(if dur.subsec_nanos() % 1_000_000 > 0 {
                1
            } else {
                0
            })
        })
        .map(|ms| {
            if ms > u32::MAX as u64 {
                INFINITE
            } else {
                ms as u32
            }
        })
        .unwrap_or(INFINITE)
}

impl<T> Drop for EventLoop<T> {
    fn drop(&mut self) {
        unsafe {
            DestroyWindow(self.window_target.p.thread_msg_target);
        }
    }
}

pub(crate) struct EventLoopThreadExecutor {
    thread_id: u32,
    target_window: HWND,
}

unsafe impl Send for EventLoopThreadExecutor {}
unsafe impl Sync for EventLoopThreadExecutor {}

impl EventLoopThreadExecutor {
    /// Check to see if we're in the parent event loop's thread.
    pub(super) fn in_event_loop_thread(&self) -> bool {
        let cur_thread_id = unsafe { GetCurrentThreadId() };
        self.thread_id == cur_thread_id
    }

    /// Executes a function in the event loop thread. If we're already in the event loop thread,
    /// we just call the function directly.
    ///
    /// The `Inserted` can be used to inject a `WindowState` for the callback to use. The state is
    /// removed automatically if the callback receives a `WM_CLOSE` message for the window.
    ///
    /// Note that if you are using this to change some property of a window and updating
    /// `WindowState` then you should call this within the lock of `WindowState`. Otherwise the
    /// events may be sent to the other thread in different order to the one in which you set
    /// `WindowState`, leaving them out of sync.
    ///
    /// Note that we use a FnMut instead of a FnOnce because we're too lazy to create an equivalent
    /// to the unstable FnBox.
    pub(super) fn execute_in_thread<F>(&self, mut function: F)
    where
        F: FnMut() + Send + 'static,
    {
        unsafe {
            if self.in_event_loop_thread() {
                function();
            } else {
                // We double-box because the first box is a fat pointer.
                let boxed2: ThreadExecFn = Box::new(Box::new(function));

                let raw = Box::into_raw(boxed2);

                let res = PostMessageW(self.target_window, *EXEC_MSG_ID, raw as usize, 0);
                assert!(
                    res != false.into(),
                    "PostMessage failed; is the messages queue full?"
                );
            }
        }
    }
}

type ThreadExecFn = Box<Box<dyn FnMut()>>;

pub struct EventLoopProxy<T: 'static> {
    target_window: HWND,
    event_send: Sender<T>,
}
unsafe impl<T: Send + 'static> Send for EventLoopProxy<T> {}

impl<T: 'static> Clone for EventLoopProxy<T> {
    fn clone(&self) -> Self {
        Self {
            target_window: self.target_window,
            event_send: self.event_send.clone(),
        }
    }
}

impl<T: 'static> EventLoopProxy<T> {
    pub fn send_event(&self, event: T) -> Result<(), EventLoopClosed<T>> {
        unsafe {
            if PostMessageW(self.target_window, *USER_EVENT_MSG_ID, 0, 0) != false.into() {
                self.event_send.send(event).ok();
                Ok(())
            } else {
                Err(EventLoopClosed(event))
            }
        }
    }
}

type WaitUntilInstantBox = Box<Instant>;

// Message sent by the `EventLoopProxy` when we want to wake up the thread.
// WPARAM and LPARAM are unused.
static USER_EVENT_MSG_ID: Lazy<u32> =
    Lazy::new(|| unsafe { RegisterWindowMessageA("Winit::WakeupMsg\0".as_ptr()) });
// Message sent when we want to execute a closure in the thread.
// WPARAM contains a Box<Box<dyn FnMut()>> that must be retrieved with `Box::from_raw`,
// and LPARAM is unused.
static EXEC_MSG_ID: Lazy<u32> =
    Lazy::new(|| unsafe { RegisterWindowMessageA("Winit::ExecMsg\0".as_ptr()) });
static PROCESS_NEW_EVENTS_MSG_ID: Lazy<u32> =
    Lazy::new(|| unsafe { RegisterWindowMessageA("Winit::ProcessNewEvents\0".as_ptr()) });
/// lparam is the wait thread's message id.
static SEND_WAIT_THREAD_ID_MSG_ID: Lazy<u32> =
    Lazy::new(|| unsafe { RegisterWindowMessageA("Winit::SendWaitThreadId\0".as_ptr()) });
/// lparam points to a `Box<Instant>` signifying the time `PROCESS_NEW_EVENTS_MSG_ID` should
/// be sent.
static WAIT_UNTIL_MSG_ID: Lazy<u32> =
    Lazy::new(|| unsafe { RegisterWindowMessageA("Winit::WaitUntil\0".as_ptr()) });
static CANCEL_WAIT_UNTIL_MSG_ID: Lazy<u32> =
    Lazy::new(|| unsafe { RegisterWindowMessageA("Winit::CancelWaitUntil\0".as_ptr()) });
// Message sent by a `Window` when it wants to be destroyed by the main thread.
// WPARAM and LPARAM are unused.
pub static DESTROY_MSG_ID: Lazy<u32> =
    Lazy::new(|| unsafe { RegisterWindowMessageA("Winit::DestroyMsg\0".as_ptr()) });
// WPARAM is a bool specifying the `WindowFlags::MARKER_RETAIN_STATE_ON_SIZE` flag. See the
// documentation in the `window_state` module for more information.
pub static SET_RETAIN_STATE_ON_SIZE_MSG_ID: Lazy<u32> =
    Lazy::new(|| unsafe { RegisterWindowMessageA("Winit::SetRetainMaximized\0".as_ptr()) });
static THREAD_EVENT_TARGET_WINDOW_CLASS: Lazy<Vec<u16>> =
    Lazy::new(|| util::encode_wide("Winit Thread Event Target"));
/// When the taskbar is created, it registers a message with the "TaskbarCreated" string and then broadcasts this message to all top-level windows
/// <https://docs.microsoft.com/en-us/windows/win32/shell/taskbar#taskbar-creation-notification>
pub static TASKBAR_CREATED: Lazy<u32> =
    Lazy::new(|| unsafe { RegisterWindowMessageA("TaskbarCreated\0".as_ptr()) });

fn create_event_target_window<T: 'static>() -> HWND {
    unsafe {
        let class = WNDCLASSEXW {
            cbSize: mem::size_of::<WNDCLASSEXW>() as u32,
            style: 0,
            lpfnWndProc: Some(thread_event_target_callback::<T>),
            cbClsExtra: 0,
            cbWndExtra: 0,
            hInstance: util::get_instance_handle(),
            hIcon: 0,
            hCursor: 0, // must be null in order for cursor state to work properly
            hbrBackground: 0,
            lpszMenuName: ptr::null(),
            lpszClassName: THREAD_EVENT_TARGET_WINDOW_CLASS.as_ptr(),
            hIconSm: 0,
        };

        RegisterClassExW(&class);
    }

    unsafe {
        let window = CreateWindowExW(
            WS_EX_NOACTIVATE
                | WS_EX_TRANSPARENT
                | WS_EX_LAYERED
                // WS_EX_TOOLWINDOW prevents this window from ever showing up in the taskbar, which
                // we want to avoid. If you remove this style, this window won't show up in the
                // taskbar *initially*, but it can show up at some later point. This can sometimes
                // happen on its own after several hours have passed, although this has proven
                // difficult to reproduce. Alternatively, it can be manually triggered by killing
                // `explorer.exe` and then starting the process back up.
                // It is unclear why the bug is triggered by waiting for several hours.
                | WS_EX_TOOLWINDOW,
            THREAD_EVENT_TARGET_WINDOW_CLASS.as_ptr(),
            ptr::null(),
            WS_OVERLAPPED,
            0,
            0,
            0,
            0,
            0,
            0,
            util::get_instance_handle(),
            ptr::null(),
        );

        super::set_window_long(
            window,
            GWL_STYLE,
            // The window technically has to be visible to receive WM_PAINT messages (which are used
            // for delivering events during resizes), but it isn't displayed to the user because of
            // the LAYERED style.
            (WS_VISIBLE | WS_POPUP) as isize,
        );
        window
    }
}

fn insert_event_target_window_data<T>(
    thread_msg_target: HWND,
    event_loop_runner: EventLoopRunnerShared<T>,
) -> Sender<T> {
    let (tx, rx) = mpsc::channel();

    let userdata = ThreadMsgTargetData {
        event_loop_runner,
        user_event_receiver: rx,
    };
    let input_ptr = Box::into_raw(Box::new(userdata));

    unsafe { super::set_window_long(thread_msg_target, GWL_USERDATA, input_ptr as isize) };

    tx
}

/// Capture mouse input, allowing `window` to receive mouse events when the cursor is outside of
/// the window.
unsafe fn capture_mouse(window: HWND, window_state: &mut WindowState) {
    window_state.mouse.capture_count += 1;
    SetCapture(window);
}

/// Release mouse input, stopping windows on this thread from receiving mouse input when the cursor
/// is outside the window.
unsafe fn release_mouse(mut window_state: parking_lot::MutexGuard<'_, WindowState>) {
    window_state.mouse.capture_count = window_state.mouse.capture_count.saturating_sub(1);
    if window_state.mouse.capture_count == 0 {
        // ReleaseCapture() causes a WM_CAPTURECHANGED where we lock the window_state.
        drop(window_state);
        ReleaseCapture();
    }
}

fn normalize_pointer_pressure(pressure: u32) -> Option<Force> {
    match pressure {
        1..=1024 => Some(Force::Normalized(pressure as f64 / 1024.0)),
        _ => None,
    }
}

/// Flush redraw events for Winit's windows.
///
/// Winit's API guarantees that all redraw events will be clustered together and dispatched all at
/// once, but the standard Windows message loop doesn't always exhibit that behavior. If multiple
/// windows have had redraws scheduled, but an input event is pushed to the message queue between
/// the `WM_PAINT` call for the first window and the `WM_PAINT` call for the second window, Windows
/// will dispatch the input event immediately instead of flushing all the redraw events. This
/// function explicitly pulls all of Winit's redraw events out of the event queue so that they
/// always all get processed in one fell swoop.
///
/// Returns `true` if this invocation flushed all the redraw events. If this function is re-entrant,
/// it won't flush the redraw events and will return `false`.
#[must_use]
unsafe fn flush_paint_messages<T: 'static>(
    except: Option<HWND>,
    runner: &EventLoopRunner<T>,
) -> bool {
    if !runner.redrawing() {
        runner.main_events_cleared();
        let mut msg = mem::zeroed();
        runner.owned_windows(|redraw_window| {
            if Some(redraw_window) == except {
                return;
            }

            if PeekMessageW(
                &mut msg,
                redraw_window,
                WM_PAINT,
                WM_PAINT,
                PM_REMOVE | PM_QS_PAINT,
            ) == false.into()
            {
                return;
            }

            TranslateMessage(&msg);
            DispatchMessageW(&msg);
        });
        true
    } else {
        false
    }
}

unsafe fn process_control_flow<T: 'static>(runner: &EventLoopRunner<T>) {
    match runner.control_flow() {
        ControlFlow::Poll => {
            PostMessageW(runner.thread_msg_target(), *PROCESS_NEW_EVENTS_MSG_ID, 0, 0);
        }
        ControlFlow::Wait => (),
        ControlFlow::WaitUntil(until) => {
            PostThreadMessageW(
                runner.wait_thread_id(),
                *WAIT_UNTIL_MSG_ID,
                0,
                Box::into_raw(WaitUntilInstantBox::new(until)) as isize,
            );
        }
        ControlFlow::ExitWithCode(_) => (),
    }
}

/// Emit a `ModifiersChanged` event whenever modifiers have changed.
fn update_modifiers<T>(window: HWND, userdata: &WindowData<T>) {
    use crate::event::WindowEvent::ModifiersChanged;

    let modifiers = event::get_key_mods();
    let mut window_state = userdata.window_state.lock();
    if window_state.modifiers_state != modifiers {
        window_state.modifiers_state = modifiers;

        // Drop lock
        drop(window_state);

        unsafe {
            userdata.send_event(Event::WindowEvent {
                window_id: RootWindowId(WindowId(window)),
                event: ModifiersChanged(modifiers),
            });
        }
    }
}

unsafe fn gain_active_focus<T>(window: HWND, userdata: &WindowData<T>) {
    use crate::event::{ElementState::Released, WindowEvent::Focused};
    for windows_keycode in event::get_pressed_keys() {
        let scancode = MapVirtualKeyA(windows_keycode as u32, MAPVK_VK_TO_VSC);
        let virtual_keycode = event::vkey_to_winit_vkey(windows_keycode);

        update_modifiers(window, userdata);

        #[allow(deprecated)]
        userdata.send_event(Event::WindowEvent {
            window_id: RootWindowId(WindowId(window)),
            event: WindowEvent::KeyboardInput {
                device_id: DEVICE_ID,
                input: KeyboardInput {
                    scancode,
                    virtual_keycode,
                    state: Released,
                    modifiers: event::get_key_mods(),
                },
                is_synthetic: true,
            },
        })
    }

    userdata.send_event(Event::WindowEvent {
        window_id: RootWindowId(WindowId(window)),
        event: Focused(true),
    });
}

unsafe fn lose_active_focus<T>(window: HWND, userdata: &WindowData<T>) {
    use crate::event::{
        ElementState::Released,
        ModifiersState,
        WindowEvent::{Focused, ModifiersChanged},
    };
    for windows_keycode in event::get_pressed_keys() {
        let scancode = MapVirtualKeyA(windows_keycode as u32, MAPVK_VK_TO_VSC);
        let virtual_keycode = event::vkey_to_winit_vkey(windows_keycode);

        #[allow(deprecated)]
        userdata.send_event(Event::WindowEvent {
            window_id: RootWindowId(WindowId(window)),
            event: WindowEvent::KeyboardInput {
                device_id: DEVICE_ID,
                input: KeyboardInput {
                    scancode,
                    virtual_keycode,
                    state: Released,
                    modifiers: event::get_key_mods(),
                },
                is_synthetic: true,
            },
        })
    }

    userdata.window_state.lock().modifiers_state = ModifiersState::empty();
    userdata.send_event(Event::WindowEvent {
        window_id: RootWindowId(WindowId(window)),
        event: ModifiersChanged(ModifiersState::empty()),
    });

    userdata.send_event(Event::WindowEvent {
        window_id: RootWindowId(WindowId(window)),
        event: Focused(false),
    });
}

/// Any window whose callback is configured to this function will have its events propagated
/// through the events loop of the thread the window was created in.
//
// This is the callback that is called by `DispatchMessage` in the events loop.
//
// Returning 0 tells the Win32 API that the message has been processed.
// FIXME: detect WM_DWMCOMPOSITIONCHANGED and call DwmEnableBlurBehindWindow if necessary
pub(super) unsafe extern "system" fn public_window_callback<T: 'static>(
    window: HWND,
    msg: u32,
    wparam: WPARAM,
    lparam: LPARAM,
) -> LRESULT {
    let userdata = super::get_window_long(window, GWL_USERDATA);

    let userdata_ptr = match (userdata, msg) {
        (0, WM_NCCREATE) => {
            let createstruct = &mut *(lparam as *mut CREATESTRUCTW);
            let initdata = &mut *(createstruct.lpCreateParams as *mut InitData<'_, T>);

            let result = match initdata.on_nccreate(window) {
                Some(userdata) => {
                    super::set_window_long(window, GWL_USERDATA, userdata as _);
                    DefWindowProcW(window, msg, wparam, lparam)
                }
                None => -1, // failed to create the window
            };

            return result;
        }
        // Getting here should quite frankly be impossible,
        // but we'll make window creation fail here just in case.
        (0, WM_CREATE) => return -1,
        (_, WM_CREATE) => {
            let createstruct = &mut *(lparam as *mut CREATESTRUCTW);
            let initdata = createstruct.lpCreateParams;
            let initdata = &mut *(initdata as *mut InitData<'_, T>);

            initdata.on_create();
            return DefWindowProcW(window, msg, wparam, lparam);
        }
        (0, _) => return DefWindowProcW(window, msg, wparam, lparam),
        _ => userdata as *mut WindowData<T>,
    };

    let (result, userdata_removed, recurse_depth) = {
        let userdata = &*(userdata_ptr);

        userdata.recurse_depth.set(userdata.recurse_depth.get() + 1);

        let result = public_window_callback_inner(window, msg, wparam, lparam, userdata);

        let userdata_removed = userdata.userdata_removed.get();
        let recurse_depth = userdata.recurse_depth.get() - 1;
        userdata.recurse_depth.set(recurse_depth);

        (result, userdata_removed, recurse_depth)
    };

    if userdata_removed && recurse_depth == 0 {
        drop(Box::from_raw(userdata_ptr));
    }

    result
}

unsafe fn public_window_callback_inner<T: 'static>(
    window: HWND,
    msg: u32,
    wparam: WPARAM,
    lparam: LPARAM,
    userdata: &WindowData<T>,
) -> LRESULT {
    RedrawWindow(
        userdata.event_loop_runner.thread_msg_target(),
        ptr::null(),
        0,
        RDW_INTERNALPAINT,
    );

    // I decided to bind the closure to `callback` and pass it to catch_unwind rather than passing
    // the closure to catch_unwind directly so that the match body indendation wouldn't change and
    // the git blame and history would be preserved.
    let callback = || match msg {
        WM_ENTERSIZEMOVE => {
            userdata
                .window_state
                .lock()
                .set_window_flags_in_place(|f| f.insert(WindowFlags::MARKER_IN_SIZE_MOVE));
            0
        }

        WM_EXITSIZEMOVE => {
            userdata
                .window_state
                .lock()
                .set_window_flags_in_place(|f| f.remove(WindowFlags::MARKER_IN_SIZE_MOVE));
            0
        }

        WM_NCLBUTTONDOWN => {
            if wparam == HTCAPTION as _ {
                PostMessageW(window, WM_MOUSEMOVE, 0, lparam);
            }
            DefWindowProcW(window, msg, wparam, lparam)
        }

        WM_CLOSE => {
            use crate::event::WindowEvent::CloseRequested;
            userdata.send_event(Event::WindowEvent {
                window_id: RootWindowId(WindowId(window)),
                event: CloseRequested,
            });
            0
        }

        WM_DESTROY => {
            use crate::event::WindowEvent::Destroyed;
            RevokeDragDrop(window);
            userdata.send_event(Event::WindowEvent {
                window_id: RootWindowId(WindowId(window)),
                event: Destroyed,
            });
            userdata.event_loop_runner.remove_window(window);
            0
        }

        WM_NCDESTROY => {
            super::set_window_long(window, GWL_USERDATA, 0);
            userdata.userdata_removed.set(true);
            0
        }

        WM_PAINT => {
            if userdata.event_loop_runner.should_buffer() {
                // this branch can happen in response to `UpdateWindow`, if win32 decides to
                // redraw the window outside the normal flow of the event loop.
                RedrawWindow(window, ptr::null(), 0, RDW_INTERNALPAINT);
            } else {
                let managing_redraw =
                    flush_paint_messages(Some(window), &userdata.event_loop_runner);
                userdata.send_event(Event::RedrawRequested(RootWindowId(WindowId(window))));
                if managing_redraw {
                    userdata.event_loop_runner.redraw_events_cleared();
                    process_control_flow(&userdata.event_loop_runner);
                }
            }

            DefWindowProcW(window, msg, wparam, lparam)
        }

        WM_WINDOWPOSCHANGING => {
            let mut window_state = userdata.window_state.lock();
            if let Some(ref mut fullscreen) = window_state.fullscreen {
                let window_pos = &mut *(lparam as *mut WINDOWPOS);
                let new_rect = RECT {
                    left: window_pos.x,
                    top: window_pos.y,
                    right: window_pos.x + window_pos.cx,
                    bottom: window_pos.y + window_pos.cy,
                };

                const NOMOVE_OR_NOSIZE: u32 = SWP_NOMOVE | SWP_NOSIZE;

                let new_rect = if window_pos.flags & NOMOVE_OR_NOSIZE != 0 {
                    let cur_rect = util::get_window_rect(window)
                        .expect("Unexpected GetWindowRect failure; please report this error to https://github.com/rust-windowing/winit");

                    match window_pos.flags & NOMOVE_OR_NOSIZE {
                        NOMOVE_OR_NOSIZE => None,

                        SWP_NOMOVE => Some(RECT {
                            left: cur_rect.left,
                            top: cur_rect.top,
                            right: cur_rect.left + window_pos.cx,
                            bottom: cur_rect.top + window_pos.cy,
                        }),

                        SWP_NOSIZE => Some(RECT {
                            left: window_pos.x,
                            top: window_pos.y,
                            right: window_pos.x - cur_rect.left + cur_rect.right,
                            bottom: window_pos.y - cur_rect.top + cur_rect.bottom,
                        }),

                        _ => unreachable!(),
                    }
                } else {
                    Some(new_rect)
                };

                if let Some(new_rect) = new_rect {
                    let new_monitor = MonitorFromRect(&new_rect, MONITOR_DEFAULTTONULL);
                    match fullscreen {
                        Fullscreen::Borderless(ref mut fullscreen_monitor) => {
                            if new_monitor != 0
                                && fullscreen_monitor
                                    .as_ref()
                                    .map(|monitor| new_monitor != monitor.inner.hmonitor())
                                    .unwrap_or(true)
                            {
                                if let Ok(new_monitor_info) = monitor::get_monitor_info(new_monitor)
                                {
                                    let new_monitor_rect = new_monitor_info.monitorInfo.rcMonitor;
                                    window_pos.x = new_monitor_rect.left;
                                    window_pos.y = new_monitor_rect.top;
                                    window_pos.cx = new_monitor_rect.right - new_monitor_rect.left;
                                    window_pos.cy = new_monitor_rect.bottom - new_monitor_rect.top;
                                }
                                *fullscreen_monitor = Some(crate::monitor::MonitorHandle {
                                    inner: MonitorHandle::new(new_monitor),
                                });
                            }
                        }
                        Fullscreen::Exclusive(ref video_mode) => {
                            let old_monitor = video_mode.video_mode.monitor.hmonitor();
                            if let Ok(old_monitor_info) = monitor::get_monitor_info(old_monitor) {
                                let old_monitor_rect = old_monitor_info.monitorInfo.rcMonitor;
                                window_pos.x = old_monitor_rect.left;
                                window_pos.y = old_monitor_rect.top;
                                window_pos.cx = old_monitor_rect.right - old_monitor_rect.left;
                                window_pos.cy = old_monitor_rect.bottom - old_monitor_rect.top;
                            }
                        }
                    }
                }
            }

            0
        }

        // WM_MOVE supplies client area positions, so we send Moved here instead.
        WM_WINDOWPOSCHANGED => {
            use crate::event::WindowEvent::Moved;

            let windowpos = lparam as *const WINDOWPOS;
            if (*windowpos).flags & SWP_NOMOVE != SWP_NOMOVE {
                let physical_position =
                    PhysicalPosition::new((*windowpos).x as i32, (*windowpos).y as i32);
                userdata.send_event(Event::WindowEvent {
                    window_id: RootWindowId(WindowId(window)),
                    event: Moved(physical_position),
                });
            }

            // This is necessary for us to still get sent WM_SIZE.
            DefWindowProcW(window, msg, wparam, lparam)
        }

        WM_SIZE => {
            use crate::event::WindowEvent::Resized;
            let w = super::loword(lparam as u32) as u32;
            let h = super::hiword(lparam as u32) as u32;

            let physical_size = PhysicalSize::new(w, h);
            let event = Event::WindowEvent {
                window_id: RootWindowId(WindowId(window)),
                event: Resized(physical_size),
            };

            {
                let mut w = userdata.window_state.lock();
                // See WindowFlags::MARKER_RETAIN_STATE_ON_SIZE docs for info on why this `if` check exists.
                if !w
                    .window_flags()
                    .contains(WindowFlags::MARKER_RETAIN_STATE_ON_SIZE)
                {
                    let maximized = wparam == SIZE_MAXIMIZED as usize;
                    w.set_window_flags_in_place(|f| f.set(WindowFlags::MAXIMIZED, maximized));
                }
            }

            userdata.send_event(event);
            0
        }

        WM_CHAR | WM_SYSCHAR => {
            use crate::event::WindowEvent::ReceivedCharacter;
            use std::char;
            let is_high_surrogate = (0xD800..=0xDBFF).contains(&wparam);
            let is_low_surrogate = (0xDC00..=0xDFFF).contains(&wparam);

            if is_high_surrogate {
                userdata.window_state.lock().high_surrogate = Some(wparam as u16);
            } else if is_low_surrogate {
                let high_surrogate = userdata.window_state.lock().high_surrogate.take();

                if let Some(high_surrogate) = high_surrogate {
                    let pair = [high_surrogate, wparam as u16];
                    if let Some(Ok(chr)) = char::decode_utf16(pair.iter().copied()).next() {
                        userdata.send_event(Event::WindowEvent {
                            window_id: RootWindowId(WindowId(window)),
                            event: ReceivedCharacter(chr),
                        });
                    }
                }
            } else {
                userdata.window_state.lock().high_surrogate = None;

                if let Some(chr) = char::from_u32(wparam as u32) {
                    userdata.send_event(Event::WindowEvent {
                        window_id: RootWindowId(WindowId(window)),
                        event: ReceivedCharacter(chr),
                    });
                }
            }
            0
        }

        WM_IME_STARTCOMPOSITION => {
            let ime_allowed = userdata.window_state.lock().ime_allowed;
            if ime_allowed {
                userdata.window_state.lock().ime_state = ImeState::Enabled;

                userdata.send_event(Event::WindowEvent {
                    window_id: RootWindowId(WindowId(window)),
                    event: WindowEvent::Ime(Ime::Enabled),
                });
            }

            DefWindowProcW(window, msg, wparam, lparam)
        }

        WM_IME_COMPOSITION => {
            let ime_allowed_and_composing = {
                let w = userdata.window_state.lock();
                w.ime_allowed && w.ime_state != ImeState::Disabled
            };
            // Windows Hangul IME sends WM_IME_COMPOSITION after WM_IME_ENDCOMPOSITION, so
            // check whether composing.
            if ime_allowed_and_composing {
                let ime_context = ImeContext::current(window);

                if lparam == 0 {
                    userdata.send_event(Event::WindowEvent {
                        window_id: RootWindowId(WindowId(window)),
                        event: WindowEvent::Ime(Ime::Preedit(String::new(), None)),
                    });
                }

                // Google Japanese Input and ATOK have both flags, so
                // first, receive composing result if exist.
                if (lparam as u32 & GCS_RESULTSTR) != 0 {
                    if let Some(text) = ime_context.get_composed_text() {
                        userdata.window_state.lock().ime_state = ImeState::Enabled;

                        userdata.send_event(Event::WindowEvent {
                            window_id: RootWindowId(WindowId(window)),
                            event: WindowEvent::Ime(Ime::Commit(text)),
                        });
                    }
                }

                // Next, receive preedit range for next composing if exist.
                if (lparam as u32 & GCS_COMPSTR) != 0 {
                    if let Some((text, first, last)) = ime_context.get_composing_text_and_cursor() {
                        userdata.window_state.lock().ime_state = ImeState::Preedit;
                        let cursor_range = first.map(|f| (f, last.unwrap_or(f)));

                        userdata.send_event(Event::WindowEvent {
                            window_id: RootWindowId(WindowId(window)),
                            event: WindowEvent::Ime(Ime::Preedit(text, cursor_range)),
                        });
                    }
                }
            }

            // Not calling DefWindowProc to hide composing text drawn by IME.
            0
        }

        WM_IME_ENDCOMPOSITION => {
            let ime_allowed_or_composing = {
                let w = userdata.window_state.lock();
                w.ime_allowed || w.ime_state != ImeState::Disabled
            };
            if ime_allowed_or_composing {
                if userdata.window_state.lock().ime_state == ImeState::Preedit {
                    // Windows Hangul IME sends WM_IME_COMPOSITION after WM_IME_ENDCOMPOSITION, so
                    // trying receiving composing result and commit if exists.
                    let ime_context = ImeContext::current(window);
                    if let Some(text) = ime_context.get_composed_text() {
                        userdata.send_event(Event::WindowEvent {
                            window_id: RootWindowId(WindowId(window)),
                            event: WindowEvent::Ime(Ime::Commit(text)),
                        });
                    }
                }

                userdata.window_state.lock().ime_state = ImeState::Disabled;

                userdata.send_event(Event::WindowEvent {
                    window_id: RootWindowId(WindowId(window)),
                    event: WindowEvent::Ime(Ime::Disabled),
                });
            }

            DefWindowProcW(window, msg, wparam, lparam)
        }

        WM_IME_SETCONTEXT => {
            // Hide composing text drawn by IME.
            let wparam = wparam & (!ISC_SHOWUICOMPOSITIONWINDOW as usize);

            DefWindowProcW(window, msg, wparam, lparam)
        }

        // this is necessary for us to maintain minimize/restore state
        WM_SYSCOMMAND => {
            if wparam == SC_RESTORE as usize {
                let mut w = userdata.window_state.lock();
                w.set_window_flags_in_place(|f| f.set(WindowFlags::MINIMIZED, false));
            }
            if wparam == SC_MINIMIZE as usize {
                let mut w = userdata.window_state.lock();
                w.set_window_flags_in_place(|f| f.set(WindowFlags::MINIMIZED, true));
            }
            // Send `WindowEvent::Minimized` here if we decide to implement one

            if wparam == SC_SCREENSAVE as usize {
                let window_state = userdata.window_state.lock();
                if window_state.fullscreen.is_some() {
                    return 0;
                }
            }

            DefWindowProcW(window, msg, wparam, lparam)
        }

        WM_MOUSEMOVE => {
            use crate::event::WindowEvent::{CursorEntered, CursorMoved};
            let mouse_was_outside_window = {
                let mut w = userdata.window_state.lock();

                let was_outside_window = !w.mouse.cursor_flags().contains(CursorFlags::IN_WINDOW);
                w.mouse
                    .set_cursor_flags(window, |f| f.set(CursorFlags::IN_WINDOW, true))
                    .ok();
                was_outside_window
            };

            if mouse_was_outside_window {
                userdata.send_event(Event::WindowEvent {
                    window_id: RootWindowId(WindowId(window)),
                    event: CursorEntered {
                        device_id: DEVICE_ID,
                    },
                });

                // Calling TrackMouseEvent in order to receive mouse leave events.
                TrackMouseEvent(&mut TRACKMOUSEEVENT {
                    cbSize: mem::size_of::<TRACKMOUSEEVENT>() as u32,
                    dwFlags: TME_LEAVE,
                    hwndTrack: window,
                    dwHoverTime: HOVER_DEFAULT,
                });
            }

            let x = super::get_x_lparam(lparam as u32) as f64;
            let y = super::get_y_lparam(lparam as u32) as f64;
            let position = PhysicalPosition::new(x, y);
            let cursor_moved;
            {
                // handle spurious WM_MOUSEMOVE messages
                // see https://devblogs.microsoft.com/oldnewthing/20031001-00/?p=42343
                // and http://debugandconquer.blogspot.com/2015/08/the-cause-of-spurious-mouse-move.html
                let mut w = userdata.window_state.lock();
                cursor_moved = w.mouse.last_position != Some(position);
                w.mouse.last_position = Some(position);
            }
            if cursor_moved {
                update_modifiers(window, userdata);

                userdata.send_event(Event::WindowEvent {
                    window_id: RootWindowId(WindowId(window)),
                    event: CursorMoved {
                        device_id: DEVICE_ID,
                        position,
                        modifiers: event::get_key_mods(),
                    },
                });
            }

            0
        }

        WM_MOUSELEAVE => {
            use crate::event::WindowEvent::CursorLeft;
            {
                let mut w = userdata.window_state.lock();
                w.mouse
                    .set_cursor_flags(window, |f| f.set(CursorFlags::IN_WINDOW, false))
                    .ok();
            }

            userdata.send_event(Event::WindowEvent {
                window_id: RootWindowId(WindowId(window)),
                event: CursorLeft {
                    device_id: DEVICE_ID,
                },
            });

            0
        }

        WM_MOUSEWHEEL => {
            use crate::event::MouseScrollDelta::LineDelta;

            let value = (wparam >> 16) as i16;
            let value = value as i32;
            let value = value as f32 / WHEEL_DELTA as f32;

            update_modifiers(window, userdata);

            userdata.send_event(Event::WindowEvent {
                window_id: RootWindowId(WindowId(window)),
                event: WindowEvent::MouseWheel {
                    device_id: DEVICE_ID,
                    delta: LineDelta(0.0, value),
                    phase: TouchPhase::Moved,
                    modifiers: event::get_key_mods(),
                },
            });

            0
        }

        WM_MOUSEHWHEEL => {
            use crate::event::MouseScrollDelta::LineDelta;

            let value = (wparam >> 16) as i16;
            let value = value as i32;
            let value = -value as f32 / WHEEL_DELTA as f32; // NOTE: inverted! See https://github.com/rust-windowing/winit/pull/2105/

            update_modifiers(window, userdata);

            userdata.send_event(Event::WindowEvent {
                window_id: RootWindowId(WindowId(window)),
                event: WindowEvent::MouseWheel {
                    device_id: DEVICE_ID,
                    delta: LineDelta(value, 0.0),
                    phase: TouchPhase::Moved,
                    modifiers: event::get_key_mods(),
                },
            });

            0
        }

        WM_KEYDOWN | WM_SYSKEYDOWN => {
            use crate::event::{ElementState::Pressed, VirtualKeyCode};
            if msg == WM_SYSKEYDOWN && wparam == VK_F4 as usize {
                DefWindowProcW(window, msg, wparam, lparam)
            } else {
                if let Some((scancode, vkey)) = process_key_params(wparam, lparam) {
                    update_modifiers(window, userdata);

                    #[allow(deprecated)]
                    userdata.send_event(Event::WindowEvent {
                        window_id: RootWindowId(WindowId(window)),
                        event: WindowEvent::KeyboardInput {
                            device_id: DEVICE_ID,
                            input: KeyboardInput {
                                state: Pressed,
                                scancode,
                                virtual_keycode: vkey,
                                modifiers: event::get_key_mods(),
                            },
                            is_synthetic: false,
                        },
                    });
                    // Windows doesn't emit a delete character by default, but in order to make it
                    // consistent with the other platforms we'll emit a delete character here.
                    if vkey == Some(VirtualKeyCode::Delete) {
                        userdata.send_event(Event::WindowEvent {
                            window_id: RootWindowId(WindowId(window)),
                            event: WindowEvent::ReceivedCharacter('\u{7F}'),
                        });
                    }
                }
                0
            }
        }

        WM_KEYUP | WM_SYSKEYUP => {
            use crate::event::ElementState::Released;
            if let Some((scancode, vkey)) = process_key_params(wparam, lparam) {
                update_modifiers(window, userdata);

                #[allow(deprecated)]
                userdata.send_event(Event::WindowEvent {
                    window_id: RootWindowId(WindowId(window)),
                    event: WindowEvent::KeyboardInput {
                        device_id: DEVICE_ID,
                        input: KeyboardInput {
                            state: Released,
                            scancode,
                            virtual_keycode: vkey,
                            modifiers: event::get_key_mods(),
                        },
                        is_synthetic: false,
                    },
                });
            }
            0
        }

        WM_LBUTTONDOWN => {
            use crate::event::{ElementState::Pressed, MouseButton::Left, WindowEvent::MouseInput};

            capture_mouse(window, &mut *userdata.window_state.lock());

            update_modifiers(window, userdata);

            userdata.send_event(Event::WindowEvent {
                window_id: RootWindowId(WindowId(window)),
                event: MouseInput {
                    device_id: DEVICE_ID,
                    state: Pressed,
                    button: Left,
                    modifiers: event::get_key_mods(),
                },
            });
            0
        }

        WM_LBUTTONUP => {
            use crate::event::{
                ElementState::Released, MouseButton::Left, WindowEvent::MouseInput,
            };

            release_mouse(userdata.window_state.lock());

            update_modifiers(window, userdata);

            userdata.send_event(Event::WindowEvent {
                window_id: RootWindowId(WindowId(window)),
                event: MouseInput {
                    device_id: DEVICE_ID,
                    state: Released,
                    button: Left,
                    modifiers: event::get_key_mods(),
                },
            });
            0
        }

        WM_RBUTTONDOWN => {
            use crate::event::{
                ElementState::Pressed, MouseButton::Right, WindowEvent::MouseInput,
            };

            capture_mouse(window, &mut *userdata.window_state.lock());

            update_modifiers(window, userdata);

            userdata.send_event(Event::WindowEvent {
                window_id: RootWindowId(WindowId(window)),
                event: MouseInput {
                    device_id: DEVICE_ID,
                    state: Pressed,
                    button: Right,
                    modifiers: event::get_key_mods(),
                },
            });
            0
        }

        WM_RBUTTONUP => {
            use crate::event::{
                ElementState::Released, MouseButton::Right, WindowEvent::MouseInput,
            };

            release_mouse(userdata.window_state.lock());

            update_modifiers(window, userdata);

            userdata.send_event(Event::WindowEvent {
                window_id: RootWindowId(WindowId(window)),
                event: MouseInput {
                    device_id: DEVICE_ID,
                    state: Released,
                    button: Right,
                    modifiers: event::get_key_mods(),
                },
            });
            0
        }

        WM_MBUTTONDOWN => {
            use crate::event::{
                ElementState::Pressed, MouseButton::Middle, WindowEvent::MouseInput,
            };

            capture_mouse(window, &mut *userdata.window_state.lock());

            update_modifiers(window, userdata);

            userdata.send_event(Event::WindowEvent {
                window_id: RootWindowId(WindowId(window)),
                event: MouseInput {
                    device_id: DEVICE_ID,
                    state: Pressed,
                    button: Middle,
                    modifiers: event::get_key_mods(),
                },
            });
            0
        }

        WM_MBUTTONUP => {
            use crate::event::{
                ElementState::Released, MouseButton::Middle, WindowEvent::MouseInput,
            };

            release_mouse(userdata.window_state.lock());

            update_modifiers(window, userdata);

            userdata.send_event(Event::WindowEvent {
                window_id: RootWindowId(WindowId(window)),
                event: MouseInput {
                    device_id: DEVICE_ID,
                    state: Released,
                    button: Middle,
                    modifiers: event::get_key_mods(),
                },
            });
            0
        }

        WM_XBUTTONDOWN => {
            use crate::event::{
                ElementState::Pressed, MouseButton::Other, WindowEvent::MouseInput,
            };
            let xbutton = super::get_xbutton_wparam(wparam as u32);

            capture_mouse(window, &mut *userdata.window_state.lock());

            update_modifiers(window, userdata);

            userdata.send_event(Event::WindowEvent {
                window_id: RootWindowId(WindowId(window)),
                event: MouseInput {
                    device_id: DEVICE_ID,
                    state: Pressed,
                    button: Other(xbutton),
                    modifiers: event::get_key_mods(),
                },
            });
            0
        }

        WM_XBUTTONUP => {
            use crate::event::{
                ElementState::Released, MouseButton::Other, WindowEvent::MouseInput,
            };
            let xbutton = super::get_xbutton_wparam(wparam as u32);

            release_mouse(userdata.window_state.lock());

            update_modifiers(window, userdata);

            userdata.send_event(Event::WindowEvent {
                window_id: RootWindowId(WindowId(window)),
                event: MouseInput {
                    device_id: DEVICE_ID,
                    state: Released,
                    button: Other(xbutton),
                    modifiers: event::get_key_mods(),
                },
            });
            0
        }

        WM_CAPTURECHANGED => {
            // lparam here is a handle to the window which is gaining mouse capture.
            // If it is the same as our window, then we're essentially retaining the capture. This
            // can happen if `SetCapture` is called on our window when it already has the mouse
            // capture.
            if lparam != window {
                userdata.window_state.lock().mouse.capture_count = 0;
            }
            0
        }

        WM_TOUCH => {
            let pcount = super::loword(wparam as u32) as usize;
            let mut inputs = Vec::with_capacity(pcount);
            let htouch = lparam;
            if GetTouchInputInfo(
                htouch,
                pcount as u32,
                inputs.as_mut_ptr(),
                mem::size_of::<TOUCHINPUT>() as i32,
            ) > 0
            {
                inputs.set_len(pcount);
                for input in &inputs {
                    let mut location = POINT {
                        x: input.x / 100,
                        y: input.y / 100,
                    };

                    if ScreenToClient(window, &mut location) == false.into() {
                        continue;
                    }

                    let x = location.x as f64 + (input.x % 100) as f64 / 100f64;
                    let y = location.y as f64 + (input.y % 100) as f64 / 100f64;
                    let location = PhysicalPosition::new(x, y);
                    userdata.send_event(Event::WindowEvent {
                        window_id: RootWindowId(WindowId(window)),
                        event: WindowEvent::Touch(Touch {
                            phase: if util::has_flag(input.dwFlags, TOUCHEVENTF_DOWN) {
                                TouchPhase::Started
                            } else if util::has_flag(input.dwFlags, TOUCHEVENTF_UP) {
                                TouchPhase::Ended
                            } else if util::has_flag(input.dwFlags, TOUCHEVENTF_MOVE) {
                                TouchPhase::Moved
                            } else {
                                continue;
                            },
                            location,
                            force: None, // WM_TOUCH doesn't support pressure information
                            id: input.dwID as u64,
                            device_id: DEVICE_ID,
                        }),
                    });
                }
            }
            CloseTouchInputHandle(htouch);
            0
        }

        WM_POINTERDOWN | WM_POINTERUPDATE | WM_POINTERUP => {
            if let (
                Some(GetPointerFrameInfoHistory),
                Some(SkipPointerFrameMessages),
                Some(GetPointerDeviceRects),
            ) = (
                *GET_POINTER_FRAME_INFO_HISTORY,
                *SKIP_POINTER_FRAME_MESSAGES,
                *GET_POINTER_DEVICE_RECTS,
            ) {
                let pointer_id = super::loword(wparam as u32) as u32;
                let mut entries_count = 0u32;
                let mut pointers_count = 0u32;
                if GetPointerFrameInfoHistory(
                    pointer_id,
                    &mut entries_count,
                    &mut pointers_count,
                    ptr::null_mut(),
                ) == false.into()
                {
                    return 0;
                }

                let pointer_info_count = (entries_count * pointers_count) as usize;
                let mut pointer_infos = Vec::with_capacity(pointer_info_count);
                if GetPointerFrameInfoHistory(
                    pointer_id,
                    &mut entries_count,
                    &mut pointers_count,
                    pointer_infos.as_mut_ptr(),
                ) == false.into()
                {
                    return 0;
                }
                pointer_infos.set_len(pointer_info_count);

                // https://docs.microsoft.com/en-us/windows/desktop/api/winuser/nf-winuser-getpointerframeinfohistory
                // The information retrieved appears in reverse chronological order, with the most recent entry in the first
                // row of the returned array
                for pointer_info in pointer_infos.iter().rev() {
                    let mut device_rect = mem::MaybeUninit::uninit();
                    let mut display_rect = mem::MaybeUninit::uninit();

                    if GetPointerDeviceRects(
                        pointer_info.sourceDevice,
                        device_rect.as_mut_ptr(),
                        display_rect.as_mut_ptr(),
                    ) == false.into()
                    {
                        continue;
                    }

                    let device_rect = device_rect.assume_init();
                    let display_rect = display_rect.assume_init();

                    // For the most precise himetric to pixel conversion we calculate the ratio between the resolution
                    // of the display device (pixel) and the touch device (himetric).
                    let himetric_to_pixel_ratio_x = (display_rect.right - display_rect.left) as f64
                        / (device_rect.right - device_rect.left) as f64;
                    let himetric_to_pixel_ratio_y = (display_rect.bottom - display_rect.top) as f64
                        / (device_rect.bottom - device_rect.top) as f64;

                    // ptHimetricLocation's origin is 0,0 even on multi-monitor setups.
                    // On multi-monitor setups we need to translate the himetric location to the rect of the
                    // display device it's attached to.
                    let x = display_rect.left as f64
                        + pointer_info.ptHimetricLocation.x as f64 * himetric_to_pixel_ratio_x;
                    let y = display_rect.top as f64
                        + pointer_info.ptHimetricLocation.y as f64 * himetric_to_pixel_ratio_y;

                    let mut location = POINT {
                        x: x.floor() as i32,
                        y: y.floor() as i32,
                    };

                    if ScreenToClient(window, &mut location) == false.into() {
                        continue;
                    }

                    let force = match pointer_info.pointerType {
                        PT_TOUCH => {
                            let mut touch_info = mem::MaybeUninit::uninit();
                            GET_POINTER_TOUCH_INFO.and_then(|GetPointerTouchInfo| {
                                match GetPointerTouchInfo(
                                    pointer_info.pointerId,
                                    touch_info.as_mut_ptr(),
                                ) {
                                    0 => None,
                                    _ => normalize_pointer_pressure(
                                        touch_info.assume_init().pressure,
                                    ),
                                }
                            })
                        }
                        PT_PEN => {
                            let mut pen_info = mem::MaybeUninit::uninit();
                            GET_POINTER_PEN_INFO.and_then(|GetPointerPenInfo| {
                                match GetPointerPenInfo(
                                    pointer_info.pointerId,
                                    pen_info.as_mut_ptr(),
                                ) {
                                    0 => None,
                                    _ => {
                                        normalize_pointer_pressure(pen_info.assume_init().pressure)
                                    }
                                }
                            })
                        }
                        _ => None,
                    };

                    let x = location.x as f64 + x.fract();
                    let y = location.y as f64 + y.fract();
                    let location = PhysicalPosition::new(x, y);
                    userdata.send_event(Event::WindowEvent {
                        window_id: RootWindowId(WindowId(window)),
                        event: WindowEvent::Touch(Touch {
                            phase: if util::has_flag(pointer_info.pointerFlags, POINTER_FLAG_DOWN) {
                                TouchPhase::Started
                            } else if util::has_flag(pointer_info.pointerFlags, POINTER_FLAG_UP) {
                                TouchPhase::Ended
                            } else if util::has_flag(pointer_info.pointerFlags, POINTER_FLAG_UPDATE)
                            {
                                TouchPhase::Moved
                            } else {
                                continue;
                            },
                            location,
                            force,
                            id: pointer_info.pointerId as u64,
                            device_id: DEVICE_ID,
                        }),
                    });
                }

                SkipPointerFrameMessages(pointer_id);
            }
            0
        }

        WM_NCACTIVATE => {
            let is_active = wparam == 1;
            let active_focus_changed = userdata.window_state.lock().set_active(is_active);
            if active_focus_changed {
                if is_active {
                    gain_active_focus(window, userdata);
                } else {
                    lose_active_focus(window, userdata);
                }
            }
            DefWindowProcW(window, msg, wparam, lparam)
        }

        WM_SETFOCUS => {
            let active_focus_changed = userdata.window_state.lock().set_focused(true);
            if active_focus_changed {
                gain_active_focus(window, userdata);
            }
            0
        }

        WM_KILLFOCUS => {
            let active_focus_changed = userdata.window_state.lock().set_focused(false);
            if active_focus_changed {
                lose_active_focus(window, userdata);
            }
            0
        }

        WM_SETCURSOR => {
            let set_cursor_to = {
                let window_state = userdata.window_state.lock();
                // The return value for the preceding `WM_NCHITTEST` message is conveniently
                // provided through the low-order word of lParam. We use that here since
                // `WM_MOUSEMOVE` seems to come after `WM_SETCURSOR` for a given cursor movement.
                let in_client_area = super::loword(lparam as u32) as u32 == HTCLIENT;
                if in_client_area {
                    Some(window_state.mouse.cursor)
                } else {
                    None
                }
            };

            match set_cursor_to {
                Some(cursor) => {
                    let cursor = LoadCursorW(0, cursor.to_windows_cursor());
                    SetCursor(cursor);
                    0
                }
                None => DefWindowProcW(window, msg, wparam, lparam),
            }
        }

        WM_DROPFILES => {
            // See `FileDropHandler` for implementation.
            0
        }

        WM_GETMINMAXINFO => {
            let mmi = lparam as *mut MINMAXINFO;

            let window_state = userdata.window_state.lock();

            if window_state.min_size.is_some() || window_state.max_size.is_some() {
                let is_decorated = window_state.window_flags.contains(WindowFlags::DECORATIONS);
                if let Some(min_size) = window_state.min_size {
                    let min_size = min_size.to_physical(window_state.scale_factor);
                    let (width, height): (u32, u32) =
                        util::adjust_size(window, min_size, is_decorated).into();
                    (*mmi).ptMinTrackSize = POINT {
                        x: width as i32,
                        y: height as i32,
                    };
                }
                if let Some(max_size) = window_state.max_size {
                    let max_size = max_size.to_physical(window_state.scale_factor);
                    let (width, height): (u32, u32) =
                        util::adjust_size(window, max_size, is_decorated).into();
                    (*mmi).ptMaxTrackSize = POINT {
                        x: width as i32,
                        y: height as i32,
                    };
                }
            }

            0
        }

        // Only sent on Windows 8.1 or newer. On Windows 7 and older user has to log out to change
        // DPI, therefore all applications are closed while DPI is changing.
        WM_DPICHANGED => {
            use crate::event::WindowEvent::ScaleFactorChanged;

            // This message actually provides two DPI values - x and y. However MSDN says that
            // "you only need to use either the X-axis or the Y-axis value when scaling your
            // application since they are the same".
            // https://msdn.microsoft.com/en-us/library/windows/desktop/dn312083(v=vs.85).aspx
            let new_dpi_x = super::loword(wparam as u32) as u32;
            let new_scale_factor = dpi_to_scale_factor(new_dpi_x);
            let old_scale_factor: f64;

            let (allow_resize, is_decorated) = {
                let mut window_state = userdata.window_state.lock();
                old_scale_factor = window_state.scale_factor;
                window_state.scale_factor = new_scale_factor;

                if new_scale_factor == old_scale_factor {
                    return 0;
                }

                (
                    window_state.fullscreen.is_none()
                        && !window_state.window_flags().contains(WindowFlags::MAXIMIZED),
                    window_state
                        .window_flags()
                        .contains(WindowFlags::DECORATIONS),
                )
            };

            let mut style = GetWindowLongW(window, GWL_STYLE) as u32;
            let style_ex = GetWindowLongW(window, GWL_EXSTYLE) as u32;
            // if the window isn't decorated, remove `WS_SIZEBOX` and `WS_CAPTION` so
            // `AdjustWindowRect*` functions doesn't account for the hidden caption and borders and
            // calculates a correct size for the client area.
            if !is_decorated {
                style &= !(WS_CAPTION | WS_SIZEBOX);
            }

            // New size as suggested by Windows.
            let suggested_rect = *(lparam as *const RECT);

            // The window rect provided is the window's outer size, not it's inner size. However,
            // win32 doesn't provide an `UnadjustWindowRectEx` function to get the client rect from
            // the outer rect, so we instead adjust the window rect to get the decoration margins
            // and remove them from the outer size.
            let margin_left: i32;
            let margin_top: i32;
            // let margin_right: i32;
            // let margin_bottom: i32;
            {
                let adjusted_rect =
                    util::adjust_window_rect_with_styles(window, style, style_ex, suggested_rect)
                        .unwrap_or(suggested_rect);
                margin_left = suggested_rect.left - adjusted_rect.left;
                margin_top = suggested_rect.top - adjusted_rect.top;
                // margin_right = adjusted_rect.right - suggested_rect.right;
                // margin_bottom = adjusted_rect.bottom - suggested_rect.bottom;
            }

            let old_physical_inner_rect = {
                let mut old_physical_inner_rect = mem::zeroed();
                GetClientRect(window, &mut old_physical_inner_rect);
                let mut origin = mem::zeroed();
                ClientToScreen(window, &mut origin);

                old_physical_inner_rect.left += origin.x;
                old_physical_inner_rect.right += origin.x;
                old_physical_inner_rect.top += origin.y;
                old_physical_inner_rect.bottom += origin.y;

                old_physical_inner_rect
            };
            let old_physical_inner_size = PhysicalSize::new(
                (old_physical_inner_rect.right - old_physical_inner_rect.left) as u32,
                (old_physical_inner_rect.bottom - old_physical_inner_rect.top) as u32,
            );

            // `allow_resize` prevents us from re-applying DPI adjustment to the restored size after
            // exiting fullscreen (the restored size is already DPI adjusted).
            let mut new_physical_inner_size = match allow_resize {
                // We calculate our own size because the default suggested rect doesn't do a great job
                // of preserving the window's logical size.
                true => old_physical_inner_size
                    .to_logical::<f64>(old_scale_factor)
                    .to_physical::<u32>(new_scale_factor),
                false => old_physical_inner_size,
            };

            userdata.send_event(Event::WindowEvent {
                window_id: RootWindowId(WindowId(window)),
                event: ScaleFactorChanged {
                    scale_factor: new_scale_factor,
                    new_inner_size: &mut new_physical_inner_size,
                },
            });

            let dragging_window: bool;

            {
                let window_state = userdata.window_state.lock();
                dragging_window = window_state
                    .window_flags()
                    .contains(WindowFlags::MARKER_IN_SIZE_MOVE);
                // Unset maximized if we're changing the window's size.
                if new_physical_inner_size != old_physical_inner_size {
                    WindowState::set_window_flags(window_state, window, |f| {
                        f.set(WindowFlags::MAXIMIZED, false)
                    });
                }
            }

            let new_outer_rect: RECT;
            {
                let suggested_ul = (
                    suggested_rect.left + margin_left,
                    suggested_rect.top + margin_top,
                );

                let mut conservative_rect = RECT {
                    left: suggested_ul.0,
                    top: suggested_ul.1,
                    right: suggested_ul.0 + new_physical_inner_size.width as i32,
                    bottom: suggested_ul.1 + new_physical_inner_size.height as i32,
                };

                conservative_rect = util::adjust_window_rect_with_styles(
                    window,
                    style,
                    style_ex,
                    conservative_rect,
                )
                .unwrap_or(conservative_rect);

                // If we're dragging the window, offset the window so that the cursor's
                // relative horizontal position in the title bar is preserved.
                if dragging_window {
                    let bias = {
                        let cursor_pos = {
                            let mut pos = mem::zeroed();
                            GetCursorPos(&mut pos);
                            pos
                        };
                        let suggested_cursor_horizontal_ratio = (cursor_pos.x - suggested_rect.left)
                            as f64
                            / (suggested_rect.right - suggested_rect.left) as f64;

                        (cursor_pos.x
                            - (suggested_cursor_horizontal_ratio
                                * (conservative_rect.right - conservative_rect.left) as f64)
                                as i32)
                            - conservative_rect.left
                    };
                    conservative_rect.left += bias;
                    conservative_rect.right += bias;
                }

                // Check to see if the new window rect is on the monitor with the new DPI factor.
                // If it isn't, offset the window so that it is.
                let new_dpi_monitor = MonitorFromWindow(window, MONITOR_DEFAULTTONULL);
                let conservative_rect_monitor =
                    MonitorFromRect(&conservative_rect, MONITOR_DEFAULTTONULL);
                new_outer_rect = if conservative_rect_monitor == new_dpi_monitor {
                    conservative_rect
                } else {
                    let get_monitor_rect = |monitor| {
                        let mut monitor_info = MONITORINFO {
                            cbSize: mem::size_of::<MONITORINFO>() as _,
                            ..mem::zeroed()
                        };
                        GetMonitorInfoW(monitor, &mut monitor_info);
                        monitor_info.rcMonitor
                    };
                    let wrong_monitor = conservative_rect_monitor;
                    let wrong_monitor_rect = get_monitor_rect(wrong_monitor);
                    let new_monitor_rect = get_monitor_rect(new_dpi_monitor);

                    // The direction to nudge the window in to get the window onto the monitor with
                    // the new DPI factor. We calculate this by seeing which monitor edges are
                    // shared and nudging away from the wrong monitor based on those.
                    let delta_nudge_to_dpi_monitor = (
                        if wrong_monitor_rect.left == new_monitor_rect.right {
                            -1
                        } else if wrong_monitor_rect.right == new_monitor_rect.left {
                            1
                        } else {
                            0
                        },
                        if wrong_monitor_rect.bottom == new_monitor_rect.top {
                            1
                        } else if wrong_monitor_rect.top == new_monitor_rect.bottom {
                            -1
                        } else {
                            0
                        },
                    );

                    let abort_after_iterations = new_monitor_rect.right - new_monitor_rect.left
                        + new_monitor_rect.bottom
                        - new_monitor_rect.top;
                    for _ in 0..abort_after_iterations {
                        conservative_rect.left += delta_nudge_to_dpi_monitor.0;
                        conservative_rect.right += delta_nudge_to_dpi_monitor.0;
                        conservative_rect.top += delta_nudge_to_dpi_monitor.1;
                        conservative_rect.bottom += delta_nudge_to_dpi_monitor.1;

                        if MonitorFromRect(&conservative_rect, MONITOR_DEFAULTTONULL)
                            == new_dpi_monitor
                        {
                            break;
                        }
                    }

                    conservative_rect
                };
            }

            SetWindowPos(
                window,
                0,
                new_outer_rect.left,
                new_outer_rect.top,
                new_outer_rect.right - new_outer_rect.left,
                new_outer_rect.bottom - new_outer_rect.top,
                SWP_NOZORDER | SWP_NOACTIVATE,
            );

            0
        }

        WM_SETTINGCHANGE => {
            use crate::event::WindowEvent::ThemeChanged;

            let preferred_theme = userdata.window_state.lock().preferred_theme;

            if preferred_theme == None {
                let new_theme = try_theme(window, preferred_theme);
                let mut window_state = userdata.window_state.lock();

                if window_state.current_theme != new_theme {
                    window_state.current_theme = new_theme;
                    drop(window_state);
                    userdata.send_event(Event::WindowEvent {
                        window_id: RootWindowId(WindowId(window)),
                        event: ThemeChanged(new_theme),
                    });
                }
            }

            DefWindowProcW(window, msg, wparam, lparam)
        }

        WM_NCCALCSIZE => {
            let win_flags = userdata.window_state.lock().window_flags();

            if !win_flags.contains(WindowFlags::DECORATIONS) {
                let params = &mut *(lparam as *mut NCCALCSIZE_PARAMS);

                // adjust the maximized borderless window to fill the work area rectangle of the display monitor and doesn't cover the taskbar
                if util::is_maximized(window) {
                    let monitor = monitor::current_monitor(window);
                    if let Ok(monitor_info) = monitor::get_monitor_info(monitor.hmonitor()) {
                        params.rgrc[0] = monitor_info.monitorInfo.rcWork;
                    }
                    // } else {
                    //     let decoration_thickness = util::hwnd_decoration_thickness(window, true);
                    //     let rect = &mut params.rgrc[0];
                    //     // We add `1` to the thickness to account for 1px of cross-monitor spill-over.
                    //     // We should probably calculate this some way rather than just emedding a constant offset.
                    //     rect.left += decoration_thickness.left + 1;
                    //     rect.right -= decoration_thickness.right + 1;
                    //     rect.bottom -= decoration_thickness.bottom + 1;
                }
                0 // return 0 here to make the window borderless aka without decorations
            } else {
                DefWindowProcW(window, msg, wparam, lparam)
            }
        }

        _ => {
            if msg == *DESTROY_MSG_ID {
                DestroyWindow(window);
                0
            } else if msg == *SET_RETAIN_STATE_ON_SIZE_MSG_ID {
                let mut window_state = userdata.window_state.lock();
                window_state.set_window_flags_in_place(|f| {
                    f.set(WindowFlags::MARKER_RETAIN_STATE_ON_SIZE, wparam != 0)
                });
                0
            } else if msg == *TASKBAR_CREATED {
                let window_state = userdata.window_state.lock();
                set_skip_taskbar(window, window_state.skip_taskbar);
                DefWindowProcW(window, msg, wparam, lparam)
            } else {
                DefWindowProcW(window, msg, wparam, lparam)
            }
        }
    };

    userdata
        .event_loop_runner
        .catch_unwind(callback)
        .unwrap_or(-1)
}

unsafe extern "system" fn thread_event_target_callback<T: 'static>(
    window: HWND,
    msg: u32,
    wparam: WPARAM,
    lparam: LPARAM,
) -> LRESULT {
    let userdata_ptr = super::get_window_long(window, GWL_USERDATA) as *mut ThreadMsgTargetData<T>;
    if userdata_ptr.is_null() {
        // `userdata_ptr` will always be null for the first `WM_GETMINMAXINFO`, as well as `WM_NCCREATE` and
        // `WM_CREATE`.
        return DefWindowProcW(window, msg, wparam, lparam);
    }
    let userdata = Box::from_raw(userdata_ptr);

    if msg != WM_PAINT {
        RedrawWindow(window, ptr::null(), 0, RDW_INTERNALPAINT);
    }

    let mut userdata_removed = false;

    // I decided to bind the closure to `callback` and pass it to catch_unwind rather than passing
    // the closure to catch_unwind directly so that the match body indendation wouldn't change and
    // the git blame and history would be preserved.
    let callback = || match msg {
        WM_NCDESTROY => {
            super::set_window_long(window, GWL_USERDATA, 0);
            userdata_removed = true;
            0
        }
        // Because WM_PAINT comes after all other messages, we use it during modal loops to detect
        // when the event queue has been emptied. See `process_event` for more details.
        WM_PAINT => {
            ValidateRect(window, ptr::null());
            // If the WM_PAINT handler in `public_window_callback` has already flushed the redraw
            // events, `handling_events` will return false and we won't emit a second
            // `RedrawEventsCleared` event.
            if userdata.event_loop_runner.handling_events() {
                if userdata.event_loop_runner.should_buffer() {
                    // This branch can be triggered when a nested win32 event loop is triggered
                    // inside of the `event_handler` callback.
                    RedrawWindow(window, ptr::null(), 0, RDW_INTERNALPAINT);
                } else {
                    // This WM_PAINT handler will never be re-entrant because `flush_paint_messages`
                    // doesn't call WM_PAINT for the thread event target (i.e. this window).
                    assert!(flush_paint_messages(None, &userdata.event_loop_runner));
                    userdata.event_loop_runner.redraw_events_cleared();
                    process_control_flow(&userdata.event_loop_runner);
                }
            }

            // Default WM_PAINT behaviour. This makes sure modals and popups are shown immediatly when opening them.
            DefWindowProcW(window, msg, wparam, lparam)
        }

        WM_INPUT_DEVICE_CHANGE => {
            let event = match wparam as u32 {
                GIDC_ARRIVAL => DeviceEvent::Added,
                GIDC_REMOVAL => DeviceEvent::Removed,
                _ => unreachable!(),
            };

            userdata.send_event(Event::DeviceEvent {
                device_id: wrap_device_id(lparam as u32),
                event,
            });

            0
        }

        WM_INPUT => {
            use crate::event::{
                DeviceEvent::{Button, Key, Motion, MouseMotion, MouseWheel},
                ElementState::{Pressed, Released},
                MouseScrollDelta::LineDelta,
            };

            if let Some(data) = raw_input::get_raw_input_data(lparam) {
                let device_id = wrap_device_id(data.header.hDevice as u32);

                if data.header.dwType == RIM_TYPEMOUSE {
                    let mouse = data.data.mouse;

                    if util::has_flag(mouse.usFlags as u32, MOUSE_MOVE_RELATIVE) {
                        let x = mouse.lLastX as f64;
                        let y = mouse.lLastY as f64;

                        if x != 0.0 {
                            userdata.send_event(Event::DeviceEvent {
                                device_id,
                                event: Motion { axis: 0, value: x },
                            });
                        }

                        if y != 0.0 {
                            userdata.send_event(Event::DeviceEvent {
                                device_id,
                                event: Motion { axis: 1, value: y },
                            });
                        }

                        if x != 0.0 || y != 0.0 {
                            userdata.send_event(Event::DeviceEvent {
                                device_id,
                                event: MouseMotion { delta: (x, y) },
                            });
                        }
                    }

                    let mouse_button_flags = mouse.Anonymous.Anonymous.usButtonFlags;

                    if util::has_flag(mouse_button_flags as u32, RI_MOUSE_WHEEL) {
                        let delta = mouse.Anonymous.Anonymous.usButtonData as i16 as f32
                            / WHEEL_DELTA as f32;
                        userdata.send_event(Event::DeviceEvent {
                            device_id,
                            event: MouseWheel {
                                delta: LineDelta(0.0, delta),
                            },
                        });
                    }

                    let button_state =
                        raw_input::get_raw_mouse_button_state(mouse_button_flags as u32);
                    // Left, middle, and right, respectively.
                    for (index, state) in button_state.iter().enumerate() {
                        if let Some(state) = *state {
                            // This gives us consistency with X11, since there doesn't
                            // seem to be anything else reasonable to do for a mouse
                            // button ID.
                            let button = (index + 1) as u32;
                            userdata.send_event(Event::DeviceEvent {
                                device_id,
                                event: Button { button, state },
                            });
                        }
                    }
                } else if data.header.dwType == RIM_TYPEKEYBOARD {
                    let keyboard = data.data.keyboard;

                    let pressed =
                        keyboard.Message == WM_KEYDOWN || keyboard.Message == WM_SYSKEYDOWN;
                    let released = keyboard.Message == WM_KEYUP || keyboard.Message == WM_SYSKEYUP;

                    if pressed || released {
                        let state = if pressed { Pressed } else { Released };

                        let scancode = keyboard.MakeCode;
                        let extended = util::has_flag(keyboard.Flags, RI_KEY_E0 as u16)
                            | util::has_flag(keyboard.Flags, RI_KEY_E1 as u16);

                        if let Some((vkey, scancode)) =
                            handle_extended_keys(keyboard.VKey, scancode as u32, extended)
                        {
                            let virtual_keycode = vkey_to_winit_vkey(vkey);

                            #[allow(deprecated)]
                            userdata.send_event(Event::DeviceEvent {
                                device_id,
                                event: Key(KeyboardInput {
                                    scancode,
                                    state,
                                    virtual_keycode,
                                    modifiers: event::get_key_mods(),
                                }),
                            });
                        }
                    }
                }
            }

            DefWindowProcW(window, msg, wparam, lparam)
        }

        _ if msg == *USER_EVENT_MSG_ID => {
            if let Ok(event) = userdata.user_event_receiver.recv() {
                userdata.send_event(Event::UserEvent(event));
            }
            0
        }
        _ if msg == *EXEC_MSG_ID => {
            let mut function: ThreadExecFn = Box::from_raw(wparam as usize as *mut _);
            function();
            0
        }
        _ if msg == *PROCESS_NEW_EVENTS_MSG_ID => {
            PostThreadMessageW(
                userdata.event_loop_runner.wait_thread_id(),
                *CANCEL_WAIT_UNTIL_MSG_ID,
                0,
                0,
            );

            // if the control_flow is WaitUntil, make sure the given moment has actually passed
            // before emitting NewEvents
            if let ControlFlow::WaitUntil(wait_until) = userdata.event_loop_runner.control_flow() {
                let mut msg = mem::zeroed();
                while Instant::now() < wait_until {
                    if PeekMessageW(&mut msg, 0, 0, 0, PM_NOREMOVE) != false.into() {
                        // This works around a "feature" in PeekMessageW. If the message PeekMessageW
                        // gets is a WM_PAINT message that had RDW_INTERNALPAINT set (i.e. doesn't
                        // have an update region), PeekMessageW will remove that window from the
                        // redraw queue even though we told it not to remove messages from the
                        // queue. We fix it by re-dispatching an internal paint message to that
                        // window.
                        if msg.message == WM_PAINT {
                            let mut rect = mem::zeroed();
                            if GetUpdateRect(msg.hwnd, &mut rect, false.into()) == false.into() {
                                RedrawWindow(msg.hwnd, ptr::null(), 0, RDW_INTERNALPAINT);
                            }
                        }

                        break;
                    }
                }
            }
            userdata.event_loop_runner.poll();
            0
        }
        _ => DefWindowProcW(window, msg, wparam, lparam),
    };

    let result = userdata
        .event_loop_runner
        .catch_unwind(callback)
        .unwrap_or(-1);
    if userdata_removed {
        drop(userdata);
    } else {
        Box::into_raw(userdata);
    }
    result
}<|MERGE_RESOLUTION|>--- conflicted
+++ resolved
@@ -63,17 +63,13 @@
             WM_GETMINMAXINFO, WM_IME_COMPOSITION, WM_IME_ENDCOMPOSITION, WM_IME_SETCONTEXT,
             WM_IME_STARTCOMPOSITION, WM_INPUT, WM_INPUT_DEVICE_CHANGE, WM_KEYDOWN, WM_KEYUP,
             WM_KILLFOCUS, WM_LBUTTONDOWN, WM_LBUTTONUP, WM_MBUTTONDOWN, WM_MBUTTONUP,
-<<<<<<< HEAD
-            WM_MOUSEHWHEEL, WM_MOUSEMOVE, WM_MOUSEWHEEL, WM_NCCALCSIZE, WM_NCCREATE, WM_NCDESTROY,
-=======
-            WM_MOUSEHWHEEL, WM_MOUSEMOVE, WM_MOUSEWHEEL, WM_NCACTIVATE, WM_NCCREATE, WM_NCDESTROY,
->>>>>>> cdbaf481
-            WM_NCLBUTTONDOWN, WM_PAINT, WM_POINTERDOWN, WM_POINTERUP, WM_POINTERUPDATE,
-            WM_RBUTTONDOWN, WM_RBUTTONUP, WM_SETCURSOR, WM_SETFOCUS, WM_SETTINGCHANGE, WM_SIZE,
-            WM_SYSCHAR, WM_SYSCOMMAND, WM_SYSKEYDOWN, WM_SYSKEYUP, WM_TOUCH, WM_WINDOWPOSCHANGED,
-            WM_WINDOWPOSCHANGING, WM_XBUTTONDOWN, WM_XBUTTONUP, WNDCLASSEXW, WS_CAPTION,
-            WS_EX_LAYERED, WS_EX_NOACTIVATE, WS_EX_TOOLWINDOW, WS_EX_TRANSPARENT, WS_OVERLAPPED,
-            WS_POPUP, WS_SIZEBOX, WS_VISIBLE,
+            WM_MOUSEHWHEEL, WM_MOUSEMOVE, WM_MOUSEWHEEL, WM_NCACTIVATE, WM_NCCALCSIZE, WM_NCCREATE,
+            WM_NCDESTROY, WM_NCLBUTTONDOWN, WM_PAINT, WM_POINTERDOWN, WM_POINTERUP,
+            WM_POINTERUPDATE, WM_RBUTTONDOWN, WM_RBUTTONUP, WM_SETCURSOR, WM_SETFOCUS,
+            WM_SETTINGCHANGE, WM_SIZE, WM_SYSCHAR, WM_SYSCOMMAND, WM_SYSKEYDOWN, WM_SYSKEYUP,
+            WM_TOUCH, WM_WINDOWPOSCHANGED, WM_WINDOWPOSCHANGING, WM_XBUTTONDOWN, WM_XBUTTONUP,
+            WNDCLASSEXW, WS_CAPTION, WS_EX_LAYERED, WS_EX_NOACTIVATE, WS_EX_TOOLWINDOW,
+            WS_EX_TRANSPARENT, WS_OVERLAPPED, WS_POPUP, WS_SIZEBOX, WS_VISIBLE,
         },
     },
 };
