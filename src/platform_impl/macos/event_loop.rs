use std::any::Any;
use std::cell::Cell;
use std::collections::VecDeque;
use std::marker::PhantomData;
use std::os::raw::c_void;
use std::panic::{catch_unwind, resume_unwind, RefUnwindSafe, UnwindSafe};
use std::ptr;
use std::rc::{Rc, Weak};
use std::sync::mpsc;
use std::time::{Duration, Instant};

use core_foundation::base::{CFIndex, CFRelease};
use core_foundation::runloop::{
    kCFRunLoopCommonModes, CFRunLoopAddSource, CFRunLoopGetMain, CFRunLoopSourceContext,
    CFRunLoopSourceCreate, CFRunLoopSourceRef, CFRunLoopSourceSignal, CFRunLoopWakeUp,
};
use objc2::rc::{autoreleasepool, Id};
use objc2::runtime::ProtocolObject;
use objc2::{msg_send_id, ClassType};
use objc2_app_kit::{NSApplication, NSApplicationActivationPolicy, NSWindow};
use objc2_foundation::{MainThreadMarker, NSObjectProtocol};

use super::app::WinitApplication;
use super::app_delegate::{ApplicationDelegate, HandlePendingUserEvents};
use super::event::dummy_event;
use super::monitor::{self, MonitorHandle};
use super::observer::setup_control_flow_observers;
use crate::error::EventLoopError;
use crate::event::Event;
use crate::event_loop::{
    ActiveEventLoop as RootWindowTarget, ControlFlow, DeviceEvents, EventLoopClosed,
};
use crate::platform::macos::ActivationPolicy;
use crate::platform::pump_events::PumpStatus;
use crate::platform_impl::platform::cursor::CustomCursor;
use crate::window::{CustomCursor as RootCustomCursor, CustomCursorSource};

#[derive(Default)]
pub struct PanicInfo {
    inner: Cell<Option<Box<dyn Any + Send + 'static>>>,
}

// WARNING:
// As long as this struct is used through its `impl`, it is UnwindSafe.
// (If `get_mut` is called on `inner`, unwind safety may get broken.)
impl UnwindSafe for PanicInfo {}
impl RefUnwindSafe for PanicInfo {}
impl PanicInfo {
    pub fn is_panicking(&self) -> bool {
        let inner = self.inner.take();
        let result = inner.is_some();
        self.inner.set(inner);
        result
    }
<<<<<<< HEAD
    /// Overwrites the current state if the current state is not panicking
=======

    /// Overwrites the curret state if the current state is not panicking
>>>>>>> bdd80c8a
    pub fn set_panic(&self, p: Box<dyn Any + Send + 'static>) {
        if !self.is_panicking() {
            self.inner.set(Some(p));
        }
    }

    pub fn take(&self) -> Option<Box<dyn Any + Send + 'static>> {
        self.inner.take()
    }
}

#[derive(Debug)]
pub struct ActiveEventLoop {
    delegate: Id<ApplicationDelegate>,
    pub(super) mtm: MainThreadMarker,
}

impl ActiveEventLoop {
    pub(super) fn new_root(delegate: Id<ApplicationDelegate>) -> RootWindowTarget {
        let mtm = MainThreadMarker::from(&*delegate);
        let p = Self { delegate, mtm };
        RootWindowTarget { p, _marker: PhantomData }
    }

    pub fn create_custom_cursor(&self, source: CustomCursorSource) -> RootCustomCursor {
        RootCustomCursor { inner: CustomCursor::new(source.inner) }
    }

    #[inline]
    pub fn available_monitors(&self) -> VecDeque<MonitorHandle> {
        monitor::available_monitors()
    }

    #[inline]
    pub fn primary_monitor(&self) -> Option<MonitorHandle> {
        let monitor = monitor::primary_monitor();
        Some(monitor)
    }

    #[inline]
    pub fn listen_device_events(&self, _allowed: DeviceEvents) {}

    #[cfg(feature = "rwh_05")]
    #[inline]
    pub fn raw_display_handle_rwh_05(&self) -> rwh_05::RawDisplayHandle {
        rwh_05::RawDisplayHandle::AppKit(rwh_05::AppKitDisplayHandle::empty())
    }

    #[cfg(feature = "rwh_06")]
    #[inline]
    pub fn raw_display_handle_rwh_06(
        &self,
    ) -> Result<rwh_06::RawDisplayHandle, rwh_06::HandleError> {
        Ok(rwh_06::RawDisplayHandle::AppKit(rwh_06::AppKitDisplayHandle::new()))
    }

    pub(crate) fn set_control_flow(&self, control_flow: ControlFlow) {
        self.delegate.set_control_flow(control_flow)
    }

    pub(crate) fn control_flow(&self) -> ControlFlow {
        self.delegate.control_flow()
    }

    pub(crate) fn exit(&self) {
        self.delegate.exit()
    }

    pub(crate) fn clear_exit(&self) {
        self.delegate.clear_exit()
    }

    pub(crate) fn exiting(&self) -> bool {
        self.delegate.exiting()
    }

    pub(crate) fn owned_display_handle(&self) -> OwnedDisplayHandle {
        OwnedDisplayHandle
    }
}

impl ActiveEventLoop {
    pub(crate) fn hide_application(&self) {
        NSApplication::sharedApplication(self.mtm).hide(None)
    }

    pub(crate) fn hide_other_applications(&self) {
        NSApplication::sharedApplication(self.mtm).hideOtherApplications(None)
    }

    pub(crate) fn set_allows_automatic_window_tabbing(&self, enabled: bool) {
        NSWindow::setAllowsAutomaticWindowTabbing(enabled, self.mtm)
    }

    pub(crate) fn allows_automatic_window_tabbing(&self) -> bool {
        NSWindow::allowsAutomaticWindowTabbing(self.mtm)
    }
}

fn map_user_event<T: 'static>(
    mut handler: impl FnMut(Event<T>, &RootWindowTarget),
    receiver: Rc<mpsc::Receiver<T>>,
) -> impl FnMut(Event<HandlePendingUserEvents>, &RootWindowTarget) {
    move |event, window_target| match event.map_nonuser_event() {
        Ok(event) => (handler)(event, window_target),
        Err(_) => {
            for event in receiver.try_iter() {
                (handler)(Event::UserEvent(event), window_target);
            }
        },
    }
}

pub struct EventLoop<T: 'static> {
    /// Store a reference to the application for convenience.
    ///
    /// We intentionally don't store `WinitApplication` since we want to have
    /// the possibility of swapping that out at some point.
    app: Id<NSApplication>,
    /// The application delegate that we've registered.
    ///
    /// The delegate is only weakly referenced by NSApplication, so we must
    /// keep it around here as well.
    delegate: Id<ApplicationDelegate>,

    // Event sender and receiver, used for EventLoopProxy.
    sender: mpsc::Sender<T>,
    receiver: Rc<mpsc::Receiver<T>>,

    window_target: RootWindowTarget,
    panic_info: Rc<PanicInfo>,
}

#[derive(Debug, Copy, Clone, PartialEq, Eq, Hash)]
pub(crate) struct PlatformSpecificEventLoopAttributes {
    pub(crate) activation_policy: ActivationPolicy,
    pub(crate) default_menu: bool,
    pub(crate) activate_ignoring_other_apps: bool,
}

impl Default for PlatformSpecificEventLoopAttributes {
    fn default() -> Self {
        Self {
            activation_policy: Default::default(), // Regular
            default_menu: true,
            activate_ignoring_other_apps: true,
        }
    }
}

impl<T> EventLoop<T> {
    pub(crate) fn new(
        attributes: &PlatformSpecificEventLoopAttributes,
    ) -> Result<Self, EventLoopError> {
        let mtm = MainThreadMarker::new()
            .expect("on macOS, `EventLoop` must be created on the main thread!");

        let app: Id<NSApplication> =
            unsafe { msg_send_id![WinitApplication::class(), sharedApplication] };

        if !app.is_kind_of::<WinitApplication>() {
            panic!(
                "`winit` requires control over the principal class. You must create the event \
                 loop before other parts of your application initialize NSApplication"
            );
        }

        let activation_policy = match attributes.activation_policy {
            ActivationPolicy::Regular => NSApplicationActivationPolicy::Regular,
            ActivationPolicy::Accessory => NSApplicationActivationPolicy::Accessory,
            ActivationPolicy::Prohibited => NSApplicationActivationPolicy::Prohibited,
        };
        let delegate = ApplicationDelegate::new(
            mtm,
            activation_policy,
            attributes.default_menu,
            attributes.activate_ignoring_other_apps,
        );

        autoreleasepool(|_| {
            app.setDelegate(Some(ProtocolObject::from_ref(&*delegate)));
        });

        let panic_info: Rc<PanicInfo> = Default::default();
        setup_control_flow_observers(Rc::downgrade(&panic_info));

        let (sender, receiver) = mpsc::channel();
        Ok(EventLoop {
            app,
            delegate: delegate.clone(),
            sender,
            receiver: Rc::new(receiver),
            window_target: RootWindowTarget {
                p: ActiveEventLoop { delegate, mtm },
                _marker: PhantomData,
            },
            panic_info,
        })
    }

    pub fn window_target(&self) -> &RootWindowTarget {
        &self.window_target
    }

    pub fn run<F>(mut self, handler: F) -> Result<(), EventLoopError>
    where
        F: FnMut(Event<T>, &RootWindowTarget),
    {
        self.run_on_demand(handler)
    }

    // NB: we don't base this on `pump_events` because for `MacOs` we can't support
    // `pump_events` elegantly (we just ask to run the loop for a "short" amount of
    // time and so a layered implementation would end up using a lot of CPU due to
    // redundant wake ups.
    pub fn run_on_demand<F>(&mut self, handler: F) -> Result<(), EventLoopError>
    where
        F: FnMut(Event<T>, &RootWindowTarget),
    {
        let handler = map_user_event(handler, self.receiver.clone());

        self.delegate.set_event_handler(handler, || {
            autoreleasepool(|_| {
                // clear / normalize pump_events state
                self.delegate.set_wait_timeout(None);
                self.delegate.set_stop_before_wait(false);
                self.delegate.set_stop_after_wait(false);
                self.delegate.set_stop_on_redraw(false);

                if self.delegate.is_launched() {
                    debug_assert!(!self.delegate.is_running());
                    self.delegate.set_is_running(true);
                    self.delegate.dispatch_init_events();
                }

                // SAFETY: We do not run the application re-entrantly
                unsafe { self.app.run() };

                // While the app is running it's possible that we catch a panic
                // to avoid unwinding across an objective-c ffi boundary, which
                // will lead to us stopping the `NSApplication` and saving the
                // `PanicInfo` so that we can resume the unwind at a controlled,
                // safe point in time.
                if let Some(panic) = self.panic_info.take() {
                    resume_unwind(panic);
                }

                self.delegate.internal_exit()
            })
        });

        Ok(())
    }

    pub fn pump_events<F>(&mut self, timeout: Option<Duration>, handler: F) -> PumpStatus
    where
        F: FnMut(Event<T>, &RootWindowTarget),
    {
        let handler = map_user_event(handler, self.receiver.clone());

        self.delegate.set_event_handler(handler, || {
            autoreleasepool(|_| {
                // As a special case, if the application hasn't been launched yet then we at least
                // run the loop until it has fully launched.
                if !self.delegate.is_launched() {
                    debug_assert!(!self.delegate.is_running());

                    self.delegate.set_stop_on_launch();
                    // SAFETY: We do not run the application re-entrantly
                    unsafe { self.app.run() };

                    // Note: we dispatch `NewEvents(Init)` + `Resumed` events after the application
                    // has launched
                } else if !self.delegate.is_running() {
                    // Even though the application may have been launched, it's possible we aren't
                    // running if the `EventLoop` was run before and has since
                    // exited. This indicates that we just starting to re-run
                    // the same `EventLoop` again.
                    self.delegate.set_is_running(true);
                    self.delegate.dispatch_init_events();
                } else {
                    // Only run for as long as the given `Duration` allows so we don't block the
                    // external loop.
                    match timeout {
                        Some(Duration::ZERO) => {
                            self.delegate.set_wait_timeout(None);
                            self.delegate.set_stop_before_wait(true);
                        },
                        Some(duration) => {
                            self.delegate.set_stop_before_wait(false);
                            let timeout = Instant::now() + duration;
                            self.delegate.set_wait_timeout(Some(timeout));
                            self.delegate.set_stop_after_wait(true);
                        },
                        None => {
                            self.delegate.set_wait_timeout(None);
                            self.delegate.set_stop_before_wait(false);
                            self.delegate.set_stop_after_wait(true);
                        },
                    }
                    self.delegate.set_stop_on_redraw(true);
                    // SAFETY: We do not run the application re-entrantly
                    unsafe { self.app.run() };
                }

                // While the app is running it's possible that we catch a panic
                // to avoid unwinding across an objective-c ffi boundary, which
                // will lead to us stopping the application and saving the
                // `PanicInfo` so that we can resume the unwind at a controlled,
                // safe point in time.
                if let Some(panic) = self.panic_info.take() {
                    resume_unwind(panic);
                }

                if self.delegate.exiting() {
                    self.delegate.internal_exit();
                    PumpStatus::Exit(0)
                } else {
                    PumpStatus::Continue
                }
            })
        })
    }

    pub fn create_proxy(&self) -> EventLoopProxy<T> {
        EventLoopProxy::new(self.sender.clone())
    }
}

#[derive(Clone)]
pub(crate) struct OwnedDisplayHandle;

impl OwnedDisplayHandle {
    #[cfg(feature = "rwh_05")]
    #[inline]
    pub fn raw_display_handle_rwh_05(&self) -> rwh_05::RawDisplayHandle {
        rwh_05::AppKitDisplayHandle::empty().into()
    }

    #[cfg(feature = "rwh_06")]
    #[inline]
    pub fn raw_display_handle_rwh_06(
        &self,
    ) -> Result<rwh_06::RawDisplayHandle, rwh_06::HandleError> {
        Ok(rwh_06::AppKitDisplayHandle::new().into())
    }
}

pub(super) fn stop_app_immediately(app: &NSApplication) {
    autoreleasepool(|_| {
        app.stop(None);
        // To stop event loop immediately, we need to post some event here.
        // See: https://stackoverflow.com/questions/48041279/stopping-the-nsapplication-main-event-loop/48064752#48064752
        app.postEvent_atStart(&dummy_event().unwrap(), true);
    });
}

/// Catches panics that happen inside `f` and when a panic
/// happens, stops the `sharedApplication`
#[inline]
pub fn stop_app_on_panic<F: FnOnce() -> R + UnwindSafe, R>(
    mtm: MainThreadMarker,
    panic_info: Weak<PanicInfo>,
    f: F,
) -> Option<R> {
    match catch_unwind(f) {
        Ok(r) => Some(r),
        Err(e) => {
            // It's important that we set the panic before requesting a `stop`
            // because some callback are still called during the `stop` message
            // and we need to know in those callbacks if the application is currently
            // panicking
            {
                let panic_info = panic_info.upgrade().unwrap();
                panic_info.set_panic(e);
            }
            let app = NSApplication::sharedApplication(mtm);
            stop_app_immediately(&app);
            None
        },
    }
}

pub struct EventLoopProxy<T> {
    sender: mpsc::Sender<T>,
    source: CFRunLoopSourceRef,
}

unsafe impl<T: Send> Send for EventLoopProxy<T> {}
unsafe impl<T: Send> Sync for EventLoopProxy<T> {}

impl<T> Drop for EventLoopProxy<T> {
    fn drop(&mut self) {
        unsafe {
            CFRelease(self.source as _);
        }
    }
}

impl<T> Clone for EventLoopProxy<T> {
    fn clone(&self) -> Self {
        EventLoopProxy::new(self.sender.clone())
    }
}

impl<T> EventLoopProxy<T> {
    fn new(sender: mpsc::Sender<T>) -> Self {
        unsafe {
            // just wake up the eventloop
            extern "C" fn event_loop_proxy_handler(_: *const c_void) {}

            // adding a Source to the main CFRunLoop lets us wake it up and
            // process user events through the normal OS EventLoop mechanisms.
            let rl = CFRunLoopGetMain();
            let mut context = CFRunLoopSourceContext {
                version: 0,
                info: ptr::null_mut(),
                retain: None,
                release: None,
                copyDescription: None,
                equal: None,
                hash: None,
                schedule: None,
                cancel: None,
                perform: event_loop_proxy_handler,
            };
            let source =
                CFRunLoopSourceCreate(ptr::null_mut(), CFIndex::max_value() - 1, &mut context);
            CFRunLoopAddSource(rl, source, kCFRunLoopCommonModes);
            CFRunLoopWakeUp(rl);

            EventLoopProxy { sender, source }
        }
    }

    pub fn send_event(&self, event: T) -> Result<(), EventLoopClosed<T>> {
        self.sender.send(event).map_err(|mpsc::SendError(x)| EventLoopClosed(x))?;
        unsafe {
            // let the main thread know there's a new event
            CFRunLoopSourceSignal(self.source);
            let rl = CFRunLoopGetMain();
            CFRunLoopWakeUp(rl);
        }
        Ok(())
    }
}<|MERGE_RESOLUTION|>--- conflicted
+++ resolved
@@ -52,12 +52,8 @@
         self.inner.set(inner);
         result
     }
-<<<<<<< HEAD
+
     /// Overwrites the current state if the current state is not panicking
-=======
-
-    /// Overwrites the curret state if the current state is not panicking
->>>>>>> bdd80c8a
     pub fn set_panic(&self, p: Box<dyn Any + Send + 'static>) {
         if !self.is_panicking() {
             self.inner.set(Some(p));
