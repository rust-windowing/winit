--- conflicted
+++ resolved
@@ -27,15 +27,6 @@
     runtime::ProtocolObject,
 };
 
-<<<<<<< HEAD
-use super::{
-    appkit::{NSApp, NSApplicationActivationPolicy, NSEvent},
-    util,
-};
-use crate::{
-    dpi::PhysicalPosition,
-    error::ExternalError,
-=======
 use super::event::dummy_event;
 use super::{
     app::WinitApplication,
@@ -43,11 +34,12 @@
     monitor::{self, MonitorHandle},
     observer::setup_control_flow_observers,
 };
+use crate::dpi::PhysicalPosition;
+use crate::error::ExternalError;
 use crate::platform_impl::platform::cursor::CustomCursor;
 use crate::window::{CustomCursor as RootCustomCursor, CustomCursorSource};
 use crate::{
     error::EventLoopError,
->>>>>>> 3efa6d85
     event::Event,
     event_loop::{ActiveEventLoop as RootWindowTarget, ControlFlow, DeviceEvents, EventLoopClosed},
     platform::{macos::ActivationPolicy, pump_events::PumpStatus},
