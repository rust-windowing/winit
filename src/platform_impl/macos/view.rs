--- conflicted
+++ resolved
@@ -54,13 +54,9 @@
     ns_window: id,
     pub cursor_state: Arc<Mutex<CursorState>>,
     ime_spot: Option<(f64, f64)>,
-<<<<<<< HEAD
-    modifiers: ModifiersState,
-=======
     raw_characters: Option<String>,
     is_key_down: bool,
     pub(super) modifiers: ModifiersState,
->>>>>>> 49bcec1d
     tracking_rect: Option<NSInteger>,
     ignore_alt_modifier: bool,
 }
@@ -577,13 +573,10 @@
         let scancode = get_scancode(event) as u32;
         let virtual_keycode = retrieve_keycode(event);
 
-<<<<<<< HEAD
-=======
         let is_repeat = msg_send![event, isARepeat];
 
         update_potentially_stale_modifiers(state, event);
 
->>>>>>> 49bcec1d
         #[allow(deprecated)]
         let window_event = Event::WindowEvent {
             window_id,
