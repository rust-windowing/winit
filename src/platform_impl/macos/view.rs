--- conflicted
+++ resolved
@@ -99,16 +99,10 @@
     }
 }
 
-<<<<<<< HEAD
 pub fn new_view(
     ns_window: id,
     pl_attribs: &PlatformSpecificWindowBuilderAttributes,
-) -> (IdRef, Weak<Mutex<CursorState>>) {
-    let cursor_state = Default::default();
-    let cursor_access = Arc::downgrade(&cursor_state);
-=======
-pub fn new_view(ns_window: id) -> IdRef {
->>>>>>> 0fca8b08
+) -> IdRef {
     let state = ViewState {
         ns_window,
         cursor_state: Default::default(),
@@ -946,15 +940,6 @@
             mouse_click(self, event, MouseButton::Middle, ElementState::Pressed);
         }
 
-<<<<<<< HEAD
-extern "C" fn accepts_first_mouse(this: &Object, _sel: Sel, _event: id) -> BOOL {
-    trace_scope!("acceptsFirstMouse:");
-    unsafe {
-        let state_ptr: *const c_void = *this.get_ivar("winitState");
-        let state = &*(state_ptr as *const ViewState);
-
-        state.accepts_first_mouse as BOOL
-=======
         #[sel(otherMouseUp:)]
         fn other_mouse_up(&self, event: id) {
             trace_scope!("otherMouseUp:");
@@ -1185,7 +1170,12 @@
         #[sel(acceptsFirstMouse:)]
         fn accepts_first_mouse(&self, _event: id) -> bool {
             trace_scope!("acceptsFirstMouse:");
-            true
+            unsafe {
+                let state_ptr: *const c_void = *self.ivar("winitState");
+                let state = &*(state_ptr as *const ViewState);
+
+                state.accepts_first_mouse
+            }
         }
     }
 );
@@ -1195,6 +1185,5 @@
         let input_context: id = unsafe { msg_send![self, inputContext] };
         let input_source: id = unsafe { msg_send![input_context, selectedKeyboardInputSource] };
         unsafe { id_to_string_lossy(input_source) }
->>>>>>> 0fca8b08
     }
 }