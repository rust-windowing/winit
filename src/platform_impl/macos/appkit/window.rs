--- conflicted
+++ resolved
@@ -365,7 +365,19 @@
 }
 
 #[allow(dead_code)]
-<<<<<<< HEAD
+#[repr(usize)] // NSUInteger
+#[derive(Clone, Copy, Debug, PartialEq, Eq, Hash)]
+pub enum NSWindowSharingType {
+    NSWindowSharingNone = 0,
+    NSWindowSharingReadOnly = 1,
+    NSWindowSharingReadWrite = 2,
+}
+
+unsafe impl Encode for NSWindowSharingType {
+    const ENCODING: Encoding = NSUInteger::ENCODING;
+}
+
+#[allow(dead_code)]
 #[repr(isize)] // NSInteger
 #[derive(Clone, Copy, Debug, PartialEq, Eq, Hash)]
 pub enum NSWindowOrderingMode {
@@ -376,16 +388,4 @@
 
 unsafe impl Encode for NSWindowOrderingMode {
     const ENCODING: Encoding = NSInteger::ENCODING;
-=======
-#[repr(usize)] // NSUInteger
-#[derive(Clone, Copy, Debug, PartialEq, Eq, Hash)]
-pub enum NSWindowSharingType {
-    NSWindowSharingNone = 0,
-    NSWindowSharingReadOnly = 1,
-    NSWindowSharingReadWrite = 2,
-}
-
-unsafe impl Encode for NSWindowSharingType {
-    const ENCODING: Encoding = NSUInteger::ENCODING;
->>>>>>> 1786c877
 }