use std::ptr;

use objc2::declare::{Ivar, IvarDrop};
use objc2::foundation::{NSArray, NSObject, NSString};
use objc2::rc::{autoreleasepool, Id, Shared};
use objc2::runtime::Object;
use objc2::{class, declare_class, msg_send, msg_send_id, sel, ClassType};

use super::appkit::{
    NSApplicationPresentationOptions, NSFilenamesPboardType, NSPasteboard, NSWindowOcclusionState,
};
use crate::{
    dpi::{LogicalPosition, LogicalSize},
    event::{Event, ModifiersState, WindowEvent},
    platform_impl::platform::{
        app_state::AppState,
        event::{EventProxy, EventWrapper},
        util,
<<<<<<< HEAD
        window::{get_ns_theme, WinitWindow},
=======
        window::WinitWindow,
        Fullscreen,
>>>>>>> 462bb4d3
    },
    window::WindowId,
};

declare_class!(
    #[derive(Debug)]
    pub(crate) struct WinitWindowDelegate {
        window: IvarDrop<Id<WinitWindow, Shared>>,

        // TODO: It's possible for delegate methods to be called asynchronously,
        // causing data races / `RefCell` panics.

        // This is set when WindowBuilder::with_fullscreen was set,
        // see comments of `window_did_fail_to_enter_fullscreen`
        initial_fullscreen: bool,

        // During `windowDidResize`, we use this to only send Moved if the position changed.
        // TODO: Remove unnecessary boxing here
        previous_position: IvarDrop<Option<Box<(f64, f64)>>>,

        // Used to prevent redundant events.
        previous_scale_factor: f64,
    }

    unsafe impl ClassType for WinitWindowDelegate {
        type Super = NSObject;
    }

    unsafe impl WinitWindowDelegate {
        #[sel(initWithWindow:initialFullscreen:)]
        fn init_with_winit(
            &mut self,
            window: &WinitWindow,
            initial_fullscreen: bool,
        ) -> Option<&mut Self> {
            let this: Option<&mut Self> = unsafe { msg_send![self, init] };
            this.map(|this| {
                let scale_factor = window.scale_factor();

                Ivar::write(&mut this.window, unsafe {
                    let window: *const WinitWindow = window;
                    Id::retain(window as *mut WinitWindow).unwrap()
                });
                Ivar::write(&mut this.initial_fullscreen, initial_fullscreen);
                Ivar::write(&mut this.previous_position, None);
                Ivar::write(&mut this.previous_scale_factor, scale_factor);

                if scale_factor != 1.0 {
                    this.emit_static_scale_factor_changed_event();
                }
                this.window.setDelegate(Some(this));

                // Enable theme change event
                let notification_center: Id<Object, Shared> =
                    unsafe { msg_send_id![class!(NSDistributedNotificationCenter), defaultCenter] };
                let notification_name =
                    NSString::from_str("AppleInterfaceThemeChangedNotification");
                let _: () = unsafe {
                    msg_send![
                        &notification_center,
                        addObserver: &*this
                        selector: sel!(effectiveAppearanceDidChange:)
                        name: &*notification_name
                        object: ptr::null::<Object>()
                    ]
                };

                this
            })
        }
    }

    // NSWindowDelegate + NSDraggingDestination protocols
    unsafe impl WinitWindowDelegate {
        #[sel(windowShouldClose:)]
        fn window_should_close(&self, _: Option<&Object>) -> bool {
            trace_scope!("windowShouldClose:");
            self.emit_event(WindowEvent::CloseRequested);
            false
        }

        #[sel(windowWillClose:)]
        fn window_will_close(&self, _: Option<&Object>) {
            trace_scope!("windowWillClose:");
            // `setDelegate:` retains the previous value and then autoreleases it
            autoreleasepool(|_| {
                // Since El Capitan, we need to be careful that delegate methods can't
                // be called after the window closes.
                self.window.setDelegate(None);
            });
            self.emit_event(WindowEvent::Destroyed);
        }

        #[sel(windowDidResize:)]
        fn window_did_resize(&mut self, _: Option<&Object>) {
            trace_scope!("windowDidResize:");
            // NOTE: WindowEvent::Resized is reported in frameDidChange.
            self.emit_move_event();
        }

        // This won't be triggered if the move was part of a resize.
        #[sel(windowDidMove:)]
        fn window_did_move(&mut self, _: Option<&Object>) {
            trace_scope!("windowDidMove:");
            self.emit_move_event();
        }

        #[sel(windowDidChangeBackingProperties:)]
        fn window_did_change_backing_properties(&mut self, _: Option<&Object>) {
            trace_scope!("windowDidChangeBackingProperties:");
            self.emit_static_scale_factor_changed_event();
        }

        #[sel(windowDidBecomeKey:)]
        fn window_did_become_key(&self, _: Option<&Object>) {
            trace_scope!("windowDidBecomeKey:");
            // TODO: center the cursor if the window had mouse grab when it
            // lost focus
            self.emit_event(WindowEvent::Focused(true));
        }

        #[sel(windowDidResignKey:)]
        fn window_did_resign_key(&self, _: Option<&Object>) {
            trace_scope!("windowDidResignKey:");
            // It happens rather often, e.g. when the user is Cmd+Tabbing, that the
            // NSWindowDelegate will receive a didResignKey event despite no event
            // being received when the modifiers are released.  This is because
            // flagsChanged events are received by the NSView instead of the
            // NSWindowDelegate, and as a result a tracked modifiers state can quite
            // easily fall out of synchrony with reality.  This requires us to emit
            // a synthetic ModifiersChanged event when we lose focus.

            // TODO(madsmtm): Remove the need for this unsafety
            let mut view = unsafe { Id::from_shared(self.window.view()) };

            // Both update the state and emit a ModifiersChanged event.
            if !view.state.modifiers.is_empty() {
                view.state.modifiers = ModifiersState::empty();
                self.emit_event(WindowEvent::ModifiersChanged(view.state.modifiers));
            }

            self.emit_event(WindowEvent::Focused(false));
        }

        /// Invoked when the dragged image enters destination bounds or frame
        #[sel(draggingEntered:)]
        fn dragging_entered(&self, sender: *mut Object) -> bool {
            trace_scope!("draggingEntered:");

            use std::path::PathBuf;

            let pb: Id<NSPasteboard, Shared> = unsafe { msg_send_id![sender, draggingPasteboard] };
            let filenames = pb.propertyListForType(unsafe { NSFilenamesPboardType });
            let filenames: Id<NSArray<NSString>, Shared> = unsafe { Id::cast(filenames) };

            filenames.into_iter().for_each(|file| {
                let path = PathBuf::from(file.to_string());
                self.emit_event(WindowEvent::HoveredFile(path));
            });

            true
        }

        /// Invoked when the image is released
        #[sel(prepareForDragOperation:)]
        fn prepare_for_drag_operation(&self, _: Option<&Object>) -> bool {
            trace_scope!("prepareForDragOperation:");
            true
        }

        /// Invoked after the released image has been removed from the screen
        #[sel(performDragOperation:)]
        fn perform_drag_operation(&self, sender: *mut Object) -> bool {
            trace_scope!("performDragOperation:");

            use std::path::PathBuf;

            let pb: Id<NSPasteboard, Shared> = unsafe { msg_send_id![sender, draggingPasteboard] };
            let filenames = pb.propertyListForType(unsafe { NSFilenamesPboardType });
            let filenames: Id<NSArray<NSString>, Shared> = unsafe { Id::cast(filenames) };

            filenames.into_iter().for_each(|file| {
                let path = PathBuf::from(file.to_string());
                self.emit_event(WindowEvent::DroppedFile(path));
            });

            true
        }

        /// Invoked when the dragging operation is complete
        #[sel(concludeDragOperation:)]
        fn conclude_drag_operation(&self, _: Option<&Object>) {
            trace_scope!("concludeDragOperation:");
        }

        /// Invoked when the dragging operation is cancelled
        #[sel(draggingExited:)]
        fn dragging_exited(&self, _: Option<&Object>) {
            trace_scope!("draggingExited:");
            self.emit_event(WindowEvent::HoveredFileCancelled);
        }

        /// Invoked when before enter fullscreen
        #[sel(windowWillEnterFullscreen:)]
        fn window_will_enter_fullscreen(&self, _: Option<&Object>) {
            trace_scope!("windowWillEnterFullscreen:");

            let mut shared_state = self
                .window
                .lock_shared_state("window_will_enter_fullscreen");
            shared_state.maximized = self.window.is_zoomed();
            let fullscreen = shared_state.fullscreen.as_ref();
            match fullscreen {
                // Exclusive mode sets the state in `set_fullscreen` as the user
                // can't enter exclusive mode by other means (like the
                // fullscreen button on the window decorations)
                Some(Fullscreen::Exclusive(_)) => (),
                // `window_will_enter_fullscreen` was triggered and we're already
                // in fullscreen, so we must've reached here by `set_fullscreen`
                // as it updates the state
                Some(Fullscreen::Borderless(_)) => (),
                // Otherwise, we must've reached fullscreen by the user clicking
                // on the green fullscreen button. Update state!
                None => {
                    let current_monitor = Some(self.window.current_monitor_inner());
                    shared_state.fullscreen = Some(Fullscreen::Borderless(current_monitor))
                }
            }
            shared_state.in_fullscreen_transition = true;
        }

        /// Invoked when before exit fullscreen
        #[sel(windowWillExitFullScreen:)]
        fn window_will_exit_fullscreen(&self, _: Option<&Object>) {
            trace_scope!("windowWillExitFullScreen:");

            let mut shared_state = self.window.lock_shared_state("window_will_exit_fullscreen");
            shared_state.in_fullscreen_transition = true;
        }

        #[sel(window:willUseFullScreenPresentationOptions:)]
        fn window_will_use_fullscreen_presentation_options(
            &self,
            _: Option<&Object>,
            proposed_options: NSApplicationPresentationOptions,
        ) -> NSApplicationPresentationOptions {
            trace_scope!("window:willUseFullScreenPresentationOptions:");
            // Generally, games will want to disable the menu bar and the dock. Ideally,
            // this would be configurable by the user. Unfortunately because of our
            // `CGShieldingWindowLevel() + 1` hack (see `set_fullscreen`), our window is
            // placed on top of the menu bar in exclusive fullscreen mode. This looks
            // broken so we always disable the menu bar in exclusive fullscreen. We may
            // still want to make this configurable for borderless fullscreen. Right now
            // we don't, for consistency. If we do, it should be documented that the
            // user-provided options are ignored in exclusive fullscreen.
            let mut options = proposed_options;
            let shared_state = self
                .window
                .lock_shared_state("window_will_use_fullscreen_presentation_options");
            if let Some(Fullscreen::Exclusive(_)) = shared_state.fullscreen {
                options = NSApplicationPresentationOptions::NSApplicationPresentationFullScreen
                    | NSApplicationPresentationOptions::NSApplicationPresentationHideDock
                    | NSApplicationPresentationOptions::NSApplicationPresentationHideMenuBar;
            }

            options
        }

        /// Invoked when entered fullscreen
        #[sel(windowDidEnterFullscreen:)]
        fn window_did_enter_fullscreen(&mut self, _: Option<&Object>) {
            trace_scope!("windowDidEnterFullscreen:");
            *self.initial_fullscreen = false;
            let mut shared_state = self.window.lock_shared_state("window_did_enter_fullscreen");
            shared_state.in_fullscreen_transition = false;
            let target_fullscreen = shared_state.target_fullscreen.take();
            drop(shared_state);
            if let Some(target_fullscreen) = target_fullscreen {
                self.window.set_fullscreen(target_fullscreen);
            }
        }

        /// Invoked when exited fullscreen
        #[sel(windowDidExitFullscreen:)]
        fn window_did_exit_fullscreen(&self, _: Option<&Object>) {
            trace_scope!("windowDidExitFullscreen:");

            self.window.restore_state_from_fullscreen();
            let mut shared_state = self.window.lock_shared_state("window_did_exit_fullscreen");
            shared_state.in_fullscreen_transition = false;
            let target_fullscreen = shared_state.target_fullscreen.take();
            drop(shared_state);
            if let Some(target_fullscreen) = target_fullscreen {
                self.window.set_fullscreen(target_fullscreen);
            }
        }

        /// Invoked when fail to enter fullscreen
        ///
        /// When this window launch from a fullscreen app (e.g. launch from VS Code
        /// terminal), it creates a new virtual destkop and a transition animation.
        /// This animation takes one second and cannot be disable without
        /// elevated privileges. In this animation time, all toggleFullscreen events
        /// will be failed. In this implementation, we will try again by using
        /// performSelector:withObject:afterDelay: until window_did_enter_fullscreen.
        /// It should be fine as we only do this at initialzation (i.e with_fullscreen
        /// was set).
        ///
        /// From Apple doc:
        /// In some cases, the transition to enter full-screen mode can fail,
        /// due to being in the midst of handling some other animation or user gesture.
        /// This method indicates that there was an error, and you should clean up any
        /// work you may have done to prepare to enter full-screen mode.
        #[sel(windowDidFailToEnterFullscreen:)]
        fn window_did_fail_to_enter_fullscreen(&self, _: Option<&Object>) {
            trace_scope!("windowDidFailToEnterFullscreen:");
            let mut shared_state = self
                .window
                .lock_shared_state("window_did_fail_to_enter_fullscreen");
            shared_state.in_fullscreen_transition = false;
            shared_state.target_fullscreen = None;
            if *self.initial_fullscreen {
                #[allow(clippy::let_unit_value)]
                unsafe {
                    let _: () = msg_send![
                        &*self.window,
                        performSelector: sel!(toggleFullScreen:),
                        withObject: ptr::null::<Object>(),
                        afterDelay: 0.5,
                    ];
                };
            } else {
                self.window.restore_state_from_fullscreen();
            }
        }

        // Invoked when the occlusion state of the window changes
        #[sel(windowDidChangeOcclusionState:)]
        fn window_did_change_occlusion_state(&self, _: Option<&Object>) {
            trace_scope!("windowDidChangeOcclusionState:");
            self.emit_event(WindowEvent::Occluded(
                !self
                    .window
                    .occlusionState()
                    .contains(NSWindowOcclusionState::NSWindowOcclusionStateVisible),
            ))
        }

        // Observe theme change
        #[sel(effectiveAppearanceDidChange:)]
        fn effective_appearance_did_change(&self, sender: Option<&Object>) {
            trace_scope!("Triggered `effectiveAppearanceDidChange:`");
            unsafe {
                msg_send![
                    self,
                    performSelectorOnMainThread: sel!(effectiveAppearanceDidChangedOnMainThread:),
                    withObject: sender,
                    waitUntilDone: false,
                ]
            }
        }

        #[sel(effectiveAppearanceDidChangedOnMainThread:)]
        fn effective_appearance_did_changed_on_main_thread(&self, _: Option<&Object>) {
            let theme = get_ns_theme();
            let mut shared_state = self
                .window
                .lock_shared_state("effective_appearance_did_change");
            let current_theme = shared_state.current_theme;
            shared_state.current_theme = Some(theme);
            drop(shared_state);
            if current_theme != Some(theme) {
                self.emit_event(WindowEvent::ThemeChanged(theme));
            }
        }
    }
);

impl WinitWindowDelegate {
    pub fn new(window: &WinitWindow, initial_fullscreen: bool) -> Id<Self, Shared> {
        unsafe {
            msg_send_id![
                msg_send_id![Self::class(), alloc],
                initWithWindow: window,
                initialFullscreen: initial_fullscreen,
            ]
        }
    }

    fn emit_event(&self, event: WindowEvent<'static>) {
        let event = Event::WindowEvent {
            window_id: WindowId(self.window.id()),
            event,
        };
        AppState::queue_event(EventWrapper::StaticEvent(event));
    }

    fn emit_static_scale_factor_changed_event(&mut self) {
        let scale_factor = self.window.scale_factor();
        if scale_factor == *self.previous_scale_factor {
            return;
        };

        *self.previous_scale_factor = scale_factor;
        let wrapper = EventWrapper::EventProxy(EventProxy::DpiChangedProxy {
            window: self.window.clone(),
            suggested_size: self.view_size(),
            scale_factor,
        });
        AppState::queue_event(wrapper);
    }

    fn emit_move_event(&mut self) {
        let rect = self.window.frame();
        let x = rect.origin.x as f64;
        let y = util::bottom_left_to_top_left(rect);
        if self.previous_position.as_deref() != Some(&(x, y)) {
            *self.previous_position = Some(Box::new((x, y)));
            let scale_factor = self.window.scale_factor();
            let physical_pos = LogicalPosition::<f64>::from((x, y)).to_physical(scale_factor);
            self.emit_event(WindowEvent::Moved(physical_pos));
        }
    }

    fn view_size(&self) -> LogicalSize<f64> {
        let size = self.window.contentView().frame().size;
        LogicalSize::new(size.width as f64, size.height as f64)
    }
}<|MERGE_RESOLUTION|>--- conflicted
+++ resolved
@@ -16,12 +16,8 @@
         app_state::AppState,
         event::{EventProxy, EventWrapper},
         util,
-<<<<<<< HEAD
         window::{get_ns_theme, WinitWindow},
-=======
-        window::WinitWindow,
         Fullscreen,
->>>>>>> 462bb4d3
     },
     window::WindowId,
 };
