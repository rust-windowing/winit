use std::{
    collections::VecDeque,
    f64, ops,
    os::raw::c_void,
    sync::{
        atomic::{AtomicBool, Ordering},
        Arc, Mutex, MutexGuard,
    },
};

use raw_window_handle::{
    AppKitDisplayHandle, AppKitWindowHandle, RawDisplayHandle, RawWindowHandle,
};

use crate::{
    dpi::{
        LogicalPosition, LogicalSize, PhysicalPosition, PhysicalSize, Position, Size, Size::Logical,
    },
    error::{ExternalError, NotSupportedError, OsError as RootOsError},
    icon::Icon,
    monitor::{MonitorHandle as RootMonitorHandle, VideoMode as RootVideoMode},
    platform::macos::WindowExtMacOS,
    platform_impl::platform::{
        app_state::AppState,
        ffi,
        monitor::{self, MonitorHandle, VideoMode},
        util,
        view::WinitView,
        window_delegate::WinitWindowDelegate,
        OsError,
    },
    window::{
        CursorGrabMode, CursorIcon, Fullscreen, UserAttentionType, WindowAttributes,
        WindowId as RootWindowId,
    },
};
use core_graphics::display::{CGDisplay, CGPoint};
use objc2::declare::{Ivar, IvarDrop};
use objc2::foundation::{
    is_main_thread, CGFloat, NSArray, NSCopying, NSObject, NSPoint, NSRect, NSSize, NSString,
};
use objc2::rc::{autoreleasepool, Id, Owned, Shared};
use objc2::{declare_class, msg_send, msg_send_id, ClassType};

use super::appkit::{
    NSApp, NSAppKitVersion, NSApplicationPresentationOptions, NSBackingStoreType, NSColor,
    NSCursor, NSFilenamesPboardType, NSRequestUserAttentionType, NSResponder, NSScreen, NSWindow,
    NSWindowButton, NSWindowLevel, NSWindowStyleMask, NSWindowTitleVisibility,
};

#[derive(Debug, Copy, Clone, PartialEq, Eq, PartialOrd, Ord, Hash)]
pub struct WindowId(pub usize);

impl WindowId {
    pub const unsafe fn dummy() -> Self {
        Self(0)
    }
}

impl From<WindowId> for u64 {
    fn from(window_id: WindowId) -> Self {
        window_id.0 as u64
    }
}

impl From<u64> for WindowId {
    fn from(raw_id: u64) -> Self {
        Self(raw_id as usize)
    }
}

#[derive(Clone)]
pub struct PlatformSpecificWindowBuilderAttributes {
    pub movable_by_window_background: bool,
    pub titlebar_transparent: bool,
    pub title_hidden: bool,
    pub titlebar_hidden: bool,
    pub titlebar_buttons_hidden: bool,
    pub fullsize_content_view: bool,
    pub resize_increments: Option<LogicalSize<f64>>,
    pub disallow_hidpi: bool,
    pub has_shadow: bool,
}

impl Default for PlatformSpecificWindowBuilderAttributes {
    #[inline]
    fn default() -> Self {
        Self {
            movable_by_window_background: false,
            titlebar_transparent: false,
            title_hidden: false,
            titlebar_hidden: false,
            titlebar_buttons_hidden: false,
            fullsize_content_view: false,
            resize_increments: None,
            disallow_hidpi: false,
            has_shadow: true,
        }
    }
}

<<<<<<< HEAD
=======
unsafe fn create_view(
    ns_window: id,
    pl_attribs: &PlatformSpecificWindowBuilderAttributes,
) -> Option<IdRef> {
    let ns_view = new_view(ns_window);
    ns_view.non_nil().map(|ns_view| {
        // The default value of `setWantsBestResolutionOpenGLSurface:` was `false` until
        // macos 10.14 and `true` after 10.15, we should set it to `YES` or `NO` to avoid
        // always the default system value in favour of the user's code
        if !pl_attribs.disallow_hidpi {
            ns_view.setWantsBestResolutionOpenGLSurface_(Bool::YES.as_raw());
        } else {
            ns_view.setWantsBestResolutionOpenGLSurface_(Bool::NO.as_raw());
        }

        // On Mojave, views automatically become layer-backed shortly after being added to
        // a window. Changing the layer-backedness of a view breaks the association between
        // the view and its associated OpenGL context. To work around this, on Mojave we
        // explicitly make the view layer-backed up front so that AppKit doesn't do it
        // itself and break the association with its context.
        if f64::floor(appkit::NSAppKitVersionNumber) > appkit::NSAppKitVersionNumber10_12 {
            ns_view.setWantsLayer(Bool::YES.as_raw());
        }

        ns_view
    })
}

fn create_window(
    attrs: &WindowAttributes,
    pl_attrs: &PlatformSpecificWindowBuilderAttributes,
) -> Option<IdRef> {
    autoreleasepool(|_| unsafe {
        let screen = match attrs.fullscreen {
            Some(Fullscreen::Borderless(Some(RootMonitorHandle { inner: ref monitor })))
            | Some(Fullscreen::Exclusive(RootVideoMode {
                video_mode: VideoMode { ref monitor, .. },
            })) => {
                let monitor_screen = monitor.ns_screen();
                Some(monitor_screen.unwrap_or_else(|| appkit::NSScreen::mainScreen(nil)))
            }
            Some(Fullscreen::Borderless(None)) => Some(appkit::NSScreen::mainScreen(nil)),
            None => None,
        };
        let frame = match screen {
            Some(screen) => NSScreen::frame(screen),
            None => {
                let screen = NSScreen::mainScreen(nil);
                let scale_factor = NSScreen::backingScaleFactor(screen) as f64;
                let (width, height) = match attrs.inner_size {
                    Some(size) => {
                        let logical = size.to_logical(scale_factor);
                        (logical.width, logical.height)
                    }
                    None => (800.0, 600.0),
                };
                let (left, bottom) = match attrs.position {
                    Some(position) => {
                        let logical = util::window_position(position.to_logical(scale_factor));
                        // macOS wants the position of the bottom left corner,
                        // but caller is setting the position of top left corner
                        (logical.x, logical.y - height)
                    }
                    // This value is ignored by calling win.center() below
                    None => (0.0, 0.0),
                };
                NSRect::new(NSPoint::new(left, bottom), NSSize::new(width, height))
            }
        };

        let mut masks = if (!attrs.decorations && screen.is_none()) || pl_attrs.titlebar_hidden {
            // Resizable UnownedWindow without a titlebar or borders
            // if decorations is set to false, ignore pl_attrs
            //
            // if the titlebar is hidden, ignore other pl_attrs
            NSWindowStyleMask::NSBorderlessWindowMask
                | NSWindowStyleMask::NSResizableWindowMask
                | NSWindowStyleMask::NSMiniaturizableWindowMask
        } else {
            // default case, resizable window with titlebar and titlebar buttons
            NSWindowStyleMask::NSClosableWindowMask
                | NSWindowStyleMask::NSMiniaturizableWindowMask
                | NSWindowStyleMask::NSResizableWindowMask
                | NSWindowStyleMask::NSTitledWindowMask
        };

        if !attrs.resizable {
            masks &= !NSWindowStyleMask::NSResizableWindowMask;
        }

        if pl_attrs.fullsize_content_view {
            masks |= NSWindowStyleMask::NSFullSizeContentViewWindowMask;
        }

        let ns_window: id = msg_send![WinitWindow::class(), alloc];
        let ns_window = IdRef::new(ns_window.initWithContentRect_styleMask_backing_defer_(
            frame,
            masks,
            appkit::NSBackingStoreBuffered,
            Bool::NO.as_raw(),
        ));

        ns_window.non_nil().map(|ns_window| {
            let title = util::ns_string_id_ref(&attrs.title);
            ns_window.setReleasedWhenClosed_(Bool::NO.as_raw());
            ns_window.setTitle_(*title);
            ns_window.setAcceptsMouseMovedEvents_(Bool::YES.as_raw());

            if pl_attrs.titlebar_transparent {
                ns_window.setTitlebarAppearsTransparent_(Bool::YES.as_raw());
            }
            if pl_attrs.title_hidden {
                ns_window.setTitleVisibility_(appkit::NSWindowTitleVisibility::NSWindowTitleHidden);
            }
            if pl_attrs.titlebar_buttons_hidden {
                for titlebar_button in &[
                    NSWindowButton::NSWindowFullScreenButton,
                    NSWindowButton::NSWindowMiniaturizeButton,
                    NSWindowButton::NSWindowCloseButton,
                    NSWindowButton::NSWindowZoomButton,
                ] {
                    let button = ns_window.standardWindowButton_(*titlebar_button);
                    let _: () = msg_send![button, setHidden: true];
                }
            }
            if pl_attrs.movable_by_window_background {
                ns_window.setMovableByWindowBackground_(Bool::YES.as_raw());
            }

            if attrs.always_on_top {
                let _: () = msg_send![*ns_window, setLevel: ffi::kCGFloatingWindowLevelKey];
            }

            if let Some(increments) = pl_attrs.resize_increments {
                let (w, h) = (increments.width, increments.height);
                if w >= 1.0 && h >= 1.0 {
                    let size = NSSize::new(w as CGFloat, h as CGFloat);
                    // It was concluded (#2411) that there is never a use-case for
                    // "outer" resize increments, hence we set "inner" ones here.
                    // ("outer" in macOS being just resizeIncrements, and "inner" - contentResizeIncrements)
                    // This is consistent with X11 size hints behavior
                    ns_window.setContentResizeIncrements_(size);
                }
            }

            if !pl_attrs.has_shadow {
                ns_window.setHasShadow_(Bool::NO.as_raw());
            }
            if attrs.position.is_none() {
                ns_window.center();
            }
            ns_window
        })
    })
}

>>>>>>> 0fca8b08
declare_class!(
    #[derive(Debug)]
    pub(crate) struct WinitWindow {
        // TODO: Fix unnecessary boxing here
        // SAFETY: These are initialized in WinitWindow::new, right after it is created.
        shared_state: IvarDrop<Box<Arc<Mutex<SharedState>>>>,
        decorations: IvarDrop<Box<AtomicBool>>,
    }

    unsafe impl ClassType for WinitWindow {
        #[inherits(NSResponder, NSObject)]
        type Super = NSWindow;
    }

    unsafe impl WinitWindow {
        #[sel(canBecomeMainWindow)]
        fn can_become_main_window(&self) -> bool {
            trace_scope!("canBecomeMainWindow");
            true
        }

        #[sel(canBecomeKeyWindow)]
        fn can_become_key_window(&self) -> bool {
            trace_scope!("canBecomeKeyWindow");
            true
        }
    }
);

#[derive(Debug, Default)]
pub struct SharedState {
    pub resizable: bool,
    /// This field tracks the current fullscreen state of the window
    /// (as seen by `WindowDelegate`).
    pub fullscreen: Option<Fullscreen>,
    // This is true between windowWillEnterFullScreen and windowDidEnterFullScreen
    // or windowWillExitFullScreen and windowDidExitFullScreen.
    // We must not toggle fullscreen when this is true.
    pub in_fullscreen_transition: bool,
    // If it is attempted to toggle fullscreen when in_fullscreen_transition is true,
    // Set target_fullscreen and do after fullscreen transition is end.
    pub target_fullscreen: Option<Option<Fullscreen>>,
    pub maximized: bool,
    pub standard_frame: Option<NSRect>,
    is_simple_fullscreen: bool,
    pub saved_style: Option<NSWindowStyleMask>,
    /// Presentation options saved before entering `set_simple_fullscreen`, and
    /// restored upon exiting it. Also used when transitioning from Borderless to
    /// Exclusive fullscreen in `set_fullscreen` because we need to disable the menu
    /// bar in exclusive fullscreen but want to restore the original options when
    /// transitioning back to borderless fullscreen.
    save_presentation_opts: Option<NSApplicationPresentationOptions>,
}

impl SharedState {
    pub fn saved_standard_frame(&self) -> NSRect {
        self.standard_frame
            .unwrap_or_else(|| NSRect::new(NSPoint::new(50.0, 50.0), NSSize::new(800.0, 600.0)))
    }
}

pub(crate) struct SharedStateMutexGuard<'a> {
    guard: MutexGuard<'a, SharedState>,
    called_from_fn: &'static str,
}

impl<'a> SharedStateMutexGuard<'a> {
    #[inline]
    pub(crate) fn new(guard: MutexGuard<'a, SharedState>, called_from_fn: &'static str) -> Self {
        trace!("Locked shared state in `{}`", called_from_fn);
        Self {
            guard,
            called_from_fn,
        }
    }
}

impl ops::Deref for SharedStateMutexGuard<'_> {
    type Target = SharedState;
    #[inline]
    fn deref(&self) -> &Self::Target {
        self.guard.deref()
    }
}

impl ops::DerefMut for SharedStateMutexGuard<'_> {
    #[inline]
    fn deref_mut(&mut self) -> &mut Self::Target {
        self.guard.deref_mut()
    }
}

impl Drop for SharedStateMutexGuard<'_> {
    #[inline]
    fn drop(&mut self) {
        trace!("Unlocked shared state in `{}`", self.called_from_fn);
    }
}

impl WinitWindow {
    #[allow(clippy::type_complexity)]
    pub(crate) fn new(
        attrs: WindowAttributes,
        pl_attrs: PlatformSpecificWindowBuilderAttributes,
    ) -> Result<(Id<Self, Shared>, Id<WinitWindowDelegate, Shared>), RootOsError> {
        trace_scope!("WinitWindow::new");

        if !is_main_thread() {
            panic!("Windows can only be created on the main thread on macOS");
        }

        let this = autoreleasepool(|_| {
            let screen = match attrs.fullscreen {
                Some(Fullscreen::Borderless(Some(RootMonitorHandle { inner: ref monitor })))
                | Some(Fullscreen::Exclusive(RootVideoMode {
                    video_mode: VideoMode { ref monitor, .. },
                })) => monitor.ns_screen().or_else(NSScreen::main),
                Some(Fullscreen::Borderless(None)) => NSScreen::main(),
                None => None,
            };
            let frame = match &screen {
                Some(screen) => screen.frame(),
                None => {
                    let scale_factor = NSScreen::main()
                        .map(|screen| screen.backingScaleFactor() as f64)
                        .unwrap_or(1.0);
                    let (width, height) = match attrs.inner_size {
                        Some(size) => {
                            let logical = size.to_logical(scale_factor);
                            (logical.width, logical.height)
                        }
                        None => (800.0, 600.0),
                    };
                    let (left, bottom) = match attrs.position {
                        Some(position) => {
                            let logical = util::window_position(position.to_logical(scale_factor));
                            // macOS wants the position of the bottom left corner,
                            // but caller is setting the position of top left corner
                            (logical.x, logical.y - height)
                        }
                        // This value is ignored by calling win.center() below
                        None => (0.0, 0.0),
                    };
                    NSRect::new(NSPoint::new(left, bottom), NSSize::new(width, height))
                }
            };

            let mut masks = if (!attrs.decorations && screen.is_none()) || pl_attrs.titlebar_hidden
            {
                // Resizable without a titlebar or borders
                // if decorations is set to false, ignore pl_attrs
                //
                // if the titlebar is hidden, ignore other pl_attrs
                NSWindowStyleMask::NSBorderlessWindowMask
                    | NSWindowStyleMask::NSResizableWindowMask
                    | NSWindowStyleMask::NSMiniaturizableWindowMask
            } else {
                // default case, resizable window with titlebar and titlebar buttons
                NSWindowStyleMask::NSClosableWindowMask
                    | NSWindowStyleMask::NSMiniaturizableWindowMask
                    | NSWindowStyleMask::NSResizableWindowMask
                    | NSWindowStyleMask::NSTitledWindowMask
            };

            if !attrs.resizable {
                masks &= !NSWindowStyleMask::NSResizableWindowMask;
            }

            if pl_attrs.fullsize_content_view {
                masks |= NSWindowStyleMask::NSFullSizeContentViewWindowMask;
            }

            let this: Option<Id<Self, Owned>> = unsafe {
                msg_send_id![
                    msg_send_id![WinitWindow::class(), alloc],
                    initWithContentRect: frame,
                    styleMask: masks,
                    backing: NSBackingStoreType::NSBackingStoreBuffered,
                    defer: false,
                ]
            };

            this.map(|mut this| {
                // Properly initialize the window's variables
                //
                // Ideally this should be done in an `init` method,
                // but for convenience we do it here instead.
                let state = SharedState {
                    resizable: attrs.resizable,
                    maximized: attrs.maximized,
                    ..Default::default()
                };
                Ivar::write(
                    &mut this.shared_state,
                    Box::new(Arc::new(Mutex::new(state))),
                );
                Ivar::write(
                    &mut this.decorations,
                    Box::new(AtomicBool::new(attrs.decorations)),
                );

                this.setReleasedWhenClosed(false);
                this.setTitle(&NSString::from_str(&attrs.title));
                this.setAcceptsMouseMovedEvents(true);

                if pl_attrs.titlebar_transparent {
                    this.setTitlebarAppearsTransparent(true);
                }
                if pl_attrs.title_hidden {
                    this.setTitleVisibility(NSWindowTitleVisibility::Hidden);
                }
                if pl_attrs.titlebar_buttons_hidden {
                    for titlebar_button in &[
                        #[allow(deprecated)]
                        NSWindowButton::FullScreen,
                        NSWindowButton::Miniaturize,
                        NSWindowButton::Close,
                        NSWindowButton::Zoom,
                    ] {
                        if let Some(button) = this.standardWindowButton(*titlebar_button) {
                            button.setHidden(true);
                        }
                    }
                }
                if pl_attrs.movable_by_window_background {
                    this.setMovableByWindowBackground(true);
                }

                if attrs.always_on_top {
                    this.setLevel(NSWindowLevel::Floating);
                }

                if let Some(increments) = pl_attrs.resize_increments {
                    let (x, y) = (increments.width, increments.height);
                    if x >= 1.0 && y >= 1.0 {
                        let size = objc2::foundation::NSSize::new(x as CGFloat, y as CGFloat);
                        this.setResizeIncrements(size);
                    }
                }

                if !pl_attrs.has_shadow {
                    this.setHasShadow(false);
                }
                if attrs.position.is_none() {
                    this.center();
                }

                Id::into_shared(this)
            })
        })
        .ok_or_else(|| os_error!(OsError::CreationError("Couldn't create `NSWindow`")))?;

        let view = WinitView::new(&this);

        // The default value of `setWantsBestResolutionOpenGLSurface:` was `false` until
        // macos 10.14 and `true` after 10.15, we should set it to `YES` or `NO` to avoid
        // always the default system value in favour of the user's code
        view.setWantsBestResolutionOpenGLSurface(!pl_attrs.disallow_hidpi);

        // On Mojave, views automatically become layer-backed shortly after being added to
        // a window. Changing the layer-backedness of a view breaks the association between
        // the view and its associated OpenGL context. To work around this, on Mojave we
        // explicitly make the view layer-backed up front so that AppKit doesn't do it
        // itself and break the association with its context.
        if NSAppKitVersion::current().floor() > NSAppKitVersion::NSAppKitVersionNumber10_12 {
            view.setWantsLayer(true);
        }

        // Configure the new view as the "key view" for the window
        this.setContentView(&view);
        this.setInitialFirstResponder(&view);

        if attrs.transparent {
            this.setOpaque(false);
            this.setBackgroundColor(&NSColor::clear());
        }

        if let Some(dim) = attrs.min_inner_size {
            this.set_min_inner_size(Some(dim));
        }
        if let Some(dim) = attrs.max_inner_size {
            this.set_max_inner_size(Some(dim));
        }

        // register for drag and drop operations.
        this.registerForDraggedTypes(&NSArray::from_slice(&[
            unsafe { NSFilenamesPboardType }.copy()
        ]));

        let delegate = WinitWindowDelegate::new(&this, attrs.fullscreen.is_some());

        // Set fullscreen mode after we setup everything
        this.set_fullscreen(attrs.fullscreen);

        // Setting the window as key has to happen *after* we set the fullscreen
        // state, since otherwise we'll briefly see the window at normal size
        // before it transitions.
        if attrs.visible {
            // Tightly linked with `app_state::window_activation_hack`
            this.makeKeyAndOrderFront(None);
        }

        if attrs.maximized {
            this.set_maximized(attrs.maximized);
        }

        Ok((this, delegate))
    }

    pub(super) fn view(&self) -> Id<WinitView, Shared> {
        // SAFETY: The view inside WinitWindow is always `WinitView`
        unsafe { Id::cast(self.contentView()) }
    }

    #[track_caller]
    pub(crate) fn lock_shared_state(
        &self,
        called_from_fn: &'static str,
    ) -> SharedStateMutexGuard<'_> {
        SharedStateMutexGuard::new(self.shared_state.lock().unwrap(), called_from_fn)
    }

    fn set_style_mask_async(&self, mask: NSWindowStyleMask) {
        util::set_style_mask_async(self, mask);
    }

    fn set_style_mask_sync(&self, mask: NSWindowStyleMask) {
        util::set_style_mask_sync(self, mask);
    }

    pub fn id(&self) -> WindowId {
        WindowId(self as *const Self as usize)
    }

    pub fn set_title(&self, title: &str) {
        util::set_title_async(self, title.to_string());
    }

    pub fn set_visible(&self, visible: bool) {
        match visible {
            true => util::make_key_and_order_front_async(self),
            false => util::order_out_async(self),
        }
    }

    #[inline]
    pub fn is_visible(&self) -> Option<bool> {
        Some(self.isVisible())
    }

    pub fn request_redraw(&self) {
        AppState::queue_redraw(RootWindowId(self.id()));
    }

    pub fn outer_position(&self) -> Result<PhysicalPosition<i32>, NotSupportedError> {
        let frame_rect = self.frame();
        let position = LogicalPosition::new(
            frame_rect.origin.x as f64,
            util::bottom_left_to_top_left(frame_rect),
        );
        let scale_factor = self.scale_factor();
        Ok(position.to_physical(scale_factor))
    }

    pub fn inner_position(&self) -> Result<PhysicalPosition<i32>, NotSupportedError> {
        let content_rect = self.contentRectForFrameRect(self.frame());
        let position = LogicalPosition::new(
            content_rect.origin.x as f64,
            util::bottom_left_to_top_left(content_rect),
        );
        let scale_factor = self.scale_factor();
        Ok(position.to_physical(scale_factor))
    }

    pub fn set_outer_position(&self, position: Position) {
        let scale_factor = self.scale_factor();
        let position = position.to_logical(scale_factor);
        util::set_frame_top_left_point_async(self, util::window_position(position));
    }

    #[inline]
    pub fn inner_size(&self) -> PhysicalSize<u32> {
        let frame = self.contentView().frame();
        let logical: LogicalSize<f64> = (frame.size.width as f64, frame.size.height as f64).into();
        let scale_factor = self.scale_factor();
        logical.to_physical(scale_factor)
    }

    #[inline]
    pub fn outer_size(&self) -> PhysicalSize<u32> {
        let frame = self.frame();
        let logical: LogicalSize<f64> = (frame.size.width as f64, frame.size.height as f64).into();
        let scale_factor = self.scale_factor();
        logical.to_physical(scale_factor)
    }

    #[inline]
    pub fn set_inner_size(&self, size: Size) {
        let scale_factor = self.scale_factor();
        util::set_content_size_async(self, size.to_logical(scale_factor));
    }

    pub fn set_min_inner_size(&self, dimensions: Option<Size>) {
        let dimensions = dimensions.unwrap_or(Logical(LogicalSize {
            width: 0.0,
            height: 0.0,
        }));
        let min_size = dimensions.to_logical::<CGFloat>(self.scale_factor());

        let mut current_rect = self.frame();
        let content_rect = self.contentRectForFrameRect(current_rect);
        // Convert from client area size to window size
        let min_size = NSSize::new(
            min_size.width + (current_rect.size.width - content_rect.size.width), // this tends to be 0
            min_size.height + (current_rect.size.height - content_rect.size.height),
        );
        self.setMinSize(min_size);
        // If necessary, resize the window to match constraint
        if current_rect.size.width < min_size.width {
            current_rect.size.width = min_size.width;
            self.setFrame_display(current_rect, false)
        }
        if current_rect.size.height < min_size.height {
            // The origin point of a rectangle is at its bottom left in Cocoa.
            // To ensure the window's top-left point remains the same:
            current_rect.origin.y += current_rect.size.height - min_size.height;
            current_rect.size.height = min_size.height;
            self.setFrame_display(current_rect, false)
        }
    }

    pub fn set_max_inner_size(&self, dimensions: Option<Size>) {
        let dimensions = dimensions.unwrap_or(Logical(LogicalSize {
            width: std::f32::MAX as f64,
            height: std::f32::MAX as f64,
        }));
        let scale_factor = self.scale_factor();
        let max_size = dimensions.to_logical::<CGFloat>(scale_factor);

        let mut current_rect = self.frame();
        let content_rect = self.contentRectForFrameRect(current_rect);
        // Convert from client area size to window size
        let max_size = NSSize::new(
            max_size.width + (current_rect.size.width - content_rect.size.width), // this tends to be 0
            max_size.height + (current_rect.size.height - content_rect.size.height),
        );
        self.setMaxSize(max_size);
        // If necessary, resize the window to match constraint
        if current_rect.size.width > max_size.width {
            current_rect.size.width = max_size.width;
            self.setFrame_display(current_rect, false)
        }
        if current_rect.size.height > max_size.height {
            // The origin point of a rectangle is at its bottom left in Cocoa.
            // To ensure the window's top-left point remains the same:
            current_rect.origin.y += current_rect.size.height - max_size.height;
            current_rect.size.height = max_size.height;
            self.setFrame_display(current_rect, false)
        }
    }

    pub fn resize_increments(&self) -> Option<PhysicalSize<u32>> {
        let increments = unsafe { self.ns_window.contentResizeIncrements() };
        let (x, y) = (increments.width, increments.height);
        if x > 1.0 || y > 1.0 {
            Some(LogicalSize::new(x, y).to_physical(self.scale_factor()))
        } else {
            None
        }
    }

    pub fn set_resize_increments(&self, increments: Option<Size>) {
        let size = increments
            .map(|increments| {
                let logical = increments.to_logical::<f64>(self.scale_factor());
                NSSize::new(logical.width.max(1.0), logical.height.max(1.0))
            })
            .unwrap_or_else(|| NSSize::new(1.0, 1.0));
        unsafe {
            self.ns_window.setContentResizeIncrements_(size);
        }
    }

    #[inline]
    pub fn set_resizable(&self, resizable: bool) {
        let fullscreen = {
            let mut shared_state_lock = self.lock_shared_state("set_resizable");
            shared_state_lock.resizable = resizable;
            shared_state_lock.fullscreen.is_some()
        };
        if !fullscreen {
            let mut mask = self.styleMask();
            if resizable {
                mask |= NSWindowStyleMask::NSResizableWindowMask;
            } else {
                mask &= !NSWindowStyleMask::NSResizableWindowMask;
            }
            self.set_style_mask_async(mask);
        } // Otherwise, we don't change the mask until we exit fullscreen.
    }

    #[inline]
    pub fn is_resizable(&self) -> bool {
        self.isResizable()
    }

    pub fn set_cursor_icon(&self, icon: CursorIcon) {
        let view = self.view();
        let mut cursor_state = view.state.cursor_state.lock().unwrap();
        cursor_state.cursor = NSCursor::from_icon(icon);
        drop(cursor_state);
        self.invalidateCursorRectsForView(&view);
    }

    #[inline]
    pub fn set_cursor_grab(&self, mode: CursorGrabMode) -> Result<(), ExternalError> {
        let associate_mouse_cursor = match mode {
            CursorGrabMode::Locked => false,
            CursorGrabMode::None => true,
            CursorGrabMode::Confined => {
                return Err(ExternalError::NotSupported(NotSupportedError::new()))
            }
        };

        // TODO: Do this for real https://stackoverflow.com/a/40922095/5435443
        CGDisplay::associate_mouse_and_mouse_cursor_position(associate_mouse_cursor)
            .map_err(|status| ExternalError::Os(os_error!(OsError::CGError(status))))
    }

    #[inline]
    pub fn set_cursor_visible(&self, visible: bool) {
        let view = self.view();
        let mut cursor_state = view.state.cursor_state.lock().unwrap();
        if visible != cursor_state.visible {
            cursor_state.visible = visible;
            drop(cursor_state);
            self.invalidateCursorRectsForView(&view);
        }
    }

    #[inline]
    pub fn scale_factor(&self) -> f64 {
        self.backingScaleFactor() as f64
    }

    #[inline]
    pub fn set_cursor_position(&self, cursor_position: Position) -> Result<(), ExternalError> {
        let physical_window_position = self.inner_position().unwrap();
        let scale_factor = self.scale_factor();
        let window_position = physical_window_position.to_logical::<CGFloat>(scale_factor);
        let logical_cursor_position = cursor_position.to_logical::<CGFloat>(scale_factor);
        let point = CGPoint {
            x: logical_cursor_position.x + window_position.x,
            y: logical_cursor_position.y + window_position.y,
        };
        CGDisplay::warp_mouse_cursor_position(point)
            .map_err(|e| ExternalError::Os(os_error!(OsError::CGError(e))))?;
        CGDisplay::associate_mouse_and_mouse_cursor_position(true)
            .map_err(|e| ExternalError::Os(os_error!(OsError::CGError(e))))?;

        Ok(())
    }

    #[inline]
    pub fn drag_window(&self) -> Result<(), ExternalError> {
        let event = NSApp().currentEvent();
        self.performWindowDragWithEvent(event.as_deref());
        Ok(())
    }

    #[inline]
    pub fn set_cursor_hittest(&self, hittest: bool) -> Result<(), ExternalError> {
        util::set_ignore_mouse_events(self, !hittest);
        Ok(())
    }

    pub(crate) fn is_zoomed(&self) -> bool {
        // because `isZoomed` doesn't work if the window's borderless,
        // we make it resizable temporalily.
        let curr_mask = self.styleMask();

        let required =
            NSWindowStyleMask::NSTitledWindowMask | NSWindowStyleMask::NSResizableWindowMask;
        let needs_temp_mask = !curr_mask.contains(required);
        if needs_temp_mask {
            self.set_style_mask_sync(required);
        }

        let is_zoomed = self.isZoomed();

        // Roll back temp styles
        if needs_temp_mask {
            self.set_style_mask_async(curr_mask);
        }

        is_zoomed
    }

    fn saved_style(&self, shared_state: &mut SharedState) -> NSWindowStyleMask {
        let base_mask = shared_state
            .saved_style
            .take()
            .unwrap_or_else(|| self.styleMask());
        if shared_state.resizable {
            base_mask | NSWindowStyleMask::NSResizableWindowMask
        } else {
            base_mask & !NSWindowStyleMask::NSResizableWindowMask
        }
    }

    /// This is called when the window is exiting fullscreen, whether by the
    /// user clicking on the green fullscreen button or programmatically by
    /// `toggleFullScreen:`
    pub(crate) fn restore_state_from_fullscreen(&self) {
        let mut shared_state_lock = self.lock_shared_state("restore_state_from_fullscreen");

        shared_state_lock.fullscreen = None;

        let maximized = shared_state_lock.maximized;
        let mask = self.saved_style(&mut *shared_state_lock);

        drop(shared_state_lock);

        self.set_style_mask_async(mask);
        self.set_maximized(maximized);
    }

    #[inline]
    pub fn set_minimized(&self, minimized: bool) {
        let is_minimized = self.isMiniaturized();
        if is_minimized == minimized {
            return;
        }

        if minimized {
            self.miniaturize(Some(self));
        } else {
            self.deminiaturize(Some(self));
        }
    }

    #[inline]
    pub fn set_maximized(&self, maximized: bool) {
        let is_zoomed = self.is_zoomed();
        if is_zoomed == maximized {
            return;
        };
        util::set_maximized_async(
            self,
            is_zoomed,
            maximized,
            Arc::downgrade(&*self.shared_state),
        );
    }

    #[inline]
    pub fn fullscreen(&self) -> Option<Fullscreen> {
        let shared_state_lock = self.lock_shared_state("fullscreen");
        shared_state_lock.fullscreen.clone()
    }

    #[inline]
    pub fn is_maximized(&self) -> bool {
        self.is_zoomed()
    }

    #[inline]
    pub fn set_fullscreen(&self, fullscreen: Option<Fullscreen>) {
        let mut shared_state_lock = self.lock_shared_state("set_fullscreen");
        if shared_state_lock.is_simple_fullscreen {
            return;
        }
        if shared_state_lock.in_fullscreen_transition {
            // We can't set fullscreen here.
            // Set fullscreen after transition.
            shared_state_lock.target_fullscreen = Some(fullscreen);
            return;
        }
        let old_fullscreen = shared_state_lock.fullscreen.clone();
        if fullscreen == old_fullscreen {
            return;
        }
        drop(shared_state_lock);

        // If the fullscreen is on a different monitor, we must move the window
        // to that monitor before we toggle fullscreen (as `toggleFullScreen`
        // does not take a screen parameter, but uses the current screen)
        if let Some(ref fullscreen) = fullscreen {
            let new_screen = match fullscreen {
                Fullscreen::Borderless(borderless) => {
                    let RootMonitorHandle { inner: monitor } = borderless
                        .clone()
                        .unwrap_or_else(|| self.current_monitor_inner());
                    monitor
                }
                Fullscreen::Exclusive(RootVideoMode {
                    video_mode: VideoMode { ref monitor, .. },
                }) => monitor.clone(),
            }
            .ns_screen()
            .unwrap();

            let old_screen = self.screen().unwrap();
            if old_screen != new_screen {
                let mut screen_frame = new_screen.frame();
                // The coordinate system here has its origin at bottom-left
                // and Y goes up
                screen_frame.origin.y += screen_frame.size.height;
                util::set_frame_top_left_point_async(self, screen_frame.origin);
            }
        }

        if let Some(Fullscreen::Exclusive(ref video_mode)) = fullscreen {
            // Note: `enterFullScreenMode:withOptions:` seems to do the exact
            // same thing as we're doing here (captures the display, sets the
            // video mode, and hides the menu bar and dock), with the exception
            // of that I couldn't figure out how to set the display mode with
            // it. I think `enterFullScreenMode:withOptions:` is still using the
            // older display mode API where display modes were of the type
            // `CFDictionary`, but this has changed, so we can't obtain the
            // correct parameter for this any longer. Apple's code samples for
            // this function seem to just pass in "YES" for the display mode
            // parameter, which is not consistent with the docs saying that it
            // takes a `NSDictionary`..

            let display_id = video_mode.monitor().inner.native_identifier();

            let mut fade_token = ffi::kCGDisplayFadeReservationInvalidToken;

            if matches!(old_fullscreen, Some(Fullscreen::Borderless(_))) {
                let app = NSApp();
                let mut shared_state_lock = self.lock_shared_state("set_fullscreen");
                shared_state_lock.save_presentation_opts = Some(app.presentationOptions());
            }

            unsafe {
                // Fade to black (and wait for the fade to complete) to hide the
                // flicker from capturing the display and switching display mode
                if ffi::CGAcquireDisplayFadeReservation(5.0, &mut fade_token)
                    == ffi::kCGErrorSuccess
                {
                    ffi::CGDisplayFade(
                        fade_token,
                        0.3,
                        ffi::kCGDisplayBlendNormal,
                        ffi::kCGDisplayBlendSolidColor,
                        0.0,
                        0.0,
                        0.0,
                        ffi::TRUE,
                    );
                }

                assert_eq!(ffi::CGDisplayCapture(display_id), ffi::kCGErrorSuccess);
            }

            unsafe {
                let result = ffi::CGDisplaySetDisplayMode(
                    display_id,
                    video_mode.video_mode.native_mode.0,
                    std::ptr::null(),
                );
                assert!(result == ffi::kCGErrorSuccess, "failed to set video mode");

                // After the display has been configured, fade back in
                // asynchronously
                if fade_token != ffi::kCGDisplayFadeReservationInvalidToken {
                    ffi::CGDisplayFade(
                        fade_token,
                        0.6,
                        ffi::kCGDisplayBlendSolidColor,
                        ffi::kCGDisplayBlendNormal,
                        0.0,
                        0.0,
                        0.0,
                        ffi::FALSE,
                    );
                    ffi::CGReleaseDisplayFadeReservation(fade_token);
                }
            }
        }

        let mut shared_state_lock = self.lock_shared_state("set_fullscreen");
        shared_state_lock.fullscreen = fullscreen.clone();

        match (&old_fullscreen, &fullscreen) {
            (&None, &Some(_)) => {
                util::toggle_full_screen_async(
                    self,
                    old_fullscreen.is_none(),
                    Arc::downgrade(&*self.shared_state),
                );
            }
            (&Some(Fullscreen::Borderless(_)), &None) => {
                // State is restored by `window_did_exit_fullscreen`
                util::toggle_full_screen_async(
                    self,
                    old_fullscreen.is_none(),
                    Arc::downgrade(&*self.shared_state),
                );
            }
            (&Some(Fullscreen::Exclusive(RootVideoMode { ref video_mode })), &None) => {
                unsafe {
                    util::restore_display_mode_async(video_mode.monitor().inner.native_identifier())
                };
                // Rest of the state is restored by `window_did_exit_fullscreen`
                util::toggle_full_screen_async(
                    self,
                    old_fullscreen.is_none(),
                    Arc::downgrade(&*self.shared_state),
                );
            }
            (&Some(Fullscreen::Borderless(_)), &Some(Fullscreen::Exclusive(_))) => {
                // If we're already in fullscreen mode, calling
                // `CGDisplayCapture` will place the shielding window on top of
                // our window, which results in a black display and is not what
                // we want. So, we must place our window on top of the shielding
                // window. Unfortunately, this also makes our window be on top
                // of the menu bar, and this looks broken, so we must make sure
                // that the menu bar is disabled. This is done in the window
                // delegate in `window:willUseFullScreenPresentationOptions:`.
                let app = NSApp();
                shared_state_lock.save_presentation_opts = Some(app.presentationOptions());

                let presentation_options =
                    NSApplicationPresentationOptions::NSApplicationPresentationFullScreen
                        | NSApplicationPresentationOptions::NSApplicationPresentationHideDock
                        | NSApplicationPresentationOptions::NSApplicationPresentationHideMenuBar;
                app.setPresentationOptions(presentation_options);

                #[allow(clippy::let_unit_value)]
                unsafe {
                    let _: () = msg_send![self, setLevel: ffi::CGShieldingWindowLevel() + 1];
                }
            }
            (
                &Some(Fullscreen::Exclusive(RootVideoMode { ref video_mode })),
                &Some(Fullscreen::Borderless(_)),
            ) => {
                let presentation_options =
                    shared_state_lock.save_presentation_opts.unwrap_or_else(|| {
                        NSApplicationPresentationOptions::NSApplicationPresentationFullScreen
                        | NSApplicationPresentationOptions::NSApplicationPresentationAutoHideDock
                        | NSApplicationPresentationOptions::NSApplicationPresentationAutoHideMenuBar
                    });
                NSApp().setPresentationOptions(presentation_options);

                unsafe {
                    util::restore_display_mode_async(video_mode.monitor().inner.native_identifier())
                };

                // Restore the normal window level following the Borderless fullscreen
                // `CGShieldingWindowLevel() + 1` hack.
                self.setLevel(NSWindowLevel::Normal);
            }
            _ => {}
        };
    }

    #[inline]
    pub fn set_decorations(&self, decorations: bool) {
        if decorations != self.decorations.load(Ordering::Acquire) {
            self.decorations.store(decorations, Ordering::Release);

            let (fullscreen, resizable) = {
                let shared_state_lock = self.lock_shared_state("set_decorations");
                (
                    shared_state_lock.fullscreen.is_some(),
                    shared_state_lock.resizable,
                )
            };

            // If we're in fullscreen mode, we wait to apply decoration changes
            // until we're in `window_did_exit_fullscreen`.
            if fullscreen {
                return;
            }

            let new_mask = {
                let mut new_mask = if decorations {
                    NSWindowStyleMask::NSClosableWindowMask
                        | NSWindowStyleMask::NSMiniaturizableWindowMask
                        | NSWindowStyleMask::NSResizableWindowMask
                        | NSWindowStyleMask::NSTitledWindowMask
                } else {
                    NSWindowStyleMask::NSBorderlessWindowMask
                        | NSWindowStyleMask::NSResizableWindowMask
                };
                if !resizable {
                    new_mask &= !NSWindowStyleMask::NSResizableWindowMask;
                }
                new_mask
            };
            self.set_style_mask_async(new_mask);
        }
    }

    #[inline]
    pub fn is_decorated(&self) -> bool {
        self.decorations.load(Ordering::Acquire)
    }

    #[inline]
    pub fn set_always_on_top(&self, always_on_top: bool) {
        let level = if always_on_top {
            NSWindowLevel::Floating
        } else {
            NSWindowLevel::Normal
        };
        util::set_level_async(self, level);
    }

    #[inline]
    pub fn set_window_icon(&self, _icon: Option<Icon>) {
        // macOS doesn't have window icons. Though, there is
        // `setRepresentedFilename`, but that's semantically distinct and should
        // only be used when the window is in some way representing a specific
        // file/directory. For instance, Terminal.app uses this for the CWD.
        // Anyway, that should eventually be implemented as
        // `WindowBuilderExt::with_represented_file` or something, and doesn't
        // have anything to do with `set_window_icon`.
        // https://developer.apple.com/library/content/documentation/Cocoa/Conceptual/WinPanel/Tasks/SettingWindowTitle.html
    }

    #[inline]
    pub fn set_ime_position(&self, spot: Position) {
        let scale_factor = self.scale_factor();
        let logical_spot = spot.to_logical(scale_factor);
        // TODO(madsmtm): Remove the need for this
        unsafe { Id::from_shared(self.view()) }.set_ime_position(logical_spot);
    }

    #[inline]
    pub fn set_ime_allowed(&self, allowed: bool) {
        // TODO(madsmtm): Remove the need for this
        unsafe { Id::from_shared(self.view()) }.set_ime_allowed(allowed);
    }

    #[inline]
    pub fn focus_window(&self) {
        let is_minimized = self.isMiniaturized();
        let is_visible = self.isVisible();

        if !is_minimized && is_visible {
            NSApp().activateIgnoringOtherApps(true);
            util::make_key_and_order_front_async(self);
        }
    }

    #[inline]
    pub fn request_user_attention(&self, request_type: Option<UserAttentionType>) {
        let ns_request_type = request_type.map(|ty| match ty {
            UserAttentionType::Critical => NSRequestUserAttentionType::NSCriticalRequest,
            UserAttentionType::Informational => NSRequestUserAttentionType::NSInformationalRequest,
        });
        if let Some(ty) = ns_request_type {
            NSApp().requestUserAttention(ty);
        }
    }

    #[inline]
    // Allow directly accessing the current monitor internally without unwrapping.
    pub(crate) fn current_monitor_inner(&self) -> RootMonitorHandle {
        let display_id = self.screen().expect("expected screen").display_id();
        RootMonitorHandle {
            inner: MonitorHandle::new(display_id),
        }
    }

    #[inline]
    pub fn current_monitor(&self) -> Option<RootMonitorHandle> {
        Some(self.current_monitor_inner())
    }

    #[inline]
    pub fn available_monitors(&self) -> VecDeque<MonitorHandle> {
        monitor::available_monitors()
    }

    #[inline]
    pub fn primary_monitor(&self) -> Option<RootMonitorHandle> {
        let monitor = monitor::primary_monitor();
        Some(RootMonitorHandle { inner: monitor })
    }

    #[inline]
    pub fn raw_window_handle(&self) -> RawWindowHandle {
        let mut window_handle = AppKitWindowHandle::empty();
        window_handle.ns_window = self.ns_window();
        window_handle.ns_view = self.ns_view();
        RawWindowHandle::AppKit(window_handle)
    }

    #[inline]
    pub fn raw_display_handle(&self) -> RawDisplayHandle {
        RawDisplayHandle::AppKit(AppKitDisplayHandle::empty())
    }

    fn toggle_style_mask(&self, mask: NSWindowStyleMask, on: bool) {
        let current_style_mask = self.styleMask();
        if on {
            util::set_style_mask_sync(self, current_style_mask | mask);
        } else {
            util::set_style_mask_sync(self, current_style_mask & (!mask));
        }
    }
}

impl WindowExtMacOS for WinitWindow {
    #[inline]
    fn ns_window(&self) -> *mut c_void {
        self as *const Self as *mut _
    }

    #[inline]
    fn ns_view(&self) -> *mut c_void {
        Id::as_ptr(&self.contentView()) as *mut _
    }

    #[inline]
    fn simple_fullscreen(&self) -> bool {
        let shared_state_lock = self.shared_state.lock().unwrap();
        shared_state_lock.is_simple_fullscreen
    }

    #[inline]
    fn set_simple_fullscreen(&self, fullscreen: bool) -> bool {
        let mut shared_state_lock = self.shared_state.lock().unwrap();

        let app = NSApp();
        let is_native_fullscreen = shared_state_lock.fullscreen.is_some();
        let is_simple_fullscreen = shared_state_lock.is_simple_fullscreen;

        // Do nothing if native fullscreen is active.
        if is_native_fullscreen
            || (fullscreen && is_simple_fullscreen)
            || (!fullscreen && !is_simple_fullscreen)
        {
            return false;
        }

        if fullscreen {
            // Remember the original window's settings
            // Exclude title bar
            shared_state_lock.standard_frame = Some(self.contentRectForFrameRect(self.frame()));
            shared_state_lock.saved_style = Some(self.styleMask());
            shared_state_lock.save_presentation_opts = Some(app.presentationOptions());

            // Tell our window's state that we're in fullscreen
            shared_state_lock.is_simple_fullscreen = true;

            // Simulate pre-Lion fullscreen by hiding the dock and menu bar
            let presentation_options =
                NSApplicationPresentationOptions::NSApplicationPresentationAutoHideDock
                    | NSApplicationPresentationOptions::NSApplicationPresentationAutoHideMenuBar;
            app.setPresentationOptions(presentation_options);

            // Hide the titlebar
            self.toggle_style_mask(NSWindowStyleMask::NSTitledWindowMask, false);

            // Set the window frame to the screen frame size
            let screen = self.screen().expect("expected screen to be available");
            self.setFrame_display(screen.frame(), true);

            // Fullscreen windows can't be resized, minimized, or moved
            self.toggle_style_mask(NSWindowStyleMask::NSMiniaturizableWindowMask, false);
            self.toggle_style_mask(NSWindowStyleMask::NSResizableWindowMask, false);
            self.setMovable(false);

            true
        } else {
            let new_mask = self.saved_style(&mut *shared_state_lock);
            self.set_style_mask_async(new_mask);
            shared_state_lock.is_simple_fullscreen = false;

            if let Some(presentation_opts) = shared_state_lock.save_presentation_opts {
                app.setPresentationOptions(presentation_opts);
            }

            let frame = shared_state_lock.saved_standard_frame();
            self.setFrame_display(frame, true);
            self.setMovable(true);

            true
        }
    }

    #[inline]
    fn has_shadow(&self) -> bool {
        self.hasShadow()
    }

    #[inline]
    fn set_has_shadow(&self, has_shadow: bool) {
        self.setHasShadow(has_shadow)
    }
}<|MERGE_RESOLUTION|>--- conflicted
+++ resolved
@@ -99,165 +99,6 @@
     }
 }
 
-<<<<<<< HEAD
-=======
-unsafe fn create_view(
-    ns_window: id,
-    pl_attribs: &PlatformSpecificWindowBuilderAttributes,
-) -> Option<IdRef> {
-    let ns_view = new_view(ns_window);
-    ns_view.non_nil().map(|ns_view| {
-        // The default value of `setWantsBestResolutionOpenGLSurface:` was `false` until
-        // macos 10.14 and `true` after 10.15, we should set it to `YES` or `NO` to avoid
-        // always the default system value in favour of the user's code
-        if !pl_attribs.disallow_hidpi {
-            ns_view.setWantsBestResolutionOpenGLSurface_(Bool::YES.as_raw());
-        } else {
-            ns_view.setWantsBestResolutionOpenGLSurface_(Bool::NO.as_raw());
-        }
-
-        // On Mojave, views automatically become layer-backed shortly after being added to
-        // a window. Changing the layer-backedness of a view breaks the association between
-        // the view and its associated OpenGL context. To work around this, on Mojave we
-        // explicitly make the view layer-backed up front so that AppKit doesn't do it
-        // itself and break the association with its context.
-        if f64::floor(appkit::NSAppKitVersionNumber) > appkit::NSAppKitVersionNumber10_12 {
-            ns_view.setWantsLayer(Bool::YES.as_raw());
-        }
-
-        ns_view
-    })
-}
-
-fn create_window(
-    attrs: &WindowAttributes,
-    pl_attrs: &PlatformSpecificWindowBuilderAttributes,
-) -> Option<IdRef> {
-    autoreleasepool(|_| unsafe {
-        let screen = match attrs.fullscreen {
-            Some(Fullscreen::Borderless(Some(RootMonitorHandle { inner: ref monitor })))
-            | Some(Fullscreen::Exclusive(RootVideoMode {
-                video_mode: VideoMode { ref monitor, .. },
-            })) => {
-                let monitor_screen = monitor.ns_screen();
-                Some(monitor_screen.unwrap_or_else(|| appkit::NSScreen::mainScreen(nil)))
-            }
-            Some(Fullscreen::Borderless(None)) => Some(appkit::NSScreen::mainScreen(nil)),
-            None => None,
-        };
-        let frame = match screen {
-            Some(screen) => NSScreen::frame(screen),
-            None => {
-                let screen = NSScreen::mainScreen(nil);
-                let scale_factor = NSScreen::backingScaleFactor(screen) as f64;
-                let (width, height) = match attrs.inner_size {
-                    Some(size) => {
-                        let logical = size.to_logical(scale_factor);
-                        (logical.width, logical.height)
-                    }
-                    None => (800.0, 600.0),
-                };
-                let (left, bottom) = match attrs.position {
-                    Some(position) => {
-                        let logical = util::window_position(position.to_logical(scale_factor));
-                        // macOS wants the position of the bottom left corner,
-                        // but caller is setting the position of top left corner
-                        (logical.x, logical.y - height)
-                    }
-                    // This value is ignored by calling win.center() below
-                    None => (0.0, 0.0),
-                };
-                NSRect::new(NSPoint::new(left, bottom), NSSize::new(width, height))
-            }
-        };
-
-        let mut masks = if (!attrs.decorations && screen.is_none()) || pl_attrs.titlebar_hidden {
-            // Resizable UnownedWindow without a titlebar or borders
-            // if decorations is set to false, ignore pl_attrs
-            //
-            // if the titlebar is hidden, ignore other pl_attrs
-            NSWindowStyleMask::NSBorderlessWindowMask
-                | NSWindowStyleMask::NSResizableWindowMask
-                | NSWindowStyleMask::NSMiniaturizableWindowMask
-        } else {
-            // default case, resizable window with titlebar and titlebar buttons
-            NSWindowStyleMask::NSClosableWindowMask
-                | NSWindowStyleMask::NSMiniaturizableWindowMask
-                | NSWindowStyleMask::NSResizableWindowMask
-                | NSWindowStyleMask::NSTitledWindowMask
-        };
-
-        if !attrs.resizable {
-            masks &= !NSWindowStyleMask::NSResizableWindowMask;
-        }
-
-        if pl_attrs.fullsize_content_view {
-            masks |= NSWindowStyleMask::NSFullSizeContentViewWindowMask;
-        }
-
-        let ns_window: id = msg_send![WinitWindow::class(), alloc];
-        let ns_window = IdRef::new(ns_window.initWithContentRect_styleMask_backing_defer_(
-            frame,
-            masks,
-            appkit::NSBackingStoreBuffered,
-            Bool::NO.as_raw(),
-        ));
-
-        ns_window.non_nil().map(|ns_window| {
-            let title = util::ns_string_id_ref(&attrs.title);
-            ns_window.setReleasedWhenClosed_(Bool::NO.as_raw());
-            ns_window.setTitle_(*title);
-            ns_window.setAcceptsMouseMovedEvents_(Bool::YES.as_raw());
-
-            if pl_attrs.titlebar_transparent {
-                ns_window.setTitlebarAppearsTransparent_(Bool::YES.as_raw());
-            }
-            if pl_attrs.title_hidden {
-                ns_window.setTitleVisibility_(appkit::NSWindowTitleVisibility::NSWindowTitleHidden);
-            }
-            if pl_attrs.titlebar_buttons_hidden {
-                for titlebar_button in &[
-                    NSWindowButton::NSWindowFullScreenButton,
-                    NSWindowButton::NSWindowMiniaturizeButton,
-                    NSWindowButton::NSWindowCloseButton,
-                    NSWindowButton::NSWindowZoomButton,
-                ] {
-                    let button = ns_window.standardWindowButton_(*titlebar_button);
-                    let _: () = msg_send![button, setHidden: true];
-                }
-            }
-            if pl_attrs.movable_by_window_background {
-                ns_window.setMovableByWindowBackground_(Bool::YES.as_raw());
-            }
-
-            if attrs.always_on_top {
-                let _: () = msg_send![*ns_window, setLevel: ffi::kCGFloatingWindowLevelKey];
-            }
-
-            if let Some(increments) = pl_attrs.resize_increments {
-                let (w, h) = (increments.width, increments.height);
-                if w >= 1.0 && h >= 1.0 {
-                    let size = NSSize::new(w as CGFloat, h as CGFloat);
-                    // It was concluded (#2411) that there is never a use-case for
-                    // "outer" resize increments, hence we set "inner" ones here.
-                    // ("outer" in macOS being just resizeIncrements, and "inner" - contentResizeIncrements)
-                    // This is consistent with X11 size hints behavior
-                    ns_window.setContentResizeIncrements_(size);
-                }
-            }
-
-            if !pl_attrs.has_shadow {
-                ns_window.setHasShadow_(Bool::NO.as_raw());
-            }
-            if attrs.position.is_none() {
-                ns_window.center();
-            }
-            ns_window
-        })
-    })
-}
-
->>>>>>> 0fca8b08
 declare_class!(
     #[derive(Debug)]
     pub(crate) struct WinitWindow {
@@ -491,10 +332,14 @@
                 }
 
                 if let Some(increments) = pl_attrs.resize_increments {
-                    let (x, y) = (increments.width, increments.height);
-                    if x >= 1.0 && y >= 1.0 {
-                        let size = objc2::foundation::NSSize::new(x as CGFloat, y as CGFloat);
-                        this.setResizeIncrements(size);
+                    let (w, h) = (increments.width, increments.height);
+                    if w >= 1.0 && h >= 1.0 {
+                        let size = NSSize::new(w as CGFloat, h as CGFloat);
+                        // It was concluded (#2411) that there is never a use-case for
+                        // "outer" resize increments, hence we set "inner" ones here.
+                        // ("outer" in macOS being just resizeIncrements, and "inner" - contentResizeIncrements)
+                        // This is consistent with X11 size hints behavior
+                        this.setContentResizeIncrements(size);
                     }
                 }
 
@@ -720,10 +565,10 @@
     }
 
     pub fn resize_increments(&self) -> Option<PhysicalSize<u32>> {
-        let increments = unsafe { self.ns_window.contentResizeIncrements() };
-        let (x, y) = (increments.width, increments.height);
-        if x > 1.0 || y > 1.0 {
-            Some(LogicalSize::new(x, y).to_physical(self.scale_factor()))
+        let increments = self.contentResizeIncrements();
+        let (w, h) = (increments.width, increments.height);
+        if w > 1.0 || h > 1.0 {
+            Some(LogicalSize::new(w, h).to_physical(self.scale_factor()))
         } else {
             None
         }
@@ -736,9 +581,7 @@
                 NSSize::new(logical.width.max(1.0), logical.height.max(1.0))
             })
             .unwrap_or_else(|| NSSize::new(1.0, 1.0));
-        unsafe {
-            self.ns_window.setContentResizeIncrements_(size);
-        }
+        self.setContentResizeIncrements(size);
     }
 
     #[inline]
