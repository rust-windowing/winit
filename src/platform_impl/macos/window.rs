--- conflicted
+++ resolved
@@ -34,28 +34,18 @@
         WindowId as RootWindowId,
     },
 };
-<<<<<<< HEAD
-use cocoa::{
-    appkit::{
-        self, CGFloat, NSApp, NSApplication, NSApplicationPresentationOptions, NSColor,
-        NSRequestUserAttentionType, NSScreen, NSView, NSWindow, NSWindowButton, NSWindowStyleMask,
-    },
-    base::{id, nil},
-    foundation::{NSArray, NSDictionary, NSPoint, NSRect, NSSize, NSString},
-=======
 use core_graphics::display::{CGDisplay, CGPoint};
 use objc2::declare::{Ivar, IvarDrop};
 use objc2::foundation::{
     is_main_thread, CGFloat, NSArray, NSCopying, NSObject, NSPoint, NSRect, NSSize, NSString,
->>>>>>> 340f951d
 };
 use objc2::rc::{autoreleasepool, Id, Owned, Shared};
-use objc2::{declare_class, msg_send, msg_send_id, ClassType};
+use objc2::{declare_class, msg_send, msg_send_id, sel, ClassType};
 
 use super::appkit::{
-    NSApp, NSAppKitVersion, NSApplicationPresentationOptions, NSBackingStoreType, NSColor,
-    NSCursor, NSFilenamesPboardType, NSRequestUserAttentionType, NSResponder, NSScreen, NSWindow,
-    NSWindowButton, NSWindowLevel, NSWindowStyleMask, NSWindowTitleVisibility,
+    NSApp, NSAppKitVersion, NSAppearance, NSApplicationPresentationOptions, NSBackingStoreType,
+    NSColor, NSCursor, NSFilenamesPboardType, NSRequestUserAttentionType, NSResponder, NSScreen,
+    NSWindow, NSWindowButton, NSWindowLevel, NSWindowStyleMask, NSWindowTitleVisibility,
 };
 
 #[derive(Debug, Copy, Clone, PartialEq, Eq, PartialOrd, Ord, Hash)]
@@ -161,11 +151,7 @@
     /// bar in exclusive fullscreen but want to restore the original options when
     /// transitioning back to borderless fullscreen.
     save_presentation_opts: Option<NSApplicationPresentationOptions>,
-<<<<<<< HEAD
-    pub saved_desktop_display_mode: Option<(CGDisplay, CGDisplayMode)>,
     pub current_theme: Option<Theme>,
-=======
->>>>>>> 340f951d
 }
 
 impl SharedState {
@@ -213,23 +199,8 @@
     }
 }
 
-<<<<<<< HEAD
-pub struct UnownedWindow {
-    pub ns_window: IdRef, // never changes
-    pub ns_view: IdRef,   // never changes
-    pub(super) shared_state: Arc<Mutex<SharedState>>,
-    decorations: AtomicBool,
-    pub inner_rect: Option<PhysicalSize<u32>>,
-}
-
-unsafe impl Send for UnownedWindow {}
-unsafe impl Sync for UnownedWindow {}
-
-impl UnownedWindow {
-=======
 impl WinitWindow {
     #[allow(clippy::type_complexity)]
->>>>>>> 340f951d
     pub(crate) fn new(
         attrs: WindowAttributes,
         pl_attrs: PlatformSpecificWindowBuilderAttributes,
@@ -301,51 +272,6 @@
                 masks |= NSWindowStyleMask::NSFullSizeContentViewWindowMask;
             }
 
-<<<<<<< HEAD
-            // register for drag and drop operations.
-            let _: () = msg_send![
-                *ns_window,
-                registerForDraggedTypes:
-                    NSArray::arrayWithObject(nil, appkit::NSFilenamesPboardType)
-            ];
-        }
-
-        // Since `win_attribs` is put into a mutex below, we'll just copy these
-        // attributes now instead of bothering to lock it later.
-        // Also, `SharedState` doesn't carry `fullscreen` over; it's set
-        // indirectly by us calling `set_fullscreen` below, causing handlers in
-        // `WindowDelegate` to update the state.
-        let fullscreen = win_attribs.fullscreen.take();
-        let maximized = win_attribs.maximized;
-        let visible = win_attribs.visible;
-        let decorations = win_attribs.decorations;
-        let inner_rect = win_attribs
-            .inner_size
-            .map(|size| size.to_physical(scale_factor));
-        let preferred_theme = win_attribs.preferred_theme;
-
-        let window = Arc::new(UnownedWindow {
-            ns_view,
-            ns_window,
-            shared_state: Arc::new(Mutex::new(win_attribs.into())),
-            decorations: AtomicBool::new(decorations),
-            inner_rect,
-        });
-
-        match preferred_theme {
-            Some(theme) => {
-                set_ns_theme(theme);
-                let mut state = window.shared_state.lock().unwrap();
-                state.current_theme = Some(theme);
-            }
-            None => {
-                let mut state = window.shared_state.lock().unwrap();
-                state.current_theme = Some(get_ns_theme());
-            }
-        }
-
-        let delegate = new_delegate(&window, fullscreen.is_some());
-=======
             let this: Option<Id<Self, Owned>> = unsafe {
                 msg_send_id![
                     msg_send_id![WinitWindow::class(), alloc],
@@ -467,8 +393,19 @@
             unsafe { NSFilenamesPboardType }.copy()
         ]));
 
+        match attrs.preferred_theme {
+            Some(theme) => {
+                set_ns_theme(theme);
+                let mut state = this.shared_state.lock().unwrap();
+                state.current_theme = Some(theme);
+            }
+            None => {
+                let mut state = this.shared_state.lock().unwrap();
+                state.current_theme = Some(get_ns_theme());
+            }
+        }
+
         let delegate = WinitWindowDelegate::new(&this, attrs.fullscreen.is_some());
->>>>>>> 340f951d
 
         // Set fullscreen mode after we setup everything
         this.set_fullscreen(attrs.fullscreen);
@@ -1175,12 +1112,6 @@
         RawDisplayHandle::AppKit(AppKitDisplayHandle::empty())
     }
 
-<<<<<<< HEAD
-    #[inline]
-    pub fn theme(&self) -> Option<Theme> {
-        let state = self.shared_state.lock().unwrap();
-        state.current_theme
-=======
     fn toggle_style_mask(&self, mask: NSWindowStyleMask, on: bool) {
         let current_style_mask = self.styleMask();
         if on {
@@ -1188,7 +1119,12 @@
         } else {
             util::set_style_mask_sync(self, current_style_mask & (!mask));
         }
->>>>>>> 340f951d
+    }
+
+    #[inline]
+    pub fn theme(&self) -> Option<Theme> {
+        let state = self.shared_state.lock().unwrap();
+        state.current_theme
     }
 }
 
@@ -1283,47 +1219,31 @@
 }
 
 pub(super) fn get_ns_theme() -> Theme {
-    unsafe {
-        let appearances: Vec<id> = vec![
-            NSString::alloc(nil).init_str("NSAppearanceNameAqua"),
-            NSString::alloc(nil).init_str("NSAppearanceNameDarkAqua"),
-        ];
-        let app_class = class!(NSApplication);
-        let app: id = msg_send![app_class, sharedApplication];
-        let has_theme: bool = msg_send![app, respondsToSelector: sel!(effectiveAppearance)];
-        if !has_theme {
-            return Theme::Light;
-        }
-        let appearance: id = msg_send![app, effectiveAppearance];
-        let name: id = msg_send![
-            appearance,
-            bestMatchFromAppearancesWithNames: NSArray::arrayWithObjects(nil, &appearances)
-        ];
-        let name = {
-            let slice = std::slice::from_raw_parts(name.UTF8String() as *mut u8, name.len());
-            let string = std::str::from_utf8_unchecked(slice);
-            string.to_owned()
+    let app = NSApp();
+    let has_theme: bool = unsafe { msg_send![&app, respondsToSelector: sel!(effectiveAppearance)] };
+    if !has_theme {
+        return Theme::Light;
+    }
+    let appearance = app.effectiveAppearance();
+    let name = appearance.bestMatchFromAppearancesWithNames(&NSArray::from_slice(&[
+        NSString::from_str("NSAppearanceNameAqua"),
+        NSString::from_str("NSAppearanceNameDarkAqua"),
+    ]));
+    match &*name.to_string() {
+        "NSAppearanceNameDarkAqua" => Theme::Dark,
+        _ => Theme::Light,
+    }
+}
+
+fn set_ns_theme(theme: Theme) {
+    let app = NSApp();
+    let has_theme: bool = unsafe { msg_send![&app, respondsToSelector: sel!(effectiveAppearance)] };
+    if has_theme {
+        let name = match theme {
+            Theme::Dark => NSString::from_str("NSAppearanceNameDarkAqua"),
+            Theme::Light => NSString::from_str("NSAppearanceNameAqua"),
         };
-        match &name[..] {
-            "NSAppearanceNameDarkAqua" => Theme::Dark,
-            _ => Theme::Light,
-        }
-    }
-}
-
-fn set_ns_theme(theme: Theme) {
-    let name = match theme {
-        Theme::Dark => "NSAppearanceNameDarkAqua",
-        Theme::Light => "NSAppearanceNameAqua",
-    };
-    unsafe {
-        let app_class = class!(NSApplication);
-        let app: id = msg_send![app_class, sharedApplication];
-        let has_theme: bool = msg_send![app, respondsToSelector: sel!(effectiveAppearance)];
-        if has_theme {
-            let name = NSString::alloc(nil).init_str(name);
-            let appearance: id = msg_send![class!(NSAppearance), appearanceNamed: name];
-            let _: () = msg_send![app, setAppearance: appearance];
-        }
+        let appearance = NSAppearance::appearanceNamed(&name);
+        app.setAppearance(&appearance);
     }
 }