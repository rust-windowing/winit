--- conflicted
+++ resolved
@@ -12,13 +12,10 @@
     dpi::{LogicalPosition, LogicalSize},
     error::{ExternalError, NotSupportedError, OsError as RootOsError},
     icon::Icon,
-<<<<<<< HEAD
     monitor::{MonitorHandle as RootMonitorHandle, VideoMode as RootVideoMode},
     platform::macos::{ActivationPolicy, WindowExtMacOS},
-=======
-    monitor::MonitorHandle as RootMonitorHandle,
+    monitor::{MonitorHandle as RootMonitorHandle, VideoMode as RootVideoMode},
     platform::macos::{ActivationPolicy, RequestUserAttentionType, WindowExtMacOS},
->>>>>>> bd1ac6cb
     platform_impl::platform::{
         app_state::AppState,
         ffi,
