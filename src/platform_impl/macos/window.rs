--- conflicted
+++ resolved
@@ -71,10 +71,8 @@
     pub fullsize_content_view: bool,
     pub resize_increments: Option<LogicalSize<f64>>,
     pub disallow_hidpi: bool,
-<<<<<<< HEAD
+    pub has_shadow: bool,
     pub ignore_alt_modifier: bool,
-=======
-    pub has_shadow: bool,
 }
 
 impl Default for PlatformSpecificWindowBuilderAttributes {
@@ -93,7 +91,6 @@
             has_shadow: true,
         }
     }
->>>>>>> be2e17d6
 }
 
 fn create_app(activation_policy: ActivationPolicy) -> Option<id> {
@@ -1136,11 +1133,6 @@
     }
 
     #[inline]
-<<<<<<< HEAD
-    fn set_option_as_alt(&self, option_as_alt: bool) {
-        unsafe {
-            set_option_as_alt(*self.ns_view, option_as_alt);
-=======
     fn has_shadow(&self) -> bool {
         unsafe { self.ns_window.hasShadow() == YES }
     }
@@ -1150,7 +1142,13 @@
         unsafe {
             self.ns_window
                 .setHasShadow_(if has_shadow { YES } else { NO })
->>>>>>> be2e17d6
+        }
+    }
+
+    #[inline]
+    fn set_option_as_alt(&self, option_as_alt: bool) {
+        unsafe {
+            set_option_as_alt(*self.ns_view, option_as_alt);
         }
     }
 }
