--- conflicted
+++ resolved
@@ -82,12 +82,9 @@
     pub disallow_hidpi: bool,
     pub has_shadow: bool,
     pub accepts_first_mouse: bool,
-<<<<<<< HEAD
     pub allows_automatic_window_tabbing: bool,
     pub tabbing_identifier: Option<String>,
-=======
     pub option_as_alt: OptionAsAlt,
->>>>>>> 3b2d1a76
 }
 
 impl Default for PlatformSpecificWindowBuilderAttributes {
@@ -103,12 +100,9 @@
             disallow_hidpi: false,
             has_shadow: true,
             accepts_first_mouse: true,
-<<<<<<< HEAD
             allows_automatic_window_tabbing: true,
             tabbing_identifier: None,
-=======
             option_as_alt: Default::default(),
->>>>>>> 3b2d1a76
         }
     }
 }
@@ -367,23 +361,21 @@
             this.setTitle(&NSString::from_str(&attrs.title));
             this.setAcceptsMouseMovedEvents(true);
 
-<<<<<<< HEAD
-                if pl_attrs.allows_automatic_window_tabbing {
-                    this.setAllowsAutomaticWindowTabbing(true);
-                }
-
-                if let Some(identifier) = pl_attrs.tabbing_identifier {
-                    this.setTabbingIdentifier(&NSString::from_str(&identifier));
-                }
-
-                if attrs.always_on_top {
-                    this.setLevel(NSWindowLevel::Floating);
-                }
-=======
+            if pl_attrs.allows_automatic_window_tabbing {
+                this.setAllowsAutomaticWindowTabbing(true);
+            }
+
+            if let Some(identifier) = pl_attrs.tabbing_identifier {
+                this.setTabbingIdentifier(&NSString::from_str(&identifier));
+            }
+
+            if attrs.always_on_top {
+                this.setLevel(NSWindowLevel::Floating);
+            }
+
             if attrs.content_protected {
                 this.setSharingType(NSWindowSharingType::NSWindowSharingNone);
             }
->>>>>>> 3b2d1a76
 
             if pl_attrs.titlebar_transparent {
                 this.setTitlebarAppearsTransparent(true);
@@ -1418,7 +1410,6 @@
         self.setHasShadow(has_shadow)
     }
 
-<<<<<<< HEAD
     #[inline]
     fn set_allows_automatic_window_tabbing(&self, enabled: bool) {
         self.setAllowsAutomaticWindowTabbing(enabled)
@@ -1437,7 +1428,8 @@
     #[inline]
     fn tabbing_identifier(&self) -> String {
         self.tabbingIdentifier().to_string()
-=======
+    }
+
     fn is_document_edited(&self) -> bool {
         self.isDocumentEdited()
     }
@@ -1454,7 +1446,6 @@
     fn option_as_alt(&self) -> OptionAsAlt {
         let shared_state_lock = self.lock_shared_state("option_as_alt");
         shared_state_lock.option_as_alt
->>>>>>> 3b2d1a76
     }
 }
 
