--- conflicted
+++ resolved
@@ -973,7 +973,6 @@
     }
 
     #[inline]
-<<<<<<< HEAD
     pub fn focus_window(&self) {
         let is_minimized: BOOL = unsafe { msg_send![*self.ns_window, isMiniaturized] };
         let is_minimized = is_minimized == YES;
@@ -983,7 +982,11 @@
             unsafe {
                 NSApp().activateIgnoringOtherApps_(YES);
                 util::make_key_and_order_front_async(*self.ns_window);
-=======
+            }
+        }
+    }
+
+    #[inline]
     pub fn request_user_attention(&self, request_type: Option<UserAttentionType>) {
         let ns_request_type = request_type.map(|ty| match ty {
             UserAttentionType::Critical => NSRequestUserAttentionType::NSCriticalRequest,
@@ -992,7 +995,6 @@
         unsafe {
             if let Some(ty) = ns_request_type {
                 NSApp().requestUserAttention_(ty);
->>>>>>> 91591c4e
             }
         }
     }
