use std::{
    collections::VecDeque,
    convert::TryInto,
    f64, ops,
    os::raw::c_void,
    sync::{
        atomic::{AtomicBool, Ordering},
        Arc, Mutex, MutexGuard,
    },
};

use raw_window_handle::{
    AppKitDisplayHandle, AppKitWindowHandle, RawDisplayHandle, RawWindowHandle,
};

use crate::{
    dpi::{
        LogicalPosition, LogicalSize, PhysicalPosition, PhysicalSize, Position, Size, Size::Logical,
    },
    error::{ExternalError, NotSupportedError, OsError as RootOsError},
    icon::Icon,
    monitor::{MonitorHandle as RootMonitorHandle, VideoMode as RootVideoMode},
    platform::macos::WindowExtMacOS,
    platform_impl::platform::{
        app_state::AppState,
        ffi,
        monitor::{self, MonitorHandle, VideoMode},
        util::{self, IdRef},
        view::{self, new_view, ViewState},
        window_delegate::new_delegate,
        OsError,
    },
    window::{
        CursorGrabMode, CursorIcon, Fullscreen, Theme, UserAttentionType, WindowAttributes,
        WindowId as RootWindowId,
    },
};
use cocoa::{
    appkit::{
        self, CGFloat, NSApp, NSApplication, NSApplicationPresentationOptions, NSColor,
        NSRequestUserAttentionType, NSScreen, NSView, NSWindow, NSWindowButton, NSWindowStyleMask,
    },
    base::{id, nil},
<<<<<<< HEAD
    foundation::{NSArray, NSDictionary, NSPoint, NSRect, NSSize, NSString, NSUInteger},
=======
    foundation::{NSDictionary, NSPoint, NSRect, NSSize},
>>>>>>> 29419d6c
};
use core_graphics::display::{CGDisplay, CGDisplayMode};
use objc2::foundation::{is_main_thread, NSObject, NSUInteger};
use objc2::rc::autoreleasepool;
use objc2::runtime::{Bool, Object};
use objc2::{declare_class, ClassType};

use super::appkit::{NSCursor, NSResponder, NSWindow as NSWindowClass};

#[derive(Debug, Copy, Clone, PartialEq, Eq, PartialOrd, Ord, Hash)]
pub struct WindowId(pub usize);

impl WindowId {
    pub const unsafe fn dummy() -> Self {
        Self(0)
    }
}

impl From<WindowId> for u64 {
    fn from(window_id: WindowId) -> Self {
        window_id.0 as u64
    }
}

impl From<u64> for WindowId {
    fn from(raw_id: u64) -> Self {
        Self(raw_id as usize)
    }
}

// Convert the `cocoa::base::id` associated with a window to a usize to use as a unique identifier
// for the window.
pub fn get_window_id(window_cocoa_id: id) -> WindowId {
    WindowId(window_cocoa_id as *const Object as _)
}

#[derive(Clone)]
pub struct PlatformSpecificWindowBuilderAttributes {
    pub movable_by_window_background: bool,
    pub titlebar_transparent: bool,
    pub title_hidden: bool,
    pub titlebar_hidden: bool,
    pub titlebar_buttons_hidden: bool,
    pub fullsize_content_view: bool,
    pub resize_increments: Option<LogicalSize<f64>>,
    pub disallow_hidpi: bool,
    pub has_shadow: bool,
}

impl Default for PlatformSpecificWindowBuilderAttributes {
    #[inline]
    fn default() -> Self {
        Self {
            movable_by_window_background: false,
            titlebar_transparent: false,
            title_hidden: false,
            titlebar_hidden: false,
            titlebar_buttons_hidden: false,
            fullsize_content_view: false,
            resize_increments: None,
            disallow_hidpi: false,
            has_shadow: true,
        }
    }
}

unsafe fn create_view(
    ns_window: id,
    pl_attribs: &PlatformSpecificWindowBuilderAttributes,
) -> Option<IdRef> {
    let ns_view = new_view(ns_window);
    ns_view.non_nil().map(|ns_view| {
        // The default value of `setWantsBestResolutionOpenGLSurface:` was `false` until
        // macos 10.14 and `true` after 10.15, we should set it to `YES` or `NO` to avoid
        // always the default system value in favour of the user's code
        if !pl_attribs.disallow_hidpi {
            ns_view.setWantsBestResolutionOpenGLSurface_(Bool::YES.as_raw());
        } else {
            ns_view.setWantsBestResolutionOpenGLSurface_(Bool::NO.as_raw());
        }

        // On Mojave, views automatically become layer-backed shortly after being added to
        // a window. Changing the layer-backedness of a view breaks the association between
        // the view and its associated OpenGL context. To work around this, on Mojave we
        // explicitly make the view layer-backed up front so that AppKit doesn't do it
        // itself and break the association with its context.
        if f64::floor(appkit::NSAppKitVersionNumber) > appkit::NSAppKitVersionNumber10_12 {
            ns_view.setWantsLayer(Bool::YES.as_raw());
        }

        ns_view
    })
}

fn create_window(
    attrs: &WindowAttributes,
    pl_attrs: &PlatformSpecificWindowBuilderAttributes,
) -> Option<IdRef> {
    autoreleasepool(|_| unsafe {
        let screen = match attrs.fullscreen {
            Some(Fullscreen::Borderless(Some(RootMonitorHandle { inner: ref monitor })))
            | Some(Fullscreen::Exclusive(RootVideoMode {
                video_mode: VideoMode { ref monitor, .. },
            })) => {
                let monitor_screen = monitor.ns_screen();
                Some(monitor_screen.unwrap_or_else(|| appkit::NSScreen::mainScreen(nil)))
            }
            Some(Fullscreen::Borderless(None)) => Some(appkit::NSScreen::mainScreen(nil)),
            None => None,
        };
        let frame = match screen {
            Some(screen) => NSScreen::frame(screen),
            None => {
                let screen = NSScreen::mainScreen(nil);
                let scale_factor = NSScreen::backingScaleFactor(screen) as f64;
                let (width, height) = match attrs.inner_size {
                    Some(size) => {
                        let logical = size.to_logical(scale_factor);
                        (logical.width, logical.height)
                    }
                    None => (800.0, 600.0),
                };
                let (left, bottom) = match attrs.position {
                    Some(position) => {
                        let logical = util::window_position(position.to_logical(scale_factor));
                        // macOS wants the position of the bottom left corner,
                        // but caller is setting the position of top left corner
                        (logical.x, logical.y - height)
                    }
                    // This value is ignored by calling win.center() below
                    None => (0.0, 0.0),
                };
                NSRect::new(NSPoint::new(left, bottom), NSSize::new(width, height))
            }
        };

        let mut masks = if (!attrs.decorations && screen.is_none()) || pl_attrs.titlebar_hidden {
            // Resizable UnownedWindow without a titlebar or borders
            // if decorations is set to false, ignore pl_attrs
            //
            // if the titlebar is hidden, ignore other pl_attrs
            NSWindowStyleMask::NSBorderlessWindowMask
                | NSWindowStyleMask::NSResizableWindowMask
                | NSWindowStyleMask::NSMiniaturizableWindowMask
        } else {
            // default case, resizable window with titlebar and titlebar buttons
            NSWindowStyleMask::NSClosableWindowMask
                | NSWindowStyleMask::NSMiniaturizableWindowMask
                | NSWindowStyleMask::NSResizableWindowMask
                | NSWindowStyleMask::NSTitledWindowMask
        };

        if !attrs.resizable {
            masks &= !NSWindowStyleMask::NSResizableWindowMask;
        }

        if pl_attrs.fullsize_content_view {
            masks |= NSWindowStyleMask::NSFullSizeContentViewWindowMask;
        }

        let ns_window: id = msg_send![WinitWindow::class(), alloc];
        let ns_window = IdRef::new(ns_window.initWithContentRect_styleMask_backing_defer_(
            frame,
            masks,
            appkit::NSBackingStoreBuffered,
            Bool::NO.as_raw(),
        ));

        ns_window.non_nil().map(|ns_window| {
            let title = util::ns_string_id_ref(&attrs.title);
            ns_window.setReleasedWhenClosed_(Bool::NO.as_raw());
            ns_window.setTitle_(*title);
            ns_window.setAcceptsMouseMovedEvents_(Bool::YES.as_raw());

            if pl_attrs.titlebar_transparent {
                ns_window.setTitlebarAppearsTransparent_(Bool::YES.as_raw());
            }
            if pl_attrs.title_hidden {
                ns_window.setTitleVisibility_(appkit::NSWindowTitleVisibility::NSWindowTitleHidden);
            }
            if pl_attrs.titlebar_buttons_hidden {
                for titlebar_button in &[
                    NSWindowButton::NSWindowFullScreenButton,
                    NSWindowButton::NSWindowMiniaturizeButton,
                    NSWindowButton::NSWindowCloseButton,
                    NSWindowButton::NSWindowZoomButton,
                ] {
                    let button = ns_window.standardWindowButton_(*titlebar_button);
                    let _: () = msg_send![button, setHidden: true];
                }
            }
            if pl_attrs.movable_by_window_background {
                ns_window.setMovableByWindowBackground_(Bool::YES.as_raw());
            }

            if attrs.always_on_top {
                let _: () = msg_send![*ns_window, setLevel: ffi::kCGFloatingWindowLevelKey];
            }

            if let Some(increments) = pl_attrs.resize_increments {
                let (x, y) = (increments.width, increments.height);
                if x >= 1.0 && y >= 1.0 {
                    let size = NSSize::new(x as CGFloat, y as CGFloat);
                    ns_window.setResizeIncrements_(size);
                }
            }

            if !pl_attrs.has_shadow {
                ns_window.setHasShadow_(Bool::NO.as_raw());
            }
            if attrs.position.is_none() {
                ns_window.center();
            }
            ns_window
        })
    })
}

declare_class!(
    struct WinitWindow {}

    unsafe impl ClassType for WinitWindow {
        #[inherits(NSResponder, NSObject)]
        type Super = NSWindowClass;
    }

    unsafe impl WinitWindow {
        #[sel(canBecomeMainWindow)]
        fn can_become_main_window(&self) -> bool {
            trace_scope!("canBecomeMainWindow");
            true
        }

        #[sel(canBecomeKeyWindow)]
        fn can_become_key_window(&self) -> bool {
            trace_scope!("canBecomeKeyWindow");
            true
        }
    }
);

#[derive(Default)]
pub struct SharedState {
    pub resizable: bool,
    pub fullscreen: Option<Fullscreen>,
    // This is true between windowWillEnterFullScreen and windowDidEnterFullScreen
    // or windowWillExitFullScreen and windowDidExitFullScreen.
    // We must not toggle fullscreen when this is true.
    pub in_fullscreen_transition: bool,
    // If it is attempted to toggle fullscreen when in_fullscreen_transition is true,
    // Set target_fullscreen and do after fullscreen transition is end.
    pub target_fullscreen: Option<Option<Fullscreen>>,
    pub maximized: bool,
    pub standard_frame: Option<NSRect>,
    is_simple_fullscreen: bool,
    pub saved_style: Option<NSWindowStyleMask>,
    /// Presentation options saved before entering `set_simple_fullscreen`, and
    /// restored upon exiting it. Also used when transitioning from Borderless to
    /// Exclusive fullscreen in `set_fullscreen` because we need to disable the menu
    /// bar in exclusive fullscreen but want to restore the original options when
    /// transitioning back to borderless fullscreen.
    save_presentation_opts: Option<NSApplicationPresentationOptions>,
    pub saved_desktop_display_mode: Option<(CGDisplay, CGDisplayMode)>,
    pub current_theme: Theme,
}

impl SharedState {
    pub fn saved_standard_frame(&self) -> NSRect {
        self.standard_frame
            .unwrap_or_else(|| NSRect::new(NSPoint::new(50.0, 50.0), NSSize::new(800.0, 600.0)))
    }
}

impl From<WindowAttributes> for SharedState {
    fn from(attribs: WindowAttributes) -> Self {
        SharedState {
            resizable: attribs.resizable,
            // This fullscreen field tracks the current state of the window
            // (as seen by `WindowDelegate`), and since the window hasn't
            // actually been fullscreened yet, we can't set it yet. This is
            // necessary for state transitions to work right, since otherwise
            // the initial value and the first `set_fullscreen` call would be
            // identical, resulting in a no-op.
            fullscreen: None,
            maximized: attribs.maximized,
            ..Default::default()
        }
    }
}

pub(crate) struct SharedStateMutexGuard<'a> {
    guard: MutexGuard<'a, SharedState>,
    called_from_fn: &'static str,
}

impl<'a> SharedStateMutexGuard<'a> {
    #[inline]
    pub(crate) fn new(guard: MutexGuard<'a, SharedState>, called_from_fn: &'static str) -> Self {
        trace!("Locked shared state in `{}`", called_from_fn);
        Self {
            guard,
            called_from_fn,
        }
    }
}

impl ops::Deref for SharedStateMutexGuard<'_> {
    type Target = SharedState;
    #[inline]
    fn deref(&self) -> &Self::Target {
        self.guard.deref()
    }
}

impl ops::DerefMut for SharedStateMutexGuard<'_> {
    #[inline]
    fn deref_mut(&mut self) -> &mut Self::Target {
        self.guard.deref_mut()
    }
}

impl Drop for SharedStateMutexGuard<'_> {
    #[inline]
    fn drop(&mut self) {
        trace!("Unlocked shared state in `{}`", self.called_from_fn);
    }
}

pub struct UnownedWindow {
    pub ns_window: IdRef, // never changes
    pub ns_view: IdRef,   // never changes
    pub(super) shared_state: Arc<Mutex<SharedState>>,
    decorations: AtomicBool,
    pub inner_rect: Option<PhysicalSize<u32>>,
}

unsafe impl Send for UnownedWindow {}
unsafe impl Sync for UnownedWindow {}

impl UnownedWindow {
    pub(crate) fn new(
        mut win_attribs: WindowAttributes,
        pl_attribs: PlatformSpecificWindowBuilderAttributes,
    ) -> Result<(Arc<Self>, IdRef), RootOsError> {
        if !is_main_thread() {
            panic!("Windows can only be created on the main thread on macOS");
        }
        trace!("Creating new window");

        let ns_window = create_window(&win_attribs, &pl_attribs)
            .ok_or_else(|| os_error!(OsError::CreationError("Couldn't create `NSWindow`")))?;

        let ns_view = unsafe { create_view(*ns_window, &pl_attribs) }
            .ok_or_else(|| os_error!(OsError::CreationError("Couldn't create `NSView`")))?;

        // Configure the new view as the "key view" for the window
        unsafe {
            ns_window.setContentView_(*ns_view);
            ns_window.setInitialFirstResponder_(*ns_view);
        }

        let scale_factor = unsafe { NSWindow::backingScaleFactor(*ns_window) as f64 };

        unsafe {
            if win_attribs.transparent {
                ns_window.setOpaque_(Bool::NO.as_raw());
                ns_window.setBackgroundColor_(NSColor::clearColor(nil));
            }

            if let Some(dim) = win_attribs.min_inner_size {
                let logical_dim = dim.to_logical(scale_factor);
                set_min_inner_size(*ns_window, logical_dim);
            }
            if let Some(dim) = win_attribs.max_inner_size {
                let logical_dim = dim.to_logical(scale_factor);
                set_max_inner_size(*ns_window, logical_dim);
            }

            // register for drag and drop operations.
            let _: () = msg_send![
                *ns_window,
                registerForDraggedTypes:
                    NSArray::arrayWithObject(nil, appkit::NSFilenamesPboardType)
            ];
        }

        // Since `win_attribs` is put into a mutex below, we'll just copy these
        // attributes now instead of bothering to lock it later.
        // Also, `SharedState` doesn't carry `fullscreen` over; it's set
        // indirectly by us calling `set_fullscreen` below, causing handlers in
        // `WindowDelegate` to update the state.
        let fullscreen = win_attribs.fullscreen.take();
        let maximized = win_attribs.maximized;
        let visible = win_attribs.visible;
        let decorations = win_attribs.decorations;
        let inner_rect = win_attribs
            .inner_size
            .map(|size| size.to_physical(scale_factor));
        let preferred_theme = win_attribs.preferred_theme;

        let window = Arc::new(UnownedWindow {
            ns_view,
            ns_window,
            shared_state: Arc::new(Mutex::new(win_attribs.into())),
            decorations: AtomicBool::new(decorations),
            inner_rect,
        });

        match preferred_theme {
            Some(theme) => {
                set_ns_theme(theme);
                let mut state = window.shared_state.lock().unwrap();
                state.current_theme = theme;
            }
            None => {
                let mut state = window.shared_state.lock().unwrap();
                state.current_theme = get_ns_theme();
            }
        }

        let delegate = new_delegate(&window, fullscreen.is_some());

        // Set fullscreen mode after we setup everything
        window.set_fullscreen(fullscreen);

        // Setting the window as key has to happen *after* we set the fullscreen
        // state, since otherwise we'll briefly see the window at normal size
        // before it transitions.
        if visible {
            // Tightly linked with `app_state::window_activation_hack`
            unsafe { window.ns_window.makeKeyAndOrderFront_(nil) };
        }

        if maximized {
            window.set_maximized(maximized);
        }
        trace!("Done unowned window::new");
        Ok((window, delegate))
    }

    #[track_caller]
    pub(crate) fn lock_shared_state(
        &self,
        called_from_fn: &'static str,
    ) -> SharedStateMutexGuard<'_> {
        SharedStateMutexGuard::new(self.shared_state.lock().unwrap(), called_from_fn)
    }

    fn set_style_mask_async(&self, mask: NSWindowStyleMask) {
        unsafe { util::set_style_mask_async(*self.ns_window, *self.ns_view, mask) };
    }

    fn set_style_mask_sync(&self, mask: NSWindowStyleMask) {
        unsafe { util::set_style_mask_sync(*self.ns_window, *self.ns_view, mask) };
    }

    pub fn id(&self) -> WindowId {
        get_window_id(*self.ns_window)
    }

    pub fn set_title(&self, title: &str) {
        unsafe {
            util::set_title_async(*self.ns_window, title.to_string());
        }
    }

    pub fn set_visible(&self, visible: bool) {
        match visible {
            true => unsafe { util::make_key_and_order_front_async(*self.ns_window) },
            false => unsafe { util::order_out_async(*self.ns_window) },
        }
    }

    #[inline]
    pub fn is_visible(&self) -> Option<bool> {
        let is_visible = unsafe { msg_send![*self.ns_window, isVisible] };
        Some(is_visible)
    }

    pub fn request_redraw(&self) {
        AppState::queue_redraw(RootWindowId(self.id()));
    }

    pub fn outer_position(&self) -> Result<PhysicalPosition<i32>, NotSupportedError> {
        let frame_rect = unsafe { NSWindow::frame(*self.ns_window) };
        let position = LogicalPosition::new(
            frame_rect.origin.x as f64,
            util::bottom_left_to_top_left(frame_rect),
        );
        let scale_factor = self.scale_factor();
        Ok(position.to_physical(scale_factor))
    }

    pub fn inner_position(&self) -> Result<PhysicalPosition<i32>, NotSupportedError> {
        let content_rect = unsafe {
            NSWindow::contentRectForFrameRect_(*self.ns_window, NSWindow::frame(*self.ns_window))
        };
        let position = LogicalPosition::new(
            content_rect.origin.x as f64,
            util::bottom_left_to_top_left(content_rect),
        );
        let scale_factor = self.scale_factor();
        Ok(position.to_physical(scale_factor))
    }

    pub fn set_outer_position(&self, position: Position) {
        let scale_factor = self.scale_factor();
        let position = position.to_logical(scale_factor);
        unsafe {
            util::set_frame_top_left_point_async(*self.ns_window, util::window_position(position));
        }
    }

    #[inline]
    pub fn inner_size(&self) -> PhysicalSize<u32> {
        let view_frame = unsafe { NSView::frame(*self.ns_view) };
        let logical: LogicalSize<f64> =
            (view_frame.size.width as f64, view_frame.size.height as f64).into();
        let scale_factor = self.scale_factor();
        logical.to_physical(scale_factor)
    }

    #[inline]
    pub fn outer_size(&self) -> PhysicalSize<u32> {
        let view_frame = unsafe { NSWindow::frame(*self.ns_window) };
        let logical: LogicalSize<f64> =
            (view_frame.size.width as f64, view_frame.size.height as f64).into();
        let scale_factor = self.scale_factor();
        logical.to_physical(scale_factor)
    }

    #[inline]
    pub fn set_inner_size(&self, size: Size) {
        unsafe {
            let scale_factor = self.scale_factor();
            util::set_content_size_async(*self.ns_window, size.to_logical(scale_factor));
        }
    }

    pub fn set_min_inner_size(&self, dimensions: Option<Size>) {
        unsafe {
            let dimensions = dimensions.unwrap_or(Logical(LogicalSize {
                width: 0.0,
                height: 0.0,
            }));
            let scale_factor = self.scale_factor();
            set_min_inner_size(*self.ns_window, dimensions.to_logical(scale_factor));
        }
    }

    pub fn set_max_inner_size(&self, dimensions: Option<Size>) {
        unsafe {
            let dimensions = dimensions.unwrap_or(Logical(LogicalSize {
                width: std::f32::MAX as f64,
                height: std::f32::MAX as f64,
            }));
            let scale_factor = self.scale_factor();
            set_max_inner_size(*self.ns_window, dimensions.to_logical(scale_factor));
        }
    }

    #[inline]
    pub fn set_resizable(&self, resizable: bool) {
        let fullscreen = {
            let mut shared_state_lock = self.lock_shared_state("set_resizable");
            shared_state_lock.resizable = resizable;
            shared_state_lock.fullscreen.is_some()
        };
        if !fullscreen {
            let mut mask = unsafe { self.ns_window.styleMask() };
            if resizable {
                mask |= NSWindowStyleMask::NSResizableWindowMask;
            } else {
                mask &= !NSWindowStyleMask::NSResizableWindowMask;
            }
            self.set_style_mask_async(mask);
        } // Otherwise, we don't change the mask until we exit fullscreen.
    }

    #[inline]
    pub fn is_resizable(&self) -> bool {
        unsafe { msg_send![*self.ns_window, isResizable] }
    }

    pub fn set_cursor_icon(&self, icon: CursorIcon) {
        let view_state: &ViewState = unsafe {
            let ns_view: &Object = (*self.ns_view).as_ref().expect("failed to deref");
            let state_ptr: *const c_void = *ns_view.ivar("winitState");
            &*(state_ptr as *const ViewState)
        };
        let mut cursor_state = view_state.cursor_state.lock().unwrap();
        cursor_state.cursor = NSCursor::from_icon(icon);
        drop(cursor_state);
        unsafe {
            let _: () = msg_send![
                *self.ns_window,
                invalidateCursorRectsForView: *self.ns_view,
            ];
        }
    }

    #[inline]
    pub fn set_cursor_grab(&self, mode: CursorGrabMode) -> Result<(), ExternalError> {
        let associate_mouse_cursor = match mode {
            CursorGrabMode::Locked => false,
            CursorGrabMode::None => true,
            CursorGrabMode::Confined => {
                return Err(ExternalError::NotSupported(NotSupportedError::new()))
            }
        };

        // TODO: Do this for real https://stackoverflow.com/a/40922095/5435443
        CGDisplay::associate_mouse_and_mouse_cursor_position(associate_mouse_cursor)
            .map_err(|status| ExternalError::Os(os_error!(OsError::CGError(status))))
    }

    #[inline]
    pub fn set_cursor_visible(&self, visible: bool) {
        let view_state: &ViewState = unsafe {
            let ns_view: &Object = (*self.ns_view).as_ref().expect("failed to deref");
            let state_ptr: *const c_void = *ns_view.ivar("winitState");
            &*(state_ptr as *const ViewState)
        };
        let mut cursor_state = view_state.cursor_state.lock().unwrap();
        if visible != cursor_state.visible {
            cursor_state.visible = visible;
            drop(cursor_state);
            unsafe {
                let _: () = msg_send![*self.ns_window,
                    invalidateCursorRectsForView:*self.ns_view
                ];
            }
        }
    }

    #[inline]
    pub fn scale_factor(&self) -> f64 {
        unsafe { NSWindow::backingScaleFactor(*self.ns_window) as _ }
    }

    #[inline]
    pub fn set_cursor_position(&self, cursor_position: Position) -> Result<(), ExternalError> {
        let physical_window_position = self.inner_position().unwrap();
        let scale_factor = self.scale_factor();
        let window_position = physical_window_position.to_logical::<CGFloat>(scale_factor);
        let logical_cursor_position = cursor_position.to_logical::<CGFloat>(scale_factor);
        let point = appkit::CGPoint {
            x: logical_cursor_position.x + window_position.x,
            y: logical_cursor_position.y + window_position.y,
        };
        CGDisplay::warp_mouse_cursor_position(point)
            .map_err(|e| ExternalError::Os(os_error!(OsError::CGError(e))))?;
        CGDisplay::associate_mouse_and_mouse_cursor_position(true)
            .map_err(|e| ExternalError::Os(os_error!(OsError::CGError(e))))?;

        Ok(())
    }

    #[inline]
    pub fn drag_window(&self) -> Result<(), ExternalError> {
        unsafe {
            let event: id = msg_send![NSApp(), currentEvent];
            let _: () = msg_send![*self.ns_window, performWindowDragWithEvent: event];
        }

        Ok(())
    }

    #[inline]
    pub fn set_cursor_hittest(&self, hittest: bool) -> Result<(), ExternalError> {
        unsafe {
            util::set_ignore_mouse_events(*self.ns_window, !hittest);
        }

        Ok(())
    }

    pub(crate) fn is_zoomed(&self) -> bool {
        // because `isZoomed` doesn't work if the window's borderless,
        // we make it resizable temporalily.
        let curr_mask = unsafe { self.ns_window.styleMask() };

        let required =
            NSWindowStyleMask::NSTitledWindowMask | NSWindowStyleMask::NSResizableWindowMask;
        let needs_temp_mask = !curr_mask.contains(required);
        if needs_temp_mask {
            self.set_style_mask_sync(required);
        }

        let is_zoomed = unsafe { msg_send![*self.ns_window, isZoomed] };

        // Roll back temp styles
        if needs_temp_mask {
            self.set_style_mask_async(curr_mask);
        }

        is_zoomed
    }

    fn saved_style(&self, shared_state: &mut SharedState) -> NSWindowStyleMask {
        let base_mask = shared_state
            .saved_style
            .take()
            .unwrap_or_else(|| unsafe { self.ns_window.styleMask() });
        if shared_state.resizable {
            base_mask | NSWindowStyleMask::NSResizableWindowMask
        } else {
            base_mask & !NSWindowStyleMask::NSResizableWindowMask
        }
    }

    /// This is called when the window is exiting fullscreen, whether by the
    /// user clicking on the green fullscreen button or programmatically by
    /// `toggleFullScreen:`
    pub(crate) fn restore_state_from_fullscreen(&self) {
        let mut shared_state_lock = self.lock_shared_state("restore_state_from_fullscreen");

        shared_state_lock.fullscreen = None;

        let maximized = shared_state_lock.maximized;
        let mask = self.saved_style(&mut *shared_state_lock);

        drop(shared_state_lock);

        self.set_style_mask_async(mask);
        self.set_maximized(maximized);
    }

    #[inline]
    pub fn set_minimized(&self, minimized: bool) {
        let is_minimized: bool = unsafe { msg_send![*self.ns_window, isMiniaturized] };
        if is_minimized == minimized {
            return;
        }

        if minimized {
            unsafe {
                NSWindow::miniaturize_(*self.ns_window, *self.ns_window);
            }
        } else {
            unsafe {
                NSWindow::deminiaturize_(*self.ns_window, *self.ns_window);
            }
        }
    }

    #[inline]
    pub fn set_maximized(&self, maximized: bool) {
        let is_zoomed = self.is_zoomed();
        if is_zoomed == maximized {
            return;
        };
        unsafe {
            util::set_maximized_async(
                *self.ns_window,
                is_zoomed,
                maximized,
                Arc::downgrade(&self.shared_state),
            );
        }
    }

    #[inline]
    pub fn fullscreen(&self) -> Option<Fullscreen> {
        let shared_state_lock = self.lock_shared_state("fullscreen");
        shared_state_lock.fullscreen.clone()
    }

    #[inline]
    pub fn is_maximized(&self) -> bool {
        self.is_zoomed()
    }

    #[inline]
    pub fn set_fullscreen(&self, fullscreen: Option<Fullscreen>) {
        let mut shared_state_lock = self.lock_shared_state("set_fullscreen");
        if shared_state_lock.is_simple_fullscreen {
            return;
        }
        if shared_state_lock.in_fullscreen_transition {
            // We can't set fullscreen here.
            // Set fullscreen after transition.
            shared_state_lock.target_fullscreen = Some(fullscreen);
            return;
        }
        let old_fullscreen = shared_state_lock.fullscreen.clone();
        if fullscreen == old_fullscreen {
            return;
        }
        drop(shared_state_lock);

        // If the fullscreen is on a different monitor, we must move the window
        // to that monitor before we toggle fullscreen (as `toggleFullScreen`
        // does not take a screen parameter, but uses the current screen)
        if let Some(ref fullscreen) = fullscreen {
            let new_screen = match fullscreen {
                Fullscreen::Borderless(borderless) => {
                    let RootMonitorHandle { inner: monitor } = borderless
                        .clone()
                        .unwrap_or_else(|| self.current_monitor_inner());
                    monitor
                }
                Fullscreen::Exclusive(RootVideoMode {
                    video_mode: VideoMode { ref monitor, .. },
                }) => monitor.clone(),
            }
            .ns_screen()
            .unwrap();

            unsafe {
                let old_screen = NSWindow::screen(*self.ns_window);
                if old_screen != new_screen {
                    let mut screen_frame: NSRect = msg_send![new_screen, frame];
                    // The coordinate system here has its origin at bottom-left
                    // and Y goes up
                    screen_frame.origin.y += screen_frame.size.height;
                    util::set_frame_top_left_point_async(*self.ns_window, screen_frame.origin);
                }
            }
        }

        if let Some(Fullscreen::Exclusive(ref video_mode)) = fullscreen {
            // Note: `enterFullScreenMode:withOptions:` seems to do the exact
            // same thing as we're doing here (captures the display, sets the
            // video mode, and hides the menu bar and dock), with the exception
            // of that I couldn't figure out how to set the display mode with
            // it. I think `enterFullScreenMode:withOptions:` is still using the
            // older display mode API where display modes were of the type
            // `CFDictionary`, but this has changed, so we can't obtain the
            // correct parameter for this any longer. Apple's code samples for
            // this function seem to just pass in "YES" for the display mode
            // parameter, which is not consistent with the docs saying that it
            // takes a `NSDictionary`..

            let display_id = video_mode.monitor().inner.native_identifier();

            let mut fade_token = ffi::kCGDisplayFadeReservationInvalidToken;

            if matches!(old_fullscreen, Some(Fullscreen::Borderless(_))) {
                unsafe {
                    let app = NSApp();
                    let mut shared_state_lock = self.lock_shared_state("set_fullscreen");
                    shared_state_lock.save_presentation_opts = Some(app.presentationOptions_());
                }
            }

            unsafe {
                // Fade to black (and wait for the fade to complete) to hide the
                // flicker from capturing the display and switching display mode
                if ffi::CGAcquireDisplayFadeReservation(5.0, &mut fade_token)
                    == ffi::kCGErrorSuccess
                {
                    ffi::CGDisplayFade(
                        fade_token,
                        0.3,
                        ffi::kCGDisplayBlendNormal,
                        ffi::kCGDisplayBlendSolidColor,
                        0.0,
                        0.0,
                        0.0,
                        ffi::TRUE,
                    );
                }

                assert_eq!(ffi::CGDisplayCapture(display_id), ffi::kCGErrorSuccess);
            }

            unsafe {
                let result = ffi::CGDisplaySetDisplayMode(
                    display_id,
                    video_mode.video_mode.native_mode.0,
                    std::ptr::null(),
                );
                assert!(result == ffi::kCGErrorSuccess, "failed to set video mode");

                // After the display has been configured, fade back in
                // asynchronously
                if fade_token != ffi::kCGDisplayFadeReservationInvalidToken {
                    ffi::CGDisplayFade(
                        fade_token,
                        0.6,
                        ffi::kCGDisplayBlendSolidColor,
                        ffi::kCGDisplayBlendNormal,
                        0.0,
                        0.0,
                        0.0,
                        ffi::FALSE,
                    );
                    ffi::CGReleaseDisplayFadeReservation(fade_token);
                }
            }
        }

        let mut shared_state_lock = self.lock_shared_state("set_fullscreen");
        shared_state_lock.fullscreen = fullscreen.clone();

        match (&old_fullscreen, &fullscreen) {
            (&None, &Some(_)) => unsafe {
                util::toggle_full_screen_async(
                    *self.ns_window,
                    *self.ns_view,
                    old_fullscreen.is_none(),
                    Arc::downgrade(&self.shared_state),
                );
            },
            (&Some(Fullscreen::Borderless(_)), &None) => unsafe {
                // State is restored by `window_did_exit_fullscreen`
                util::toggle_full_screen_async(
                    *self.ns_window,
                    *self.ns_view,
                    old_fullscreen.is_none(),
                    Arc::downgrade(&self.shared_state),
                );
            },
            (&Some(Fullscreen::Exclusive(RootVideoMode { ref video_mode })), &None) => unsafe {
                util::restore_display_mode_async(video_mode.monitor().inner.native_identifier());
                // Rest of the state is restored by `window_did_exit_fullscreen`
                util::toggle_full_screen_async(
                    *self.ns_window,
                    *self.ns_view,
                    old_fullscreen.is_none(),
                    Arc::downgrade(&self.shared_state),
                );
            },
            (&Some(Fullscreen::Borderless(_)), &Some(Fullscreen::Exclusive(_))) => unsafe {
                // If we're already in fullscreen mode, calling
                // `CGDisplayCapture` will place the shielding window on top of
                // our window, which results in a black display and is not what
                // we want. So, we must place our window on top of the shielding
                // window. Unfortunately, this also makes our window be on top
                // of the menu bar, and this looks broken, so we must make sure
                // that the menu bar is disabled. This is done in the window
                // delegate in `window:willUseFullScreenPresentationOptions:`.
                let app = NSApp();
                shared_state_lock.save_presentation_opts = Some(app.presentationOptions_());

                let presentation_options =
                    NSApplicationPresentationOptions::NSApplicationPresentationFullScreen
                        | NSApplicationPresentationOptions::NSApplicationPresentationHideDock
                        | NSApplicationPresentationOptions::NSApplicationPresentationHideMenuBar;
                app.setPresentationOptions_(presentation_options);

                let _: () = msg_send![*self.ns_window, setLevel: ffi::CGShieldingWindowLevel() + 1];
            },
            (
                &Some(Fullscreen::Exclusive(RootVideoMode { ref video_mode })),
                &Some(Fullscreen::Borderless(_)),
            ) => unsafe {
                let presentation_options =
                    shared_state_lock.save_presentation_opts.unwrap_or_else(|| {
                        NSApplicationPresentationOptions::NSApplicationPresentationFullScreen
                        | NSApplicationPresentationOptions::NSApplicationPresentationAutoHideDock
                        | NSApplicationPresentationOptions::NSApplicationPresentationAutoHideMenuBar
                    });
                NSApp().setPresentationOptions_(presentation_options);

                util::restore_display_mode_async(video_mode.monitor().inner.native_identifier());

                // Restore the normal window level following the Borderless fullscreen
                // `CGShieldingWindowLevel() + 1` hack.
                let _: () = msg_send![*self.ns_window, setLevel: ffi::kCGBaseWindowLevelKey];
            },
            _ => {}
        };
    }

    #[inline]
    pub fn set_decorations(&self, decorations: bool) {
        if decorations != self.decorations.load(Ordering::Acquire) {
            self.decorations.store(decorations, Ordering::Release);

            let (fullscreen, resizable) = {
                let shared_state_lock = self.lock_shared_state("set_decorations");
                (
                    shared_state_lock.fullscreen.is_some(),
                    shared_state_lock.resizable,
                )
            };

            // If we're in fullscreen mode, we wait to apply decoration changes
            // until we're in `window_did_exit_fullscreen`.
            if fullscreen {
                return;
            }

            let new_mask = {
                let mut new_mask = if decorations {
                    NSWindowStyleMask::NSClosableWindowMask
                        | NSWindowStyleMask::NSMiniaturizableWindowMask
                        | NSWindowStyleMask::NSResizableWindowMask
                        | NSWindowStyleMask::NSTitledWindowMask
                } else {
                    NSWindowStyleMask::NSBorderlessWindowMask
                        | NSWindowStyleMask::NSResizableWindowMask
                };
                if !resizable {
                    new_mask &= !NSWindowStyleMask::NSResizableWindowMask;
                }
                new_mask
            };
            self.set_style_mask_async(new_mask);
        }
    }

    #[inline]
    pub fn is_decorated(&self) -> bool {
        self.decorations.load(Ordering::Acquire)
    }

    #[inline]
    pub fn set_always_on_top(&self, always_on_top: bool) {
        let level = if always_on_top {
            ffi::NSWindowLevel::NSFloatingWindowLevel
        } else {
            ffi::NSWindowLevel::NSNormalWindowLevel
        };
        unsafe { util::set_level_async(*self.ns_window, level) };
    }

    #[inline]
    pub fn set_window_icon(&self, _icon: Option<Icon>) {
        // macOS doesn't have window icons. Though, there is
        // `setRepresentedFilename`, but that's semantically distinct and should
        // only be used when the window is in some way representing a specific
        // file/directory. For instance, Terminal.app uses this for the CWD.
        // Anyway, that should eventually be implemented as
        // `WindowBuilderExt::with_represented_file` or something, and doesn't
        // have anything to do with `set_window_icon`.
        // https://developer.apple.com/library/content/documentation/Cocoa/Conceptual/WinPanel/Tasks/SettingWindowTitle.html
    }

    #[inline]
    pub fn set_ime_position(&self, spot: Position) {
        let scale_factor = self.scale_factor();
        let logical_spot = spot.to_logical(scale_factor);
        unsafe { view::set_ime_position(*self.ns_view, logical_spot) };
    }

    #[inline]
    pub fn set_ime_allowed(&self, allowed: bool) {
        unsafe {
            view::set_ime_allowed(*self.ns_view, allowed);
        }
    }

    #[inline]
    pub fn focus_window(&self) {
        let is_minimized: bool = unsafe { msg_send![*self.ns_window, isMiniaturized] };
        let is_visible: bool = unsafe { msg_send![*self.ns_window, isVisible] };

        if !is_minimized && is_visible {
            unsafe {
                NSApp().activateIgnoringOtherApps_(Bool::YES.as_raw());
                util::make_key_and_order_front_async(*self.ns_window);
            }
        }
    }

    #[inline]
    pub fn request_user_attention(&self, request_type: Option<UserAttentionType>) {
        let ns_request_type = request_type.map(|ty| match ty {
            UserAttentionType::Critical => NSRequestUserAttentionType::NSCriticalRequest,
            UserAttentionType::Informational => NSRequestUserAttentionType::NSInformationalRequest,
        });
        unsafe {
            if let Some(ty) = ns_request_type {
                NSApp().requestUserAttention_(ty);
            }
        }
    }

    #[inline]
    // Allow directly accessing the current monitor internally without unwrapping.
    pub(crate) fn current_monitor_inner(&self) -> RootMonitorHandle {
        unsafe {
            let screen: id = msg_send![*self.ns_window, screen];
            let desc = NSScreen::deviceDescription(screen);
            let key = util::ns_string_id_ref("NSScreenNumber");
            let value = NSDictionary::valueForKey_(desc, *key);
            let display_id: NSUInteger = msg_send![value, unsignedIntegerValue];
            RootMonitorHandle {
                inner: MonitorHandle::new(display_id.try_into().unwrap()),
            }
        }
    }

    #[inline]
    pub fn current_monitor(&self) -> Option<RootMonitorHandle> {
        Some(self.current_monitor_inner())
    }

    #[inline]
    pub fn available_monitors(&self) -> VecDeque<MonitorHandle> {
        monitor::available_monitors()
    }

    #[inline]
    pub fn primary_monitor(&self) -> Option<RootMonitorHandle> {
        let monitor = monitor::primary_monitor();
        Some(RootMonitorHandle { inner: monitor })
    }

    #[inline]
    pub fn raw_window_handle(&self) -> RawWindowHandle {
        let mut window_handle = AppKitWindowHandle::empty();
        window_handle.ns_window = *self.ns_window as *mut _;
        window_handle.ns_view = *self.ns_view as *mut _;
        RawWindowHandle::AppKit(window_handle)
    }

    #[inline]
    pub fn raw_display_handle(&self) -> RawDisplayHandle {
        RawDisplayHandle::AppKit(AppKitDisplayHandle::empty())
    }

    #[inline]
    pub fn theme(&self) -> Option<Theme> {
        let state = self.shared_state.lock().unwrap();
        Some(state.current_theme)
    }
}

impl WindowExtMacOS for UnownedWindow {
    #[inline]
    fn ns_window(&self) -> *mut c_void {
        *self.ns_window as *mut _
    }

    #[inline]
    fn ns_view(&self) -> *mut c_void {
        *self.ns_view as *mut _
    }

    #[inline]
    fn simple_fullscreen(&self) -> bool {
        let shared_state_lock = self.shared_state.lock().unwrap();
        shared_state_lock.is_simple_fullscreen
    }

    #[inline]
    fn set_simple_fullscreen(&self, fullscreen: bool) -> bool {
        let mut shared_state_lock = self.shared_state.lock().unwrap();

        unsafe {
            let app = NSApp();
            let is_native_fullscreen = shared_state_lock.fullscreen.is_some();
            let is_simple_fullscreen = shared_state_lock.is_simple_fullscreen;

            // Do nothing if native fullscreen is active.
            if is_native_fullscreen
                || (fullscreen && is_simple_fullscreen)
                || (!fullscreen && !is_simple_fullscreen)
            {
                return false;
            }

            if fullscreen {
                // Remember the original window's settings
                // Exclude title bar
                shared_state_lock.standard_frame = Some(NSWindow::contentRectForFrameRect_(
                    *self.ns_window,
                    NSWindow::frame(*self.ns_window),
                ));
                shared_state_lock.saved_style = Some(self.ns_window.styleMask());
                shared_state_lock.save_presentation_opts = Some(app.presentationOptions_());

                // Tell our window's state that we're in fullscreen
                shared_state_lock.is_simple_fullscreen = true;

                // Simulate pre-Lion fullscreen by hiding the dock and menu bar
                let presentation_options =
                    NSApplicationPresentationOptions::NSApplicationPresentationAutoHideDock |
                    NSApplicationPresentationOptions::NSApplicationPresentationAutoHideMenuBar;
                app.setPresentationOptions_(presentation_options);

                // Hide the titlebar
                util::toggle_style_mask(
                    *self.ns_window,
                    *self.ns_view,
                    NSWindowStyleMask::NSTitledWindowMask,
                    false,
                );

                // Set the window frame to the screen frame size
                let screen = self.ns_window.screen();
                let screen_frame = NSScreen::frame(screen);
                NSWindow::setFrame_display_(*self.ns_window, screen_frame, Bool::YES.as_raw());

                // Fullscreen windows can't be resized, minimized, or moved
                util::toggle_style_mask(
                    *self.ns_window,
                    *self.ns_view,
                    NSWindowStyleMask::NSMiniaturizableWindowMask,
                    false,
                );
                util::toggle_style_mask(
                    *self.ns_window,
                    *self.ns_view,
                    NSWindowStyleMask::NSResizableWindowMask,
                    false,
                );
                NSWindow::setMovable_(*self.ns_window, Bool::NO.as_raw());

                true
            } else {
                let new_mask = self.saved_style(&mut *shared_state_lock);
                self.set_style_mask_async(new_mask);
                shared_state_lock.is_simple_fullscreen = false;

                if let Some(presentation_opts) = shared_state_lock.save_presentation_opts {
                    app.setPresentationOptions_(presentation_opts);
                }

                let frame = shared_state_lock.saved_standard_frame();
                NSWindow::setFrame_display_(*self.ns_window, frame, Bool::YES.as_raw());
                NSWindow::setMovable_(*self.ns_window, Bool::YES.as_raw());

                true
            }
        }
    }

    #[inline]
    fn has_shadow(&self) -> bool {
        unsafe { Bool::from_raw(self.ns_window.hasShadow()).as_bool() }
    }

    #[inline]
    fn set_has_shadow(&self, has_shadow: bool) {
        unsafe { self.ns_window.setHasShadow_(Bool::new(has_shadow).as_raw()) }
    }
}

impl Drop for UnownedWindow {
    fn drop(&mut self) {
        trace!("Dropping `UnownedWindow` ({:?})", self as *mut _);
        // Close the window if it has not yet been closed.
        if *self.ns_window != nil {
            unsafe { util::close_async(self.ns_window.clone()) };
        }
    }
}

unsafe fn set_min_inner_size<V: NSWindow + Copy>(window: V, mut min_size: LogicalSize<f64>) {
    let mut current_rect = NSWindow::frame(window);
    let content_rect = NSWindow::contentRectForFrameRect_(window, NSWindow::frame(window));
    // Convert from client area size to window size
    min_size.width += (current_rect.size.width - content_rect.size.width) as f64; // this tends to be 0
    min_size.height += (current_rect.size.height - content_rect.size.height) as f64;
    let min_size = NSSize {
        width: min_size.width as CGFloat,
        height: min_size.height as CGFloat,
    };
    window.setMinSize_(min_size);
    // If necessary, resize the window to match constraint
    if current_rect.size.width < min_size.width {
        current_rect.size.width = min_size.width;
        window.setFrame_display_(current_rect, Bool::NO.as_raw())
    }
    if current_rect.size.height < min_size.height {
        // The origin point of a rectangle is at its bottom left in Cocoa.
        // To ensure the window's top-left point remains the same:
        current_rect.origin.y += current_rect.size.height - min_size.height;
        current_rect.size.height = min_size.height;
        window.setFrame_display_(current_rect, Bool::NO.as_raw())
    }
}

unsafe fn set_max_inner_size<V: NSWindow + Copy>(window: V, mut max_size: LogicalSize<f64>) {
    let mut current_rect = NSWindow::frame(window);
    let content_rect = NSWindow::contentRectForFrameRect_(window, NSWindow::frame(window));
    // Convert from client area size to window size
    max_size.width += (current_rect.size.width - content_rect.size.width) as f64; // this tends to be 0
    max_size.height += (current_rect.size.height - content_rect.size.height) as f64;
    let max_size = NSSize {
        width: max_size.width as CGFloat,
        height: max_size.height as CGFloat,
    };
    window.setMaxSize_(max_size);
    // If necessary, resize the window to match constraint
    if current_rect.size.width > max_size.width {
        current_rect.size.width = max_size.width;
        window.setFrame_display_(current_rect, Bool::NO.as_raw())
    }
    if current_rect.size.height > max_size.height {
        // The origin point of a rectangle is at its bottom left in Cocoa.
        // To ensure the window's top-left point remains the same:
        current_rect.origin.y += current_rect.size.height - max_size.height;
        current_rect.size.height = max_size.height;
        window.setFrame_display_(current_rect, Bool::NO.as_raw())
    }
}

pub(super) fn get_ns_theme() -> Theme {
    unsafe {
        let appearances: Vec<id> = vec![
            NSString::alloc(nil).init_str("NSAppearanceNameAqua"),
            NSString::alloc(nil).init_str("NSAppearanceNameDarkAqua"),
        ];
        let app_class = class!(NSApplication);
        let app: id = msg_send![app_class, sharedApplication];
        let has_theme: BOOL = msg_send![app, respondsToSelector: sel!(effectiveAppearance)];
        if has_theme == NO {
            return Theme::Light;
        }
        let appearance: id = msg_send![app, effectiveAppearance];
        let name: id = msg_send![
            appearance,
            bestMatchFromAppearancesWithNames: NSArray::arrayWithObjects(nil, &appearances)
        ];
        let name = {
            let slice = std::slice::from_raw_parts(name.UTF8String() as *mut u8, name.len());
            let string = std::str::from_utf8_unchecked(slice);
            string.to_owned()
        };
        match &name[..] {
            "NSAppearanceNameDarkAqua" => Theme::Dark,
            _ => Theme::Light,
        }
    }
}

fn set_ns_theme(theme: Theme) {
    let name = match theme {
        Theme::Dark => "NSAppearanceNameDarkAqua",
        Theme::Light => "NSAppearanceNameAqua",
    };
    unsafe {
        let app_class = class!(NSApplication);
        let app: id = msg_send![app_class, sharedApplication];
        let has_theme: BOOL = msg_send![app, respondsToSelector: sel!(effectiveAppearance)];
        if has_theme == YES {
            let name = NSString::alloc(nil).init_str(name);
            let appearance: id = msg_send![class!(NSAppearance), appearanceNamed: name];
            let _: () = msg_send![app, setAppearance: appearance];
        }
    }
}<|MERGE_RESOLUTION|>--- conflicted
+++ resolved
@@ -41,11 +41,7 @@
         NSRequestUserAttentionType, NSScreen, NSView, NSWindow, NSWindowButton, NSWindowStyleMask,
     },
     base::{id, nil},
-<<<<<<< HEAD
-    foundation::{NSArray, NSDictionary, NSPoint, NSRect, NSSize, NSString, NSUInteger},
-=======
-    foundation::{NSDictionary, NSPoint, NSRect, NSSize},
->>>>>>> 29419d6c
+    foundation::{NSDictionary, NSPoint, NSRect, NSSize, NSString, NSArray},
 };
 use core_graphics::display::{CGDisplay, CGDisplayMode};
 use objc2::foundation::{is_main_thread, NSObject, NSUInteger};
@@ -1347,8 +1343,8 @@
         ];
         let app_class = class!(NSApplication);
         let app: id = msg_send![app_class, sharedApplication];
-        let has_theme: BOOL = msg_send![app, respondsToSelector: sel!(effectiveAppearance)];
-        if has_theme == NO {
+        let has_theme: bool = msg_send![app, respondsToSelector: sel!(effectiveAppearance)];
+        if !Bool::from_raw(has_theme).as_bool() {
             return Theme::Light;
         }
         let appearance: id = msg_send![app, effectiveAppearance];
@@ -1376,8 +1372,8 @@
     unsafe {
         let app_class = class!(NSApplication);
         let app: id = msg_send![app_class, sharedApplication];
-        let has_theme: BOOL = msg_send![app, respondsToSelector: sel!(effectiveAppearance)];
-        if has_theme == YES {
+        let has_theme: bool = msg_send![app, respondsToSelector: sel!(effectiveAppearance)];
+        if Bool::from_raw(has_theme).as_bool() {
             let name = NSString::alloc(nil).init_str(name);
             let appearance: id = msg_send![class!(NSAppearance), appearanceNamed: name];
             let _: () = msg_send![app, setAppearance: appearance];
