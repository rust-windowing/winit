--- conflicted
+++ resolved
@@ -29,12 +29,8 @@
         Fullscreen, OsError,
     },
     window::{
-<<<<<<< HEAD
-        CursorGrabMode, CursorIcon, Fullscreen, Theme, UserAttentionType, WindowAttributes,
+        CursorGrabMode, CursorIcon, Theme, UserAttentionType, WindowAttributes,
         WindowId as RootWindowId,
-=======
-        CursorGrabMode, CursorIcon, UserAttentionType, WindowAttributes, WindowId as RootWindowId,
->>>>>>> 462bb4d3
     },
 };
 use core_graphics::display::{CGDisplay, CGPoint};
