--- conflicted
+++ resolved
@@ -1126,13 +1126,11 @@
     }
 
     #[inline]
-<<<<<<< HEAD
     pub fn set_theme(&self, theme: Option<Theme>) {
         set_ns_theme(theme);
     }
 
     #[inline]
-=======
     pub fn set_content_protected(&self, protected: bool) {
         self.setSharingType(if protected {
             NSWindowSharingType::NSWindowSharingNone
@@ -1141,7 +1139,6 @@
         })
     }
 
->>>>>>> 1786c877
     pub fn title(&self) -> String {
         self.title_().to_string()
     }
