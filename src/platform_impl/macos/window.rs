use raw_window_handle::{macos::MacOSHandle, RawWindowHandle};
use std::{
    collections::VecDeque,
    f64,
    os::raw::c_void,
    sync::{
        atomic::{AtomicBool, Ordering},
        Arc, Mutex, Weak,
    },
};

use crate::{
    dpi::{
        LogicalPosition, LogicalSize, PhysicalPosition, PhysicalSize, Position, Size, Size::Logical,
    },
    error::{ExternalError, NotSupportedError, OsError as RootOsError},
    icon::Icon,
    monitor::{MonitorHandle as RootMonitorHandle, VideoMode as RootVideoMode},
    platform::macos::{ActivationPolicy, RequestUserAttentionType, WindowExtMacOS},
    platform_impl::platform::{
        app_state::AppState,
        ffi,
        monitor::{self, MonitorHandle, VideoMode},
        util::{self, IdRef},
        view::{self, new_view},
        window_delegate::new_delegate,
        OsError,
    },
    window::{CursorIcon, Fullscreen, WindowAttributes, WindowId as RootWindowId},
};
use cocoa::{
    appkit::{
        self, CGFloat, NSApp, NSApplication, NSApplicationActivationPolicy,
        NSApplicationPresentationOptions, NSColor, NSRequestUserAttentionType, NSScreen, NSView,
        NSWindow, NSWindowButton, NSWindowStyleMask,
    },
    base::{id, nil},
    foundation::{NSAutoreleasePool, NSDictionary, NSPoint, NSRect, NSSize, NSString},
};
use core_graphics::display::{CGDisplay, CGDisplayMode};
use objc::{
    declare::ClassDecl,
    runtime::{Class, Object, Sel, BOOL, NO, YES},
};

<<<<<<< HEAD
use crate::{
    dpi::{
        LogicalPosition, LogicalSize, PhysicalPosition, PhysicalSize, Position, Size, Size::Logical,
    },
    error::{ExternalError, NotSupportedError, OsError as RootOsError},
    icon::Icon,
    monitor::MonitorHandle as RootMonitorHandle,
    platform::macos::{ActivationPolicy, WindowExtMacOS},
    platform_impl::platform::{
        app_state::AppState,
        ffi,
        monitor::{self, MonitorHandle},
        util::{self, IdRef},
        view::{self, new_view},
        window_delegate::new_delegate,
        OsError,
    },
    window::{CursorIcon, WindowAttributes, WindowId as RootWindowId},
};

=======
>>>>>>> 8cfee815
#[derive(Debug, Copy, Clone, PartialEq, Eq, PartialOrd, Ord, Hash)]
pub struct Id(pub usize);

impl Id {
    pub unsafe fn dummy() -> Self {
        Id(0)
    }
}

// Convert the `cocoa::base::id` associated with a window to a usize to use as a unique identifier
// for the window.
pub fn get_window_id(window_cocoa_id: id) -> Id {
    Id(window_cocoa_id as *const Object as _)
}

#[derive(Clone, Default)]
pub struct PlatformSpecificWindowBuilderAttributes {
    pub activation_policy: ActivationPolicy,
    pub movable_by_window_background: bool,
    pub titlebar_transparent: bool,
    pub title_hidden: bool,
    pub titlebar_hidden: bool,
    pub titlebar_buttons_hidden: bool,
    pub fullsize_content_view: bool,
    pub resize_increments: Option<LogicalSize>,
    pub disallow_hidpi: bool,
}

fn create_app(activation_policy: ActivationPolicy) -> Option<id> {
    unsafe {
        let ns_app = NSApp();
        if ns_app == nil {
            None
        } else {
            use self::NSApplicationActivationPolicy::*;
            ns_app.setActivationPolicy_(match activation_policy {
                ActivationPolicy::Regular => NSApplicationActivationPolicyRegular,
                ActivationPolicy::Accessory => NSApplicationActivationPolicyAccessory,
                ActivationPolicy::Prohibited => NSApplicationActivationPolicyProhibited,
            });
            ns_app.finishLaunching();
            Some(ns_app)
        }
    }
}

unsafe fn create_view(
    ns_window: id,
    pl_attribs: &PlatformSpecificWindowBuilderAttributes,
) -> Option<(IdRef, Weak<Mutex<util::Cursor>>)> {
    let (ns_view, cursor) = new_view(ns_window);
    ns_view.non_nil().map(|ns_view| {
        if !pl_attribs.disallow_hidpi {
            ns_view.setWantsBestResolutionOpenGLSurface_(YES);
        }

        // On Mojave, views automatically become layer-backed shortly after being added to
        // a window. Changing the layer-backedness of a view breaks the association between
        // the view and its associated OpenGL context. To work around this, on Mojave we
        // explicitly make the view layer-backed up front so that AppKit doesn't do it
        // itself and break the association with its context.
        if f64::floor(appkit::NSAppKitVersionNumber) > appkit::NSAppKitVersionNumber10_12 {
            ns_view.setWantsLayer(YES);
        }

        ns_window.setContentView_(*ns_view);
        ns_window.makeFirstResponder_(*ns_view);
        (ns_view, cursor)
    })
}

fn create_window(
    attrs: &WindowAttributes,
    pl_attrs: &PlatformSpecificWindowBuilderAttributes,
) -> Option<IdRef> {
    unsafe {
        let pool = NSAutoreleasePool::new(nil);
        let screen = match attrs.fullscreen {
<<<<<<< HEAD
            Some(ref monitor_id) => {
                let monitor_screen = monitor_id.inner.ns_screen();
                Some(monitor_screen.unwrap_or(NSScreen::mainScreen(nil)))
=======
            Some(Fullscreen::Borderless(RootMonitorHandle { inner: ref monitor }))
            | Some(Fullscreen::Exclusive(RootVideoMode {
                video_mode: VideoMode { ref monitor, .. },
            })) => {
                let monitor_screen = monitor.ns_screen();
                Some(monitor_screen.unwrap_or(appkit::NSScreen::mainScreen(nil)))
>>>>>>> 8cfee815
            }
            None => None,
        };
        let frame = match screen {
            Some(screen) => NSScreen::frame(screen),
            None => {
                let screen = NSScreen::mainScreen(nil);
                let hidpi_factor = NSScreen::backingScaleFactor(screen) as f64;
                let (width, height) = match attrs.inner_size {
                    Some(size) => {
                        let logical = size.to_logical(hidpi_factor);
                        (logical.width, logical.height)
                    }
                    None => (800.0, 600.0),
                };
                NSRect::new(NSPoint::new(0.0, 0.0), NSSize::new(width, height))
            }
        };

        let mut masks = if !attrs.decorations && !screen.is_some() {
            // Resizable UnownedWindow without a titlebar or borders
            // if decorations is set to false, ignore pl_attrs
            NSWindowStyleMask::NSBorderlessWindowMask | NSWindowStyleMask::NSResizableWindowMask
        } else if pl_attrs.titlebar_hidden {
            // if the titlebar is hidden, ignore other pl_attrs
            NSWindowStyleMask::NSBorderlessWindowMask | NSWindowStyleMask::NSResizableWindowMask
        } else {
            // default case, resizable window with titlebar and titlebar buttons
            NSWindowStyleMask::NSClosableWindowMask
                | NSWindowStyleMask::NSMiniaturizableWindowMask
                | NSWindowStyleMask::NSResizableWindowMask
                | NSWindowStyleMask::NSTitledWindowMask
        };

        if !attrs.resizable {
            masks &= !NSWindowStyleMask::NSResizableWindowMask;
        }

        if pl_attrs.fullsize_content_view {
            masks |= NSWindowStyleMask::NSFullSizeContentViewWindowMask;
        }

        let ns_window: id = msg_send![WINDOW_CLASS.0, alloc];
        let ns_window = IdRef::new(ns_window.initWithContentRect_styleMask_backing_defer_(
            frame,
            masks,
            appkit::NSBackingStoreBuffered,
            NO,
        ));
        let res = ns_window.non_nil().map(|ns_window| {
            let title = IdRef::new(NSString::alloc(nil).init_str(&attrs.title));
            ns_window.setReleasedWhenClosed_(NO);
            ns_window.setTitle_(*title);
            ns_window.setAcceptsMouseMovedEvents_(YES);

            if pl_attrs.titlebar_transparent {
                ns_window.setTitlebarAppearsTransparent_(YES);
            }
            if pl_attrs.title_hidden {
                ns_window.setTitleVisibility_(appkit::NSWindowTitleVisibility::NSWindowTitleHidden);
            }
            if pl_attrs.titlebar_buttons_hidden {
                for titlebar_button in &[
                    NSWindowButton::NSWindowFullScreenButton,
                    NSWindowButton::NSWindowMiniaturizeButton,
                    NSWindowButton::NSWindowCloseButton,
                    NSWindowButton::NSWindowZoomButton,
                ] {
                    let button = ns_window.standardWindowButton_(*titlebar_button);
                    let _: () = msg_send![button, setHidden: YES];
                }
            }
            if pl_attrs.movable_by_window_background {
                ns_window.setMovableByWindowBackground_(YES);
            }

            if attrs.always_on_top {
                let _: () = msg_send![
                    *ns_window,
                    setLevel: ffi::NSWindowLevel::NSFloatingWindowLevel
                ];
            }

            if let Some(increments) = pl_attrs.resize_increments {
                let (x, y) = (increments.width, increments.height);
                if x >= 1.0 && y >= 1.0 {
                    let size = NSSize::new(x as CGFloat, y as CGFloat);
                    ns_window.setResizeIncrements_(size);
                }
            }

            ns_window.center();
            ns_window
        });
        pool.drain();
        res
    }
}

struct WindowClass(*const Class);
unsafe impl Send for WindowClass {}
unsafe impl Sync for WindowClass {}

lazy_static! {
    static ref WINDOW_CLASS: WindowClass = unsafe {
        let window_superclass = class!(NSWindow);
        let mut decl = ClassDecl::new("WinitWindow", window_superclass).unwrap();
        decl.add_method(
            sel!(canBecomeMainWindow),
            util::yes as extern "C" fn(&Object, Sel) -> BOOL,
        );
        decl.add_method(
            sel!(canBecomeKeyWindow),
            util::yes as extern "C" fn(&Object, Sel) -> BOOL,
        );
        WindowClass(decl.register())
    };
}

#[derive(Default)]
pub struct SharedState {
    pub resizable: bool,
    pub fullscreen: Option<Fullscreen>,
    pub maximized: bool,
    pub standard_frame: Option<NSRect>,
    is_simple_fullscreen: bool,
    pub saved_style: Option<NSWindowStyleMask>,
    /// Presentation options saved before entering `set_simple_fullscreen`, and
    /// restored upon exiting it
    save_presentation_opts: Option<NSApplicationPresentationOptions>,
    pub saved_desktop_display_mode: Option<(CGDisplay, CGDisplayMode)>,
}

impl SharedState {
    pub fn saved_standard_frame(&self) -> NSRect {
        self.standard_frame
            .unwrap_or_else(|| NSRect::new(NSPoint::new(50.0, 50.0), NSSize::new(800.0, 600.0)))
    }
}

impl From<WindowAttributes> for SharedState {
    fn from(attribs: WindowAttributes) -> Self {
        SharedState {
            resizable: attribs.resizable,
            // This fullscreen field tracks the current state of the window
            // (as seen by `WindowDelegate`), and since the window hasn't
            // actually been fullscreened yet, we can't set it yet. This is
            // necessary for state transitions to work right, since otherwise
            // the initial value and the first `set_fullscreen` call would be
            // identical, resulting in a no-op.
            fullscreen: None,
            maximized: attribs.maximized,
            ..Default::default()
        }
    }
}

pub struct UnownedWindow {
    pub ns_window: IdRef, // never changes
    pub ns_view: IdRef,   // never changes
    input_context: IdRef, // never changes
    pub shared_state: Arc<Mutex<SharedState>>,
    decorations: AtomicBool,
    cursor: Weak<Mutex<util::Cursor>>,
    cursor_visible: AtomicBool,
    pub inner_rect: Option<PhysicalSize>,
}

unsafe impl Send for UnownedWindow {}
unsafe impl Sync for UnownedWindow {}

impl UnownedWindow {
    pub fn new(
        mut win_attribs: WindowAttributes,
        pl_attribs: PlatformSpecificWindowBuilderAttributes,
    ) -> Result<(Arc<Self>, IdRef), RootOsError> {
        unsafe {
            if !msg_send![class!(NSThread), isMainThread] {
                panic!("Windows can only be created on the main thread on macOS");
            }
        }

        let pool = unsafe { NSAutoreleasePool::new(nil) };

        let ns_app = create_app(pl_attribs.activation_policy).ok_or_else(|| {
            unsafe { pool.drain() };
            os_error!(OsError::CreationError("Couldn't create `NSApplication`"))
        })?;

        let ns_window = create_window(&win_attribs, &pl_attribs).ok_or_else(|| {
            unsafe { pool.drain() };
            os_error!(OsError::CreationError("Couldn't create `NSWindow`"))
        })?;

        let (ns_view, cursor) =
            unsafe { create_view(*ns_window, &pl_attribs) }.ok_or_else(|| {
                unsafe { pool.drain() };
                os_error!(OsError::CreationError("Couldn't create `NSView`"))
            })?;

        let input_context = unsafe { util::create_input_context(*ns_view) };

        let dpi_factor = unsafe { NSWindow::backingScaleFactor(*ns_window) as f64 };

        unsafe {
            if win_attribs.transparent {
                ns_window.setOpaque_(NO);
                ns_window.setBackgroundColor_(NSColor::clearColor(nil));
            }

            ns_app.activateIgnoringOtherApps_(YES);
            win_attribs.min_inner_size.map(|dim| {
                let logical_dim = dim.to_logical(dpi_factor);
                set_min_inner_size(*ns_window, logical_dim)
            });
            win_attribs.max_inner_size.map(|dim| {
                let logical_dim = dim.to_logical(dpi_factor);
                set_max_inner_size(*ns_window, logical_dim)
            });

            use cocoa::foundation::NSArray;
            // register for drag and drop operations.
            let () = msg_send![
                *ns_window,
                registerForDraggedTypes:
                    NSArray::arrayWithObject(nil, appkit::NSFilenamesPboardType)
            ];
        }

        // Since `win_attribs` is put into a mutex below, we'll just copy these
        // attributes now instead of bothering to lock it later.
        // Also, `SharedState` doesn't carry `fullscreen` over; it's set
        // indirectly by us calling `set_fullscreen` below, causing handlers in
        // `WindowDelegate` to update the state.
        let fullscreen = win_attribs.fullscreen.take();
        let maximized = win_attribs.maximized;
        let visible = win_attribs.visible;
        let decorations = win_attribs.decorations;
        let inner_rect = win_attribs
            .inner_size
            .map(|size| size.to_physical(dpi_factor));

        let window = Arc::new(UnownedWindow {
            ns_view,
            ns_window,
            input_context,
            shared_state: Arc::new(Mutex::new(win_attribs.into())),
            decorations: AtomicBool::new(decorations),
            cursor,
            cursor_visible: AtomicBool::new(true),
            inner_rect,
        });

        let delegate = new_delegate(&window, fullscreen.is_some());

        // Set fullscreen mode after we setup everything
        window.set_fullscreen(fullscreen);

        // Setting the window as key has to happen *after* we set the fullscreen
        // state, since otherwise we'll briefly see the window at normal size
        // before it transitions.
        unsafe {
            if visible {
                window.ns_window.makeKeyAndOrderFront_(nil);
            } else {
                window.ns_window.makeKeyWindow();
            }
        }

        if maximized {
            window.set_maximized(maximized);
        }

        unsafe { pool.drain() };

        Ok((window, delegate))
    }

    fn set_style_mask_async(&self, mask: NSWindowStyleMask) {
        unsafe { util::set_style_mask_async(*self.ns_window, *self.ns_view, mask) };
    }

    fn set_style_mask_sync(&self, mask: NSWindowStyleMask) {
        unsafe { util::set_style_mask_sync(*self.ns_window, *self.ns_view, mask) };
    }

    pub fn id(&self) -> Id {
        get_window_id(*self.ns_window)
    }

    pub fn set_title(&self, title: &str) {
        unsafe {
            util::set_title_async(*self.ns_window, title.to_string());
        }
    }

    pub fn set_visible(&self, visible: bool) {
        match visible {
            true => unsafe { util::make_key_and_order_front_async(*self.ns_window) },
            false => unsafe { util::order_out_async(*self.ns_window) },
        }
    }

    pub fn request_redraw(&self) {
        AppState::queue_redraw(RootWindowId(self.id()));
    }

    pub fn outer_position(&self) -> Result<PhysicalPosition, NotSupportedError> {
        let frame_rect = unsafe { NSWindow::frame(*self.ns_window) };
        let position = LogicalPosition::new(
            frame_rect.origin.x as f64,
            util::bottom_left_to_top_left(frame_rect),
        );
        let dpi_factor = self.hidpi_factor();
        Ok(position.to_physical(dpi_factor))
    }

    pub fn inner_position(&self) -> Result<PhysicalPosition, NotSupportedError> {
        let content_rect = unsafe {
            NSWindow::contentRectForFrameRect_(*self.ns_window, NSWindow::frame(*self.ns_window))
        };
        let position = LogicalPosition::new(
            content_rect.origin.x as f64,
            util::bottom_left_to_top_left(content_rect),
        );
        let dpi_factor = self.hidpi_factor();
        Ok(position.to_physical(dpi_factor))
    }

    pub fn set_outer_position(&self, position: Position) {
        let dpi_factor = self.hidpi_factor();
        let position = position.to_logical(dpi_factor);
        let dummy = NSRect::new(
            NSPoint::new(
                position.x,
                // While it's true that we're setting the top-left position,
                // it still needs to be in a bottom-left coordinate system.
                CGDisplay::main().pixels_high() as f64 - position.y,
            ),
            NSSize::new(0f64, 0f64),
        );
        unsafe {
            util::set_frame_top_left_point_async(*self.ns_window, dummy.origin);
        }
    }

    #[inline]
    pub fn inner_size(&self) -> PhysicalSize {
        let view_frame = unsafe { NSView::frame(*self.ns_view) };
        let logical: LogicalSize =
            (view_frame.size.width as f64, view_frame.size.height as f64).into();
        let dpi_factor = self.hidpi_factor();
        logical.to_physical(dpi_factor)
    }

    #[inline]
    pub fn outer_size(&self) -> PhysicalSize {
        let view_frame = unsafe { NSWindow::frame(*self.ns_window) };
        let logical: LogicalSize =
            (view_frame.size.width as f64, view_frame.size.height as f64).into();
        let dpi_factor = self.hidpi_factor();
        logical.to_physical(dpi_factor)
    }

    #[inline]
    pub fn set_inner_size(&self, size: Size) {
        unsafe {
            let dpi_factor = self.hidpi_factor();
            util::set_content_size_async(*self.ns_window, size.to_logical(dpi_factor));
        }
    }

    pub fn set_min_inner_size(&self, dimensions: Option<Size>) {
        unsafe {
            let dimensions = dimensions.unwrap_or(Logical(LogicalSize {
                width: 0.0,
                height: 0.0,
            }));
            let dpi_factor = self.hidpi_factor();
            set_min_inner_size(*self.ns_window, dimensions.to_logical(dpi_factor));
        }
    }

    pub fn set_max_inner_size(&self, dimensions: Option<Size>) {
        unsafe {
            let dimensions = dimensions.unwrap_or(Logical(LogicalSize {
                width: std::f32::MAX as f64,
                height: std::f32::MAX as f64,
            }));
            let dpi_factor = self.hidpi_factor();
            set_max_inner_size(*self.ns_window, dimensions.to_logical(dpi_factor));
        }
    }

    #[inline]
    pub fn set_resizable(&self, resizable: bool) {
        let fullscreen = {
            trace!("Locked shared state in `set_resizable`");
            let mut shared_state_lock = self.shared_state.lock().unwrap();
            shared_state_lock.resizable = resizable;
            trace!("Unlocked shared state in `set_resizable`");
            shared_state_lock.fullscreen.is_some()
        };
        if !fullscreen {
            let mut mask = unsafe { self.ns_window.styleMask() };
            if resizable {
                mask |= NSWindowStyleMask::NSResizableWindowMask;
            } else {
                mask &= !NSWindowStyleMask::NSResizableWindowMask;
            }
            self.set_style_mask_async(mask);
        } // Otherwise, we don't change the mask until we exit fullscreen.
    }

    pub fn set_cursor_icon(&self, cursor: CursorIcon) {
        let cursor = util::Cursor::from(cursor);
        if let Some(cursor_access) = self.cursor.upgrade() {
            *cursor_access.lock().unwrap() = cursor;
        }
        unsafe {
            let _: () = msg_send![*self.ns_window,
                invalidateCursorRectsForView:*self.ns_view
            ];
        }
    }

    #[inline]
    pub fn set_cursor_grab(&self, grab: bool) -> Result<(), ExternalError> {
        // TODO: Do this for real https://stackoverflow.com/a/40922095/5435443
        CGDisplay::associate_mouse_and_mouse_cursor_position(!grab)
            .map_err(|status| ExternalError::Os(os_error!(OsError::CGError(status))))
    }

    #[inline]
    pub fn set_cursor_visible(&self, visible: bool) {
        let cursor_class = class!(NSCursor);
        // macOS uses a "hide counter" like Windows does, so we avoid incrementing it more than once.
        // (otherwise, `hide_cursor(false)` would need to be called n times!)
        if visible != self.cursor_visible.load(Ordering::Acquire) {
            if visible {
                let _: () = unsafe { msg_send![cursor_class, unhide] };
            } else {
                let _: () = unsafe { msg_send![cursor_class, hide] };
            }
            self.cursor_visible.store(visible, Ordering::Release);
        }
    }

    #[inline]
    pub fn hidpi_factor(&self) -> f64 {
        unsafe { NSWindow::backingScaleFactor(*self.ns_window) as _ }
    }

    #[inline]
    pub fn set_cursor_position(&self, cursor_position: Position) -> Result<(), ExternalError> {
        let physical_window_position = self.inner_position().unwrap();
        let dpi_factor = self.hidpi_factor();
        let window_position = physical_window_position.to_logical(dpi_factor);
        let logical_cursor_position = cursor_position.to_logical(dpi_factor);
        let point = appkit::CGPoint {
            x: (logical_cursor_position.x + window_position.x) as CGFloat,
            y: (logical_cursor_position.y + window_position.y) as CGFloat,
        };
        CGDisplay::warp_mouse_cursor_position(point)
            .map_err(|e| ExternalError::Os(os_error!(OsError::CGError(e))))?;
        CGDisplay::associate_mouse_and_mouse_cursor_position(true)
            .map_err(|e| ExternalError::Os(os_error!(OsError::CGError(e))))?;

        Ok(())
    }

    pub(crate) fn is_zoomed(&self) -> bool {
        // because `isZoomed` doesn't work if the window's borderless,
        // we make it resizable temporalily.
        let curr_mask = unsafe { self.ns_window.styleMask() };

        let required =
            NSWindowStyleMask::NSTitledWindowMask | NSWindowStyleMask::NSResizableWindowMask;
        let needs_temp_mask = !curr_mask.contains(required);
        if needs_temp_mask {
            self.set_style_mask_sync(required);
        }

        let is_zoomed: BOOL = unsafe { msg_send![*self.ns_window, isZoomed] };

        // Roll back temp styles
        if needs_temp_mask {
            self.set_style_mask_async(curr_mask);
        }

        is_zoomed != 0
    }

    fn saved_style(&self, shared_state: &mut SharedState) -> NSWindowStyleMask {
        let base_mask = shared_state
            .saved_style
            .take()
            .unwrap_or_else(|| unsafe { self.ns_window.styleMask() });
        if shared_state.resizable {
            base_mask | NSWindowStyleMask::NSResizableWindowMask
        } else {
            base_mask & !NSWindowStyleMask::NSResizableWindowMask
        }
    }

    /// This is called when the window is exiting fullscreen, whether by the
    /// user clicking on the green fullscreen button or programmatically by
    /// `toggleFullScreen:`
    pub(crate) fn restore_state_from_fullscreen(&self) {
        trace!("Locked shared state in `restore_state_from_fullscreen`");
        let mut shared_state_lock = self.shared_state.lock().unwrap();

        shared_state_lock.fullscreen = None;

        let maximized = shared_state_lock.maximized;
        let mask = self.saved_style(&mut *shared_state_lock);

        drop(shared_state_lock);
        trace!("Unocked shared state in `restore_state_from_fullscreen`");

        self.set_style_mask_async(mask);
        self.set_maximized(maximized);
    }

    #[inline]
    pub fn set_maximized(&self, maximized: bool) {
        let is_zoomed = self.is_zoomed();
        if is_zoomed == maximized {
            return;
        };
        unsafe {
            util::set_maximized_async(
                *self.ns_window,
                is_zoomed,
                maximized,
                Arc::downgrade(&self.shared_state),
            );
        }
    }

    #[inline]
    pub fn fullscreen(&self) -> Option<Fullscreen> {
        let shared_state_lock = self.shared_state.lock().unwrap();
        shared_state_lock.fullscreen.clone()
    }

    #[inline]
    pub fn set_fullscreen(&self, fullscreen: Option<Fullscreen>) {
        trace!("Locked shared state in `set_fullscreen`");
        let shared_state_lock = self.shared_state.lock().unwrap();
        if shared_state_lock.is_simple_fullscreen {
            trace!("Unlocked shared state in `set_fullscreen`");
            return;
        }
        let old_fullscreen = shared_state_lock.fullscreen.clone();
        if fullscreen == old_fullscreen {
            trace!("Unlocked shared state in `set_fullscreen`");
            return;
        }
        trace!("Unlocked shared state in `set_fullscreen`");
        drop(shared_state_lock);

        // If the fullscreen is on a different monitor, we must move the window
        // to that monitor before we toggle fullscreen (as `toggleFullScreen`
        // does not take a screen parameter, but uses the current screen)
        if let Some(ref fullscreen) = fullscreen {
            let new_screen = match fullscreen {
                Fullscreen::Borderless(RootMonitorHandle { inner: ref monitor }) => monitor,
                Fullscreen::Exclusive(RootVideoMode {
                    video_mode: VideoMode { ref monitor, .. },
                }) => monitor,
            }
            .ns_screen()
            .unwrap();

            unsafe {
                let old_screen = NSWindow::screen(*self.ns_window);
                if old_screen != new_screen {
                    let mut screen_frame: NSRect = msg_send![new_screen, frame];
                    // The coordinate system here has its origin at bottom-left
                    // and Y goes up
                    screen_frame.origin.y += screen_frame.size.height;
                    util::set_frame_top_left_point_async(*self.ns_window, screen_frame.origin);
                }
            }
        }

        if let Some(Fullscreen::Exclusive(ref video_mode)) = fullscreen {
            // Note: `enterFullScreenMode:withOptions:` seems to do the exact
            // same thing as we're doing here (captures the display, sets the
            // video mode, and hides the menu bar and dock), with the exception
            // of that I couldn't figure out how to set the display mode with
            // it. I think `enterFullScreenMode:withOptions:` is still using the
            // older display mode API where display modes were of the type
            // `CFDictionary`, but this has changed, so we can't obtain the
            // correct parameter for this any longer. Apple's code samples for
            // this function seem to just pass in "YES" for the display mode
            // parameter, which is not consistent with the docs saying that it
            // takes a `NSDictionary`..

            let display_id = video_mode.monitor().inner.native_identifier();

            let mut fade_token = ffi::kCGDisplayFadeReservationInvalidToken;

            unsafe {
                // Fade to black (and wait for the fade to complete) to hide the
                // flicker from capturing the display and switching display mode
                if ffi::CGAcquireDisplayFadeReservation(5.0, &mut fade_token)
                    == ffi::kCGErrorSuccess
                {
                    ffi::CGDisplayFade(
                        fade_token,
                        0.3,
                        ffi::kCGDisplayBlendNormal,
                        ffi::kCGDisplayBlendSolidColor,
                        0.0,
                        0.0,
                        0.0,
                        ffi::TRUE,
                    );
                }

                assert_eq!(ffi::CGDisplayCapture(display_id), ffi::kCGErrorSuccess);
            }

            unsafe {
                let result = ffi::CGDisplaySetDisplayMode(
                    display_id,
                    video_mode.video_mode.native_mode.0,
                    std::ptr::null(),
                );
                assert!(result == ffi::kCGErrorSuccess, "failed to set video mode");

                // After the display has been configured, fade back in
                // asynchronously
                if fade_token != ffi::kCGDisplayFadeReservationInvalidToken {
                    ffi::CGDisplayFade(
                        fade_token,
                        0.6,
                        ffi::kCGDisplayBlendSolidColor,
                        ffi::kCGDisplayBlendNormal,
                        0.0,
                        0.0,
                        0.0,
                        ffi::FALSE,
                    );
                    ffi::CGReleaseDisplayFadeReservation(fade_token);
                }
            }
        }

        trace!("Locked shared state in `set_fullscreen`");
        let mut shared_state_lock = self.shared_state.lock().unwrap();
        shared_state_lock.fullscreen = fullscreen.clone();
        trace!("Unlocked shared state in `set_fullscreen`");

        match (&old_fullscreen, &fullscreen) {
            (&None, &Some(_)) => unsafe {
                util::toggle_full_screen_async(
                    *self.ns_window,
                    *self.ns_view,
                    old_fullscreen.is_none(),
                    Arc::downgrade(&self.shared_state),
                );
            },
            (&Some(Fullscreen::Borderless(_)), &None) => unsafe {
                // State is restored by `window_did_exit_fullscreen`
                util::toggle_full_screen_async(
                    *self.ns_window,
                    *self.ns_view,
                    old_fullscreen.is_none(),
                    Arc::downgrade(&self.shared_state),
                );
            },
            (&Some(Fullscreen::Exclusive(RootVideoMode { ref video_mode })), &None) => unsafe {
                util::restore_display_mode_async(video_mode.monitor().inner.native_identifier());
                // Rest of the state is restored by `window_did_exit_fullscreen`
                util::toggle_full_screen_async(
                    *self.ns_window,
                    *self.ns_view,
                    old_fullscreen.is_none(),
                    Arc::downgrade(&self.shared_state),
                );
            },
            (&Some(Fullscreen::Borderless(_)), &Some(Fullscreen::Exclusive(_))) => unsafe {
                // If we're already in fullscreen mode, calling
                // `CGDisplayCapture` will place the shielding window on top of
                // our window, which results in a black display and is not what
                // we want. So, we must place our window on top of the shielding
                // window. Unfortunately, this also makes our window be on top
                // of the menu bar, and this looks broken, so we must make sure
                // that the menu bar is disabled. This is done in the window
                // delegate in `window:willUseFullScreenPresentationOptions:`.
                msg_send![*self.ns_window, setLevel: ffi::CGShieldingWindowLevel() + 1];
            },
            (
                &Some(Fullscreen::Exclusive(RootVideoMode { ref video_mode })),
                &Some(Fullscreen::Borderless(_)),
            ) => unsafe {
                util::restore_display_mode_async(video_mode.monitor().inner.native_identifier());
            },
            _ => (),
        }
    }

    #[inline]
    pub fn set_decorations(&self, decorations: bool) {
        if decorations != self.decorations.load(Ordering::Acquire) {
            self.decorations.store(decorations, Ordering::Release);

            let (fullscreen, resizable) = {
                trace!("Locked shared state in `set_decorations`");
                let shared_state_lock = self.shared_state.lock().unwrap();
                trace!("Unlocked shared state in `set_decorations`");
                (
                    shared_state_lock.fullscreen.is_some(),
                    shared_state_lock.resizable,
                )
            };

            // If we're in fullscreen mode, we wait to apply decoration changes
            // until we're in `window_did_exit_fullscreen`.
            if fullscreen {
                return;
            }

            let new_mask = {
                let mut new_mask = if decorations {
                    NSWindowStyleMask::NSClosableWindowMask
                        | NSWindowStyleMask::NSMiniaturizableWindowMask
                        | NSWindowStyleMask::NSResizableWindowMask
                        | NSWindowStyleMask::NSTitledWindowMask
                } else {
                    NSWindowStyleMask::NSBorderlessWindowMask
                        | NSWindowStyleMask::NSResizableWindowMask
                };
                if !resizable {
                    new_mask &= !NSWindowStyleMask::NSResizableWindowMask;
                }
                new_mask
            };
            self.set_style_mask_async(new_mask);
        }
    }

    #[inline]
    pub fn set_always_on_top(&self, always_on_top: bool) {
        let level = if always_on_top {
            ffi::NSWindowLevel::NSFloatingWindowLevel
        } else {
            ffi::NSWindowLevel::NSNormalWindowLevel
        };
        unsafe { util::set_level_async(*self.ns_window, level) };
    }

    #[inline]
    pub fn set_window_icon(&self, _icon: Option<Icon>) {
        // macOS doesn't have window icons. Though, there is
        // `setRepresentedFilename`, but that's semantically distinct and should
        // only be used when the window is in some way representing a specific
        // file/directory. For instance, Terminal.app uses this for the CWD.
        // Anyway, that should eventually be implemented as
        // `WindowBuilderExt::with_represented_file` or something, and doesn't
        // have anything to do with `set_window_icon`.
        // https://developer.apple.com/library/content/documentation/Cocoa/Conceptual/WinPanel/Tasks/SettingWindowTitle.html
    }

    #[inline]
    pub fn set_ime_position(&self, spot: Position) {
        let dpi_factor = self.hidpi_factor();
        let logical_spot = spot.to_logical(dpi_factor);
        unsafe {
            view::set_ime_position(
                *self.ns_view,
                *self.input_context,
                logical_spot.x,
                logical_spot.y,
            );
        }
    }

    #[inline]
    pub fn current_monitor(&self) -> RootMonitorHandle {
        unsafe {
            let screen: id = msg_send![*self.ns_window, screen];
            let desc = NSScreen::deviceDescription(screen);
            let key = IdRef::new(NSString::alloc(nil).init_str("NSScreenNumber"));
            let value = NSDictionary::valueForKey_(desc, *key);
            let display_id = msg_send![value, unsignedIntegerValue];
            RootMonitorHandle {
                inner: MonitorHandle::new(display_id),
            }
        }
    }

    #[inline]
    pub fn available_monitors(&self) -> VecDeque<MonitorHandle> {
        monitor::available_monitors()
    }

    #[inline]
    pub fn primary_monitor(&self) -> MonitorHandle {
        monitor::primary_monitor()
    }

    #[inline]
    pub fn raw_window_handle(&self) -> RawWindowHandle {
        let handle = MacOSHandle {
            ns_window: *self.ns_window as *mut _,
            ns_view: *self.ns_view as *mut _,
            ..MacOSHandle::empty()
        };
        RawWindowHandle::MacOS(handle)
    }
}

impl WindowExtMacOS for UnownedWindow {
    #[inline]
    fn ns_window(&self) -> *mut c_void {
        *self.ns_window as *mut _
    }

    #[inline]
    fn ns_view(&self) -> *mut c_void {
        *self.ns_view as *mut _
    }

    #[inline]
    fn request_user_attention(&self, request_type: RequestUserAttentionType) {
        unsafe {
            NSApp().requestUserAttention_(match request_type {
                RequestUserAttentionType::Critical => NSRequestUserAttentionType::NSCriticalRequest,
                RequestUserAttentionType::Informational => {
                    NSRequestUserAttentionType::NSInformationalRequest
                }
            });
        }
    }

    #[inline]
    fn simple_fullscreen(&self) -> bool {
        let shared_state_lock = self.shared_state.lock().unwrap();
        shared_state_lock.is_simple_fullscreen
    }

    #[inline]
    fn set_simple_fullscreen(&self, fullscreen: bool) -> bool {
        let mut shared_state_lock = self.shared_state.lock().unwrap();

        unsafe {
            let app = NSApp();
            let is_native_fullscreen = shared_state_lock.fullscreen.is_some();
            let is_simple_fullscreen = shared_state_lock.is_simple_fullscreen;

            // Do nothing if native fullscreen is active.
            if is_native_fullscreen
                || (fullscreen && is_simple_fullscreen)
                || (!fullscreen && !is_simple_fullscreen)
            {
                return false;
            }

            if fullscreen {
                // Remember the original window's settings
                shared_state_lock.standard_frame = Some(NSWindow::frame(*self.ns_window));
                shared_state_lock.saved_style = Some(self.ns_window.styleMask());
                shared_state_lock.save_presentation_opts = Some(app.presentationOptions_());

                // Tell our window's state that we're in fullscreen
                shared_state_lock.is_simple_fullscreen = true;

                // Simulate pre-Lion fullscreen by hiding the dock and menu bar
                let presentation_options =
                    NSApplicationPresentationOptions::NSApplicationPresentationAutoHideDock |
                    NSApplicationPresentationOptions::NSApplicationPresentationAutoHideMenuBar;
                app.setPresentationOptions_(presentation_options);

                // Hide the titlebar
                util::toggle_style_mask(
                    *self.ns_window,
                    *self.ns_view,
                    NSWindowStyleMask::NSTitledWindowMask,
                    false,
                );

                // Set the window frame to the screen frame size
                let screen = self.ns_window.screen();
                let screen_frame = NSScreen::frame(screen);
                NSWindow::setFrame_display_(*self.ns_window, screen_frame, YES);

                // Fullscreen windows can't be resized, minimized, or moved
                util::toggle_style_mask(
                    *self.ns_window,
                    *self.ns_view,
                    NSWindowStyleMask::NSMiniaturizableWindowMask,
                    false,
                );
                util::toggle_style_mask(
                    *self.ns_window,
                    *self.ns_view,
                    NSWindowStyleMask::NSResizableWindowMask,
                    false,
                );
                NSWindow::setMovable_(*self.ns_window, NO);

                true
            } else {
                let new_mask = self.saved_style(&mut *shared_state_lock);
                self.set_style_mask_async(new_mask);
                shared_state_lock.is_simple_fullscreen = false;

                if let Some(presentation_opts) = shared_state_lock.save_presentation_opts {
                    app.setPresentationOptions_(presentation_opts);
                }

                let frame = shared_state_lock.saved_standard_frame();
                NSWindow::setFrame_display_(*self.ns_window, frame, YES);
                NSWindow::setMovable_(*self.ns_window, YES);

                true
            }
        }
    }
}

impl Drop for UnownedWindow {
    fn drop(&mut self) {
        trace!("Dropping `UnownedWindow` ({:?})", self as *mut _);
        // Close the window if it has not yet been closed.
        if *self.ns_window != nil {
            unsafe { util::close_async(*self.ns_window) };
        }
    }
}

unsafe fn set_min_inner_size<V: NSWindow + Copy>(window: V, mut min_size: LogicalSize) {
    let mut current_rect = NSWindow::frame(window);
    let content_rect = NSWindow::contentRectForFrameRect_(window, NSWindow::frame(window));
    // Convert from client area size to window size
    min_size.width += (current_rect.size.width - content_rect.size.width) as f64; // this tends to be 0
    min_size.height += (current_rect.size.height - content_rect.size.height) as f64;
    window.setMinSize_(NSSize {
        width: min_size.width as CGFloat,
        height: min_size.height as CGFloat,
    });
    // If necessary, resize the window to match constraint
    if current_rect.size.width < min_size.width {
        current_rect.size.width = min_size.width;
        window.setFrame_display_(current_rect, 0)
    }
    if current_rect.size.height < min_size.height {
        // The origin point of a rectangle is at its bottom left in Cocoa.
        // To ensure the window's top-left point remains the same:
        current_rect.origin.y += current_rect.size.height - min_size.height;
        current_rect.size.height = min_size.height;
        window.setFrame_display_(current_rect, 0)
    }
}

unsafe fn set_max_inner_size<V: NSWindow + Copy>(window: V, mut max_size: LogicalSize) {
    let mut current_rect = NSWindow::frame(window);
    let content_rect = NSWindow::contentRectForFrameRect_(window, NSWindow::frame(window));
    // Convert from client area size to window size
    max_size.width += (current_rect.size.width - content_rect.size.width) as f64; // this tends to be 0
    max_size.height += (current_rect.size.height - content_rect.size.height) as f64;
    window.setMaxSize_(NSSize {
        width: max_size.width as CGFloat,
        height: max_size.height as CGFloat,
    });
    // If necessary, resize the window to match constraint
    if current_rect.size.width > max_size.width {
        current_rect.size.width = max_size.width;
        window.setFrame_display_(current_rect, 0)
    }
    if current_rect.size.height > max_size.height {
        // The origin point of a rectangle is at its bottom left in Cocoa.
        // To ensure the window's top-left point remains the same:
        current_rect.origin.y += current_rect.size.height - max_size.height;
        current_rect.size.height = max_size.height;
        window.setFrame_display_(current_rect, 0)
    }
}<|MERGE_RESOLUTION|>--- conflicted
+++ resolved
@@ -43,29 +43,6 @@
     runtime::{Class, Object, Sel, BOOL, NO, YES},
 };
 
-<<<<<<< HEAD
-use crate::{
-    dpi::{
-        LogicalPosition, LogicalSize, PhysicalPosition, PhysicalSize, Position, Size, Size::Logical,
-    },
-    error::{ExternalError, NotSupportedError, OsError as RootOsError},
-    icon::Icon,
-    monitor::MonitorHandle as RootMonitorHandle,
-    platform::macos::{ActivationPolicy, WindowExtMacOS},
-    platform_impl::platform::{
-        app_state::AppState,
-        ffi,
-        monitor::{self, MonitorHandle},
-        util::{self, IdRef},
-        view::{self, new_view},
-        window_delegate::new_delegate,
-        OsError,
-    },
-    window::{CursorIcon, WindowAttributes, WindowId as RootWindowId},
-};
-
-=======
->>>>>>> 8cfee815
 #[derive(Debug, Copy, Clone, PartialEq, Eq, PartialOrd, Ord, Hash)]
 pub struct Id(pub usize);
 
@@ -144,18 +121,12 @@
     unsafe {
         let pool = NSAutoreleasePool::new(nil);
         let screen = match attrs.fullscreen {
-<<<<<<< HEAD
-            Some(ref monitor_id) => {
-                let monitor_screen = monitor_id.inner.ns_screen();
-                Some(monitor_screen.unwrap_or(NSScreen::mainScreen(nil)))
-=======
             Some(Fullscreen::Borderless(RootMonitorHandle { inner: ref monitor }))
             | Some(Fullscreen::Exclusive(RootVideoMode {
                 video_mode: VideoMode { ref monitor, .. },
             })) => {
                 let monitor_screen = monitor.ns_screen();
                 Some(monitor_screen.unwrap_or(appkit::NSScreen::mainScreen(nil)))
->>>>>>> 8cfee815
             }
             None => None,
         };
