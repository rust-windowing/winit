--- conflicted
+++ resolved
@@ -64,15 +64,7 @@
     }
 }
 
-<<<<<<< HEAD
-impl<F, T> EventHandler for EventLoopHandler<F, T>
-where
-    F: 'static + FnMut(Event<'_, T>, &RootWindowTarget<T>, &mut ControlFlow),
-    T: 'static,
-{
-=======
 impl<T> EventHandler for EventLoopHandler<T> {
->>>>>>> 8cfee815
     fn handle_nonuser_event(&mut self, event: Event<'_, Never>, control_flow: &mut ControlFlow) {
         (self.callback)(event.userify(), &self.window_target, control_flow);
         self.will_exit |= *control_flow == ControlFlow::Exit;
@@ -102,12 +94,7 @@
     control_flow_prev: Mutex<ControlFlow>,
     start_time: Mutex<Option<Instant>>,
     callback: Mutex<Option<Box<dyn EventHandler>>>,
-<<<<<<< HEAD
-    pending_events: Mutex<VecDeque<Event<'static, Never>>>,
-    deferred_events: Mutex<VecDeque<EventWrapper>>,
-=======
     pending_events: Mutex<VecDeque<EventWrapper>>,
->>>>>>> 8cfee815
     pending_redraw: Mutex<Vec<WindowId>>,
     waker: Mutex<EventLoopWaker>,
 }
@@ -116,23 +103,11 @@
 unsafe impl Sync for Handler {}
 
 impl Handler {
-<<<<<<< HEAD
-    fn events(&self) -> MutexGuard<'_, VecDeque<Event<'static, Never>>> {
-        self.pending_events.lock().unwrap()
-    }
-
-    fn deferred(&self) -> MutexGuard<'_, VecDeque<EventWrapper>> {
-        self.deferred_events.lock().unwrap()
-    }
-
-    fn redraw(&self) -> MutexGuard<'_, Vec<WindowId>> {
-=======
     fn events(&self) -> MutexGuard<'_, VecDeque<EventWrapper>> {
         self.pending_events.lock().unwrap()
     }
 
     fn redraw<'a>(&'a self) -> MutexGuard<'a, Vec<WindowId>> {
->>>>>>> 8cfee815
         self.pending_redraw.lock().unwrap()
     }
 
@@ -172,21 +147,10 @@
         *self.start_time.lock().unwrap() = Some(Instant::now());
     }
 
-<<<<<<< HEAD
-    fn take_events(&self) -> VecDeque<Event<'_, Never>> {
-        mem::replace(&mut *self.events(), Default::default())
-    }
-
-    fn take_deferred(&self) -> VecDeque<EventWrapper> {
-        mem::replace(&mut *self.deferred(), Default::default())
-    }
-
-=======
     fn take_events(&self) -> VecDeque<EventWrapper> {
         mem::replace(&mut *self.events(), Default::default())
     }
 
->>>>>>> 8cfee815
     fn should_redraw(&self) -> Vec<WindowId> {
         mem::replace(&mut *self.redraw(), Default::default())
     }
@@ -199,11 +163,7 @@
         self.in_callback.store(in_callback, Ordering::Release);
     }
 
-<<<<<<< HEAD
-    fn handle_nonuser_event(&self, event: Event<'_, Never>) {
-=======
     fn handle_nonuser_event(&self, wrapper: EventWrapper) {
->>>>>>> 8cfee815
         if let Some(ref mut callback) = *self.callback.lock().unwrap() {
             match wrapper {
                 EventWrapper::StaticEvent(event) => {
@@ -222,10 +182,7 @@
 
     fn handle_hidpi_factor_changed_event(
         &self,
-<<<<<<< HEAD
-=======
         callback: &mut Box<dyn EventHandler + 'static>,
->>>>>>> 8cfee815
         ns_window: IdRef,
         suggested_size: LogicalSize,
         hidpi_factor: f64,
@@ -240,19 +197,6 @@
             },
         };
 
-<<<<<<< HEAD
-        self.handle_nonuser_event(event);
-
-        // let origin = unsafe { NSWindow::frame(*ns_window).origin };
-        let physical_size = new_inner_size.unwrap_or(size);
-        let logical_size = physical_size.to_logical(hidpi_factor);
-        let size = NSSize::new(logical_size.width, logical_size.height);
-        // let rect = NSRect::new(origin, size);
-        unsafe { NSWindow::setContentSize_(*ns_window, size) };
-    }
-
-    fn handle_event(&self, proxy: EventProxy) {
-=======
         callback.handle_nonuser_event(event, &mut *self.control_flow.lock().unwrap());
 
         let physical_size = new_inner_size.unwrap_or(size);
@@ -262,22 +206,17 @@
     }
 
     fn handle_proxy(&self, proxy: EventProxy, callback: &mut Box<dyn EventHandler + 'static>) {
->>>>>>> 8cfee815
         match proxy {
             EventProxy::HiDpiFactorChangedProxy {
                 ns_window,
                 suggested_size,
                 hidpi_factor,
-<<<<<<< HEAD
-            } => self.handle_hidpi_factor_changed_event(ns_window, suggested_size, hidpi_factor),
-=======
             } => self.handle_hidpi_factor_changed_event(
                 callback,
                 ns_window,
                 suggested_size,
                 hidpi_factor,
             ),
->>>>>>> 8cfee815
         }
     }
 }
@@ -288,12 +227,7 @@
     // This function extends lifetime of `callback` to 'static as its side effect
     pub unsafe fn set_callback<F, T>(callback: F, window_target: Rc<RootWindowTarget<T>>)
     where
-<<<<<<< HEAD
-        F: 'static + FnMut(Event<'_, T>, &RootWindowTarget<T>, &mut ControlFlow),
-        T: 'static,
-=======
         F: FnMut(Event<'_, T>, &RootWindowTarget<T>, &mut ControlFlow),
->>>>>>> 8cfee815
     {
         *HANDLER.callback.lock().unwrap() = Some(Box::new(EventLoopHandler {
             // This transmute is always safe, in case it was reached through `run`, since our
@@ -365,44 +299,16 @@
         }
     }
 
-<<<<<<< HEAD
-    pub fn queue_event(event: Event<'static, Never>) {
-        if !unsafe { msg_send![class!(NSThread), isMainThread] } {
-            panic!("Event queued from different thread: {:#?}", event);
-        }
-        HANDLER.events().push_back(event);
-    }
-
-    pub fn queue_events(mut events: VecDeque<Event<'static, Never>>) {
-=======
     pub fn queue_event(wrapper: EventWrapper) {
->>>>>>> 8cfee815
         if !unsafe { msg_send![class!(NSThread), isMainThread] } {
             panic!("Event queued from different thread: {:#?}", wrapper);
         }
         HANDLER.events().push_back(wrapper);
     }
 
-<<<<<<< HEAD
-    pub fn send_event_immediately(wrapper: EventWrapper) {
-        if !unsafe { msg_send![class!(NSThread), isMainThread] } {
-            panic!("Event sent from different thread: {:#?}", wrapper);
-        }
-        HANDLER.deferred().push_back(wrapper);
-        if !HANDLER.get_in_callback() {
-            HANDLER.set_in_callback(true);
-            for wrapper in HANDLER.take_deferred() {
-                match wrapper {
-                    EventWrapper::StaticEvent(event) => HANDLER.handle_nonuser_event(event),
-                    EventWrapper::EventProxy(proxy) => HANDLER.handle_event(proxy),
-                };
-            }
-            HANDLER.set_in_callback(false);
-=======
     pub fn queue_events(mut wrappers: VecDeque<EventWrapper>) {
         if !unsafe { msg_send![class!(NSThread), isMainThread] } {
             panic!("Events queued from different thread: {:#?}", wrappers);
->>>>>>> 8cfee815
         }
         HANDLER.events().append(&mut wrappers);
     }
