--- conflicted
+++ resolved
@@ -58,86 +58,47 @@
             let delta_y = unsafe { event.deltaY() } as f64;
 
             if delta_x != 0.0 {
-<<<<<<< HEAD
-                delegate.maybe_queue_with_user_app(move |app, event_loop| {
-                    app.device_event(event_loop, DEVICE_ID, DeviceEvent::Motion {
-                        axis: 0,
-                        value: delta_x,
-                    })
-=======
                 delegate.maybe_queue_with_handler(move |app, event_loop| {
                     app.device_event(event_loop, DEVICE_ID, DeviceEvent::Motion {
                         axis: 0,
                         value: delta_x,
                     });
->>>>>>> c0c14aaf
                 });
             }
 
             if delta_y != 0.0 {
-<<<<<<< HEAD
-                delegate.maybe_queue_with_user_app(move |app, event_loop| {
-                    app.device_event(event_loop, DEVICE_ID, DeviceEvent::Motion {
-                        axis: 1,
-                        value: delta_y,
-                    })
-=======
                 delegate.maybe_queue_with_handler(move |app, event_loop| {
                     app.device_event(event_loop, DEVICE_ID, DeviceEvent::Motion {
                         axis: 1,
                         value: delta_y,
                     });
->>>>>>> c0c14aaf
                 })
             }
 
             if delta_x != 0.0 || delta_y != 0.0 {
-<<<<<<< HEAD
-                delegate.maybe_queue_with_user_app(move |app, event_loop| {
-                    app.device_event(event_loop, DEVICE_ID, DeviceEvent::MouseMotion {
-                        delta: (delta_x, delta_y),
-                    })
-=======
                 delegate.maybe_queue_with_handler(move |app, event_loop| {
                     app.device_event(event_loop, DEVICE_ID, DeviceEvent::MouseMotion {
                         delta: (delta_x, delta_y),
                     });
->>>>>>> c0c14aaf
                 });
             }
         },
         NSEventType::LeftMouseDown | NSEventType::RightMouseDown | NSEventType::OtherMouseDown => {
             let button = unsafe { event.buttonNumber() } as u32;
-<<<<<<< HEAD
-            delegate.maybe_queue_with_user_app(move |app, event_loop| {
-                app.device_event(event_loop, DEVICE_ID, DeviceEvent::Button {
-                    button,
-                    state: ElementState::Pressed,
-                })
-=======
             delegate.maybe_queue_with_handler(move |app, event_loop| {
                 app.device_event(event_loop, DEVICE_ID, DeviceEvent::Button {
                     button,
                     state: ElementState::Pressed,
                 });
->>>>>>> c0c14aaf
             });
         },
         NSEventType::LeftMouseUp | NSEventType::RightMouseUp | NSEventType::OtherMouseUp => {
             let button = unsafe { event.buttonNumber() } as u32;
-<<<<<<< HEAD
-            delegate.maybe_queue_with_user_app(move |app, event_loop| {
-                app.device_event(event_loop, DEVICE_ID, DeviceEvent::Button {
-                    button,
-                    state: ElementState::Released,
-                })
-=======
             delegate.maybe_queue_with_handler(move |app, event_loop| {
                 app.device_event(event_loop, DEVICE_ID, DeviceEvent::Button {
                     button,
                     state: ElementState::Released,
                 });
->>>>>>> c0c14aaf
             });
         },
         _ => (),
