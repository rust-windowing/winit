--- conflicted
+++ resolved
@@ -282,13 +282,13 @@
     }
 
     #[inline]
-<<<<<<< HEAD
     pub fn focus_window(&self) {
         // Currently a no-op as it does not seem there is good support for this on web
-=======
+    }
+
+    #[inline]
     pub fn request_user_attention(&self, _request_type: Option<UserAttentionType>) {
         // Currently an intentional no-op
->>>>>>> 91591c4e
     }
 
     #[inline]
