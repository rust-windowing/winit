--- conflicted
+++ resolved
@@ -8,12 +8,8 @@
 use crate::platform::web::WindowExtStdweb;
 use crate::window::Window;
 
-<<<<<<< HEAD
 use stdweb::web::{document, html_element::CanvasElement};
-=======
 use stdweb::js;
-use stdweb::web::html_element::CanvasElement;
->>>>>>> 7ee9d563
 
 pub fn throw(msg: &str) {
     js! { throw @{msg} }
