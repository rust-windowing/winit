--- conflicted
+++ resolved
@@ -15,15 +15,8 @@
         Self { runner, sender }
     }
 
-<<<<<<< HEAD
     pub fn send_event(&self, event: T) -> Result<(), EventLoopProxyError<T>> {
-        self.sender
-            .send(event)
-            .map_err(|SendError(event)| EventLoopProxyError::Closed(event))?;
-=======
-    pub fn send_event(&self, event: T) -> Result<(), EventLoopClosed<T>> {
-        self.sender.send(event).map_err(|SendError(event)| EventLoopClosed(event))?;
->>>>>>> ab33fb8e
+        self.sender.send(event).map_err(|SendError(event)| EventLoopProxyError::Closed(event))?;
         self.runner.wake();
         Ok(())
     }
