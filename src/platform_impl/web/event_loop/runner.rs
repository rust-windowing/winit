use super::{super::ScaleChangeArgs, backend, state::State};
use crate::event::{Event, StartCause};
use crate::event_loop as root;
use crate::window::WindowId;

use instant::{Duration, Instant};
use std::{
    cell::RefCell,
    clone::Clone,
    collections::{HashSet, VecDeque},
    iter,
    ops::Deref,
    rc::{Rc, Weak},
};

pub struct Shared<T: 'static>(Rc<Execution<T>>);

impl<T> Clone for Shared<T> {
    fn clone(&self) -> Self {
        Shared(self.0.clone())
    }
}

pub struct Execution<T: 'static> {
<<<<<<< HEAD
    runner: RefCell<Option<Runner<T>>>,
    events: RefCell<VecDeque<Event<T>>>,
=======
    runner: RefCell<RunnerEnum<T>>,
    events: RefCell<VecDeque<Event<'static, T>>>,
>>>>>>> 1c38f113
    id: RefCell<u32>,
    all_canvases: RefCell<Vec<(WindowId, Weak<RefCell<backend::Canvas>>)>>,
    redraw_pending: RefCell<HashSet<WindowId>>,
    destroy_pending: RefCell<VecDeque<WindowId>>,
    scale_change_detector: RefCell<Option<backend::ScaleChangeDetector>>,
    unload_event_handle: RefCell<Option<backend::UnloadEventHandle>>,
}

enum RunnerEnum<T: 'static> {
    /// The `EventLoop` is created but not being run.
    Pending,
    /// The `EventLoop` is being run.
    Running(Runner<T>),
    /// The `EventLoop` is exited after being started with `EventLoop::run`. Since
    /// `EventLoop::run` takes ownership of the `EventLoop`, we can be certain
    /// that this event loop will never be run again.
    Destroyed,
}

impl<T: 'static> RunnerEnum<T> {
    fn maybe_runner(&self) -> Option<&Runner<T>> {
        match self {
            RunnerEnum::Running(runner) => Some(runner),
            _ => None,
        }
    }
}

struct Runner<T: 'static> {
    state: State,
<<<<<<< HEAD
    is_busy: bool,
    event_handler: Box<dyn FnMut(Event<T>, &mut root::ControlFlow)>,
}

impl<T: 'static> Runner<T> {
    pub fn new(event_handler: Box<dyn FnMut(Event<T>, &mut root::ControlFlow)>) -> Self {
=======
    event_handler: Box<dyn FnMut(Event<'_, T>, &mut root::ControlFlow)>,
}

impl<T: 'static> Runner<T> {
    pub fn new(event_handler: Box<dyn FnMut(Event<'_, T>, &mut root::ControlFlow)>) -> Self {
>>>>>>> 1c38f113
        Runner {
            state: State::Init,
            event_handler,
        }
    }

    /// Returns the cooresponding `StartCause` for the current `state`, or `None`
    /// when in `Exit` state.
    fn maybe_start_cause(&self) -> Option<StartCause> {
        Some(match self.state {
            State::Init => StartCause::Init,
            State::Poll { .. } => StartCause::Poll,
            State::Wait { start } => StartCause::WaitCancelled {
                start,
                requested_resume: None,
            },
            State::WaitUntil { start, end, .. } => StartCause::WaitCancelled {
                start,
                requested_resume: Some(end),
            },
            State::Exit => return None,
        })
    }

    fn handle_single_event(&mut self, event: Event<'_, T>, control: &mut root::ControlFlow) {
        let is_closed = *control == root::ControlFlow::Exit;

        (self.event_handler)(event, control);

        // Maintain closed state, even if the callback changes it
        if is_closed {
            *control = root::ControlFlow::Exit;
        }
    }
}

impl<T: 'static> Shared<T> {
    pub fn new() -> Self {
        Shared(Rc::new(Execution {
            runner: RefCell::new(RunnerEnum::Pending),
            events: RefCell::new(VecDeque::new()),
            id: RefCell::new(0),
            all_canvases: RefCell::new(Vec::new()),
            redraw_pending: RefCell::new(HashSet::new()),
            destroy_pending: RefCell::new(VecDeque::new()),
            scale_change_detector: RefCell::new(None),
            unload_event_handle: RefCell::new(None),
        }))
    }

    pub fn add_canvas(&self, id: WindowId, canvas: &Rc<RefCell<backend::Canvas>>) {
        self.0
            .all_canvases
            .borrow_mut()
            .push((id, Rc::downgrade(canvas)));
    }

    pub fn notify_destroy_window(&self, id: WindowId) {
        self.0.destroy_pending.borrow_mut().push_back(id);
    }

    // Set the event callback to use for the event loop runner
    // This the event callback is a fairly thin layer over the user-provided callback that closes
    // over a RootEventLoopWindowTarget reference
<<<<<<< HEAD
    pub fn set_listener(&self, event_handler: Box<dyn FnMut(Event<T>, &mut root::ControlFlow)>) {
        self.0.runner.replace(Some(Runner::new(event_handler)));
=======
    pub fn set_listener(
        &self,
        event_handler: Box<dyn FnMut(Event<'_, T>, &mut root::ControlFlow)>,
    ) {
        {
            let mut runner = self.0.runner.borrow_mut();
            assert!(matches!(*runner, RunnerEnum::Pending));
            *runner = RunnerEnum::Running(Runner::new(event_handler));
        }
>>>>>>> 1c38f113
        self.init();

        let close_instance = self.clone();
        *self.0.unload_event_handle.borrow_mut() =
            Some(backend::on_unload(move || close_instance.handle_unload()));
    }

    pub(crate) fn set_on_scale_change<F>(&self, handler: F)
    where
        F: 'static + FnMut(ScaleChangeArgs),
    {
        *self.0.scale_change_detector.borrow_mut() =
            Some(backend::ScaleChangeDetector::new(handler));
    }

    // Generate a strictly increasing ID
    // This is used to differentiate windows when handling events
    pub fn generate_id(&self) -> u32 {
        let mut id = self.0.id.borrow_mut();
        *id += 1;

        *id
    }

    pub fn request_redraw(&self, id: WindowId) {
        self.0.redraw_pending.borrow_mut().insert(id);
    }

    pub fn init(&self) {
        let start_cause = Event::NewEvents(StartCause::Init);
        self.run_until_cleared(iter::once(start_cause));
    }

    // Run the polling logic for the Poll ControlFlow, which involves clearing the queue
    pub fn poll(&self) {
        let start_cause = Event::NewEvents(StartCause::Poll);
        self.run_until_cleared(iter::once(start_cause));
    }

    // Run the logic for waking from a WaitUntil, which involves clearing the queue
    // Generally there shouldn't be events built up when this is called
    pub fn resume_time_reached(&self, start: Instant, requested_resume: Instant) {
        let start_cause = Event::NewEvents(StartCause::ResumeTimeReached {
            start,
            requested_resume,
        });
        self.run_until_cleared(iter::once(start_cause));
    }

    // Add an event to the event loop runner, from the user or an event handler
    //
    // It will determine if the event should be immediately sent to the user or buffered for later
    pub fn send_event(&self, event: Event<T>) {
        self.send_events(iter::once(event));
    }

    // Add a series of events to the event loop runner
    //
    // It will determine if the event should be immediately sent to the user or buffered for later
    pub fn send_events(&self, events: impl Iterator<Item = Event<T>>) {
        // If the event loop is closed, it should discard any new events
        if self.is_closed() {
            return;
        }
        // If we can run the event processing right now, or need to queue this and wait for later
        let mut process_immediately = true;
        match self.0.runner.try_borrow().as_ref().map(Deref::deref) {
            Ok(RunnerEnum::Running(ref runner)) => {
                // If we're currently polling, queue this and wait for the poll() method to be called
                if let State::Poll { .. } = runner.state {
                    process_immediately = false;
                }
            }
            Ok(RunnerEnum::Pending) => {
                // The runner still hasn't been attached: queue this event and wait for it to be
                process_immediately = false;
            }
            // Some other code is mutating the runner, which most likely means
            // the event loop is running and busy. So we queue this event for
            // it to be processed later.
            Err(_) => {
                process_immediately = false;
            }
            // This is unreachable since `self.is_closed() == true`.
            Ok(RunnerEnum::Destroyed) => unreachable!(),
        }
        if !process_immediately {
            // Queue these events to look at later
            self.0.events.borrow_mut().extend(events);
            return;
        }
        // At this point, we know this is a fresh set of events
        // Now we determine why new events are incoming, and handle the events
        let start_cause = match (self.0.runner.borrow().maybe_runner())
            .unwrap_or_else(|| {
                unreachable!("The runner cannot process events when it is not attached")
            })
            .maybe_start_cause()
        {
            Some(c) => c,
            // If we're in the exit state, don't do event processing
            None => return,
        };
        // Take the start event, then the events provided to this function, and run an iteration of
        // the event loop
        let start_event = Event::NewEvents(start_cause);
        let events = iter::once(start_event).chain(events);
        self.run_until_cleared(events);
    }

    // Process the destroy-pending windows. This should only be called from
    // `run_until_cleared` and `handle_scale_changed`, somewhere between emitting
    // `NewEvents` and `MainEventsCleared`.
    fn process_destroy_pending_windows(&self, control: &mut root::ControlFlow) {
        while let Some(id) = self.0.destroy_pending.borrow_mut().pop_front() {
            self.0
                .all_canvases
                .borrow_mut()
                .retain(|&(item_id, _)| item_id != id);
            self.handle_event(
                Event::WindowEvent {
                    window_id: id,
                    event: crate::event::WindowEvent::Destroyed,
                },
                control,
            );
            self.0.redraw_pending.borrow_mut().remove(&id);
        }
    }

    // Given the set of new events, run the event loop until the main events and redraw events are
    // cleared
    //
    // This will also process any events that have been queued or that are queued during processing
    fn run_until_cleared(&self, events: impl Iterator<Item = Event<T>>) {
        let mut control = self.current_control_flow();
        for event in events {
            self.handle_event(event, &mut control);
        }
        self.process_destroy_pending_windows(&mut control);
        self.handle_event(Event::MainEventsCleared, &mut control);

        // Collect all of the redraw events to avoid double-locking the RefCell
        let redraw_events: Vec<WindowId> = self.0.redraw_pending.borrow_mut().drain().collect();
        for window_id in redraw_events {
            self.handle_event(Event::RedrawRequested(window_id), &mut control);
        }
        self.handle_event(Event::RedrawEventsCleared, &mut control);

        self.apply_control_flow(control);
        // If the event loop is closed, it has been closed this iteration and now the closing
        // event should be emitted
        if self.is_closed() {
            self.handle_loop_destroyed(&mut control);
        }
    }

    pub fn handle_scale_changed(&self, old_scale: f64, new_scale: f64) {
        // If there aren't any windows, then there is nothing to do here.
        if self.0.all_canvases.borrow().is_empty() {
            return;
        }

        let start_cause = match (self.0.runner.borrow().maybe_runner())
            .unwrap_or_else(|| unreachable!("`scale_changed` should not happen without a runner"))
            .maybe_start_cause()
        {
            Some(c) => c,
            // If we're in the exit state, don't do event processing
            None => return,
        };
        let mut control = self.current_control_flow();

        // Handle the start event and all other events in the queue.
        self.handle_event(Event::NewEvents(start_cause), &mut control);

        // It is possible for windows to be dropped before this point. We don't
        // want to send `ScaleFactorChanged` for destroyed windows, so we process
        // the destroy-pending windows here.
        self.process_destroy_pending_windows(&mut control);

        // Now handle the `ScaleFactorChanged` events.
        for &(id, ref canvas) in &*self.0.all_canvases.borrow() {
            let canvas = match canvas.upgrade() {
                Some(rc) => rc.borrow().raw().clone(),
                // This shouldn't happen, but just in case...
                None => continue,
            };
            // First, we send the `ScaleFactorChanged` event:
            let current_size = crate::dpi::PhysicalSize {
                width: canvas.width() as u32,
                height: canvas.height() as u32,
            };
            let logical_size = current_size.to_logical::<f64>(old_scale);
            let mut new_size = logical_size.to_physical(new_scale);
            self.handle_single_event_sync(
                Event::WindowEvent {
                    window_id: id,
                    event: crate::event::WindowEvent::ScaleFactorChanged {
                        scale_factor: new_scale,
                        new_inner_size: &mut new_size,
                    },
                },
                &mut control,
            );

            // Then we resize the canvas to the new size and send a `Resized` event:
            backend::set_canvas_size(&canvas, crate::dpi::Size::Physical(new_size));
            self.handle_single_event_sync(
                Event::WindowEvent {
                    window_id: id,
                    event: crate::event::WindowEvent::Resized(new_size),
                },
                &mut control,
            );
        }

        // Process the destroy-pending windows again.
        self.process_destroy_pending_windows(&mut control);
        self.handle_event(Event::MainEventsCleared, &mut control);

        // Discard all the pending redraw as we shall just redraw all windows.
        self.0.redraw_pending.borrow_mut().clear();
        for &(window_id, _) in &*self.0.all_canvases.borrow() {
            self.handle_event(Event::RedrawRequested(window_id), &mut control);
        }
        self.handle_event(Event::RedrawEventsCleared, &mut control);

        self.apply_control_flow(control);
        // If the event loop is closed, it has been closed this iteration and now the closing
        // event should be emitted
        if self.is_closed() {
            self.handle_loop_destroyed(&mut control);
        }
    }

    fn handle_unload(&self) {
        self.apply_control_flow(root::ControlFlow::Exit);
        let mut control = self.current_control_flow();
        // We don't call `handle_loop_destroyed` here because we don't need to
        // perform cleanup when the web browser is going to destroy the page.
        self.handle_event(Event::LoopDestroyed, &mut control);
    }

    // handle_single_event_sync takes in an event and handles it synchronously.
    //
    // It should only ever be called from `scale_changed`.
    fn handle_single_event_sync(&self, event: Event<'_, T>, control: &mut root::ControlFlow) {
        if self.is_closed() {
            *control = root::ControlFlow::Exit;
        }
        match *self.0.runner.borrow_mut() {
            RunnerEnum::Running(ref mut runner) => {
                runner.handle_single_event(event, control);
            }
            _ => panic!("Cannot handle event synchronously without a runner"),
        }
    }

    // handle_event takes in events and either queues them or applies a callback
    //
<<<<<<< HEAD
    // It should only ever be called from send_event
    fn handle_event(&self, event: Event<T>, control: &mut root::ControlFlow) {
        let is_closed = self.is_closed();
=======
    // It should only ever be called from `run_until_cleared` and `scale_changed`.
    fn handle_event(&self, event: Event<'static, T>, control: &mut root::ControlFlow) {
        if self.is_closed() {
            *control = root::ControlFlow::Exit;
        }
>>>>>>> 1c38f113
        match *self.0.runner.borrow_mut() {
            RunnerEnum::Running(ref mut runner) => {
                runner.handle_single_event(event, control);
            }
            // If an event is being handled without a runner somehow, add it to the event queue so
            // it will eventually be processed
            RunnerEnum::Pending => self.0.events.borrow_mut().push_back(event),
            // If the Runner has been destroyed, there is nothing to do.
            RunnerEnum::Destroyed => return,
        }

        let is_closed = *control == root::ControlFlow::Exit;

        // Don't take events out of the queue if the loop is closed or the runner doesn't exist
        // If the runner doesn't exist and this method recurses, it will recurse infinitely
        if !is_closed && self.0.runner.borrow().maybe_runner().is_some() {
            // Take an event out of the queue and handle it
            // Make sure not to let the borrow_mut live during the next handle_event
            let event = { self.0.events.borrow_mut().pop_front() };
            if let Some(event) = event {
                self.handle_event(event, control);
            }
        }
    }

    // Apply the new ControlFlow that has been selected by the user
    // Start any necessary timeouts etc
    fn apply_control_flow(&self, control_flow: root::ControlFlow) {
        let new_state = match control_flow {
            root::ControlFlow::Poll => {
                let cloned = self.clone();
                State::Poll {
                    request: backend::AnimationFrameRequest::new(move || cloned.poll()),
                }
            }
            root::ControlFlow::Wait => State::Wait {
                start: Instant::now(),
            },
            root::ControlFlow::WaitUntil(end) => {
                let start = Instant::now();

                let delay = if end <= start {
                    Duration::from_millis(0)
                } else {
                    end - start
                };

                let cloned = self.clone();

                State::WaitUntil {
                    start,
                    end,
                    timeout: backend::Timeout::new(
                        move || cloned.resume_time_reached(start, end),
                        delay,
                    ),
                }
            }
            root::ControlFlow::Exit => State::Exit,
        };

        match *self.0.runner.borrow_mut() {
            RunnerEnum::Running(ref mut runner) => {
                runner.state = new_state;
            }
            _ => (),
        }
    }

    fn handle_loop_destroyed(&self, control: &mut root::ControlFlow) {
        self.handle_event(Event::LoopDestroyed, control);
        let all_canvases = std::mem::take(&mut *self.0.all_canvases.borrow_mut());
        *self.0.scale_change_detector.borrow_mut() = None;
        *self.0.unload_event_handle.borrow_mut() = None;
        // Dropping the `Runner` drops the event handler closure, which will in
        // turn drop all `Window`s moved into the closure.
        *self.0.runner.borrow_mut() = RunnerEnum::Destroyed;
        for (_, canvas) in all_canvases {
            // In case any remaining `Window`s are still not dropped, we will need
            // to explicitly remove the event handlers associated with their canvases.
            if let Some(canvas) = canvas.upgrade() {
                let mut canvas = canvas.borrow_mut();
                canvas.remove_listeners();
            }
        }
        // At this point, the `self.0` `Rc` should only be strongly referenced
        // by the following:
        // * `self`, i.e. the item which triggered this event loop wakeup, which
        //   is usually a `wasm-bindgen` `Closure`, which will be dropped after
        //   returning to the JS glue code.
        // * The `EventLoopWindowTarget` leaked inside `EventLoop::run` due to the
        //   JS exception thrown at the end.
        // * For each undropped `Window`:
        //     * The `register_redraw_request` closure.
        //     * The `destroy_fn` closure.
    }

    // Check if the event loop is currently closed
    fn is_closed(&self) -> bool {
        match self.0.runner.try_borrow().as_ref().map(Deref::deref) {
            Ok(RunnerEnum::Running(runner)) => runner.state.is_exit(),
            // The event loop is not closed since it is not initialized.
            Ok(RunnerEnum::Pending) => false,
            // The event loop is closed since it has been destroyed.
            Ok(RunnerEnum::Destroyed) => true,
            // Some other code is mutating the runner, which most likely means
            // the event loop is running and busy.
            Err(_) => false,
        }
    }

    // Get the current control flow state
    fn current_control_flow(&self) -> root::ControlFlow {
        match *self.0.runner.borrow() {
            RunnerEnum::Running(ref runner) => runner.state.control_flow(),
            RunnerEnum::Pending => root::ControlFlow::Poll,
            RunnerEnum::Destroyed => root::ControlFlow::Exit,
        }
    }
}<|MERGE_RESOLUTION|>--- conflicted
+++ resolved
@@ -22,13 +22,8 @@
 }
 
 pub struct Execution<T: 'static> {
-<<<<<<< HEAD
-    runner: RefCell<Option<Runner<T>>>,
+    runner: RefCell<RunnerEnum<T>>,
     events: RefCell<VecDeque<Event<T>>>,
-=======
-    runner: RefCell<RunnerEnum<T>>,
-    events: RefCell<VecDeque<Event<'static, T>>>,
->>>>>>> 1c38f113
     id: RefCell<u32>,
     all_canvases: RefCell<Vec<(WindowId, Weak<RefCell<backend::Canvas>>)>>,
     redraw_pending: RefCell<HashSet<WindowId>>,
@@ -59,20 +54,11 @@
 
 struct Runner<T: 'static> {
     state: State,
-<<<<<<< HEAD
-    is_busy: bool,
     event_handler: Box<dyn FnMut(Event<T>, &mut root::ControlFlow)>,
 }
 
 impl<T: 'static> Runner<T> {
     pub fn new(event_handler: Box<dyn FnMut(Event<T>, &mut root::ControlFlow)>) -> Self {
-=======
-    event_handler: Box<dyn FnMut(Event<'_, T>, &mut root::ControlFlow)>,
-}
-
-impl<T: 'static> Runner<T> {
-    pub fn new(event_handler: Box<dyn FnMut(Event<'_, T>, &mut root::ControlFlow)>) -> Self {
->>>>>>> 1c38f113
         Runner {
             state: State::Init,
             event_handler,
@@ -97,7 +83,7 @@
         })
     }
 
-    fn handle_single_event(&mut self, event: Event<'_, T>, control: &mut root::ControlFlow) {
+    fn handle_single_event(&mut self, event: Event<T>, control: &mut root::ControlFlow) {
         let is_closed = *control == root::ControlFlow::Exit;
 
         (self.event_handler)(event, control);
@@ -137,20 +123,12 @@
     // Set the event callback to use for the event loop runner
     // This the event callback is a fairly thin layer over the user-provided callback that closes
     // over a RootEventLoopWindowTarget reference
-<<<<<<< HEAD
     pub fn set_listener(&self, event_handler: Box<dyn FnMut(Event<T>, &mut root::ControlFlow)>) {
-        self.0.runner.replace(Some(Runner::new(event_handler)));
-=======
-    pub fn set_listener(
-        &self,
-        event_handler: Box<dyn FnMut(Event<'_, T>, &mut root::ControlFlow)>,
-    ) {
         {
             let mut runner = self.0.runner.borrow_mut();
             assert!(matches!(*runner, RunnerEnum::Pending));
             *runner = RunnerEnum::Running(Runner::new(event_handler));
         }
->>>>>>> 1c38f113
         self.init();
 
         let close_instance = self.clone();
@@ -412,17 +390,11 @@
 
     // handle_event takes in events and either queues them or applies a callback
     //
-<<<<<<< HEAD
-    // It should only ever be called from send_event
+    // It should only ever be called from `run_until_cleared` and `scale_changed`.
     fn handle_event(&self, event: Event<T>, control: &mut root::ControlFlow) {
-        let is_closed = self.is_closed();
-=======
-    // It should only ever be called from `run_until_cleared` and `scale_changed`.
-    fn handle_event(&self, event: Event<'static, T>, control: &mut root::ControlFlow) {
         if self.is_closed() {
             *control = root::ControlFlow::Exit;
         }
->>>>>>> 1c38f113
         match *self.0.runner.borrow_mut() {
             RunnerEnum::Running(ref mut runner) => {
                 runner.handle_single_event(event, control);
