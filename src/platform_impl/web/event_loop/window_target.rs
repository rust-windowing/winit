use super::{super::monitor, backend, device, proxy::Proxy, runner, window};
use crate::dpi::{PhysicalSize, Size};
use crate::event::{DeviceId, ElementState, Event, KeyboardInput, TouchPhase, WindowEvent};
use crate::event_loop::ControlFlow;
use crate::monitor::MonitorHandle as RootMH;
use crate::window::{Theme, WindowId};
use std::cell::RefCell;
use std::clone::Clone;
use std::collections::{vec_deque::IntoIter as VecDequeIter, VecDeque};
use std::rc::Rc;

pub struct WindowTarget<T: 'static> {
    pub(crate) runner: runner::Shared<T>,
}

impl<T> Clone for WindowTarget<T> {
    fn clone(&self) -> Self {
        WindowTarget {
            runner: self.runner.clone(),
        }
    }
}

impl<T> WindowTarget<T> {
    pub fn new() -> Self {
        WindowTarget {
            runner: runner::Shared::new(),
        }
    }

    pub fn proxy(&self) -> Proxy<T> {
        Proxy::new(self.runner.clone())
    }

<<<<<<< HEAD
    pub fn run(&self, event_handler: Box<dyn FnMut(Event<T>, &mut ControlFlow)>) {
=======
    pub fn run(&self, event_handler: Box<dyn FnMut(Event<'_, T>, &mut ControlFlow)>) {
>>>>>>> 1c38f113
        self.runner.set_listener(event_handler);
        let runner = self.runner.clone();
        self.runner.set_on_scale_change(move |arg| {
            runner.handle_scale_changed(arg.old_scale, arg.new_scale)
        });
    }

    pub fn generate_id(&self) -> window::Id {
        window::Id(self.runner.generate_id())
    }

    pub fn register(&self, canvas: &Rc<RefCell<backend::Canvas>>, id: window::Id) {
        self.runner.add_canvas(WindowId(id), canvas);
        let mut canvas = canvas.borrow_mut();
        canvas.set_attribute("data-raw-handle", &id.0.to_string());

        let runner = self.runner.clone();
        canvas.on_blur(move || {
            runner.send_event(Event::WindowEvent {
                window_id: WindowId(id),
                event: WindowEvent::Focused(false),
            });
        });

        let runner = self.runner.clone();
        canvas.on_focus(move || {
            runner.send_event(Event::WindowEvent {
                window_id: WindowId(id),
                event: WindowEvent::Focused(true),
            });
        });

        let runner = self.runner.clone();
        canvas.on_keyboard_press(move |scancode, virtual_keycode, modifiers| {
            #[allow(deprecated)]
            runner.send_event(Event::WindowEvent {
                window_id: WindowId(id),
                event: WindowEvent::KeyboardInput {
                    device_id: DeviceId(unsafe { device::Id::dummy() }),
                    input: KeyboardInput {
                        scancode,
                        state: ElementState::Pressed,
                        virtual_keycode,
                        modifiers,
                    },
                    is_synthetic: false,
                },
            });
        });

        let runner = self.runner.clone();
        canvas.on_keyboard_release(move |scancode, virtual_keycode, modifiers| {
            #[allow(deprecated)]
            runner.send_event(Event::WindowEvent {
                window_id: WindowId(id),
                event: WindowEvent::KeyboardInput {
                    device_id: DeviceId(unsafe { device::Id::dummy() }),
                    input: KeyboardInput {
                        scancode,
                        state: ElementState::Released,
                        virtual_keycode,
                        modifiers,
                    },
                    is_synthetic: false,
                },
            });
        });

        let runner = self.runner.clone();
        canvas.on_received_character(move |char_code| {
            runner.send_event(Event::WindowEvent {
                window_id: WindowId(id),
                event: WindowEvent::ReceivedCharacter(char_code),
            });
        });

        let runner = self.runner.clone();
        canvas.on_cursor_leave(move |pointer_id| {
            runner.send_event(Event::WindowEvent {
                window_id: WindowId(id),
                event: WindowEvent::CursorLeft {
                    device_id: DeviceId(device::Id(pointer_id)),
                },
            });
        });

        let runner = self.runner.clone();
        canvas.on_cursor_enter(move |pointer_id| {
            runner.send_event(Event::WindowEvent {
                window_id: WindowId(id),
                event: WindowEvent::CursorEntered {
                    device_id: DeviceId(device::Id(pointer_id)),
                },
            });
        });

        let runner = self.runner.clone();
        canvas.on_cursor_move(move |pointer_id, position, modifiers| {
            runner.send_event(Event::WindowEvent {
                window_id: WindowId(id),
                event: WindowEvent::CursorMoved {
                    device_id: DeviceId(device::Id(pointer_id)),
                    position,
                    modifiers,
                },
            });
        });

        let runner = self.runner.clone();
        canvas.on_mouse_press(move |pointer_id, position, button, modifiers| {
            // A mouse down event may come in without any prior CursorMoved events,
            // therefore we should send a CursorMoved event to make sure that the
            // user code has the correct cursor position.
            runner.send_events(
                std::iter::once(Event::WindowEvent {
                    window_id: WindowId(id),
                    event: WindowEvent::CursorMoved {
                        device_id: DeviceId(device::Id(pointer_id)),
                        position,
                        modifiers,
                    },
                })
                .chain(std::iter::once(Event::WindowEvent {
                    window_id: WindowId(id),
                    event: WindowEvent::MouseInput {
                        device_id: DeviceId(device::Id(pointer_id)),
                        state: ElementState::Pressed,
                        button,
                        modifiers,
                    },
                })),
            );
        });

        let runner = self.runner.clone();
        canvas.on_mouse_release(move |pointer_id, button, modifiers| {
            runner.send_event(Event::WindowEvent {
                window_id: WindowId(id),
                event: WindowEvent::MouseInput {
                    device_id: DeviceId(device::Id(pointer_id)),
                    state: ElementState::Released,
                    button,
                    modifiers,
                },
            });
        });

        let runner = self.runner.clone();
        canvas.on_mouse_wheel(move |pointer_id, delta, modifiers| {
            runner.send_event(Event::WindowEvent {
                window_id: WindowId(id),
                event: WindowEvent::MouseWheel {
                    device_id: DeviceId(device::Id(pointer_id)),
                    delta,
                    phase: TouchPhase::Moved,
                    modifiers,
                },
            });
        });

        let runner = self.runner.clone();
        let raw = canvas.raw().clone();

        // The size to restore to after exiting fullscreen.
        let mut intended_size = PhysicalSize {
            width: raw.width() as u32,
            height: raw.height() as u32,
        };
        canvas.on_fullscreen_change(move || {
            // If the canvas is marked as fullscreen, it is moving *into* fullscreen
            // If it is not, it is moving *out of* fullscreen
            let new_size = if backend::is_fullscreen(&raw) {
                intended_size = PhysicalSize {
                    width: raw.width() as u32,
                    height: raw.height() as u32,
                };

                backend::window_size().to_physical(backend::scale_factor())
            } else {
                intended_size
            };

            backend::set_canvas_size(&raw, Size::Physical(new_size));
            runner.send_event(Event::WindowEvent {
                window_id: WindowId(id),
                event: WindowEvent::Resized(new_size),
            });
            runner.request_redraw(WindowId(id));
        });

        let runner = self.runner.clone();
        canvas.on_dark_mode(move |is_dark_mode| {
            let theme = if is_dark_mode {
                Theme::Dark
            } else {
                Theme::Light
            };
            runner.send_event(Event::WindowEvent {
                window_id: WindowId(id),
                event: WindowEvent::ThemeChanged(theme),
            });
        });
    }

    pub fn available_monitors(&self) -> VecDequeIter<monitor::Handle> {
        VecDeque::new().into_iter()
    }

    pub fn primary_monitor(&self) -> Option<RootMH> {
        Some(RootMH {
            inner: monitor::Handle,
        })
    }
}<|MERGE_RESOLUTION|>--- conflicted
+++ resolved
@@ -32,11 +32,7 @@
         Proxy::new(self.runner.clone())
     }
 
-<<<<<<< HEAD
     pub fn run(&self, event_handler: Box<dyn FnMut(Event<T>, &mut ControlFlow)>) {
-=======
-    pub fn run(&self, event_handler: Box<dyn FnMut(Event<'_, T>, &mut ControlFlow)>) {
->>>>>>> 1c38f113
         self.runner.set_listener(event_handler);
         let runner = self.runner.clone();
         self.runner.set_on_scale_change(move |arg| {
