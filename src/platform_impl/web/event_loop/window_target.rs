use super::{
    super::monitor::MonitorHandle, backend, device::DeviceId, proxy::EventLoopProxy, runner,
    window::WindowId,
};
use crate::dpi::{PhysicalSize, Size};
use crate::event::{
    DeviceEvent, DeviceId as RootDeviceId, ElementState, Event, KeyboardInput, TouchPhase,
    WindowEvent,
};
use crate::event_loop::ControlFlow;
use crate::monitor::MonitorHandle as RootMH;
use crate::window::{Theme, WindowId as RootWindowId};
use std::cell::RefCell;
use std::clone::Clone;
use std::collections::{vec_deque::IntoIter as VecDequeIter, VecDeque};
use std::rc::Rc;
use web_sys::KeyboardEvent;

pub struct EventLoopWindowTarget<T: 'static> {
    pub(crate) runner: runner::Shared<T>,
}

impl<T> Clone for EventLoopWindowTarget<T> {
    fn clone(&self) -> Self {
        Self {
            runner: self.runner.clone(),
        }
    }
}

impl<T> EventLoopWindowTarget<T> {
    pub fn new() -> Self {
        Self {
            runner: runner::Shared::new(),
        }
    }

    pub fn proxy(&self) -> EventLoopProxy<T> {
        EventLoopProxy::new(self.runner.clone())
    }

    pub fn run(&self, event_handler: Box<dyn FnMut(Event<'_, T>, &mut ControlFlow)>) {
        self.runner.set_listener(event_handler);
        let runner = self.runner.clone();
        self.runner.set_on_scale_change(move |arg| {
            runner.handle_scale_changed(arg.old_scale, arg.new_scale)
        });
    }

    pub fn generate_id(&self) -> WindowId {
        WindowId(self.runner.generate_id())
    }

<<<<<<< HEAD
    pub fn register_input(&self, input: &Rc<RefCell<backend::Input>>, id: window::Id) {
        self.runner.add_input(WindowId(id), input);
        let mut input = input.borrow_mut();
        input.raw().set_id("winit_input_agent");
        input.set_attribute("winit_input_agent_id", &id.0.to_string());
        let runner = self.runner.clone();
        input.on_composition_start(move || {
            web_sys::console::log_1(&"IME::Enabled".into());
            runner.send_event(super::Event::WindowEvent {
                window_id: WindowId(id),
                event: WindowEvent::IME(crate::event::IME::Enabled),
            });
        });

        let runner = self.runner.clone();
        input.on_composition_update(move |text: Option<String>| {
            if let Some(text) = text {
                if !text.is_empty() {
                    let len = text.len();
                    web_sys::console::log_1(&format!("IME::Preedit {}", text).into());
                    runner.send_event(super::Event::WindowEvent {
                        window_id: WindowId(id),
                        event: WindowEvent::IME(crate::event::IME::Preedit(
                            text,
                            Some(len),
                            Some(len),
                        )),
                    });
                }
            }
        });

        let runner = self.runner.clone();
        input.on_composition_end(move |text: Option<String>| {
            if let Some(text) = text {
                web_sys::console::log_1(&format!("IME::Commit {}", text).into());
                runner.send_event(super::Event::WindowEvent {
                    window_id: WindowId(id),
                    event: WindowEvent::IME(crate::event::IME::Commit(text)),
                });
            }
        });

        let runner = self.runner.clone();
        input.on_input(move |text: Option<String>| {
            if let Some(text) = text {
                runner.send_events(text.chars().map(|ch| crate::event::Event::WindowEvent {
                    window_id: WindowId(id),
                    event: WindowEvent::ReceivedCharacter(ch),
                }));
            }
        });

        #[allow(deprecated)]
        {
            let runner = self.runner.clone();
            input.on_keydown(move |event: KeyboardEvent| {
                if !(&event.key() == "Process" || &event.key() == "Unidentified") {
                    web_sys::console::log_1(&format!("KeyboardInput {}", event.key()).into());
                    runner.send_event(crate::event::Event::WindowEvent {
                        window_id: WindowId(id),
                        event: WindowEvent::KeyboardInput {
                            device_id: DeviceId(unsafe { super::device::Id::dummy() }),
                            input: KeyboardInput {
                                scancode: backend::scan_code(&event),
                                state: ElementState::Pressed,
                                virtual_keycode: backend::virtual_key_code_next(&event),
                                modifiers: backend::keyboard_modifiers(&event),
                            },
                            is_synthetic: false,
                        },
                    });
                }
            });
        }
    }

    pub fn register(&self, canvas: &Rc<RefCell<backend::Canvas>>, id: window::Id) {
        self.runner.add_canvas(WindowId(id), canvas);
=======
    pub fn register(&self, canvas: &Rc<RefCell<backend::Canvas>>, id: WindowId) {
        self.runner.add_canvas(RootWindowId(id), canvas);
>>>>>>> 5db61c10
        let mut canvas = canvas.borrow_mut();
        canvas.set_attribute("data-raw-handle", &id.0.to_string());

        let runner = self.runner.clone();
        canvas.on_blur(move || {
            runner.send_event(Event::WindowEvent {
                window_id: RootWindowId(id),
                event: WindowEvent::Focused(false),
            });
        });

        let runner = self.runner.clone();
        canvas.on_focus(move || {
            runner.send_event(Event::WindowEvent {
                window_id: RootWindowId(id),
                event: WindowEvent::Focused(true),
            });
        });

        let runner = self.runner.clone();
        canvas.on_keyboard_press(move |scancode, virtual_keycode, modifiers| {
            #[allow(deprecated)]
            runner.send_event(Event::WindowEvent {
                window_id: RootWindowId(id),
                event: WindowEvent::KeyboardInput {
                    device_id: RootDeviceId(unsafe { DeviceId::dummy() }),
                    input: KeyboardInput {
                        scancode,
                        state: ElementState::Pressed,
                        virtual_keycode,
                        modifiers,
                    },
                    is_synthetic: false,
                },
            });
        });

        let runner = self.runner.clone();
        canvas.on_keyboard_release(move |scancode, virtual_keycode, modifiers| {
            #[allow(deprecated)]
            runner.send_event(Event::WindowEvent {
                window_id: RootWindowId(id),
                event: WindowEvent::KeyboardInput {
                    device_id: RootDeviceId(unsafe { DeviceId::dummy() }),
                    input: KeyboardInput {
                        scancode,
                        state: ElementState::Released,
                        virtual_keycode,
                        modifiers,
                    },
                    is_synthetic: false,
                },
            });
        });

        let runner = self.runner.clone();
        canvas.on_received_character(move |char_code| {
            runner.send_event(Event::WindowEvent {
                window_id: RootWindowId(id),
                event: WindowEvent::ReceivedCharacter(char_code),
            });
        });

        let runner = self.runner.clone();
        canvas.on_cursor_leave(move |pointer_id| {
            runner.send_event(Event::WindowEvent {
                window_id: RootWindowId(id),
                event: WindowEvent::CursorLeft {
                    device_id: RootDeviceId(DeviceId(pointer_id)),
                },
            });
        });

        let runner = self.runner.clone();
        canvas.on_cursor_enter(move |pointer_id| {
            runner.send_event(Event::WindowEvent {
                window_id: RootWindowId(id),
                event: WindowEvent::CursorEntered {
                    device_id: RootDeviceId(DeviceId(pointer_id)),
                },
            });
        });

        let runner = self.runner.clone();
        canvas.on_cursor_move(move |pointer_id, position, delta, modifiers| {
            runner.send_event(Event::WindowEvent {
                window_id: RootWindowId(id),
                event: WindowEvent::CursorMoved {
                    device_id: RootDeviceId(DeviceId(pointer_id)),
                    position,
                    modifiers,
                },
            });
            runner.send_event(Event::DeviceEvent {
                device_id: RootDeviceId(DeviceId(pointer_id)),
                event: DeviceEvent::MouseMotion {
                    delta: (delta.x, delta.y),
                },
            });
        });

        let runner = self.runner.clone();
        canvas.on_mouse_press(move |pointer_id, position, button, modifiers| {
            // A mouse down event may come in without any prior CursorMoved events,
            // therefore we should send a CursorMoved event to make sure that the
            // user code has the correct cursor position.
            runner.send_events(
                std::iter::once(Event::WindowEvent {
                    window_id: RootWindowId(id),
                    event: WindowEvent::CursorMoved {
                        device_id: RootDeviceId(DeviceId(pointer_id)),
                        position,
                        modifiers,
                    },
                })
                .chain(std::iter::once(Event::WindowEvent {
                    window_id: RootWindowId(id),
                    event: WindowEvent::MouseInput {
                        device_id: RootDeviceId(DeviceId(pointer_id)),
                        state: ElementState::Pressed,
                        button,
                        modifiers,
                    },
                })),
            );
        });

        let runner = self.runner.clone();
        canvas.on_mouse_release(move |pointer_id, button, modifiers| {
            runner.send_event(Event::WindowEvent {
                window_id: RootWindowId(id),
                event: WindowEvent::MouseInput {
                    device_id: RootDeviceId(DeviceId(pointer_id)),
                    state: ElementState::Released,
                    button,
                    modifiers,
                },
            });
        });

        let runner = self.runner.clone();
        canvas.on_mouse_wheel(move |pointer_id, delta, modifiers| {
            runner.send_event(Event::WindowEvent {
                window_id: RootWindowId(id),
                event: WindowEvent::MouseWheel {
                    device_id: RootDeviceId(DeviceId(pointer_id)),
                    delta,
                    phase: TouchPhase::Moved,
                    modifiers,
                },
            });
        });

        let runner = self.runner.clone();
        let raw = canvas.raw().clone();

        // The size to restore to after exiting fullscreen.
        let mut intended_size = PhysicalSize {
            width: raw.width() as u32,
            height: raw.height() as u32,
        };
        canvas.on_fullscreen_change(move || {
            // If the canvas is marked as fullscreen, it is moving *into* fullscreen
            // If it is not, it is moving *out of* fullscreen
            let new_size = if backend::is_fullscreen(&raw) {
                intended_size = PhysicalSize {
                    width: raw.width() as u32,
                    height: raw.height() as u32,
                };

                backend::window_size().to_physical(backend::scale_factor())
            } else {
                intended_size
            };

            backend::set_canvas_size(&raw, Size::Physical(new_size));
            runner.send_event(Event::WindowEvent {
                window_id: RootWindowId(id),
                event: WindowEvent::Resized(new_size),
            });
            runner.request_redraw(RootWindowId(id));
        });

        let runner = self.runner.clone();
        canvas.on_dark_mode(move |is_dark_mode| {
            let theme = if is_dark_mode {
                Theme::Dark
            } else {
                Theme::Light
            };
            runner.send_event(Event::WindowEvent {
                window_id: RootWindowId(id),
                event: WindowEvent::ThemeChanged(theme),
            });
        });
    }

    pub fn available_monitors(&self) -> VecDequeIter<MonitorHandle> {
        VecDeque::new().into_iter()
    }

    pub fn primary_monitor(&self) -> Option<RootMH> {
        Some(RootMH {
            inner: MonitorHandle,
        })
    }
}<|MERGE_RESOLUTION|>--- conflicted
+++ resolved
@@ -51,9 +51,8 @@
         WindowId(self.runner.generate_id())
     }
 
-<<<<<<< HEAD
-    pub fn register_input(&self, input: &Rc<RefCell<backend::Input>>, id: window::Id) {
-        self.runner.add_input(WindowId(id), input);
+    pub fn register_input(&self, input: &Rc<RefCell<backend::Input>>, id: WindowId) {
+        self.runner.add_input(RootWindowId(id), input);
         let mut input = input.borrow_mut();
         input.raw().set_id("winit_input_agent");
         input.set_attribute("winit_input_agent_id", &id.0.to_string());
@@ -61,7 +60,7 @@
         input.on_composition_start(move || {
             web_sys::console::log_1(&"IME::Enabled".into());
             runner.send_event(super::Event::WindowEvent {
-                window_id: WindowId(id),
+                window_id: RootWindowId(id),
                 event: WindowEvent::IME(crate::event::IME::Enabled),
             });
         });
@@ -73,7 +72,7 @@
                     let len = text.len();
                     web_sys::console::log_1(&format!("IME::Preedit {}", text).into());
                     runner.send_event(super::Event::WindowEvent {
-                        window_id: WindowId(id),
+                        window_id: RootWindowId(id),
                         event: WindowEvent::IME(crate::event::IME::Preedit(
                             text,
                             Some(len),
@@ -89,7 +88,7 @@
             if let Some(text) = text {
                 web_sys::console::log_1(&format!("IME::Commit {}", text).into());
                 runner.send_event(super::Event::WindowEvent {
-                    window_id: WindowId(id),
+                    window_id: RootWindowId(id),
                     event: WindowEvent::IME(crate::event::IME::Commit(text)),
                 });
             }
@@ -99,42 +98,38 @@
         input.on_input(move |text: Option<String>| {
             if let Some(text) = text {
                 runner.send_events(text.chars().map(|ch| crate::event::Event::WindowEvent {
-                    window_id: WindowId(id),
+                    window_id: RootWindowId(id),
                     event: WindowEvent::ReceivedCharacter(ch),
                 }));
             }
         });
 
         #[allow(deprecated)]
-        {
-            let runner = self.runner.clone();
-            input.on_keydown(move |event: KeyboardEvent| {
-                if !(&event.key() == "Process" || &event.key() == "Unidentified") {
-                    web_sys::console::log_1(&format!("KeyboardInput {}", event.key()).into());
-                    runner.send_event(crate::event::Event::WindowEvent {
-                        window_id: WindowId(id),
-                        event: WindowEvent::KeyboardInput {
-                            device_id: DeviceId(unsafe { super::device::Id::dummy() }),
-                            input: KeyboardInput {
-                                scancode: backend::scan_code(&event),
-                                state: ElementState::Pressed,
-                                virtual_keycode: backend::virtual_key_code_next(&event),
-                                modifiers: backend::keyboard_modifiers(&event),
+            {
+                let runner = self.runner.clone();
+                input.on_keydown(move |event: KeyboardEvent| {
+                    if !(&event.key() == "Process" || &event.key() == "Unidentified") {
+                        web_sys::console::log_1(&format!("KeyboardInput {}", event.key()).into());
+                        runner.send_event(crate::event::Event::WindowEvent {
+                            window_id: RootWindowId(id),
+                            event: WindowEvent::KeyboardInput {
+                                device_id: RootDeviceId(unsafe { super::device::DeviceId::dummy() }),
+                                input: KeyboardInput {
+                                    scancode: backend::scan_code(&event),
+                                    state: ElementState::Pressed,
+                                    virtual_keycode: backend::virtual_key_code_next(&event),
+                                    modifiers: backend::keyboard_modifiers(&event),
+                                },
+                                is_synthetic: false,
                             },
-                            is_synthetic: false,
-                        },
-                    });
-                }
-            });
-        }
-    }
-
-    pub fn register(&self, canvas: &Rc<RefCell<backend::Canvas>>, id: window::Id) {
-        self.runner.add_canvas(WindowId(id), canvas);
-=======
+                        });
+                    }
+                });
+            }
+    }
+
     pub fn register(&self, canvas: &Rc<RefCell<backend::Canvas>>, id: WindowId) {
         self.runner.add_canvas(RootWindowId(id), canvas);
->>>>>>> 5db61c10
         let mut canvas = canvas.borrow_mut();
         canvas.set_attribute("data-raw-handle", &id.0.to_string());
 
