// Brief introduction to the internals of the web backend:
// The web backend used to support both wasm-bindgen and stdweb as methods of binding to the
// environment. Because they are both supporting the same underlying APIs, the actual web bindings
// are cordoned off into backend abstractions, which present the thinnest unifying layer possible.
//
// When adding support for new events or interactions with the browser, first consult trusted
// documentation (such as MDN) to ensure it is well-standardised and supported across many browsers.
// Once you have decided on the relevant web APIs, add support to both backends.
//
// The backend is used by the rest of the module to implement Winit's business logic, which forms
// the rest of the code. 'device', 'error', 'monitor', and 'window' define web-specific structures
// for winit's cross-platform structures. They are all relatively simple translations.
//
// The event_loop module handles listening for and processing events. 'Proxy' implements
// EventLoopProxy and 'WindowTarget' implements EventLoopWindowTarget. WindowTarget also handles
// registering the event handlers. The 'Execution' struct in the 'runner' module handles taking
// incoming events (from the registered handlers) and ensuring they are passed to the user in a
// compliant way.

mod device;
mod error;
mod event_loop;
mod monitor;
mod window;

#[path = "web_sys/mod.rs"]
mod backend;

#[cfg(all(feature = "css-size", not(web_sys_unstable_apis)))]
compile_error!("`web_sys_unstable_apis` must be enabled to use the `css-size` feature");

pub use self::device::DeviceId;
pub use self::error::OsError;
pub(crate) use self::event_loop::{
    EventLoop, EventLoopProxy, EventLoopWindowTarget, PlatformSpecificEventLoopAttributes,
};
pub use self::monitor::{MonitorHandle, VideoMode};
pub use self::window::{PlatformSpecificWindowBuilderAttributes, Window, WindowId};

<<<<<<< HEAD
pub(crate) use crate::icon::NoIcon as PlatformIcon;
=======
pub(crate) use crate::icon::NoIcon as PlatformIcon;
pub(self) use crate::platform_impl::Fullscreen;

#[derive(Clone, Copy)]
pub(crate) struct ScaleChangeArgs {
    old_scale: f64,
    new_scale: f64,
}
>>>>>>> 05484c58
<|MERGE_RESOLUTION|>--- conflicted
+++ resolved
@@ -37,15 +37,5 @@
 pub use self::monitor::{MonitorHandle, VideoMode};
 pub use self::window::{PlatformSpecificWindowBuilderAttributes, Window, WindowId};
 
-<<<<<<< HEAD
 pub(crate) use crate::icon::NoIcon as PlatformIcon;
-=======
-pub(crate) use crate::icon::NoIcon as PlatformIcon;
-pub(self) use crate::platform_impl::Fullscreen;
-
-#[derive(Clone, Copy)]
-pub(crate) struct ScaleChangeArgs {
-    old_scale: f64,
-    new_scale: f64,
-}
->>>>>>> 05484c58
+pub(self) use crate::platform_impl::Fullscreen;