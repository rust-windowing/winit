use super::event;
use super::EventListenerHandle;
use crate::dpi::PhysicalPosition;
use crate::event::Force;
use crate::event::{ModifiersState, MouseButton};

use web_sys::PointerEvent;

#[allow(dead_code)]
pub(super) struct PointerHandler {
    on_cursor_leave: Option<EventListenerHandle<dyn FnMut(PointerEvent)>>,
    on_cursor_enter: Option<EventListenerHandle<dyn FnMut(PointerEvent)>>,
    on_cursor_move: Option<EventListenerHandle<dyn FnMut(PointerEvent)>>,
    on_pointer_press: Option<EventListenerHandle<dyn FnMut(PointerEvent)>>,
    on_pointer_release: Option<EventListenerHandle<dyn FnMut(PointerEvent)>>,
    on_touch_move: Option<EventListenerHandle<dyn FnMut(PointerEvent)>>,
    on_touch_down: Option<EventListenerHandle<dyn FnMut(PointerEvent)>>,
    on_touch_up: Option<EventListenerHandle<dyn FnMut(PointerEvent)>>,
    on_touch_cancel: Option<EventListenerHandle<dyn FnMut(PointerEvent)>>,
}

impl PointerHandler {
    pub fn new() -> Self {
        Self {
            on_cursor_leave: None,
            on_cursor_enter: None,
            on_cursor_move: None,
            on_pointer_press: None,
            on_pointer_release: None,
            on_touch_move: None,
            on_touch_down: None,
            on_touch_up: None,
            on_touch_cancel: None,
        }
    }

    pub fn on_cursor_leave<F>(&mut self, canvas_common: &super::Common, mut handler: F)
    where
        F: 'static + FnMut(i32),
    {
        self.on_cursor_leave = Some(canvas_common.add_event(
            "pointerout",
            move |event: PointerEvent| {
                // touch events are handled separately
                // handling them here would produce duplicate mouse events, inconsistent with
                // other platforms.
                if event.pointer_type() == "touch" {
                    return;
                }

                handler(event.pointer_id());
            },
        ));
    }

    pub fn on_cursor_enter<F>(&mut self, canvas_common: &super::Common, mut handler: F)
    where
        F: 'static + FnMut(i32),
    {
        self.on_cursor_enter = Some(canvas_common.add_event(
            "pointerover",
            move |event: PointerEvent| {
                // touch events are handled separately
                // handling them here would produce duplicate mouse events, inconsistent with
                // other platforms.
                if event.pointer_type() == "touch" {
                    return;
                }

                handler(event.pointer_id());
            },
        ));
    }

    pub fn on_mouse_release<F>(&mut self, canvas_common: &super::Common, mut handler: F)
    where
        F: 'static + FnMut(i32, MouseButton, ModifiersState),
    {
        self.on_pointer_release = Some(canvas_common.add_user_event(
            "pointerup",
            move |event: PointerEvent| {
                // touch events are handled separately
                // handling them here would produce duplicate mouse events, inconsistent with
                // other platforms.
                if event.pointer_type() == "touch" {
                    return;
                }

                handler(
                    event.pointer_id(),
                    event::mouse_button(&event),
                    event::mouse_modifiers(&event),
                );
            },
        ));
    }

    pub fn on_mouse_press<F>(&mut self, canvas_common: &super::Common, mut handler: F)
    where
        F: 'static + FnMut(i32, PhysicalPosition<f64>, MouseButton, ModifiersState),
    {
        let canvas = canvas_common.raw.clone();
        self.on_pointer_press = Some(canvas_common.add_user_event(
            "pointerdown",
            move |event: PointerEvent| {
                // touch events are handled separately
                // handling them here would produce duplicate mouse events, inconsistent with
                // other platforms.
                if event.pointer_type() == "touch" {
                    return;
                }

                handler(
                    event.pointer_id(),
                    event::mouse_position(&event).to_physical(super::super::scale_factor()),
                    event::mouse_button(&event),
                    event::mouse_modifiers(&event),
                );

                // Error is swallowed here since the error would occur every time the mouse is
                // clicked when the cursor is grabbed, and there is probably not a situation where
                // this could fail, that we care if it fails.
                let _e = canvas.set_pointer_capture(event.pointer_id());
            },
        ));
    }

    pub fn on_cursor_move<F>(
        &mut self,
        canvas_common: &super::Common,
        mut handler: F,
        prevent_default: bool,
    ) where
        F: 'static + FnMut(i32, PhysicalPosition<f64>, PhysicalPosition<f64>, ModifiersState),
    {
        self.on_cursor_move = Some(canvas_common.add_event(
            "pointermove",
            move |event: PointerEvent| {
<<<<<<< HEAD
                // touch events are handled separately
                // handling them here would produce duplicate mouse events, inconsistent with
                // other platforms.
                if event.pointer_type() == "touch" {
                    return;
                }

=======
                if prevent_default {
                    event.prevent_default();
                }
>>>>>>> 05dd31b8
                handler(
                    event.pointer_id(),
                    event::mouse_position(&event).to_physical(super::super::scale_factor()),
                    event::mouse_delta(&event).to_physical(super::super::scale_factor()),
                    event::mouse_modifiers(&event),
                );
            },
        ));
    }

    pub fn on_touch_move<F>(&mut self, canvas_common: &super::Common, handler: F)
    where
        F: 'static + FnMut(i32, PhysicalPosition<f64>, Force),
    {
        self.on_touch_move =
            Some(canvas_common.add_event("pointermove", touch_handler(handler, canvas_common)));
    }

    pub fn on_touch_down<F>(&mut self, canvas_common: &super::Common, handler: F)
    where
        F: 'static + FnMut(i32, PhysicalPosition<f64>, Force),
    {
        self.on_touch_down =
            Some(canvas_common.add_event("pointerdown", touch_handler(handler, canvas_common)));
    }

    pub fn on_touch_up<F>(&mut self, canvas_common: &super::Common, handler: F)
    where
        F: 'static + FnMut(i32, PhysicalPosition<f64>, Force),
    {
        self.on_touch_up =
            Some(canvas_common.add_event("pointerup", touch_handler(handler, canvas_common)));
    }

    pub fn on_touch_cancel<F>(&mut self, canvas_common: &super::Common, handler: F)
    where
        F: 'static + FnMut(i32, PhysicalPosition<f64>, Force),
    {
        self.on_touch_cancel =
            Some(canvas_common.add_event("pointercancel", touch_handler(handler, canvas_common)));
    }

    pub fn remove_listeners(&mut self) {
        self.on_cursor_leave = None;
        self.on_cursor_enter = None;
        self.on_cursor_move = None;
        self.on_pointer_press = None;
        self.on_pointer_release = None;
        self.on_touch_move = None;
        self.on_touch_down = None;
        self.on_touch_up = None;
        self.on_touch_cancel = None;
    }
}

fn touch_handler<F>(mut handler: F, canvas_common: &super::Common) -> impl FnMut(PointerEvent)
where
    F: 'static + FnMut(i32, PhysicalPosition<f64>, Force),
{
    let canvas = canvas_common.raw.clone();
    move |event: PointerEvent| {
        if event.pointer_type() != "touch" {
            return;
        }

        handler(
            event.pointer_id(),
            event::touch_position(&event, &canvas).to_physical(super::super::scale_factor()),
            Force::Normalized(event.pressure() as f64),
        );
    }
}<|MERGE_RESOLUTION|>--- conflicted
+++ resolved
@@ -136,19 +136,16 @@
         self.on_cursor_move = Some(canvas_common.add_event(
             "pointermove",
             move |event: PointerEvent| {
-<<<<<<< HEAD
-                // touch events are handled separately
-                // handling them here would produce duplicate mouse events, inconsistent with
-                // other platforms.
-                if event.pointer_type() == "touch" {
-                    return;
-                }
-
-=======
+                // touch events are handled separately
+                // handling them here would produce duplicate mouse events, inconsistent with
+                // other platforms.
+                if event.pointer_type() == "touch" {
+                    return;
+                }
+
                 if prevent_default {
                     event.prevent_default();
                 }
->>>>>>> 05dd31b8
                 handler(
                     event.pointer_id(),
                     event::mouse_position(&event).to_physical(super::super::scale_factor()),
