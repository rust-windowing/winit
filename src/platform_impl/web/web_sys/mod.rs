mod canvas;
mod event;
mod timeout;

pub use self::canvas::Canvas;
pub use self::timeout::Timeout;

use crate::platform::web::WindowExtWebSys;
use crate::window::Window;
use wasm_bindgen::{closure::Closure, JsCast};
use web_sys::{BeforeUnloadEvent, HtmlCanvasElement};

pub fn throw(msg: &str) {
    wasm_bindgen::throw_str(msg);
}

<<<<<<< HEAD
pub fn exit_fullscreen() {
    let window = web_sys::window().expect("Failed to obtain window");
    let document = window.document().expect("Failed to obtain document");

    document.exit_fullscreen();
=======
pub fn on_unload(mut handler: impl FnMut() + 'static) {
    let window = web_sys::window().expect("Failed to obtain window");

    let closure = Closure::wrap(
        Box::new(move |_: BeforeUnloadEvent| handler()) as Box<dyn FnMut(BeforeUnloadEvent)>
    );

    window
        .add_event_listener_with_callback("beforeunload", &closure.as_ref().unchecked_ref())
        .expect("Failed to add close listener");
>>>>>>> e87bc3db
}

impl WindowExtWebSys for Window {
    fn canvas(&self) -> HtmlCanvasElement {
        self.window.canvas().raw().clone()
    }
}<|MERGE_RESOLUTION|>--- conflicted
+++ resolved
@@ -14,13 +14,13 @@
     wasm_bindgen::throw_str(msg);
 }
 
-<<<<<<< HEAD
 pub fn exit_fullscreen() {
     let window = web_sys::window().expect("Failed to obtain window");
     let document = window.document().expect("Failed to obtain document");
 
     document.exit_fullscreen();
-=======
+}
+
 pub fn on_unload(mut handler: impl FnMut() + 'static) {
     let window = web_sys::window().expect("Failed to obtain window");
 
@@ -31,7 +31,6 @@
     window
         .add_event_listener_with_callback("beforeunload", &closure.as_ref().unchecked_ref())
         .expect("Failed to add close listener");
->>>>>>> e87bc3db
 }
 
 impl WindowExtWebSys for Window {
