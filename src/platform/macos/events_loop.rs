use {ControlFlow, EventsLoopClosed};
use cocoa::{self, appkit, foundation};
use cocoa::appkit::{NSApplication, NSEvent, NSEventMask, NSEventModifierFlags, NSEventPhase, NSView, NSWindow};
use events::{self, ElementState, Event, MouseButton, TouchPhase, WindowEvent, DeviceEvent, ModifiersState, KeyboardInput};
use std::collections::VecDeque;
use std::sync::{Arc, Mutex, Weak};
use super::window::Window2;
use std;
use super::DeviceId;


pub struct EventsLoop {
    modifiers: Modifiers,
    pub shared: Arc<Shared>,
}

// State shared between the `EventsLoop` and its registered windows.
pub struct Shared {
    pub windows: Mutex<Vec<Weak<Window2>>>,
    pub pending_events: Mutex<VecDeque<Event>>,
    // The user event callback given via either of the `poll_events` or `run_forever` methods.
    //
    // We store the user's callback here so that it may be accessed by each of the window delegate
    // callbacks (e.g. resize, close, etc) for the duration of a call to either of the
    // `poll_events` or `run_forever` methods.
    //
    // This is *only* `Some` for the duration of a call to either of these methods and will be
    // `None` otherwise.
    user_callback: UserCallback,
}

#[derive(Clone)]
pub struct Proxy {}

struct Modifiers {
    shift_pressed: bool,
    ctrl_pressed: bool,
    win_pressed: bool,
    alt_pressed: bool,
}

// Wrapping the user callback in a type allows us to:
//
// - ensure the callback pointer is never accidentally cloned
// - ensure that only the `EventsLoop` can `store` and `drop` the callback pointer
// - Share access to the user callback with the NSWindow callbacks.
pub struct UserCallback {
    mutex: Mutex<Option<*mut FnMut(Event)>>,
}


impl Shared {

    pub fn new() -> Self {
        Shared {
            windows: Mutex::new(Vec::new()),
            pending_events: Mutex::new(VecDeque::new()),
            user_callback: UserCallback { mutex: Mutex::new(None) },
        }
    }

    fn call_user_callback_with_pending_events(&self) {
        loop {
            let event = match self.pending_events.lock().unwrap().pop_front() {
                Some(event) => event,
                None => return,
            };
            unsafe {
                self.user_callback.call_with_event(event);
            }
        }
    }

    // Calls the user callback if one exists.
    //
    // Otherwise, stores the event in the `pending_events` queue.
    //
    // This is necessary for the case when `WindowDelegate` callbacks are triggered during a call
    // to the user's callback.
    pub fn call_user_callback_with_event_or_store_in_pending(&self, event: Event) {
        if self.user_callback.mutex.lock().unwrap().is_some() {
            unsafe {
                self.user_callback.call_with_event(event);
            }
        } else {
            self.pending_events.lock().unwrap().push_back(event);
        }
    }

    // Removes the window with the given `Id` from the `windows` list.
    //
    // This is called when a window is either `Closed` or `Drop`ped.
    pub fn find_and_remove_window(&self, id: super::window::Id) {
        if let Ok(mut windows) = self.windows.lock() {
            windows.retain(|w| match w.upgrade() {
                Some(w) => w.id() != id,
                None => true,
            });
        }
    }

}


impl Modifiers {
    pub fn new() -> Self {
        Modifiers {
            shift_pressed: false,
            ctrl_pressed: false,
            win_pressed: false,
            alt_pressed: false,
        }
    }
}


impl UserCallback {

    // Here we store user's `callback` behind the mutex so that they may be safely shared between
    // each of the window delegates.
    //
    // In order to make sure that the pointer is always valid, we must manually guarantee that it
    // is dropped before the callback itself is dropped. Thus, this should *only* be called at the
    // beginning of a call to `poll_events` and `run_forever`, both of which *must* drop the
    // callback at the end of their scope using the `drop` method.
    fn store<F>(&self, callback: &mut F)
        where F: FnMut(Event)
    {
        let trait_object = callback as &mut FnMut(Event);
        let trait_object_ptr = trait_object as *const FnMut(Event) as *mut FnMut(Event);
        *self.mutex.lock().unwrap() = Some(trait_object_ptr);
    }

    // Emits the given event via the user-given callback.
    //
    // This is unsafe as it requires dereferencing the pointer to the user-given callback. We
    // guarantee this is safe by ensuring the `UserCallback` never lives longer than the user-given
    // callback.
    //
    // Note that the callback may not always be `Some`. This is because some `NSWindowDelegate`
    // callbacks can be triggered by means other than `NSApp().sendEvent`. For example, if a window
    // is destroyed or created during a call to the user's callback, the `WindowDelegate` methods
    // may be called with `windowShouldClose` or `windowDidResignKey`.
    unsafe fn call_with_event(&self, event: Event) {
        let callback = match self.mutex.lock().unwrap().take() {
            Some(callback) => callback,
            None => return,
        };
        (*callback)(event);
        *self.mutex.lock().unwrap() = Some(callback);
    }

    // Used to drop the user callback pointer at the end of the `poll_events` and `run_forever`
    // methods. This is done to enforce our guarantee that the top callback will never live longer
    // than the call to either `poll_events` or `run_forever` to which it was given.
    fn drop(&self) {
        self.mutex.lock().unwrap().take();
    }

}


impl EventsLoop {

    pub fn new() -> Self {
        EventsLoop {
            shared: Arc::new(Shared::new()),
            modifiers: Modifiers::new(),
        }
    }

    pub fn poll_events<F>(&mut self, mut callback: F)
        where F: FnMut(Event),
    {
        unsafe {
            if !msg_send![cocoa::base::class("NSThread"), isMainThread] {
                panic!("Events can only be polled from the main thread on macOS");
            }
        }

        self.shared.user_callback.store(&mut callback);

        // Loop as long as we have pending events to return.
        loop {
            unsafe {
                // First, yield all pending events.
                self.shared.call_user_callback_with_pending_events();

                let pool = foundation::NSAutoreleasePool::new(cocoa::base::nil);

                // Poll for the next event, returning `nil` if there are none.
                let ns_event = appkit::NSApp().nextEventMatchingMask_untilDate_inMode_dequeue_(
                    NSEventMask::NSAnyEventMask.bits() | NSEventMask::NSEventMaskPressure.bits(),
                    foundation::NSDate::distantPast(cocoa::base::nil),
                    foundation::NSDefaultRunLoopMode,
                    cocoa::base::YES);

                let event = self.ns_event_to_event(ns_event);

                let _: () = msg_send![pool, release];

                match event {
                    // Call the user's callback.
                    Some(event) => self.shared.user_callback.call_with_event(event),
                    None => break,
                }
            }
        }

        self.shared.user_callback.drop();
    }

    pub fn run_forever<F>(&mut self, mut callback: F)
        where F: FnMut(Event) -> ControlFlow
    {
        unsafe {
            if !msg_send![cocoa::base::class("NSThread"), isMainThread] {
                panic!("Events can only be polled from the main thread on macOS");
            }
        }

        // Track whether or not control flow has changed.
        let control_flow = std::cell::Cell::new(ControlFlow::Continue);

        let mut callback = |event| {
            if let ControlFlow::Break = callback(event) {
                control_flow.set(ControlFlow::Break);
            }
        };

        self.shared.user_callback.store(&mut callback);

        loop {
            unsafe {
                // First, yield all pending events.
                self.shared.call_user_callback_with_pending_events();
                if let ControlFlow::Break = control_flow.get() {
                    break;
                }

                let pool = foundation::NSAutoreleasePool::new(cocoa::base::nil);

                // Wait for the next event. Note that this function blocks during resize.
                let ns_event = appkit::NSApp().nextEventMatchingMask_untilDate_inMode_dequeue_(
                    NSEventMask::NSAnyEventMask.bits() | NSEventMask::NSEventMaskPressure.bits(),
                    foundation::NSDate::distantFuture(cocoa::base::nil),
                    foundation::NSDefaultRunLoopMode,
                    cocoa::base::YES);

                let maybe_event = self.ns_event_to_event(ns_event);

                // Release the pool before calling the top callback in case the user calls either
                // `run_forever` or `poll_events` within the callback.
                let _: () = msg_send![pool, release];

                if let Some(event) = maybe_event {
                    self.shared.user_callback.call_with_event(event);
                    if let ControlFlow::Break = control_flow.get() {
                        break;
                    }
                }
            }
        }

        self.shared.user_callback.drop();
    }

    // Convert some given `NSEvent` into a winit `Event`.
    unsafe fn ns_event_to_event(&mut self, ns_event: cocoa::base::id) -> Option<Event> {
        if ns_event == cocoa::base::nil {
            return None;
        }

        // FIXME: Despite not being documented anywhere, an `NSEvent` is produced when a user opens
        // Spotlight while the NSApplication is in focus. This `NSEvent` produces a `NSEventType`
        // with value `21`. This causes a SEGFAULT as soon as we try to match on the `NSEventType`
        // enum as there is no variant associated with the value. Thus, we return early if this
        // sneaky event occurs. If someone does find some documentation on this, please fix this by
        // adding an appropriate variant to the `NSEventType` enum in the cocoa-rs crate.
        if ns_event.eventType() as u64 == 21 {
            return None;
        }

        let event_type = ns_event.eventType();
        let ns_window = ns_event.window();
        let window_id = super::window::get_window_id(ns_window);

        // FIXME: Document this. Why do we do this? Seems like it passes on events to window/app.
        // If we don't do this, window does not become main for some reason.
        match event_type {
            appkit::NSKeyDown => (),
            _ => appkit::NSApp().sendEvent_(ns_event),
        }

        let windows = self.shared.windows.lock().unwrap();
        let maybe_window = windows.iter()
            .filter_map(Weak::upgrade)
            .find(|window| window_id == window.id());

        let into_event = |window_event| Event::WindowEvent {
            window_id: ::WindowId(window_id),
            event: window_event,
        };

        // Returns `Some` window if one of our windows is the key window.
        let maybe_key_window = || windows.iter()
            .filter_map(Weak::upgrade)
            .find(|window| {
                let is_key_window: cocoa::base::BOOL = msg_send![*window.window, isKeyWindow];
                is_key_window == cocoa::base::YES
            });

        match event_type {

            appkit::NSKeyDown => {
                let mut events = std::collections::VecDeque::new();
                let received_c_str = foundation::NSString::UTF8String(ns_event.characters());
                let received_str = std::ffi::CStr::from_ptr(received_c_str);

                let vkey =  to_virtual_key_code(NSEvent::keyCode(ns_event));
                let state = ElementState::Pressed;
                let code = NSEvent::keyCode(ns_event) as u32;
                let window_event = WindowEvent::KeyboardInput {
                    device_id: DEVICE_ID,
                    input: KeyboardInput {
                        state: state,
                        scancode: code,
                        virtual_keycode: vkey,
                        modifiers: event_mods(ns_event),
                    },
                };
                for received_char in std::str::from_utf8(received_str.to_bytes()).unwrap().chars() {
                    let window_event = WindowEvent::ReceivedCharacter(received_char);
                    events.push_back(into_event(window_event));
                }
                self.shared.pending_events.lock().unwrap().extend(events.into_iter());
                Some(into_event(window_event))
            },

            appkit::NSKeyUp => {
                let vkey =  to_virtual_key_code(NSEvent::keyCode(ns_event));

                let state = ElementState::Released;
                let code = NSEvent::keyCode(ns_event) as u32;
                let window_event = WindowEvent::KeyboardInput {
                    device_id: DEVICE_ID,
                    input: KeyboardInput {
                        state: state,
                        scancode: code,
                        virtual_keycode: vkey,
                        modifiers: event_mods(ns_event),
                    },
                };
                Some(into_event(window_event))
            },

            appkit::NSFlagsChanged => {
                unsafe fn modifier_event(event: cocoa::base::id,
                                         keymask: NSEventModifierFlags,
                                         key: events::VirtualKeyCode,
                                         key_pressed: bool) -> Option<WindowEvent>
                {
                    if !key_pressed && NSEvent::modifierFlags(event).contains(keymask) {
                        let state = ElementState::Pressed;
                        let code = NSEvent::keyCode(event) as u32;
                        let window_event = WindowEvent::KeyboardInput {
                            device_id: DEVICE_ID,
                            input: KeyboardInput {
                                state: state,
                                scancode: code,
                                virtual_keycode: Some(key),
                                modifiers: event_mods(event),
                            },
                        };
                        Some(window_event)

                    } else if key_pressed && !NSEvent::modifierFlags(event).contains(keymask) {
                        let state = ElementState::Released;
                        let code = NSEvent::keyCode(event) as u32;
                        let window_event = WindowEvent::KeyboardInput {
                            device_id: DEVICE_ID,
                            input: KeyboardInput {
                                state: state,
                                scancode: code,
                                virtual_keycode: Some(key),
                                modifiers: event_mods(event),
                            },
                        };
                        Some(window_event)

                    } else {
                        None
                    }
                }

                let mut events = std::collections::VecDeque::new();
                if let Some(window_event) = modifier_event(ns_event,
                                                           NSEventModifierFlags::NSShiftKeyMask,
                                                           events::VirtualKeyCode::LShift,
                                                           self.modifiers.shift_pressed)
                {
                    self.modifiers.shift_pressed = !self.modifiers.shift_pressed;
                    events.push_back(into_event(window_event));
                }

                if let Some(window_event) = modifier_event(ns_event,
                                                           NSEventModifierFlags::NSControlKeyMask,
                                                           events::VirtualKeyCode::LControl,
                                                           self.modifiers.ctrl_pressed)
                {
                    self.modifiers.ctrl_pressed = !self.modifiers.ctrl_pressed;
                    events.push_back(into_event(window_event));
                }

                if let Some(window_event) = modifier_event(ns_event,
                                                           NSEventModifierFlags::NSCommandKeyMask,
                                                           events::VirtualKeyCode::LWin,
                                                           self.modifiers.win_pressed)
                {
                    self.modifiers.win_pressed = !self.modifiers.win_pressed;
                    events.push_back(into_event(window_event));
                }

                if let Some(window_event) = modifier_event(ns_event,
                                                           NSEventModifierFlags::NSAlternateKeyMask,
                                                           events::VirtualKeyCode::LAlt,
                                                           self.modifiers.alt_pressed)
                {
                    self.modifiers.alt_pressed = !self.modifiers.alt_pressed;
                    events.push_back(into_event(window_event));
                }

                let event = events.pop_front();
                self.shared.pending_events.lock().unwrap().extend(events.into_iter());
                event
            },

            appkit::NSLeftMouseDown => { Some(into_event(WindowEvent::MouseInput { device_id: DEVICE_ID, state: ElementState::Pressed, button: MouseButton::Left })) },
            appkit::NSLeftMouseUp => { Some(into_event(WindowEvent::MouseInput { device_id: DEVICE_ID, state: ElementState::Released, button: MouseButton::Left })) },
            appkit::NSRightMouseDown => { Some(into_event(WindowEvent::MouseInput { device_id: DEVICE_ID, state: ElementState::Pressed, button: MouseButton::Right })) },
            appkit::NSRightMouseUp => { Some(into_event(WindowEvent::MouseInput { device_id: DEVICE_ID, state: ElementState::Released, button: MouseButton::Right })) },
            appkit::NSOtherMouseDown => { Some(into_event(WindowEvent::MouseInput { device_id: DEVICE_ID, state: ElementState::Pressed, button: MouseButton::Middle })) },
            appkit::NSOtherMouseUp => { Some(into_event(WindowEvent::MouseInput { device_id: DEVICE_ID, state: ElementState::Released, button: MouseButton::Middle })) },

            appkit::NSCursorEntered => { Some(into_event(WindowEvent::CursorEntered { device_id: DEVICE_ID })) },
            appkit::NSMouseExited => { Some(into_event(WindowEvent::CursorLeft { device_id: DEVICE_ID })) },

            appkit::NSMouseMoved |
            appkit::NSLeftMouseDragged |
            appkit::NSOtherMouseDragged |
            appkit::NSRightMouseDragged => {
                // If the mouse movement was on one of our windows, use it.
                // Otherwise, if one of our windows is the key window (receiving input), use it.
                // Otherwise, return `None`.
                let window = match maybe_window.or_else(maybe_key_window) {
                    Some(window) => window,
                    None => return None,
                };

                let window_point = ns_event.locationInWindow();
                let view_point = if ns_window == cocoa::base::nil {
                    let ns_size = foundation::NSSize::new(0.0, 0.0);
                    let ns_rect = foundation::NSRect::new(window_point, ns_size);
                    let window_rect = window.window.convertRectFromScreen_(ns_rect);
                    window.view.convertPoint_fromView_(window_rect.origin, cocoa::base::nil)
                } else {
                    window.view.convertPoint_fromView_(window_point, cocoa::base::nil)
                };
                let view_rect = NSView::frame(*window.view);
                let scale_factor = window.hidpi_factor();

<<<<<<< HEAD
                let mut events = std::collections::VecDeque::new();

                {
                    let x = (scale_factor * view_point.x as f32) as f64;
                    let y = (scale_factor * (view_rect.size.height - view_point.y) as f32) as f64;
                    let window_event = WindowEvent::MouseMoved { device_id: DEVICE_ID, position: (x, y) };
                    let event = Event::WindowEvent { window_id: ::WindowId(window.id()), event: window_event };
                    events.push_back(event);
                }

                let delta_x = (scale_factor * ns_event.deltaX() as f32) as f64;
                if delta_x != 0.0 {
                    let motion_event = DeviceEvent::Motion { axis: 0, value: delta_x };
                    let event = Event::DeviceEvent{ device_id: DEVICE_ID, event: motion_event };
                    events.push_back(event);
                }

                let delta_y = (scale_factor * ns_event.deltaY() as f32) as f64;
                if delta_y != 0.0 {
                    let motion_event = DeviceEvent::Motion { axis: 1, value: delta_y };
                    let event = Event::DeviceEvent{ device_id: DEVICE_ID, event: motion_event };
                    events.push_back(event);
                }

                let event = events.pop_front();
                self.shared.pending_events.lock().unwrap().extend(events.into_iter());
                event
=======
                let x = (scale_factor * view_point.x as f32) as f64;
                let y = (scale_factor * (view_rect.size.height - view_point.y) as f32) as f64;
                let window_event = WindowEvent::CursorMoved { device_id: DEVICE_ID, position: (x, y) };
                let event = Event::WindowEvent { window_id: ::WindowId(window.id()), event: window_event };
                Some(event)
>>>>>>> 15121d31
            },

            appkit::NSScrollWheel => {
                // If none of the windows received the scroll, return `None`.
                let window = match maybe_window {
                    Some(window) => window,
                    None => return None,
                };

                use events::MouseScrollDelta::{LineDelta, PixelDelta};
                let scale_factor = window.hidpi_factor();
                let delta = if ns_event.hasPreciseScrollingDeltas() == cocoa::base::YES {
                    PixelDelta(scale_factor * ns_event.scrollingDeltaX() as f32,
                               scale_factor * ns_event.scrollingDeltaY() as f32)
                } else {
                    LineDelta(scale_factor * ns_event.scrollingDeltaX() as f32,
                              scale_factor * ns_event.scrollingDeltaY() as f32)
                };
                let phase = match ns_event.phase() {
                    NSEventPhase::NSEventPhaseMayBegin | NSEventPhase::NSEventPhaseBegan => TouchPhase::Started,
                    NSEventPhase::NSEventPhaseEnded => TouchPhase::Ended,
                    _ => TouchPhase::Moved,
                };
                let window_event = WindowEvent::MouseWheel { device_id: DEVICE_ID, delta: delta, phase: phase };
                Some(into_event(window_event))
            },

            appkit::NSEventTypePressure => {
                let pressure = ns_event.pressure();
                let stage = ns_event.stage();
                let window_event = WindowEvent::TouchpadPressure { device_id: DEVICE_ID, pressure: pressure, stage: stage };
                Some(into_event(window_event))
            },

            appkit::NSApplicationDefined => match ns_event.subtype() {
                appkit::NSEventSubtype::NSApplicationActivatedEventType => {
                    Some(Event::Awakened)
                },
                _ => None,
            },

            _  => None,
        }
    }

    pub fn create_proxy(&self) -> Proxy {
        Proxy {}
    }

}

impl Proxy {
    pub fn wakeup(&self) -> Result<(), EventsLoopClosed> {
        // Awaken the event loop by triggering `NSApplicationActivatedEventType`.
        unsafe {
            let pool = foundation::NSAutoreleasePool::new(cocoa::base::nil);
            let event =
                NSEvent::otherEventWithType_location_modifierFlags_timestamp_windowNumber_context_subtype_data1_data2_(
                    cocoa::base::nil,
                    appkit::NSApplicationDefined,
                    foundation::NSPoint::new(0.0, 0.0),
                    appkit::NSEventModifierFlags::empty(),
                    0.0,
                    0,
                    cocoa::base::nil,
                    appkit::NSEventSubtype::NSApplicationActivatedEventType,
                    0,
                    0);
            appkit::NSApp().postEvent_atStart_(event, cocoa::base::NO);
            foundation::NSAutoreleasePool::drain(pool);
        }
        Ok(())
    }
}


fn to_virtual_key_code(code: u16) -> Option<events::VirtualKeyCode> {
    Some(match code {
        0x00 => events::VirtualKeyCode::A,
        0x01 => events::VirtualKeyCode::S,
        0x02 => events::VirtualKeyCode::D,
        0x03 => events::VirtualKeyCode::F,
        0x04 => events::VirtualKeyCode::H,
        0x05 => events::VirtualKeyCode::G,
        0x06 => events::VirtualKeyCode::Z,
        0x07 => events::VirtualKeyCode::X,
        0x08 => events::VirtualKeyCode::C,
        0x09 => events::VirtualKeyCode::V,
        //0x0a => World 1,
        0x0b => events::VirtualKeyCode::B,
        0x0c => events::VirtualKeyCode::Q,
        0x0d => events::VirtualKeyCode::W,
        0x0e => events::VirtualKeyCode::E,
        0x0f => events::VirtualKeyCode::R,
        0x10 => events::VirtualKeyCode::Y,
        0x11 => events::VirtualKeyCode::T,
        0x12 => events::VirtualKeyCode::Key1,
        0x13 => events::VirtualKeyCode::Key2,
        0x14 => events::VirtualKeyCode::Key3,
        0x15 => events::VirtualKeyCode::Key4,
        0x16 => events::VirtualKeyCode::Key6,
        0x17 => events::VirtualKeyCode::Key5,
        0x18 => events::VirtualKeyCode::Equals,
        0x19 => events::VirtualKeyCode::Key9,
        0x1a => events::VirtualKeyCode::Key7,
        0x1b => events::VirtualKeyCode::Minus,
        0x1c => events::VirtualKeyCode::Key8,
        0x1d => events::VirtualKeyCode::Key0,
        0x1e => events::VirtualKeyCode::RBracket,
        0x1f => events::VirtualKeyCode::O,
        0x20 => events::VirtualKeyCode::U,
        0x21 => events::VirtualKeyCode::LBracket,
        0x22 => events::VirtualKeyCode::I,
        0x23 => events::VirtualKeyCode::P,
        0x24 => events::VirtualKeyCode::Return,
        0x25 => events::VirtualKeyCode::L,
        0x26 => events::VirtualKeyCode::J,
        0x27 => events::VirtualKeyCode::Apostrophe,
        0x28 => events::VirtualKeyCode::K,
        0x29 => events::VirtualKeyCode::Semicolon,
        0x2a => events::VirtualKeyCode::Backslash,
        0x2b => events::VirtualKeyCode::Comma,
        0x2c => events::VirtualKeyCode::Slash,
        0x2d => events::VirtualKeyCode::N,
        0x2e => events::VirtualKeyCode::M,
        0x2f => events::VirtualKeyCode::Period,
        0x30 => events::VirtualKeyCode::Tab,
        0x31 => events::VirtualKeyCode::Space,
        0x32 => events::VirtualKeyCode::Grave,
        0x33 => events::VirtualKeyCode::Back,
        //0x34 => unkown,
        0x35 => events::VirtualKeyCode::Escape,
        0x36 => events::VirtualKeyCode::RWin,
        0x37 => events::VirtualKeyCode::LWin,
        0x38 => events::VirtualKeyCode::LShift,
        //0x39 => Caps lock,
        //0x3a => Left alt,
        0x3b => events::VirtualKeyCode::LControl,
        0x3c => events::VirtualKeyCode::RShift,
        //0x3d => Right alt,
        0x3e => events::VirtualKeyCode::RControl,
        //0x3f => Fn key,
        //0x40 => F17 Key,
        0x41 => events::VirtualKeyCode::Decimal,
        //0x42 -> unkown,
        0x43 => events::VirtualKeyCode::Multiply,
        //0x44 => unkown,
        0x45 => events::VirtualKeyCode::Add,
        //0x46 => unkown,
        0x47 => events::VirtualKeyCode::Numlock,
        //0x48 => KeypadClear,
        0x49 => events::VirtualKeyCode::VolumeUp,
        0x4a => events::VirtualKeyCode::VolumeDown,
        0x4b => events::VirtualKeyCode::Divide,
        0x4c => events::VirtualKeyCode::NumpadEnter,
        //0x4d => unkown,
        0x4e => events::VirtualKeyCode::Subtract,
        //0x4f => F18 key,
        //0x50 => F19 Key,
        0x51 => events::VirtualKeyCode::NumpadEquals,
        0x52 => events::VirtualKeyCode::Numpad0,
        0x53 => events::VirtualKeyCode::Numpad1,
        0x54 => events::VirtualKeyCode::Numpad2,
        0x55 => events::VirtualKeyCode::Numpad3,
        0x56 => events::VirtualKeyCode::Numpad4,
        0x57 => events::VirtualKeyCode::Numpad5,
        0x58 => events::VirtualKeyCode::Numpad6,
        0x59 => events::VirtualKeyCode::Numpad7,
        //0x5a => F20 Key,
        0x5b => events::VirtualKeyCode::Numpad8,
        0x5c => events::VirtualKeyCode::Numpad9,
        //0x5d => unkown,
        //0x5e => unkown,
        //0x5f => unkown,
        0x60 => events::VirtualKeyCode::F5,
        0x61 => events::VirtualKeyCode::F6,
        0x62 => events::VirtualKeyCode::F7,
        0x63 => events::VirtualKeyCode::F3,
        0x64 => events::VirtualKeyCode::F8,
        0x65 => events::VirtualKeyCode::F9,
        //0x66 => unkown,
        0x67 => events::VirtualKeyCode::F11,
        //0x68 => unkown,
        0x69 => events::VirtualKeyCode::F13,
        //0x6a => F16 Key,
        0x6b => events::VirtualKeyCode::F14,
        //0x6c => unkown,
        0x6d => events::VirtualKeyCode::F10,
        //0x6e => unkown,
        0x6f => events::VirtualKeyCode::F12,
        //0x70 => unkown,
        0x71 => events::VirtualKeyCode::F15,
        0x72 => events::VirtualKeyCode::Insert,
        0x73 => events::VirtualKeyCode::Home,
        0x74 => events::VirtualKeyCode::PageUp,
        0x75 => events::VirtualKeyCode::Delete,
        0x76 => events::VirtualKeyCode::F4,
        0x77 => events::VirtualKeyCode::End,
        0x78 => events::VirtualKeyCode::F2,
        0x79 => events::VirtualKeyCode::PageDown,
        0x7a => events::VirtualKeyCode::F1,
        0x7b => events::VirtualKeyCode::Left,
        0x7c => events::VirtualKeyCode::Right,
        0x7d => events::VirtualKeyCode::Down,
        0x7e => events::VirtualKeyCode::Up,
        //0x7f =>  unkown,

        _ => return None,
    })
}

fn event_mods(event: cocoa::base::id) -> ModifiersState {
    let flags = unsafe {
        NSEvent::modifierFlags(event)
    };
    ModifiersState {
        shift: flags.contains(NSEventModifierFlags::NSShiftKeyMask),
        ctrl: flags.contains(NSEventModifierFlags::NSControlKeyMask),
        alt: flags.contains(NSEventModifierFlags::NSAlternateKeyMask),
        logo: flags.contains(NSEventModifierFlags::NSCommandKeyMask),
    }
}

// Constant device ID, to be removed when this backend is updated to report real device IDs.
const DEVICE_ID: ::DeviceId = ::DeviceId(DeviceId);<|MERGE_RESOLUTION|>--- conflicted
+++ resolved
@@ -442,7 +442,7 @@
             appkit::NSOtherMouseDown => { Some(into_event(WindowEvent::MouseInput { device_id: DEVICE_ID, state: ElementState::Pressed, button: MouseButton::Middle })) },
             appkit::NSOtherMouseUp => { Some(into_event(WindowEvent::MouseInput { device_id: DEVICE_ID, state: ElementState::Released, button: MouseButton::Middle })) },
 
-            appkit::NSCursorEntered => { Some(into_event(WindowEvent::CursorEntered { device_id: DEVICE_ID })) },
+            appkit::NSMouseEntered => { Some(into_event(WindowEvent::CursorEntered { device_id: DEVICE_ID })) },
             appkit::NSMouseExited => { Some(into_event(WindowEvent::CursorLeft { device_id: DEVICE_ID })) },
 
             appkit::NSMouseMoved |
@@ -469,27 +469,26 @@
                 let view_rect = NSView::frame(*window.view);
                 let scale_factor = window.hidpi_factor();
 
-<<<<<<< HEAD
                 let mut events = std::collections::VecDeque::new();
 
                 {
                     let x = (scale_factor * view_point.x as f32) as f64;
                     let y = (scale_factor * (view_rect.size.height - view_point.y) as f32) as f64;
-                    let window_event = WindowEvent::MouseMoved { device_id: DEVICE_ID, position: (x, y) };
+                    let window_event = WindowEvent::CursorMoved { device_id: DEVICE_ID, position: (x, y) };
                     let event = Event::WindowEvent { window_id: ::WindowId(window.id()), event: window_event };
                     events.push_back(event);
                 }
 
                 let delta_x = (scale_factor * ns_event.deltaX() as f32) as f64;
                 if delta_x != 0.0 {
-                    let motion_event = DeviceEvent::Motion { axis: 0, value: delta_x };
+                    let motion_event = DeviceEvent::AxisMoved { axis: 0, value: delta_x };
                     let event = Event::DeviceEvent{ device_id: DEVICE_ID, event: motion_event };
                     events.push_back(event);
                 }
 
                 let delta_y = (scale_factor * ns_event.deltaY() as f32) as f64;
                 if delta_y != 0.0 {
-                    let motion_event = DeviceEvent::Motion { axis: 1, value: delta_y };
+                    let motion_event = DeviceEvent::AxisMoved { axis: 1, value: delta_y };
                     let event = Event::DeviceEvent{ device_id: DEVICE_ID, event: motion_event };
                     events.push_back(event);
                 }
@@ -497,13 +496,6 @@
                 let event = events.pop_front();
                 self.shared.pending_events.lock().unwrap().extend(events.into_iter());
                 event
-=======
-                let x = (scale_factor * view_point.x as f32) as f64;
-                let y = (scale_factor * (view_rect.size.height - view_point.y) as f32) as f64;
-                let window_event = WindowEvent::CursorMoved { device_id: DEVICE_ID, position: (x, y) };
-                let event = Event::WindowEvent { window_id: ::WindowId(window.id()), event: window_event };
-                Some(event)
->>>>>>> 15121d31
             },
 
             appkit::NSScrollWheel => {
