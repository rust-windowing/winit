#![cfg(any(target_os = "linux", target_os = "dragonfly", target_os = "freebsd", target_os = "openbsd"))]

use std::collections::VecDeque;
use std::sync::Arc;
use std::env;

use {CreationError, CursorState, EventsLoopClosed, MouseCursor, ControlFlow};
use libc;

use self::x11::XConnection;
use self::x11::XError;
use self::x11::ffi::XVisualInfo;

pub use self::x11::XNotSupported;
use window::MonitorId as RootMonitorId;

mod dlopen;
pub mod wayland;
pub mod x11;

/// Environment variable specifying which backend should be used on unix platform.
///
/// Legal values are x11 and wayland. If this variable is set only the named backend
/// will be tried by winit. If it is not set, winit will try to connect to a wayland connection,
/// and if it fails will fallback on x11.
///
/// If this variable is set with any other value, winit will panic.
const BACKEND_PREFERENCE_ENV_VAR: &str = "WINIT_UNIX_BACKEND";

#[derive(Clone, Default)]
pub struct PlatformSpecificWindowBuilderAttributes {
    pub visual_infos: Option<XVisualInfo>,
    pub screen_id: Option<i32>,
}

lazy_static!(
    pub static ref X11_BACKEND: Result<Arc<XConnection>, XNotSupported> = {
        XConnection::new(Some(x_error_callback)).map(Arc::new)
    };
);

pub enum Window {
    X(x11::Window),
    Wayland(wayland::Window)
}

#[derive(Debug, Copy, Clone, PartialEq, Eq, PartialOrd, Ord, Hash)]
pub enum WindowId {
    X(x11::WindowId),
    Wayland(wayland::WindowId)
}

#[derive(Debug, Copy, Clone, PartialEq, Eq, PartialOrd, Ord, Hash)]
pub enum DeviceId {
    X(x11::DeviceId),
    Wayland(wayland::DeviceId)
}

#[derive(Clone)]
pub enum MonitorId {
    X(x11::MonitorId),
    Wayland(wayland::MonitorId),
}

impl MonitorId {
    #[inline]
    pub fn get_name(&self) -> Option<String> {
        match self {
            &MonitorId::X(ref m) => m.get_name(),
            &MonitorId::Wayland(ref m) => m.get_name(),
        }
    }

    #[inline]
    pub fn get_native_identifier(&self) -> u32 {
        match self {
            &MonitorId::X(ref m) => m.get_native_identifier(),
            &MonitorId::Wayland(ref m) => m.get_native_identifier(),
        }
    }

    #[inline]
    pub fn get_dimensions(&self) -> (u32, u32) {
        match self {
            &MonitorId::X(ref m) => m.get_dimensions(),
            &MonitorId::Wayland(ref m) => m.get_dimensions(),
        }
    }

    #[inline]
    pub fn get_position(&self) -> (i32, i32) {
        match self {
            &MonitorId::X(ref m) => m.get_position(),
            &MonitorId::Wayland(ref m) => m.get_position(),
        }
    }

    #[inline]
    pub fn get_hidpi_factor(&self) -> f32 {
        match self {
            &MonitorId::X(ref m) => m.get_hidpi_factor(),
            &MonitorId::Wayland(ref m) => m.get_hidpi_factor(),
        }
    }
}

impl Window {
    #[inline]
    pub fn new(events_loop: &EventsLoop,
               window: &::WindowAttributes,
               pl_attribs: &PlatformSpecificWindowBuilderAttributes)
               -> Result<Self, CreationError>
    {
        match *events_loop {
            EventsLoop::Wayland(ref evlp) => {
                wayland::Window::new(evlp, window).map(Window::Wayland)
            },

            EventsLoop::X(ref el) => {
                x11::Window::new(el, window, pl_attribs).map(Window::X)
            },
        }
    }

    #[inline]
    pub fn id(&self) -> WindowId {
        match self {
            &Window::X(ref w) => WindowId::X(w.id()),
            &Window::Wayland(ref w) => WindowId::Wayland(w.id())
        }
    }

    #[inline]
    pub fn set_title(&self, title: &str) {
        match self {
            &Window::X(ref w) => w.set_title(title),
            &Window::Wayland(ref w) => w.set_title(title)
        }
    }

    #[inline]
    pub fn show(&self) {
        match self {
            &Window::X(ref w) => w.show(),
            &Window::Wayland(ref w) => w.show()
        }
    }

    #[inline]
    pub fn hide(&self) {
        match self {
            &Window::X(ref w) => w.hide(),
            &Window::Wayland(ref w) => w.hide()
        }
    }

    #[inline]
    pub fn get_position(&self) -> Option<(i32, i32)> {
        match self {
            &Window::X(ref w) => w.get_position(),
            &Window::Wayland(ref w) => w.get_position()
        }
    }

    #[inline]
    pub fn set_position(&self, x: i32, y: i32) {
        match self {
            &Window::X(ref w) => w.set_position(x, y),
            &Window::Wayland(ref w) => w.set_position(x, y)
        }
    }

    #[inline]
    pub fn get_inner_size(&self) -> Option<(u32, u32)> {
        match self {
            &Window::X(ref w) => w.get_inner_size(),
            &Window::Wayland(ref w) => w.get_inner_size()
        }
    }

    #[inline]
    pub fn get_outer_size(&self) -> Option<(u32, u32)> {
        match self {
            &Window::X(ref w) => w.get_outer_size(),
            &Window::Wayland(ref w) => w.get_outer_size()
        }
    }

    #[inline]
    pub fn set_inner_size(&self, x: u32, y: u32) {
        match self {
            &Window::X(ref w) => w.set_inner_size(x, y),
            &Window::Wayland(ref w) => w.set_inner_size(x, y)
        }
    }

    #[inline]
    pub fn set_cursor(&self, cursor: MouseCursor) {
        match self {
            &Window::X(ref w) => w.set_cursor(cursor),
            &Window::Wayland(ref w) => w.set_cursor(cursor)
        }
    }

    #[inline]
    pub fn set_cursor_state(&self, state: CursorState) -> Result<(), String> {
        match self {
            &Window::X(ref w) => w.set_cursor_state(state),
            &Window::Wayland(ref w) => w.set_cursor_state(state)
        }
    }

    #[inline]
    pub fn hidpi_factor(&self) -> f32 {
       match self {
            &Window::X(ref w) => w.hidpi_factor(),
            &Window::Wayland(ref w) => w.hidpi_factor()
        }
    }

    #[inline]
    pub fn set_cursor_position(&self, x: i32, y: i32) -> Result<(), ()> {
        match self {
            &Window::X(ref w) => w.set_cursor_position(x, y),
            &Window::Wayland(ref w) => w.set_cursor_position(x, y)
        }
    }

    #[inline]
    pub fn platform_display(&self) -> *mut libc::c_void {
        use wayland_client::Proxy;
        match self {
            &Window::X(ref w) => w.platform_display(),
            &Window::Wayland(ref w) => w.get_display().ptr() as *mut _
        }
    }

    #[inline]
    pub fn platform_window(&self) -> *mut libc::c_void {
        use wayland_client::Proxy;
        match self {
            &Window::X(ref w) => w.platform_window(),
            &Window::Wayland(ref w) => w.get_surface().ptr() as *mut _
        }
    }

    #[inline]
    pub fn set_maximized(&self, maximized: bool) {
        match self {
            &Window::X(ref w) => w.set_maximized(maximized),
            &Window::Wayland(ref _w) => {},
        }
    }

    #[inline]
    pub fn set_fullscreen(&self, monitor: Option<RootMonitorId>) {
        match self {
            &Window::X(ref w) => w.set_fullscreen(monitor),
            &Window::Wayland(ref _w) => {},
        }
    }

    #[inline]
    pub fn get_current_monitor(&self) -> RootMonitorId {
        match self {
            &Window::X(ref w) => RootMonitorId{inner: MonitorId::X(w.get_current_monitor())},
            &Window::Wayland(ref w) => RootMonitorId{inner: MonitorId::Wayland(w.get_current_monitor())},
        }
    }
}

unsafe extern "C" fn x_error_callback(dpy: *mut x11::ffi::Display, event: *mut x11::ffi::XErrorEvent)
                                      -> libc::c_int
{
    use std::ffi::CStr;

    if let Ok(ref x) = *X11_BACKEND {
        let mut buff: Vec<u8> = Vec::with_capacity(1024);
        (x.xlib.XGetErrorText)(dpy, (*event).error_code as i32, buff.as_mut_ptr() as *mut libc::c_char, buff.capacity() as i32);
        let description = CStr::from_ptr(buff.as_mut_ptr() as *const libc::c_char).to_string_lossy();

        let error = XError {
            description: description.into_owned(),
            error_code: (*event).error_code,
            request_code: (*event).request_code,
            minor_code: (*event).minor_code,
        };

        *x.latest_error.lock().unwrap() = Some(error);
    }

    0
}

pub enum EventsLoop {
    Wayland(wayland::EventsLoop),
    X(x11::EventsLoop)
}

#[derive(Clone)]
pub enum EventsLoopProxy {
    X(x11::EventsLoopProxy),
    Wayland(wayland::EventsLoopProxy),
}

impl EventsLoop {
    pub fn new() -> EventsLoop {
        if let Ok(env_var) = env::var(BACKEND_PREFERENCE_ENV_VAR) {
            match env_var.as_str() {
                "x11" => {
                    return EventsLoop::new_x11().unwrap();      // TODO: propagate
                },
                "wayland" => {
                    match EventsLoop::new_wayland() {
                        Ok(e) => return e,
                        Err(_) => panic!()      // TODO: propagate
                    }
                },
                _ => panic!("Unknown environment variable value for {}, try one of `x11`,`wayland`",
                            BACKEND_PREFERENCE_ENV_VAR),
            }
        }

        if let Ok(el) = EventsLoop::new_wayland() {
            return el;
        }

        if let Ok(el) = EventsLoop::new_x11() {
            return el;
        }

        panic!("No backend is available")
    }

    pub fn new_wayland() -> Result<EventsLoop, ()> {
        wayland::EventsLoop::new()
            .map(EventsLoop::Wayland)
            .ok_or(())
    }

    pub fn new_x11() -> Result<EventsLoop, XNotSupported> {
        match *X11_BACKEND {
            Ok(ref x) => Ok(EventsLoop::X(x11::EventsLoop::new(x.clone()))),
            Err(ref err) => Err(err.clone()),
        }
    }

    #[inline]
    pub fn get_available_monitors(&self) -> VecDeque<MonitorId> {
        match *self {
            EventsLoop::Wayland(ref evlp) => evlp.get_available_monitors()
                                    .into_iter()
                                    .map(MonitorId::Wayland)
                                    .collect(),
            EventsLoop::X(ref evlp) => x11::get_available_monitors(evlp.x_connection())
                                        .into_iter()
                                        .map(MonitorId::X)
                                        .collect(),
        }
    }

    #[inline]
    pub fn get_primary_monitor(&self) -> MonitorId {
        match *self {
<<<<<<< HEAD
            EventsLoop::Wayland(ref evlp) => MonitorId::Wayland(wayland::get_primary_monitor(evlp.context())),
            EventsLoop::X(ref evlp) => {
                let x = evlp.x_connection();
                x11::get_primary_monitor(x)
                    // 'no primary' case is better handled picking some existing monitor
                    .or_else(|| x11::get_available_monitors(x).into_iter().next())
                    .map(MonitorId::X)
                    .expect("[winit] Failed to find any x11 monitor")
            }
=======
            EventsLoop::Wayland(ref evlp) => MonitorId::Wayland(evlp.get_primary_monitor()),
            EventsLoop::X(ref evlp) => MonitorId::X(x11::get_primary_monitor(evlp.x_connection())),
>>>>>>> 159364be
        }
    }

    pub fn create_proxy(&self) -> EventsLoopProxy {
        match *self {
            EventsLoop::Wayland(ref evlp) => EventsLoopProxy::Wayland(evlp.create_proxy()),
            EventsLoop::X(ref evlp) => EventsLoopProxy::X(evlp.create_proxy()),
        }
    }

    pub fn poll_events<F>(&mut self, callback: F)
        where F: FnMut(::Event)
    {
        match *self {
            EventsLoop::Wayland(ref mut evlp) => evlp.poll_events(callback),
            EventsLoop::X(ref mut evlp) => evlp.poll_events(callback)
        }
    }

    pub fn run_forever<F>(&mut self, callback: F)
        where F: FnMut(::Event) -> ControlFlow
    {
        match *self {
            EventsLoop::Wayland(ref mut evlp) => evlp.run_forever(callback),
            EventsLoop::X(ref mut evlp) => evlp.run_forever(callback)
        }
    }

    #[inline]
    pub fn is_wayland(&self) -> bool {
        match *self {
            EventsLoop::Wayland(_) => true,
            EventsLoop::X(_) => false,
        }
    }

    #[inline]
    pub fn x_connection(&self) -> Option<&Arc<XConnection>> {
        match *self {
            EventsLoop::Wayland(_) => None,
            EventsLoop::X(ref ev) => Some(ev.x_connection()),
        }
    }
}

impl EventsLoopProxy {
    pub fn wakeup(&self) -> Result<(), EventsLoopClosed> {
        match *self {
            EventsLoopProxy::Wayland(ref proxy) => proxy.wakeup(),
            EventsLoopProxy::X(ref proxy) => proxy.wakeup(),
        }
    }
}<|MERGE_RESOLUTION|>--- conflicted
+++ resolved
@@ -362,8 +362,7 @@
     #[inline]
     pub fn get_primary_monitor(&self) -> MonitorId {
         match *self {
-<<<<<<< HEAD
-            EventsLoop::Wayland(ref evlp) => MonitorId::Wayland(wayland::get_primary_monitor(evlp.context())),
+            EventsLoop::Wayland(ref evlp) => MonitorId::Wayland(evlp.get_primary_monitor()),
             EventsLoop::X(ref evlp) => {
                 let x = evlp.x_connection();
                 x11::get_primary_monitor(x)
@@ -372,10 +371,6 @@
                     .map(MonitorId::X)
                     .expect("[winit] Failed to find any x11 monitor")
             }
-=======
-            EventsLoop::Wayland(ref evlp) => MonitorId::Wayland(evlp.get_primary_monitor()),
-            EventsLoop::X(ref evlp) => MonitorId::X(x11::get_primary_monitor(evlp.x_connection())),
->>>>>>> 159364be
         }
     }
 
