--- conflicted
+++ resolved
@@ -15,7 +15,6 @@
 /// Monitor Handle type used by Win32 API
 pub type HMONITOR = isize;
 
-<<<<<<< HEAD
 /// Describes a system-drawn backdrop material of a window.
 ///
 /// For a detailed explanation, see [`DWM_SYSTEMBACKDROP_TYPE docs`].
@@ -46,7 +45,8 @@
     ///
     /// Draws the Alt Mica backdrop material.
     TabbedWindow = 4,
-=======
+}
+
 /// Describes a color used by Windows
 #[repr(transparent)]
 #[derive(Debug, Copy, Clone, Eq, PartialEq, Hash)]
@@ -99,7 +99,6 @@
     ///
     /// Round the corners if appropriate, with a small radius.
     RoundSmall = 3,
->>>>>>> b36d8d1e
 }
 
 /// Additional methods on `EventLoop` that are specific to Windows.
@@ -221,12 +220,11 @@
     /// Enabling the shadow causes a thin 1px line to appear on the top of the window.
     fn set_undecorated_shadow(&self, shadow: bool);
 
-<<<<<<< HEAD
     /// Sets system-drawn backdrop type.
     ///
     /// Requires Windows 11 build 22523+.
     fn set_system_backdrop(&self, backdrop_type: BackdropType);
-=======
+
     /// Sets the color of the window border.
     ///
     /// Supported starting with Windows 11 Build 22000.
@@ -246,7 +244,6 @@
     ///
     /// Supported starting with Windows 11 Build 22000.
     fn set_corner_preference(&self, preference: CornerPreference);
->>>>>>> b36d8d1e
 }
 
 impl WindowExtWindows for Window {
@@ -271,10 +268,11 @@
     }
 
     #[inline]
-<<<<<<< HEAD
     fn set_system_backdrop(&self, backdrop_type: BackdropType) {
         self.window.set_system_backdrop(backdrop_type)
-=======
+    }
+
+    #[inline]
     fn set_border_color(&self, color: Option<Color>) {
         self.window.set_border_color(color.unwrap_or(Color::NONE))
     }
@@ -295,7 +293,6 @@
     #[inline]
     fn set_corner_preference(&self, preference: CornerPreference) {
         self.window.set_corner_preference(preference)
->>>>>>> b36d8d1e
     }
 }
 
@@ -360,12 +357,11 @@
     /// Enabling the shadow causes a thin 1px line to appear on the top of the window.
     fn with_undecorated_shadow(self, shadow: bool) -> Self;
 
-<<<<<<< HEAD
     /// Sets system-drawn backdrop type.
     ///
     /// Requires Windows 11 build 22523+.
     fn with_system_backdrop(self, backdrop_type: BackdropType) -> Self;
-=======
+
     /// This sets or removes `WS_CLIPCHILDREN` style.
     fn with_clip_children(self, flag: bool) -> Self;
 
@@ -388,7 +384,6 @@
     ///
     /// Supported starting with Windows 11 Build 22000.
     fn with_corner_preference(self, corners: CornerPreference) -> Self;
->>>>>>> b36d8d1e
 }
 
 impl WindowBuilderExtWindows for WindowBuilder {
@@ -441,10 +436,12 @@
     }
 
     #[inline]
-<<<<<<< HEAD
     fn with_system_backdrop(mut self, backdrop_type: BackdropType) -> Self {
         self.window.platform_specific.backdrop_type = backdrop_type;
-=======
+        self
+    }
+
+    #[inline]
     fn with_clip_children(mut self, flag: bool) -> Self {
         self.window.platform_specific.clip_children = flag;
         self
@@ -471,7 +468,6 @@
     #[inline]
     fn with_corner_preference(mut self, corners: CornerPreference) -> Self {
         self.window.platform_specific.corner_preference = Some(corners);
->>>>>>> b36d8d1e
         self
     }
 }
