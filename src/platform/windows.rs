--- conflicted
+++ resolved
@@ -315,10 +315,9 @@
     /// Enabling the shadow causes a thin 1px line to appear on the top of the window.
     fn with_undecorated_shadow(self, shadow: bool) -> Self;
 
-<<<<<<< HEAD
     /// This sets or removes `WS_CLIPCHILDREN` style.
     fn with_clip_children(self, flag: bool) -> Self;
-=======
+
     /// Sets the color of the window border.
     ///
     /// Supported starting with Windows 11 Build 22000.
@@ -338,7 +337,6 @@
     ///
     /// Supported starting with Windows 11 Build 22000.
     fn with_corner_preference(self, corners: CornerPreference) -> Self;
->>>>>>> 0cc19716
 }
 
 impl WindowBuilderExtWindows for WindowBuilder {
@@ -391,10 +389,11 @@
     }
 
     #[inline]
-<<<<<<< HEAD
     fn with_clip_children(mut self, flag: bool) -> Self {
         self.window.platform_specific.clip_children = flag;
-=======
+    }
+
+    #[inline]
     fn with_border_color(mut self, color: Option<Color>) -> Self {
         self.window.platform_specific.border_color = Some(color.unwrap_or(Color::NONE));
         self
@@ -415,7 +414,6 @@
     #[inline]
     fn with_corner_preference(mut self, corners: CornerPreference) -> Self {
         self.window.platform_specific.corner_preference = Some(corners);
->>>>>>> 0cc19716
         self
     }
 }
