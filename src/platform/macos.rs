use std::os::raw::c_void;

use objc2::rc::Id;

use crate::{
    event_loop::{EventLoopBuilder, EventLoopWindowTarget},
    monitor::MonitorHandle,
    window::{Window, WindowBuilder},
};

/// Additional methods on [`Window`] that are specific to MacOS.
pub trait WindowExtMacOS {
    /// Returns a pointer to the cocoa `NSWindow` that is used by this window.
    ///
    /// The pointer will become invalid when the [`Window`] is destroyed.
    fn ns_window(&self) -> *mut c_void;

    /// Returns a pointer to the cocoa `NSView` that is used by this window.
    ///
    /// The pointer will become invalid when the [`Window`] is destroyed.
    fn ns_view(&self) -> *mut c_void;

    /// Returns whether or not the window is in simple fullscreen mode.
    fn simple_fullscreen(&self) -> bool;

    /// Toggles a fullscreen mode that doesn't require a new macOS space.
    /// Returns a boolean indicating whether the transition was successful (this
    /// won't work if the window was already in the native fullscreen).
    ///
    /// This is how fullscreen used to work on macOS in versions before Lion.
    /// And allows the user to have a fullscreen window without using another
    /// space or taking control over the entire monitor.
    fn set_simple_fullscreen(&self, fullscreen: bool) -> bool;

    /// Returns whether or not the window has shadow.
    fn has_shadow(&self) -> bool;

    /// Sets whether or not the window has shadow.
    fn set_has_shadow(&self, has_shadow: bool);

<<<<<<< HEAD
    /// Sets whether the system can automatically organize windows into tabs.
    ///
    /// <https://developer.apple.com/documentation/appkit/nswindow/1646657-allowsautomaticwindowtabbing>
    fn set_allows_automatic_window_tabbing(&self, enabled: bool);

    /// Returns whether the system can automatically organize windows into tabs.
    fn allows_automatic_window_tabbing(&self) -> bool;

    /// Group windows together by using the same tabbing identifier.
    ///
    /// <https://developer.apple.com/documentation/appkit/nswindow/1644704-tabbingidentifier>
    fn set_tabbing_identifier(&self, identifier: &str);

    /// Returns the window's tabbing identifier.
    fn tabbing_identifier(&self) -> String;
=======
    /// Get the window's edit state.
    ///
    /// # Examples
    ///
    /// ```ignore
    /// WindowEvent::CloseRequested => {
    ///     if window.is_document_edited() {
    ///         // Show the user a save pop-up or similar
    ///     } else {
    ///         // Close the window
    ///         drop(window);
    ///     }
    /// }
    /// ```
    fn is_document_edited(&self) -> bool;

    /// Put the window in a state which indicates a file save is required.
    fn set_document_edited(&self, edited: bool);

    /// Set option as alt behavior as described in [`OptionAsAlt`].
    ///
    /// This will ignore diacritical marks and accent characters from
    /// being processed as received characters. Instead, the input
    /// device's raw character will be placed in event queues with the
    /// Alt modifier set.
    fn set_option_as_alt(&self, option_as_alt: OptionAsAlt);

    /// Getter for the [`WindowExtMacOS::set_option_as_alt`].
    fn option_as_alt(&self) -> OptionAsAlt;
>>>>>>> 3b2d1a76
}

impl WindowExtMacOS for Window {
    #[inline]
    fn ns_window(&self) -> *mut c_void {
        self.window.ns_window()
    }

    #[inline]
    fn ns_view(&self) -> *mut c_void {
        self.window.ns_view()
    }

    #[inline]
    fn simple_fullscreen(&self) -> bool {
        self.window.simple_fullscreen()
    }

    #[inline]
    fn set_simple_fullscreen(&self, fullscreen: bool) -> bool {
        self.window.set_simple_fullscreen(fullscreen)
    }

    #[inline]
    fn has_shadow(&self) -> bool {
        self.window.has_shadow()
    }

    #[inline]
    fn set_has_shadow(&self, has_shadow: bool) {
        self.window.set_has_shadow(has_shadow)
    }

    #[inline]
<<<<<<< HEAD
    fn set_allows_automatic_window_tabbing(&self, enabled: bool) {
        self.window.set_allows_automatic_window_tabbing(enabled)
    }

    #[inline]
    fn allows_automatic_window_tabbing(&self) -> bool {
        self.window.allows_automatic_window_tabbing()
    }

    #[inline]
    fn set_tabbing_identifier(&self, identifier: &str) {
        self.window.set_tabbing_identifier(identifier);
    }

    #[inline]
    fn tabbing_identifier(&self) -> String {
        self.window.tabbing_identifier()
=======
    fn is_document_edited(&self) -> bool {
        self.window.is_document_edited()
    }

    #[inline]
    fn set_document_edited(&self, edited: bool) {
        self.window.set_document_edited(edited)
    }

    #[inline]
    fn set_option_as_alt(&self, option_as_alt: OptionAsAlt) {
        self.window.set_option_as_alt(option_as_alt)
    }

    #[inline]
    fn option_as_alt(&self) -> OptionAsAlt {
        self.window.option_as_alt()
>>>>>>> 3b2d1a76
    }
}

/// Corresponds to `NSApplicationActivationPolicy`.
#[derive(Debug, Default, Clone, Copy, PartialEq, Eq, Hash)]
pub enum ActivationPolicy {
    /// Corresponds to `NSApplicationActivationPolicyRegular`.
    #[default]
    Regular,

    /// Corresponds to `NSApplicationActivationPolicyAccessory`.
    Accessory,

    /// Corresponds to `NSApplicationActivationPolicyProhibited`.
    Prohibited,
}

/// Additional methods on [`WindowBuilder`] that are specific to MacOS.
///
/// **Note:** Properties dealing with the titlebar will be overwritten by the [`WindowBuilder::with_decorations`] method:
/// - `with_titlebar_transparent`
/// - `with_title_hidden`
/// - `with_titlebar_hidden`
/// - `with_titlebar_buttons_hidden`
/// - `with_fullsize_content_view`
pub trait WindowBuilderExtMacOS {
    /// Enables click-and-drag behavior for the entire window, not just the titlebar.
    fn with_movable_by_window_background(self, movable_by_window_background: bool)
        -> WindowBuilder;
    /// Makes the titlebar transparent and allows the content to appear behind it.
    fn with_titlebar_transparent(self, titlebar_transparent: bool) -> WindowBuilder;
    /// Hides the window title.
    fn with_title_hidden(self, title_hidden: bool) -> WindowBuilder;
    /// Hides the window titlebar.
    fn with_titlebar_hidden(self, titlebar_hidden: bool) -> WindowBuilder;
    /// Hides the window titlebar buttons.
    fn with_titlebar_buttons_hidden(self, titlebar_buttons_hidden: bool) -> WindowBuilder;
    /// Makes the window content appear behind the titlebar.
    fn with_fullsize_content_view(self, fullsize_content_view: bool) -> WindowBuilder;
    fn with_disallow_hidpi(self, disallow_hidpi: bool) -> WindowBuilder;
    fn with_has_shadow(self, has_shadow: bool) -> WindowBuilder;
    /// Window accepts click-through mouse events.
    fn with_accepts_first_mouse(self, accepts_first_mouse: bool) -> WindowBuilder;
<<<<<<< HEAD
    fn with_automatic_window_tabbing(self, automatic_tabbing: bool) -> WindowBuilder;
    /// Defines the window tabbing identifier.
    ///
    /// <https://developer.apple.com/documentation/appkit/nswindow/1644704-tabbingidentifier>
    fn with_tabbing_identifier(self, identifier: &str) -> WindowBuilder;
=======
    /// Set how the <kbd>Option</kbd> keys are interpreted.
    ///
    /// See [`WindowExtMacOS::set_option_as_alt`] for details on what this means if set.
    fn with_option_as_alt(self, option_as_alt: OptionAsAlt) -> WindowBuilder;
>>>>>>> 3b2d1a76
}

impl WindowBuilderExtMacOS for WindowBuilder {
    #[inline]
    fn with_movable_by_window_background(
        mut self,
        movable_by_window_background: bool,
    ) -> WindowBuilder {
        self.platform_specific.movable_by_window_background = movable_by_window_background;
        self
    }

    #[inline]
    fn with_titlebar_transparent(mut self, titlebar_transparent: bool) -> WindowBuilder {
        self.platform_specific.titlebar_transparent = titlebar_transparent;
        self
    }

    #[inline]
    fn with_titlebar_hidden(mut self, titlebar_hidden: bool) -> WindowBuilder {
        self.platform_specific.titlebar_hidden = titlebar_hidden;
        self
    }

    #[inline]
    fn with_titlebar_buttons_hidden(mut self, titlebar_buttons_hidden: bool) -> WindowBuilder {
        self.platform_specific.titlebar_buttons_hidden = titlebar_buttons_hidden;
        self
    }

    #[inline]
    fn with_title_hidden(mut self, title_hidden: bool) -> WindowBuilder {
        self.platform_specific.title_hidden = title_hidden;
        self
    }

    #[inline]
    fn with_fullsize_content_view(mut self, fullsize_content_view: bool) -> WindowBuilder {
        self.platform_specific.fullsize_content_view = fullsize_content_view;
        self
    }

    #[inline]
    fn with_disallow_hidpi(mut self, disallow_hidpi: bool) -> WindowBuilder {
        self.platform_specific.disallow_hidpi = disallow_hidpi;
        self
    }

    #[inline]
    fn with_has_shadow(mut self, has_shadow: bool) -> WindowBuilder {
        self.platform_specific.has_shadow = has_shadow;
        self
    }

    #[inline]
    fn with_accepts_first_mouse(mut self, accepts_first_mouse: bool) -> WindowBuilder {
        self.platform_specific.accepts_first_mouse = accepts_first_mouse;
        self
    }

    #[inline]
<<<<<<< HEAD
    fn with_automatic_window_tabbing(mut self, automatic_tabbing: bool) -> WindowBuilder {
        self.platform_specific.allows_automatic_window_tabbing = automatic_tabbing;
        self
    }

    #[inline]
    fn with_tabbing_identifier(mut self, tabbing_identifier: &str) -> WindowBuilder {
        self.platform_specific
            .tabbing_identifier
            .replace(tabbing_identifier.to_string());
=======
    fn with_option_as_alt(mut self, option_as_alt: OptionAsAlt) -> WindowBuilder {
        self.platform_specific.option_as_alt = option_as_alt;
>>>>>>> 3b2d1a76
        self
    }
}

pub trait EventLoopBuilderExtMacOS {
    /// Sets the activation policy for the application.
    ///
    /// It is set to [`ActivationPolicy::Regular`] by default.
    ///
    /// # Example
    ///
    /// Set the activation policy to "accessory".
    ///
    /// ```
    /// use winit::event_loop::EventLoopBuilder;
    /// #[cfg(target_os = "macos")]
    /// use winit::platform::macos::{EventLoopBuilderExtMacOS, ActivationPolicy};
    ///
    /// let mut builder = EventLoopBuilder::new();
    /// #[cfg(target_os = "macos")]
    /// builder.with_activation_policy(ActivationPolicy::Accessory);
    /// # if false { // We can't test this part
    /// let event_loop = builder.build();
    /// # }
    /// ```
    fn with_activation_policy(&mut self, activation_policy: ActivationPolicy) -> &mut Self;

    /// Used to control whether a default menubar menu is created.
    ///
    /// Menu creation is enabled by default.
    ///
    /// # Example
    ///
    /// Disable creating a default menubar.
    ///
    /// ```
    /// use winit::event_loop::EventLoopBuilder;
    /// #[cfg(target_os = "macos")]
    /// use winit::platform::macos::EventLoopBuilderExtMacOS;
    ///
    /// let mut builder = EventLoopBuilder::new();
    /// #[cfg(target_os = "macos")]
    /// builder.with_default_menu(false);
    /// # if false { // We can't test this part
    /// let event_loop = builder.build();
    /// # }
    /// ```
    fn with_default_menu(&mut self, enable: bool) -> &mut Self;

    /// Used to prevent the application from automatically activating when launched if
    /// another application is already active.
    ///
    /// The default behavior is to ignore other applications and activate when launched.
    fn with_activate_ignoring_other_apps(&mut self, ignore: bool) -> &mut Self;
}

impl<T> EventLoopBuilderExtMacOS for EventLoopBuilder<T> {
    #[inline]
    fn with_activation_policy(&mut self, activation_policy: ActivationPolicy) -> &mut Self {
        self.platform_specific.activation_policy = activation_policy;
        self
    }

    #[inline]
    fn with_default_menu(&mut self, enable: bool) -> &mut Self {
        self.platform_specific.default_menu = enable;
        self
    }

    #[inline]
    fn with_activate_ignoring_other_apps(&mut self, ignore: bool) -> &mut Self {
        self.platform_specific.activate_ignoring_other_apps = ignore;
        self
    }
}

/// Additional methods on [`MonitorHandle`] that are specific to MacOS.
pub trait MonitorHandleExtMacOS {
    /// Returns the identifier of the monitor for Cocoa.
    fn native_id(&self) -> u32;
    /// Returns a pointer to the NSScreen representing this monitor.
    fn ns_screen(&self) -> Option<*mut c_void>;
}

impl MonitorHandleExtMacOS for MonitorHandle {
    #[inline]
    fn native_id(&self) -> u32 {
        self.inner.native_identifier()
    }

    fn ns_screen(&self) -> Option<*mut c_void> {
        self.inner.ns_screen().map(|s| Id::as_ptr(&s) as _)
    }
}

/// Additional methods on [`EventLoopWindowTarget`] that are specific to macOS.
pub trait EventLoopWindowTargetExtMacOS {
    /// Hide the entire application. In most applications this is typically triggered with Command-H.
    fn hide_application(&self);
    /// Hide the other applications. In most applications this is typically triggered with Command+Option-H.
    fn hide_other_applications(&self);
}

impl<T> EventLoopWindowTargetExtMacOS for EventLoopWindowTarget<T> {
    fn hide_application(&self) {
        self.p.hide_application()
    }

    fn hide_other_applications(&self) {
        self.p.hide_other_applications()
    }
}

/// Option as alt behavior.
///
/// The default is `None`.
#[derive(Default, Debug, Clone, Copy, PartialEq, Eq)]
#[cfg_attr(feature = "serde", derive(Serialize, Deserialize))]
pub enum OptionAsAlt {
    /// The left `Option` key is treated as `Alt`.
    OnlyLeft,

    /// The right `Option` key is treated as `Alt`.
    OnlyRight,

    /// Both `Option` keys are treated as `Alt`.
    Both,

    /// No special handling is applied for `Option` key.
    #[default]
    None,
}<|MERGE_RESOLUTION|>--- conflicted
+++ resolved
@@ -38,7 +38,6 @@
     /// Sets whether or not the window has shadow.
     fn set_has_shadow(&self, has_shadow: bool);
 
-<<<<<<< HEAD
     /// Sets whether the system can automatically organize windows into tabs.
     ///
     /// <https://developer.apple.com/documentation/appkit/nswindow/1646657-allowsautomaticwindowtabbing>
@@ -54,7 +53,6 @@
 
     /// Returns the window's tabbing identifier.
     fn tabbing_identifier(&self) -> String;
-=======
     /// Get the window's edit state.
     ///
     /// # Examples
@@ -84,7 +82,6 @@
 
     /// Getter for the [`WindowExtMacOS::set_option_as_alt`].
     fn option_as_alt(&self) -> OptionAsAlt;
->>>>>>> 3b2d1a76
 }
 
 impl WindowExtMacOS for Window {
@@ -119,7 +116,6 @@
     }
 
     #[inline]
-<<<<<<< HEAD
     fn set_allows_automatic_window_tabbing(&self, enabled: bool) {
         self.window.set_allows_automatic_window_tabbing(enabled)
     }
@@ -137,7 +133,8 @@
     #[inline]
     fn tabbing_identifier(&self) -> String {
         self.window.tabbing_identifier()
-=======
+    }
+
     fn is_document_edited(&self) -> bool {
         self.window.is_document_edited()
     }
@@ -155,7 +152,6 @@
     #[inline]
     fn option_as_alt(&self) -> OptionAsAlt {
         self.window.option_as_alt()
->>>>>>> 3b2d1a76
     }
 }
 
@@ -199,18 +195,15 @@
     fn with_has_shadow(self, has_shadow: bool) -> WindowBuilder;
     /// Window accepts click-through mouse events.
     fn with_accepts_first_mouse(self, accepts_first_mouse: bool) -> WindowBuilder;
-<<<<<<< HEAD
     fn with_automatic_window_tabbing(self, automatic_tabbing: bool) -> WindowBuilder;
     /// Defines the window tabbing identifier.
     ///
     /// <https://developer.apple.com/documentation/appkit/nswindow/1644704-tabbingidentifier>
     fn with_tabbing_identifier(self, identifier: &str) -> WindowBuilder;
-=======
     /// Set how the <kbd>Option</kbd> keys are interpreted.
     ///
     /// See [`WindowExtMacOS::set_option_as_alt`] for details on what this means if set.
     fn with_option_as_alt(self, option_as_alt: OptionAsAlt) -> WindowBuilder;
->>>>>>> 3b2d1a76
 }
 
 impl WindowBuilderExtMacOS for WindowBuilder {
@@ -272,7 +265,6 @@
     }
 
     #[inline]
-<<<<<<< HEAD
     fn with_automatic_window_tabbing(mut self, automatic_tabbing: bool) -> WindowBuilder {
         self.platform_specific.allows_automatic_window_tabbing = automatic_tabbing;
         self
@@ -283,10 +275,10 @@
         self.platform_specific
             .tabbing_identifier
             .replace(tabbing_identifier.to_string());
-=======
+    }
+
     fn with_option_as_alt(mut self, option_as_alt: OptionAsAlt) -> WindowBuilder {
         self.platform_specific.option_as_alt = option_as_alt;
->>>>>>> 3b2d1a76
         self
     }
 }
