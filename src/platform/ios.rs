--- conflicted
+++ resolved
@@ -173,8 +173,7 @@
     ///
     /// This sets the initial value returned by
     /// [`-[UIViewController prefersStatusBarHidden]`](https://developer.apple.com/documentation/uikit/uiviewcontroller/1621440-prefersstatusbarhidden?language=objc).
-<<<<<<< HEAD
-    fn with_prefers_status_bar_hidden(self, hidden: bool) -> WindowBuilder;
+    fn with_prefers_status_bar_hidden(self, hidden: bool) -> Self;
 
     /// Sets the style of the [`Window`]'s status bar.
     ///
@@ -182,10 +181,7 @@
     ///
     /// This sets the initial value returned by
     /// [`-[UIViewController preferredStatusBarStyle]`](https://developer.apple.com/documentation/uikit/uiviewcontroller/1621416-preferredstatusbarstyle?language=objc),
-    fn with_preferred_status_bar_style(self, status_bar_style: StatusBarStyle) -> WindowBuilder;
-=======
-    fn with_prefers_status_bar_hidden(self, hidden: bool) -> Self;
->>>>>>> b938fe9d
+    fn with_preferred_status_bar_style(self, status_bar_style: StatusBarStyle) -> Self;
 }
 
 impl WindowBuilderExtIOS for WindowBuilder {
@@ -224,7 +220,7 @@
     fn with_preferred_status_bar_style(
         mut self,
         status_bar_style: StatusBarStyle,
-    ) -> WindowBuilder {
+    ) -> Self {
         self.platform_specific.preferred_status_bar_style = status_bar_style;
         self
     }
