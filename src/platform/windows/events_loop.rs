//! An events loop on Win32 is a background thread.
//!
//! Creating an events loop spawns a thread and blocks it in a permanent Win32 events loop.
//! Destroying the events loop stops the thread.
//!
//! You can use the `execute_in_thread` method to execute some code in the background thread.
//! Since Win32 requires you to create a window in the right thread, you must use this method
//! to create a window.
//!
//! If you create a window whose class is set to `callback`, the window's events will be
//! propagated with `run_forever` and `poll_events`.
//! The closure passed to the `execute_in_thread` method takes an `Inserter` that you can use to
//! add a `WindowState` entry to a list of window to be used by the callback.

use std::cell::RefCell;
use std::collections::HashMap;
use std::ffi::OsString;
use std::mem;
use std::os::windows::ffi::OsStringExt;
use std::os::windows::io::AsRawHandle;
use std::ptr;
use std::sync::mpsc;
use std::sync::Arc;
use std::sync::Barrier;
use std::sync::Mutex;
use std::sync::Condvar;
use std::thread;

use winapi::shared::minwindef::{LOWORD, HIWORD, DWORD, WPARAM, LPARAM, UINT, LRESULT, MAX_PATH};
use winapi::shared::windef::{HWND, POINT};
use winapi::shared::windowsx;
use winapi::um::{winuser, shellapi, processthreadsapi};

use platform::platform::event;
use platform::platform::Cursor;
use platform::platform::WindowId;
use platform::platform::DEVICE_ID;

use ControlFlow;
use CursorState;
use Event;
use EventsLoopClosed;
use KeyboardInput;
use WindowAttributes;
use WindowEvent;
use WindowId as SuperWindowId;

/// Contains information about states and the window that the callback is going to use.
#[derive(Clone)]
pub struct WindowState {
    /// Cursor to set at the next `WM_SETCURSOR` event received.
    pub cursor: Cursor,
    /// Cursor state to set at the next `WM_SETCURSOR` event received.
    pub cursor_state: CursorState,
    /// Used by `WM_GETMINMAXINFO`.
    pub attributes: WindowAttributes,
    /// Will contain `true` if the mouse is hovering the window.
    pub mouse_in_window: bool,
}

/// Dummy object that allows inserting a window's state.
// We store a pointer in order to !impl Send and Sync.
pub struct Inserter(*mut u8);

impl Inserter {
    /// Inserts a window's state for the callback to use. The state is removed automatically if the
    /// callback receives a `WM_CLOSE` message for the window.
    pub fn insert(&self, window: HWND, state: Arc<Mutex<WindowState>>) {
        CONTEXT_STASH.with(|context_stash| {
            let mut context_stash = context_stash.borrow_mut();
            let was_in = context_stash.as_mut().unwrap().windows.insert(window, state);
            assert!(was_in.is_none());
        });
    }
}

pub struct EventsLoop {
    // Id of the background thread from the Win32 API.
    thread_id: DWORD,
    // Receiver for the events. The sender is in the background thread.
    receiver: mpsc::Receiver<Event>,
    // Variable that contains the block state of the win32 event loop thread during a WM_SIZE event.
    // The mutex's value is `true` when it's blocked, and should be set to false when it's done
    // blocking. That's done by the parent thread when it receives a Resized event.
    win32_block_loop: Arc<(Mutex<bool>, Condvar)>
}

impl EventsLoop {
    pub fn new() -> EventsLoop {
        // The main events transfer channel.
        let (tx, rx) = mpsc::channel();
        let win32_block_loop = Arc::new((Mutex::new(false), Condvar::new()));
        let win32_block_loop_child = win32_block_loop.clone();

        // Local barrier in order to block the `new()` function until the background thread has
        // an events queue.
        let barrier = Arc::new(Barrier::new(2));
        let barrier_clone = barrier.clone();

        let thread = thread::spawn(move || {
            CONTEXT_STASH.with(|context_stash| {
                *context_stash.borrow_mut() = Some(ThreadLocalData {
                    sender: tx,
                    windows: HashMap::with_capacity(4),
                    win32_block_loop: win32_block_loop_child
                });
            });

            unsafe {
                // Calling `PostThreadMessageA` on a thread that does not have an events queue yet
                // will fail. In order to avoid this situation, we call `IsGuiThread` to initialize
                // it.
                winuser::IsGUIThread(1);
                // Then only we unblock the `new()` function. We are sure that we don't call
                // `PostThreadMessageA()` before `new()` returns.
                barrier_clone.wait();
                drop(barrier_clone);

                let mut msg = mem::uninitialized();

                loop {
                    if winuser::GetMessageW(&mut msg, ptr::null_mut(), 0, 0) == 0 {
                        // Only happens if the message is `WM_QUIT`.
                        debug_assert_eq!(msg.message, winuser::WM_QUIT);
                        break;
                    }

                    match msg.message {
                        x if x == *EXEC_MSG_ID => {
                            let mut function: Box<Box<FnMut(Inserter)>> = Box::from_raw(msg.wParam as usize as *mut _);
                            function(Inserter(ptr::null_mut()));
                        },
                        x if x == *WAKEUP_MSG_ID => {
                            send_event(Event::Awakened);
                        },
                        _ => {
                            // Calls `callback` below.
                            winuser::TranslateMessage(&msg);
                            winuser::DispatchMessageW(&msg);
                        }
                    }
                }
            }
        });

        // Blocks this function until the background thread has an events loop. See other comments.
        barrier.wait();

        let thread_id = unsafe {
            let handle = mem::transmute(thread.as_raw_handle());
            processthreadsapi::GetThreadId(handle)
        };

        EventsLoop {
            thread_id,
            receiver: rx,
            win32_block_loop
        }
    }

    pub fn poll_events<F>(&mut self, mut callback: F)
        where F: FnMut(Event)
    {
        loop {
            let event = match self.receiver.try_recv() {
                Ok(e) => e,
                Err(_) => return
            };
            let is_resize = match event {
                Event::WindowEvent{ event: WindowEvent::Resized(..), .. } => true,
                _ => false
            };

            callback(event);
            if is_resize {
                let (ref mutex, ref cvar) = *self.win32_block_loop;
                let mut block_thread = mutex.lock().unwrap();
                *block_thread = false;
                cvar.notify_all();
            }
        }
    }

    pub fn run_forever<F>(&mut self, mut callback: F)
        where F: FnMut(Event) -> ControlFlow
    {
        loop {
            let event = match self.receiver.recv() {
                Ok(e) => e,
                Err(_) => return
            };
            let is_resize = match event {
                Event::WindowEvent{ event: WindowEvent::Resized(..), .. } => true,
                _ => false
            };

            let flow = callback(event);
            if is_resize {
                let (ref mutex, ref cvar) = *self.win32_block_loop;
                let mut block_thread = mutex.lock().unwrap();
                *block_thread = false;
                cvar.notify_all();
            }
            match flow {
                ControlFlow::Continue => continue,
                ControlFlow::Break => break,
            }
        }
    }

    pub fn create_proxy(&self) -> EventsLoopProxy {
        EventsLoopProxy {
            thread_id: self.thread_id,
        }
    }

    /// Executes a function in the background thread.
    ///
    /// Note that we use a FnMut instead of a FnOnce because we're too lazy to create an equivalent
    /// to the unstable FnBox.
    ///
    /// The `Inserted` can be used to inject a `WindowState` for the callback to use. The state is
    /// removed automatically if the callback receives a `WM_CLOSE` message for the window.
    pub(super) fn execute_in_thread<F>(&self, function: F)
        where F: FnMut(Inserter) + Send + 'static
    {
        unsafe {
            let boxed = Box::new(function) as Box<FnMut(_)>;
            let boxed2 = Box::new(boxed);

            let raw = Box::into_raw(boxed2);

            let res = winuser::PostThreadMessageA(self.thread_id, *EXEC_MSG_ID,
                                                 raw as *mut () as usize as WPARAM, 0);
            // PostThreadMessage can only fail if the thread ID is invalid (which shouldn't happen
            // as the events loop is still alive) or if the queue is full.
            assert!(res != 0, "PostThreadMessage failed ; is the messages queue full?");
        }
    }
}

impl Drop for EventsLoop {
    fn drop(&mut self) {
        unsafe {
            // Posting `WM_QUIT` will cause `GetMessage` to stop.
            winuser::PostThreadMessageA(self.thread_id, winuser::WM_QUIT, 0, 0);
        }
    }
}

#[derive(Clone)]
pub struct EventsLoopProxy {
    thread_id: DWORD,
}

impl EventsLoopProxy {
    pub fn wakeup(&self) -> Result<(), EventsLoopClosed> {
        unsafe {
            if winuser::PostThreadMessageA(self.thread_id, *WAKEUP_MSG_ID, 0, 0) != 0 {
                Ok(())
            } else {
                // https://msdn.microsoft.com/fr-fr/library/windows/desktop/ms644946(v=vs.85).aspx
                // > If the function fails, the return value is zero. To get extended error
                // > information, call GetLastError. GetLastError returns ERROR_INVALID_THREAD_ID
                // > if idThread is not a valid thread identifier, or if the thread specified by
                // > idThread does not have a message queue. GetLastError returns
                // > ERROR_NOT_ENOUGH_QUOTA when the message limit is hit.
                // TODO: handle ERROR_NOT_ENOUGH_QUOTA
                Err(EventsLoopClosed)
            }
        }
    }
}

lazy_static! {
    // Message sent by the `EventsLoopProxy` when we want to wake up the thread.
    // WPARAM and LPARAM are unused.
    static ref WAKEUP_MSG_ID: u32 = {
        unsafe {
            winuser::RegisterWindowMessageA("Winit::WakeupMsg\0".as_ptr() as *const i8)
        }
    };
    // Message sent when we want to execute a closure in the thread.
    // WPARAM contains a Box<Box<FnMut()>> that must be retreived with `Box::from_raw`,
    // and LPARAM is unused.
    static ref EXEC_MSG_ID: u32 = {
        unsafe {
            winuser::RegisterWindowMessageA("Winit::ExecMsg\0".as_ptr() as *const i8)
        }
    };
}

// There's no parameters passed to the callback function, so it needs to get its context stashed
// in a thread-local variable.
thread_local!(static CONTEXT_STASH: RefCell<Option<ThreadLocalData>> = RefCell::new(None));
struct ThreadLocalData {
    sender: mpsc::Sender<Event>,
    windows: HashMap<HWND, Arc<Mutex<WindowState>>>,
    win32_block_loop: Arc<(Mutex<bool>, Condvar)>
}

// Utility function that dispatches an event on the current thread.
fn send_event(event: Event) {
    CONTEXT_STASH.with(|context_stash| {
        let context_stash = context_stash.borrow();

        let _ = context_stash.as_ref().unwrap().sender.send(event);   // Ignoring if closed
    });
}

/// Any window whose callback is configured to this function will have its events propagated
/// through the events loop of the thread the window was created in.
//
// This is the callback that is called by `DispatchMessage` in the events loop.
//
// Returning 0 tells the Win32 API that the message has been processed.
// FIXME: detect WM_DWMCOMPOSITIONCHANGED and call DwmEnableBlurBehindWindow if necessary
pub unsafe extern "system" fn callback(window: HWND, msg: UINT,
                                       wparam: WPARAM, lparam: LPARAM)
                                       -> LRESULT
{
    match msg {
        winuser::WM_CLOSE => {
            use events::WindowEvent::Closed;
            send_event(Event::WindowEvent {
                window_id: SuperWindowId(WindowId(window)),
                event: Closed
            });
            CONTEXT_STASH.with(|context_stash| {
                let mut context_stash = context_stash.borrow_mut();
                context_stash.as_mut().unwrap().windows.remove(&window);
            });
            winuser::DefWindowProcW(window, msg, wparam, lparam)
        },

        winuser::WM_ERASEBKGND => {
            1
        },

        winuser::WM_SIZE => {
            use events::WindowEvent::Resized;
            let w = LOWORD(lparam as DWORD) as u32;
            let h = HIWORD(lparam as DWORD) as u32;

            // Wait for the parent thread to process the resize event before returning from the
            // callback.
            CONTEXT_STASH.with(|context_stash| {
                let mut context_stash = context_stash.borrow_mut();
                let cstash = context_stash.as_mut().unwrap();

                let event = Event::WindowEvent {
                    window_id: SuperWindowId(WindowId(window)),
                    event: Resized(w, h),
                };

                // If this window has been inserted into the window map, the resize event happened
                // during the event loop. If it hasn't, the event happened on window creation and
                // should be ignored.
                if cstash.windows.get(&window).is_some() {
                    let (ref mutex, ref cvar) = *cstash.win32_block_loop;
                    let mut block_thread = mutex.lock().unwrap();
                    *block_thread = true;

                    // The event needs to be sent after the lock to ensure that `notify_all` is
                    // called after `wait`.
                    cstash.sender.send(event).ok();

                    while *block_thread {
                        block_thread = cvar.wait(block_thread).unwrap();
                    }
                } else {
                    cstash.sender.send(event).ok();
                }
            });
            0
        },

        winuser::WM_MOVE => {
            use events::WindowEvent::Moved;
            let x = LOWORD(lparam as DWORD) as i32;
            let y = HIWORD(lparam as DWORD) as i32;
            send_event(Event::WindowEvent {
                window_id: SuperWindowId(WindowId(window)),
                event: Moved(x, y),
            });
            0
        },

        winuser::WM_CHAR => {
            use std::mem;
            use events::WindowEvent::ReceivedCharacter;
            let chr: char = mem::transmute(wparam as u32);
            send_event(Event::WindowEvent {
                window_id: SuperWindowId(WindowId(window)),
                event: ReceivedCharacter(chr),
            });
            0
        },

        // Prevents default windows menu hotkeys playing unwanted
        // "ding" sounds. Alternatively could check for WM_SYSCOMMAND
        // with wparam being SC_KEYMENU, but this may prevent some
        // other unwanted default hotkeys as well.
        winuser::WM_SYSCHAR => {
            0
        }

<<<<<<< HEAD
        winuser::WM_MOUSEMOVE => {
            use events::WindowEvent::{MouseEntered, MouseMoved};
=======
        winapi::WM_MOUSEMOVE => {
            use events::WindowEvent::{CursorEntered, CursorMoved};
>>>>>>> b36a8e01
            let mouse_outside_window = CONTEXT_STASH.with(|context_stash| {
                let mut context_stash = context_stash.borrow_mut();
                if let Some(context_stash) = context_stash.as_mut() {
                    if let Some(w) = context_stash.windows.get_mut(&window) {
                        let mut w = w.lock().unwrap();
                        if !w.mouse_in_window {
                            w.mouse_in_window = true;
                            return true;
                        }
                    }
                }

                false
            });

            if mouse_outside_window {
                send_event(Event::WindowEvent {
                    window_id: SuperWindowId(WindowId(window)),
                    event: CursorEntered { device_id: DEVICE_ID },
                });

                // Calling TrackMouseEvent in order to receive mouse leave events.
                winuser::TrackMouseEvent(&mut winuser::TRACKMOUSEEVENT {
                    cbSize: mem::size_of::<winuser::TRACKMOUSEEVENT>() as DWORD,
                    dwFlags: winuser::TME_LEAVE,
                    hwndTrack: window,
                    dwHoverTime: winuser::HOVER_DEFAULT,
                });
            }

            let x = windowsx::GET_X_LPARAM(lparam) as f64;
            let y = windowsx::GET_Y_LPARAM(lparam) as f64;

            send_event(Event::WindowEvent {
                window_id: SuperWindowId(WindowId(window)),
                event: CursorMoved { device_id: DEVICE_ID, position: (x, y) },
            });

            0
        },

<<<<<<< HEAD
        winuser::WM_MOUSELEAVE => {
            use events::WindowEvent::MouseLeft;
=======
        winapi::WM_MOUSELEAVE => {
            use events::WindowEvent::CursorLeft;
>>>>>>> b36a8e01
            let mouse_in_window = CONTEXT_STASH.with(|context_stash| {
                let mut context_stash = context_stash.borrow_mut();
                if let Some(context_stash) = context_stash.as_mut() {
                    if let Some(w) = context_stash.windows.get_mut(&window) {
                        let mut w = w.lock().unwrap();
                        if w.mouse_in_window {
                            w.mouse_in_window = false;
                            return true;
                        }
                    }
                }

                false
            });

            if mouse_in_window {
                send_event(Event::WindowEvent {
                    window_id: SuperWindowId(WindowId(window)),
                    event: CursorLeft { device_id: DEVICE_ID }
                });
            }

            0
        },

<<<<<<< HEAD
        winuser::WM_MOUSEWHEEL => {
            use events::WindowEvent::MouseWheel;
=======
        winapi::WM_MOUSEWHEEL => {
            use events::{DeviceEvent, WindowEvent};
>>>>>>> b36a8e01
            use events::MouseScrollDelta::LineDelta;
            use events::TouchPhase;

            let value = (wparam >> 16) as i16;
            let value = value as i32;
            let value = value as f32 / winuser::WHEEL_DELTA as f32;

            send_event(Event::WindowEvent {
                window_id: SuperWindowId(WindowId(window)),
                event: WindowEvent::MouseWheel { device_id: DEVICE_ID, delta: LineDelta(0.0, value), phase: TouchPhase::Moved },
            });

            send_event(Event::DeviceEvent {
                device_id: DEVICE_ID,
                event: DeviceEvent::MouseWheel { delta: LineDelta(0.0, value) },
            });

            0
        },

        winuser::WM_KEYDOWN | winuser::WM_SYSKEYDOWN => {
            use events::ElementState::Pressed;
<<<<<<< HEAD
            if msg == winuser::WM_SYSKEYDOWN && wparam as i32 == winuser::VK_F4 {
                winuser::DefWindowProcW(window, msg, wparam, lparam)
=======
            use events::VirtualKeyCode;
            if msg == winapi::WM_SYSKEYDOWN && wparam as i32 == winapi::VK_F4 {
                user32::DefWindowProcW(window, msg, wparam, lparam)
>>>>>>> b36a8e01
            } else {
                let (scancode, vkey) = event::vkeycode_to_element(wparam, lparam);
                send_event(Event::WindowEvent {
                    window_id: SuperWindowId(WindowId(window)),
                    event: WindowEvent::KeyboardInput {
                        device_id: DEVICE_ID,
                        input: KeyboardInput {
                            state: Pressed,
                            scancode: scancode,
                            virtual_keycode: vkey,
                            modifiers: event::get_key_mods(),
                        }
                    }
                });
                // Windows doesn't emit a delete character by default, but in order to make it
                // consistent with the other platforms we'll emit a delete character here.
                if vkey == Some(VirtualKeyCode::Delete) {
                    send_event(Event::WindowEvent {
                        window_id: SuperWindowId(WindowId(window)),
                        event: WindowEvent::ReceivedCharacter('\u{7F}'),
                    });
                }
                0
            }
        },

        winuser::WM_KEYUP | winuser::WM_SYSKEYUP => {
            use events::ElementState::Released;
            let (scancode, vkey) = event::vkeycode_to_element(wparam, lparam);
            send_event(Event::WindowEvent {
                window_id: SuperWindowId(WindowId(window)),
                event: WindowEvent::KeyboardInput {
                    device_id: DEVICE_ID,
                    input: KeyboardInput {
                        state: Released,
                        scancode: scancode,
                        virtual_keycode: vkey,
                        modifiers: event::get_key_mods(),
                    },
                }
            });
            0
        },

        winuser::WM_LBUTTONDOWN => {
            use events::WindowEvent::MouseInput;
            use events::MouseButton::Left;
            use events::ElementState::Pressed;
            send_event(Event::WindowEvent {
                window_id: SuperWindowId(WindowId(window)),
                event: MouseInput { device_id: DEVICE_ID, state: Pressed, button: Left }
            });
            0
        },

        winuser::WM_LBUTTONUP => {
            use events::WindowEvent::MouseInput;
            use events::MouseButton::Left;
            use events::ElementState::Released;
            send_event(Event::WindowEvent {
                window_id: SuperWindowId(WindowId(window)),
                event: MouseInput { device_id: DEVICE_ID, state: Released, button: Left }
            });
            0
        },

        winuser::WM_RBUTTONDOWN => {
            use events::WindowEvent::MouseInput;
            use events::MouseButton::Right;
            use events::ElementState::Pressed;
            send_event(Event::WindowEvent {
                window_id: SuperWindowId(WindowId(window)),
                event: MouseInput { device_id: DEVICE_ID, state: Pressed, button: Right }
            });
            0
        },

        winuser::WM_RBUTTONUP => {
            use events::WindowEvent::MouseInput;
            use events::MouseButton::Right;
            use events::ElementState::Released;
            send_event(Event::WindowEvent {
                window_id: SuperWindowId(WindowId(window)),
                event: MouseInput { device_id: DEVICE_ID, state: Released, button: Right }
            });
            0
        },

        winuser::WM_MBUTTONDOWN => {
            use events::WindowEvent::MouseInput;
            use events::MouseButton::Middle;
            use events::ElementState::Pressed;
            send_event(Event::WindowEvent {
                window_id: SuperWindowId(WindowId(window)),
                event: MouseInput { device_id: DEVICE_ID, state: Pressed, button: Middle }
            });
            0
        },

        winuser::WM_MBUTTONUP => {
            use events::WindowEvent::MouseInput;
            use events::MouseButton::Middle;
            use events::ElementState::Released;
            send_event(Event::WindowEvent {
                window_id: SuperWindowId(WindowId(window)),
                event: MouseInput { device_id: DEVICE_ID, state: Released, button: Middle }
            });
            0
        },

        winuser::WM_XBUTTONDOWN => {
            use events::WindowEvent::MouseInput;
            use events::MouseButton::Other;
            use events::ElementState::Pressed;
            let xbutton = winuser::GET_XBUTTON_WPARAM(wparam);
            send_event(Event::WindowEvent {
                window_id: SuperWindowId(WindowId(window)),
                event: MouseInput { device_id: DEVICE_ID, state: Pressed, button: Other(xbutton as u8) }
            });
            0
        },

        winuser::WM_XBUTTONUP => {
            use events::WindowEvent::MouseInput;
            use events::MouseButton::Other;
            use events::ElementState::Released;
            let xbutton = winuser::GET_XBUTTON_WPARAM(wparam);
            send_event(Event::WindowEvent {
                window_id: SuperWindowId(WindowId(window)),
                event: MouseInput { device_id: DEVICE_ID, state: Released, button: Other(xbutton as u8) }
            });
            0
        },

<<<<<<< HEAD
        winuser::WM_INPUT => {
            use events::DeviceEvent::Motion;
            let mut data: winuser::RAWINPUT = mem::uninitialized();
            let mut data_size = mem::size_of::<winuser::RAWINPUT>() as UINT;
            winuser::GetRawInputData(mem::transmute(lparam), winuser::RID_INPUT,
=======
        winapi::WM_INPUT => {
            use events::DeviceEvent::{Motion, MouseMotion};
            let mut data: winapi::RAWINPUT = mem::uninitialized();
            let mut data_size = mem::size_of::<winapi::RAWINPUT>() as winapi::UINT;
            user32::GetRawInputData(mem::transmute(lparam), winapi::RID_INPUT,
>>>>>>> b36a8e01
                                    mem::transmute(&mut data), &mut data_size,
                                    mem::size_of::<winuser::RAWINPUTHEADER>() as UINT);

            if data.header.dwType == winuser::RIM_TYPEMOUSE {
                let mouse = data.data.mouse();
                if mouse.usFlags & winuser::MOUSE_MOVE_RELATIVE == winuser::MOUSE_MOVE_RELATIVE {
                    let x = mouse.lLastX as f64;
                    let y = mouse.lLastY as f64;

                    if x != 0.0 {
                        send_event(Event::DeviceEvent {
                            device_id: DEVICE_ID,
                            event: Motion { axis: 0, value: x }
                        });
                    }

                    if y != 0.0 {
                        send_event(Event::DeviceEvent {
                            device_id: DEVICE_ID,
                            event: Motion { axis: 1, value: y }
                        });
                    }

                    if x != 0.0 || y != 0.0 {
                        send_event(Event::DeviceEvent {
                            device_id: DEVICE_ID,
                            event: MouseMotion { delta: (x, y) }
                        });
                    }
                }

                0
            } else {
                winuser::DefWindowProcW(window, msg, wparam, lparam)
            }
        },

<<<<<<< HEAD
        winuser::WM_SETFOCUS => {
            use events::WindowEvent::Focused;
=======
        winapi::WM_SETFOCUS => {
            use events::WindowEvent::{Focused, CursorMoved};
>>>>>>> b36a8e01
            send_event(Event::WindowEvent {
                window_id: SuperWindowId(WindowId(window)),
                event: Focused(true)
            });

            let x = winapi::GET_X_LPARAM(lparam) as f64;
            let y = winapi::GET_Y_LPARAM(lparam) as f64;

            send_event(Event::WindowEvent {
                window_id: SuperWindowId(WindowId(window)),
                event: CursorMoved { device_id: DEVICE_ID, position: (x, y) },
            });
            0
        },

        winuser::WM_KILLFOCUS => {
            use events::WindowEvent::Focused;
            send_event(Event::WindowEvent {
                window_id: SuperWindowId(WindowId(window)),
                event: Focused(false)
            });
            0
        },

        winuser::WM_SETCURSOR => {
            let call_def_window_proc = CONTEXT_STASH.with(|context_stash| {
                let cstash = context_stash.borrow();
                let mut call_def_window_proc = false;
                if let Some(cstash) = cstash.as_ref() {
                    if let Some(w_stash) = cstash.windows.get(&window) {
                        if let Ok(window_state) = w_stash.lock() {
                            if window_state.mouse_in_window {
                                match window_state.cursor_state {
                                    CursorState::Normal => {
                                        winuser::SetCursor(winuser::LoadCursorW(
                                                ptr::null_mut(),
                                                window_state.cursor));
                                    },
                                    CursorState::Grab | CursorState::Hide => {
                                        winuser::SetCursor(ptr::null_mut());
                                    }
                                }
                            } else {
                                call_def_window_proc = true;
                            }
                        }
                    }
                }

                call_def_window_proc
            });

            if call_def_window_proc {
                winuser::DefWindowProcW(window, msg, wparam, lparam)
            } else {
                0
            }
        },

        winuser::WM_DROPFILES => {
            use events::WindowEvent::DroppedFile;

            let hdrop = wparam as shellapi::HDROP;
            let mut pathbuf: [u16; MAX_PATH] = mem::uninitialized();
            let num_drops = shellapi::DragQueryFileW(hdrop, 0xFFFFFFFF, ptr::null_mut(), 0);

            for i in 0..num_drops {
                let nch = shellapi::DragQueryFileW(hdrop, i, pathbuf.as_mut_ptr(),
                                                  MAX_PATH as u32) as usize;
                if nch > 0 {
                    send_event(Event::WindowEvent {
                        window_id: SuperWindowId(WindowId(window)),
                        event: DroppedFile(OsString::from_wide(&pathbuf[0..nch]).into())
                    });
                }
            }

            shellapi::DragFinish(hdrop);
            0
        },

        winuser::WM_GETMINMAXINFO => {
            /*
            // Equivalent to the windows api [MINMAXINFO](https://msdn.microsoft.com/en-us/library/windows/desktop/ms632605%28v=vs.85%29.aspx)
            // struct. Used because winapi-rs doesn't have this declared.
            // TODO: replace with struct from winapi-rs
            #[repr(C)]
            #[allow(dead_code)]
            struct MinMaxInfo {
                reserved: winapi::POINT, // Do not use/change
                max_size: winapi::POINT,
                max_position: winapi::POINT,
                min_track: winapi::POINT,
                max_track: winapi::POINT
            }
            */

            let mmi = lparam as *mut winuser::MINMAXINFO;
            //(*mmi).max_position = winapi::POINT { x: -8, y: -8 }; // The upper left corner of the window if it were maximized on the primary monitor.
            //(*mmi).max_size = winapi::POINT { x: .., y: .. }; // The dimensions of the primary monitor.

            CONTEXT_STASH.with(|context_stash| {
                if let Some(cstash) = context_stash.borrow().as_ref() {
                    if let Some(wstash) = cstash.windows.get(&window) {
                        let window_state = wstash.lock().unwrap();

                        match window_state.attributes.min_dimensions {
                            Some((width, height)) => {
                                (*mmi).ptMinTrackSize = POINT { x: width as i32, y: height as i32 };
                            },
                            None => { }
                        }

                        match window_state.attributes.max_dimensions {
                            Some((width, height)) => {
                                (*mmi).ptMaxTrackSize = POINT { x: width as i32, y: height as i32 };
                            },
                            None => { }
                        }
                    }
                }
            });

            0
        },

        _ => {
            winuser::DefWindowProcW(window, msg, wparam, lparam)
        }
    }
}<|MERGE_RESOLUTION|>--- conflicted
+++ resolved
@@ -405,13 +405,8 @@
             0
         }
 
-<<<<<<< HEAD
         winuser::WM_MOUSEMOVE => {
-            use events::WindowEvent::{MouseEntered, MouseMoved};
-=======
-        winapi::WM_MOUSEMOVE => {
             use events::WindowEvent::{CursorEntered, CursorMoved};
->>>>>>> b36a8e01
             let mouse_outside_window = CONTEXT_STASH.with(|context_stash| {
                 let mut context_stash = context_stash.borrow_mut();
                 if let Some(context_stash) = context_stash.as_mut() {
@@ -453,13 +448,8 @@
             0
         },
 
-<<<<<<< HEAD
         winuser::WM_MOUSELEAVE => {
-            use events::WindowEvent::MouseLeft;
-=======
-        winapi::WM_MOUSELEAVE => {
             use events::WindowEvent::CursorLeft;
->>>>>>> b36a8e01
             let mouse_in_window = CONTEXT_STASH.with(|context_stash| {
                 let mut context_stash = context_stash.borrow_mut();
                 if let Some(context_stash) = context_stash.as_mut() {
@@ -485,13 +475,8 @@
             0
         },
 
-<<<<<<< HEAD
         winuser::WM_MOUSEWHEEL => {
-            use events::WindowEvent::MouseWheel;
-=======
-        winapi::WM_MOUSEWHEEL => {
             use events::{DeviceEvent, WindowEvent};
->>>>>>> b36a8e01
             use events::MouseScrollDelta::LineDelta;
             use events::TouchPhase;
 
@@ -514,14 +499,9 @@
 
         winuser::WM_KEYDOWN | winuser::WM_SYSKEYDOWN => {
             use events::ElementState::Pressed;
-<<<<<<< HEAD
+            use events::VirtualKeyCode;
             if msg == winuser::WM_SYSKEYDOWN && wparam as i32 == winuser::VK_F4 {
                 winuser::DefWindowProcW(window, msg, wparam, lparam)
-=======
-            use events::VirtualKeyCode;
-            if msg == winapi::WM_SYSKEYDOWN && wparam as i32 == winapi::VK_F4 {
-                user32::DefWindowProcW(window, msg, wparam, lparam)
->>>>>>> b36a8e01
             } else {
                 let (scancode, vkey) = event::vkeycode_to_element(wparam, lparam);
                 send_event(Event::WindowEvent {
@@ -656,19 +636,11 @@
             0
         },
 
-<<<<<<< HEAD
         winuser::WM_INPUT => {
-            use events::DeviceEvent::Motion;
+            use events::DeviceEvent::{Motion, MouseMotion};
             let mut data: winuser::RAWINPUT = mem::uninitialized();
             let mut data_size = mem::size_of::<winuser::RAWINPUT>() as UINT;
             winuser::GetRawInputData(mem::transmute(lparam), winuser::RID_INPUT,
-=======
-        winapi::WM_INPUT => {
-            use events::DeviceEvent::{Motion, MouseMotion};
-            let mut data: winapi::RAWINPUT = mem::uninitialized();
-            let mut data_size = mem::size_of::<winapi::RAWINPUT>() as winapi::UINT;
-            user32::GetRawInputData(mem::transmute(lparam), winapi::RID_INPUT,
->>>>>>> b36a8e01
                                     mem::transmute(&mut data), &mut data_size,
                                     mem::size_of::<winuser::RAWINPUTHEADER>() as UINT);
 
@@ -706,13 +678,8 @@
             }
         },
 
-<<<<<<< HEAD
         winuser::WM_SETFOCUS => {
-            use events::WindowEvent::Focused;
-=======
-        winapi::WM_SETFOCUS => {
             use events::WindowEvent::{Focused, CursorMoved};
->>>>>>> b36a8e01
             send_event(Event::WindowEvent {
                 window_id: SuperWindowId(WindowId(window)),
                 event: Focused(true)
