#![cfg(any(
    target_os = "linux",
    target_os = "dragonfly",
    target_os = "freebsd",
    target_os = "netbsd",
    target_os = "openbsd"
))]

use std::os::raw;
#[cfg(feature = "x11")]
use std::{ptr, sync::Arc};

use crate::{
    event_loop::{EventLoopBuilder, EventLoopWindowTarget},
    monitor::MonitorHandle,
    window::{Window, WindowBuilder},
};

#[cfg(feature = "x11")]
use crate::dpi::Size;
#[cfg(feature = "x11")]
use crate::platform_impl::x11::{ffi::XVisualInfo, XConnection};
use crate::platform_impl::{
    Backend, EventLoopWindowTarget as LinuxEventLoopWindowTarget, Window as LinuxWindow,
};

// TODO: stupid hack so that glutin can do its work
#[doc(hidden)]
#[cfg(feature = "x11")]
pub use crate::platform_impl::x11;
#[cfg(feature = "x11")]
pub use crate::platform_impl::{x11::util::WindowType as XWindowType, XNotSupported};

/// Additional methods on `EventLoopWindowTarget` that are specific to Unix.
pub trait EventLoopWindowTargetExtUnix {
    /// True if the `EventLoopWindowTarget` uses Wayland.
    #[cfg(feature = "wayland")]
    fn is_wayland(&self) -> bool;

    /// True if the `EventLoopWindowTarget` uses X11.
    #[cfg(feature = "x11")]
    fn is_x11(&self) -> bool;

    #[doc(hidden)]
    #[cfg(feature = "x11")]
    fn xlib_xconnection(&self) -> Option<Arc<XConnection>>;

    /// Returns a pointer to the `wl_display` object of wayland that is used by this
    /// `EventLoopWindowTarget`.
    ///
    /// Returns `None` if the `EventLoop` doesn't use wayland (if it uses xlib for example).
    ///
    /// The pointer will become invalid when the winit `EventLoop` is destroyed.
    #[cfg(feature = "wayland")]
    fn wayland_display(&self) -> Option<*mut raw::c_void>;
}

impl<T> EventLoopWindowTargetExtUnix for EventLoopWindowTarget<T> {
    #[inline]
    #[cfg(feature = "wayland")]
    fn is_wayland(&self) -> bool {
        self.p.is_wayland()
    }

    #[inline]
    #[cfg(feature = "x11")]
    fn is_x11(&self) -> bool {
        !self.p.is_wayland()
    }

    #[inline]
    #[doc(hidden)]
    #[cfg(feature = "x11")]
    fn xlib_xconnection(&self) -> Option<Arc<XConnection>> {
        match self.p {
            LinuxEventLoopWindowTarget::X(ref e) => Some(e.x_connection().clone()),
            #[cfg(feature = "wayland")]
            _ => None,
        }
    }

    #[inline]
    #[cfg(feature = "wayland")]
    fn wayland_display(&self) -> Option<*mut raw::c_void> {
        match self.p {
            LinuxEventLoopWindowTarget::Wayland(ref p) => {
                Some(p.display().get_display_ptr() as *mut _)
            }
            #[cfg(feature = "x11")]
            _ => None,
        }
    }
}

/// Additional methods on [`EventLoopBuilder`] that are specific to Unix.
pub trait EventLoopBuilderExtUnix {
    /// Force using X11.
    #[cfg(feature = "x11")]
    fn with_x11(&mut self) -> &mut Self;

    /// Force using Wayland.
    #[cfg(feature = "wayland")]
    fn with_wayland(&mut self) -> &mut Self;

    /// Whether to allow the event loop to be created off of the main thread.
    ///
    /// By default, the window is only allowed to be created on the main
    /// thread, to make platform compatibility easier.
    fn with_any_thread(&mut self, any_thread: bool) -> &mut Self;
}

impl<T> EventLoopBuilderExtUnix for EventLoopBuilder<T> {
    #[inline]
    #[cfg(feature = "x11")]
    fn with_x11(&mut self) -> &mut Self {
        self.platform_specific.forced_backend = Some(Backend::X);
        self
    }

    #[inline]
    #[cfg(feature = "wayland")]
<<<<<<< HEAD
    fn new_wayland_any_thread() -> Self {
        wrap_ev(
            LinuxEventLoop::new_wayland_any_thread()
                // TODO: propagate
                .expect("failed to open Wayland connection"),
        )
    }

    #[inline]
    #[cfg(feature = "x11")]
    fn new_x11() -> Result<Self, XNotSupported> {
        LinuxEventLoop::new_x11().unwrap().map(wrap_ev)
    }

    #[inline]
    #[cfg(feature = "wayland")]
    fn new_wayland() -> Self {
        wrap_ev(
            LinuxEventLoop::new_wayland().unwrap()
                // TODO: propagate
                .expect("failed to open Wayland connection"),
        )
=======
    fn with_wayland(&mut self) -> &mut Self {
        self.platform_specific.forced_backend = Some(Backend::Wayland);
        self
    }

    #[inline]
    fn with_any_thread(&mut self, any_thread: bool) -> &mut Self {
        self.platform_specific.any_thread = any_thread;
        self
>>>>>>> fb8313aa
    }
}

/// Additional methods on `Window` that are specific to Unix.
pub trait WindowExtUnix {
    /// Returns the ID of the `Window` xlib object that is used by this window.
    ///
    /// Returns `None` if the window doesn't use xlib (if it uses wayland for example).
    #[cfg(feature = "x11")]
    fn xlib_window(&self) -> Option<raw::c_ulong>;

    /// Returns a pointer to the `Display` object of xlib that is used by this window.
    ///
    /// Returns `None` if the window doesn't use xlib (if it uses wayland for example).
    ///
    /// The pointer will become invalid when the glutin `Window` is destroyed.
    #[cfg(feature = "x11")]
    fn xlib_display(&self) -> Option<*mut raw::c_void>;

    #[cfg(feature = "x11")]
    fn xlib_screen_id(&self) -> Option<raw::c_int>;

    #[doc(hidden)]
    #[cfg(feature = "x11")]
    fn xlib_xconnection(&self) -> Option<Arc<XConnection>>;

    /// This function returns the underlying `xcb_connection_t` of an xlib `Display`.
    ///
    /// Returns `None` if the window doesn't use xlib (if it uses wayland for example).
    ///
    /// The pointer will become invalid when the glutin `Window` is destroyed.
    #[cfg(feature = "x11")]
    fn xcb_connection(&self) -> Option<*mut raw::c_void>;

    /// Returns a pointer to the `wl_surface` object of wayland that is used by this window.
    ///
    /// Returns `None` if the window doesn't use wayland (if it uses xlib for example).
    ///
    /// The pointer will become invalid when the glutin `Window` is destroyed.
    #[cfg(feature = "wayland")]
    fn wayland_surface(&self) -> Option<*mut raw::c_void>;

    /// Returns a pointer to the `wl_display` object of wayland that is used by this window.
    ///
    /// Returns `None` if the window doesn't use wayland (if it uses xlib for example).
    ///
    /// The pointer will become invalid when the glutin `Window` is destroyed.
    #[cfg(feature = "wayland")]
    fn wayland_display(&self) -> Option<*mut raw::c_void>;

    /// Check if the window is ready for drawing
    ///
    /// It is a remnant of a previous implementation detail for the
    /// wayland backend, and is no longer relevant.
    ///
    /// Always return true.
    #[deprecated]
    fn is_ready(&self) -> bool;
}

impl WindowExtUnix for Window {
    #[inline]
    #[cfg(feature = "x11")]
    fn xlib_window(&self) -> Option<raw::c_ulong> {
        match self.window {
            LinuxWindow::X(ref w) => Some(w.xlib_window()),
            #[cfg(feature = "wayland")]
            _ => None,
        }
    }

    #[inline]
    #[cfg(feature = "x11")]
    fn xlib_display(&self) -> Option<*mut raw::c_void> {
        match self.window {
            LinuxWindow::X(ref w) => Some(w.xlib_display()),
            #[cfg(feature = "wayland")]
            _ => None,
        }
    }

    #[inline]
    #[cfg(feature = "x11")]
    fn xlib_screen_id(&self) -> Option<raw::c_int> {
        match self.window {
            LinuxWindow::X(ref w) => Some(w.xlib_screen_id()),
            #[cfg(feature = "wayland")]
            _ => None,
        }
    }

    #[inline]
    #[doc(hidden)]
    #[cfg(feature = "x11")]
    fn xlib_xconnection(&self) -> Option<Arc<XConnection>> {
        match self.window {
            LinuxWindow::X(ref w) => Some(w.xlib_xconnection()),
            #[cfg(feature = "wayland")]
            _ => None,
        }
    }

    #[inline]
    #[cfg(feature = "x11")]
    fn xcb_connection(&self) -> Option<*mut raw::c_void> {
        match self.window {
            LinuxWindow::X(ref w) => Some(w.xcb_connection()),
            #[cfg(feature = "wayland")]
            _ => None,
        }
    }

    #[inline]
    #[cfg(feature = "wayland")]
    fn wayland_surface(&self) -> Option<*mut raw::c_void> {
        match self.window {
            LinuxWindow::Wayland(ref w) => Some(w.surface().as_ref().c_ptr() as *mut _),
            #[cfg(feature = "x11")]
            _ => None,
        }
    }

    #[inline]
    #[cfg(feature = "wayland")]
    fn wayland_display(&self) -> Option<*mut raw::c_void> {
        match self.window {
            LinuxWindow::Wayland(ref w) => Some(w.display().get_display_ptr() as *mut _),
            #[cfg(feature = "x11")]
            _ => None,
        }
    }

    #[inline]
    fn is_ready(&self) -> bool {
        true
    }
}

/// Additional methods on `WindowBuilder` that are specific to Unix.
pub trait WindowBuilderExtUnix {
    #[cfg(feature = "x11")]
    fn with_x11_visual<T>(self, visual_infos: *const T) -> Self;
    #[cfg(feature = "x11")]
    fn with_x11_screen(self, screen_id: i32) -> Self;

    /// Build window with `WM_CLASS` hint; defaults to the name of the binary. Only relevant on X11.
    #[cfg(feature = "x11")]
    fn with_class(self, class: String, instance: String) -> Self;
    /// Build window with override-redirect flag; defaults to false. Only relevant on X11.
    #[cfg(feature = "x11")]
    fn with_override_redirect(self, override_redirect: bool) -> Self;
    /// Build window with `_NET_WM_WINDOW_TYPE` hints; defaults to `Normal`. Only relevant on X11.
    #[cfg(feature = "x11")]
    fn with_x11_window_type(self, x11_window_type: Vec<XWindowType>) -> Self;
    /// Build window with `_GTK_THEME_VARIANT` hint set to the specified value. Currently only relevant on X11.
    #[cfg(feature = "x11")]
    fn with_gtk_theme_variant(self, variant: String) -> Self;
    /// Build window with resize increment hint. Only implemented on X11.
    ///
    /// ```
    /// # use winit::dpi::{LogicalSize, PhysicalSize};
    /// # use winit::window::WindowBuilder;
    /// # use winit::platform::unix::WindowBuilderExtUnix;
    /// // Specify the size in logical dimensions like this:
    /// WindowBuilder::new().with_resize_increments(LogicalSize::new(400.0, 200.0));
    ///
    /// // Or specify the size in physical dimensions like this:
    /// WindowBuilder::new().with_resize_increments(PhysicalSize::new(400, 200));
    /// ```
    #[cfg(feature = "x11")]
    fn with_resize_increments<S: Into<Size>>(self, increments: S) -> Self;
    /// Build window with base size hint. Only implemented on X11.
    ///
    /// ```
    /// # use winit::dpi::{LogicalSize, PhysicalSize};
    /// # use winit::window::WindowBuilder;
    /// # use winit::platform::unix::WindowBuilderExtUnix;
    /// // Specify the size in logical dimensions like this:
    /// WindowBuilder::new().with_base_size(LogicalSize::new(400.0, 200.0));
    ///
    /// // Or specify the size in physical dimensions like this:
    /// WindowBuilder::new().with_base_size(PhysicalSize::new(400, 200));
    /// ```
    #[cfg(feature = "x11")]
    fn with_base_size<S: Into<Size>>(self, base_size: S) -> Self;

    /// Build window with a given application ID. It should match the `.desktop` file distributed with
    /// your program. Only relevant on Wayland.
    ///
    /// For details about application ID conventions, see the
    /// [Desktop Entry Spec](https://specifications.freedesktop.org/desktop-entry-spec/desktop-entry-spec-latest.html#desktop-file-id)
    #[cfg(feature = "wayland")]
    fn with_app_id<T: Into<String>>(self, app_id: T) -> Self;
}

impl WindowBuilderExtUnix for WindowBuilder {
    #[inline]
    #[cfg(feature = "x11")]
    fn with_x11_visual<T>(mut self, visual_infos: *const T) -> Self {
        {
            self.platform_specific.visual_infos =
                Some(unsafe { ptr::read(visual_infos as *const XVisualInfo) });
        }
        self
    }

    #[inline]
    #[cfg(feature = "x11")]
    fn with_x11_screen(mut self, screen_id: i32) -> Self {
        self.platform_specific.screen_id = Some(screen_id);
        self
    }

    #[inline]
    #[cfg(feature = "x11")]
    fn with_class(mut self, instance: String, class: String) -> Self {
        self.platform_specific.class = Some((instance, class));
        self
    }

    #[inline]
    #[cfg(feature = "x11")]
    fn with_override_redirect(mut self, override_redirect: bool) -> Self {
        self.platform_specific.override_redirect = override_redirect;
        self
    }

    #[inline]
    #[cfg(feature = "x11")]
    fn with_x11_window_type(mut self, x11_window_types: Vec<XWindowType>) -> Self {
        self.platform_specific.x11_window_types = x11_window_types;
        self
    }

    #[inline]
    #[cfg(feature = "x11")]
    fn with_gtk_theme_variant(mut self, variant: String) -> Self {
        self.platform_specific.gtk_theme_variant = Some(variant);
        self
    }

    #[inline]
    #[cfg(feature = "x11")]
    fn with_resize_increments<S: Into<Size>>(mut self, increments: S) -> Self {
        self.platform_specific.resize_increments = Some(increments.into());
        self
    }

    #[inline]
    #[cfg(feature = "x11")]
    fn with_base_size<S: Into<Size>>(mut self, base_size: S) -> Self {
        self.platform_specific.base_size = Some(base_size.into());
        self
    }

    #[inline]
    #[cfg(feature = "wayland")]
    fn with_app_id<T: Into<String>>(mut self, app_id: T) -> Self {
        self.platform_specific.app_id = Some(app_id.into());
        self
    }
}

/// Additional methods on `MonitorHandle` that are specific to Linux.
pub trait MonitorHandleExtUnix {
    /// Returns the inner identifier of the monitor.
    fn native_id(&self) -> u32;
}

impl MonitorHandleExtUnix for MonitorHandle {
    #[inline]
    fn native_id(&self) -> u32 {
        self.inner.native_identifier()
    }
}<|MERGE_RESOLUTION|>--- conflicted
+++ resolved
@@ -119,30 +119,6 @@
 
     #[inline]
     #[cfg(feature = "wayland")]
-<<<<<<< HEAD
-    fn new_wayland_any_thread() -> Self {
-        wrap_ev(
-            LinuxEventLoop::new_wayland_any_thread()
-                // TODO: propagate
-                .expect("failed to open Wayland connection"),
-        )
-    }
-
-    #[inline]
-    #[cfg(feature = "x11")]
-    fn new_x11() -> Result<Self, XNotSupported> {
-        LinuxEventLoop::new_x11().unwrap().map(wrap_ev)
-    }
-
-    #[inline]
-    #[cfg(feature = "wayland")]
-    fn new_wayland() -> Self {
-        wrap_ev(
-            LinuxEventLoop::new_wayland().unwrap()
-                // TODO: propagate
-                .expect("failed to open Wayland connection"),
-        )
-=======
     fn with_wayland(&mut self) -> &mut Self {
         self.platform_specific.forced_backend = Some(Backend::Wayland);
         self
@@ -152,7 +128,6 @@
     fn with_any_thread(&mut self, any_thread: bool) -> &mut Self {
         self.platform_specific.any_thread = any_thread;
         self
->>>>>>> fb8313aa
     }
 }
 
