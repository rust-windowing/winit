--- conflicted
+++ resolved
@@ -240,8 +240,5 @@
 - On macOS, fixed redundant `SurfaceResized` event at window creation.
 - On Windows, fixed ~500 ms pause when clicking the title bar during continuous redraw.
 - On macos, `WindowExtMacOS::set_simple_fullscreen` now honors `WindowExtMacOS::set_borderless_game`
-<<<<<<< HEAD
-- On macOS, fixed `run_app_on_demand` returning without closing open windows.
-=======
 - On X11 and Wayland, fixed pump_events with `Some(Duration::Zero)` blocking with `Wait` polling mode
->>>>>>> a4ab7dc6
+- On macOS, fixed `run_app_on_demand` returning without closing open windows.