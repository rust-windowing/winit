--- conflicted
+++ resolved
@@ -32,7 +32,6 @@
   To migrate it we should do X, Y, and then Z, for example:
 
   // Code snippet.
-
 ```
 
 The migration guide could reference other migration examples in the current
@@ -56,6 +55,7 @@
 
   Keep in mind that handles do not auto-upgrade after permissions are granted and have to be
   re-created to make full use of this feature.
+
 - Implement `Clone`, `Copy`, `Debug`, `Deserialize`, `Eq`, `Hash`, `Ord`, `PartialEq`, `PartialOrd`
   and `Serialize` on many types.
 - Add `MonitorHandle::current_video_mode()`.
@@ -86,6 +86,7 @@
   Winit will now only indicate that wake up happened, you will have to pair
   this with an external mechanism like `std::sync::mpsc::channel` if you want
   to send specific data to be processed on the main thread.
+
 - Changed `EventLoopProxy::send_event` to `EventLoopProxy::wake_up`, it now
   only wakes up the loop.
 - On X11, implement smooth resizing through the sync extension API.
@@ -97,6 +98,7 @@
 
   `ApplicationHandler::resumed/suspended()` are now only emitted by iOS, Web
   and Android, and now signify actually resuming/suspending the application.
+
 - Rename `platform::web::*ExtWebSys` to `*ExtWeb`.
 - Change signature of `EventLoop::run_app`, `EventLoopExtPumpEvents::pump_app_events` and
   `EventLoopExtRunOnDemand::run_app_on_demand` to accept a `impl ApplicationHandler` directly,
@@ -114,6 +116,7 @@
   `application:didFinishLaunchingWithOptions:` and provide the desired behaviour yourself.
 - On X11, remove our dependency on libXcursor. (#3749)
 - Renamed the following APIs to make it clearer that the sizes apply to the underlying surface:
+
   - `WindowEvent::Resized` to `SurfaceResized`.
   - `InnerSizeWriter` to `SurfaceSizeWriter`.
   - `WindowAttributes.inner_size` to `surface_size`.
@@ -130,6 +133,7 @@
   - `Window::set_max_inner_size` to `set_max_surface_size`.
 
   To migrate, you can probably just replace all instances of `inner_size` with `surface_size` in your codebase.
+
 - Every event carrying a `DeviceId` now uses `Option<DeviceId>` instead. A `None` value signifies that the
   device can't be uniquely identified.
 - Pointer `WindowEvent`s were overhauled. The new events can handle any type of pointer, serving as
@@ -168,12 +172,13 @@
   events have been removed, and replaced with `WindowEvent::DragEntered`, `WindowEvent::DragMoved`,
   `WindowEvent::DragDropped` and `WindowEvent::DragLeft`.
 
-  The old drag-and-drop events were emitted once per file. This occurred when files were *first*
+  The old drag-and-drop events were emitted once per file. This occurred when files were _first_
   hovered over the window, dropped, or left the window. The new drag-and-drop events are emitted
   once per set of files dragged, and include a list of all dragged files. They also include the
   pointer position.
 
   The rough correspondence is:
+
   - `WindowEvent::HoveredFile` -> `WindowEvent::DragEntered`
   - `WindowEvent::DroppedFile` -> `WindowEvent::DragDropped`
   - `WindowEvent::HoveredFileCancelled` -> `WindowEvent::DragLeft`
@@ -181,6 +186,7 @@
   The `WindowEvent::DragMoved` event is entirely new, and is emitted whenever the pointer moves
   whilst files are being dragged over the window. It doesn't contain any file paths, just the
   pointer position.
+
 - Updated `objc2` to `v0.6`.
 
 ### Removed
@@ -199,6 +205,7 @@
 
   This feature was incomplete, and the equivalent functionality can be trivially achieved outside
   of `winit` using `objc2-ui-kit` and calling `UIDevice::currentDevice().userInterfaceIdiom()`.
+
 - On Web, remove unused `platform::web::CustomCursorError::Animation`.
 - Remove the `rwh_04` and `rwh_05` cargo feature and the corresponding `raw-window-handle` v0.4 and
   v0.5 support. v0.6 remains in place and is enabled by default.
@@ -211,7 +218,7 @@
   `WindowId::into_raw()` and `from_raw()`.
 - Remove `dummy()` from `WindowId` and `DeviceId`.
 - Remove `WindowEvent::Touch` and `Touch` in favor of the new `PointerKind`, `PointerSource` and
- `ButtonSource` as part of the new pointer event overhaul.
+  `ButtonSource` as part of the new pointer event overhaul.
 - Remove `Force::altitude_angle`.
 - Removed `Window::inner_position`, use the new `Window::surface_position` instead.
 
@@ -221,11 +228,5 @@
 - On iOS, fixed `SurfaceResized` and `Window::surface_size` not reporting the size of the actual surface.
 - On macOS, fixed the scancode conversion for audio volume keys.
 - On macOS, fixed the scancode conversion for `IntlBackslash`.
-<<<<<<< HEAD
 - On macOS, fixed redundant `SurfaceResized` event at window creation.
-- On Windows, fixed the event loop not waking on accessibility requests.
-- On X11, fixed cursor grab mode state tracking on error.
-- On Windows, fix `Window::inner_size` of undecorated window with shadows, reporting a size bigger than what's visible.
-=======
-- On macOS, fixed redundant `SurfaceResized` event at window creation.
->>>>>>> c09160d1
+- On Windows, fix `Window::inner_size` of undecorated window with shadows, reporting a size bigger than what's visible.