--- conflicted
+++ resolved
@@ -40,11 +40,6 @@
 
 ## Unreleased
 
-<<<<<<< HEAD
-### Fixed
-
-- On macOS, fix the range in `Ime::Preedit`.
-=======
 ### Added
 
 - Reexport `raw-window-handle` versions 0.4 and 0.5 as `raw_window_handle_04` and `raw_window_handle_05`.
@@ -52,4 +47,4 @@
 ### Fixed
 
 - On macOS, fix panic on exit when dropping windows outside the event loop.
->>>>>>> ab33fb8e
+- On macOS, fix the range in `Ime::Preedit`.