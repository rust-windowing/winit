The format is based on [Keep a Changelog](https://keepachangelog.com/en/1.0.0/).

The sections should follow the order `Added`, `Changed`, `Deprecated`,
`Removed`, and `Fixed`.

Platform specific changed should be added to the end of the section and grouped
by platform name. Common API additions should have `, implemented` at the end
for platforms where the API was initially implemented. See the following example
on how to add them:

```md
### Added

- Add `Window::turbo()`, implemented on X11, Wayland, and Web.
- On X11, add `Window::some_rare_api`.
- On X11, add `Window::even_more_rare_api`.
- On Wayland, add `Window::common_api`.
- On Windows, add `Window::some_rare_api`.
```

When the change requires non-trivial amount of work for users to comply
with it, the migration guide should be added below the entry, like:

```md
- Deprecate `Window` creation outside of `EventLoop::run`

  This was done to simply migration in the future. Consider the
  following code:

  // Code snippet.

  To migrate it we should do X, Y, and then Z, for example:

  // Code snippet.

```

The migration guide could reference other migration examples in the current
changelog entry.

## Unreleased

### Added

- Add `ActiveEventLoop::create_proxy()`.
- On Web, add `ActiveEventLoopExtWeb::is_cursor_lock_raw()` to determine if
  `DeviceEvent::MouseMotion` is returning raw data, not OS accelerated, when using
  `CursorGrabMode::Locked`.
- On Web, implement `MonitorHandle` and `VideoModeHandle`.

  Without prompting the user for permission, only the current monitor is returned. But when
  prompting and being granted permission through
  `ActiveEventLoop::request_detailed_monitor_permission()`, access to all monitors and their
  details is available. Handles created with "detailed monitor permissions" can be used in
  `Window::set_fullscreen()` as well.

  Keep in mind that handles do not auto-upgrade after permissions are granted and have to be
  re-created to make full use of this feature.
- Implement `Clone`, `Copy`, `Debug`, `Deserialize`, `Eq`, `Hash`, `Ord`, `PartialEq`, `PartialOrd`
  and `Serialize` on many types.
- Add `MonitorHandle::current_video_mode()`.
- On Android, the soft keyboard can now be shown using `Window::set_ime_allowed`.
- Add basic iOS IME support. The soft keyboard can now be shown using `Window::set_ime_allowed`.
- Add `ApplicationHandlerExtMacOS` trait, and a `macos_handler` method to `ApplicationHandler` which returns a `dyn ApplicationHandlerExtMacOS` which allows for macOS specific extensions to winit.
- Add a `standard_key_binding` method to the `ApplicationHandlerExtMacOS` trait. This allows handling of standard keybindings such as "go to end of line" on macOS.
- On macOS, add `WindowExtMacOS::set_borderless_game` and `WindowAttributesExtMacOS::with_borderless_game`
  to fully disable the menu bar and dock in Borderless Fullscreen as commonly done in games.
- On macOS, add `WindowExtMacOS::set_unified_titlebar` and `WindowAttributesExtMacOS::with_unified_titlebar`
  to use a larger style of titlebar.
- Add `WindowId::into_raw()` and `from_raw()`.
- Add `PointerKind`, `PointerSource`, `ButtonSource`, `FingerId`, `primary` and `position` to all
  pointer events as part of the pointer event overhaul.
- Add `DeviceId::into_raw()` and `from_raw()`.
- On X11, the `window` example now understands the `X11_VISUAL_ID` and `X11_SCREEN_ID` env
  variables to test the respective modifiers of window creation.
- Added `Window::surface_position`, which is the position of the surface inside the window.
- Added `Window::safe_area`, which describes the area of the surface that is unobstructed.
- On X11 and Wayland, improved scancode conversions for more obscure key codes.

### Changed

- Change `ActiveEventLoop` to be a trait.
- Change `Window` to be a trait.
- `ActiveEventLoop::create_window` now returns `Box<dyn Window>`.
- `ApplicationHandler` now uses `dyn ActiveEventLoop`.
- On Web, let events wake up event loop immediately when using `ControlFlow::Poll`.
- Bump MSRV from `1.70` to `1.73`.
- Changed `ApplicationHandler::user_event` to `user_wake_up`, removing the
  generic user event.

  Winit will now only indicate that wake up happened, you will have to pair
  this with an external mechanism like `std::sync::mpsc::channel` if you want
  to send specific data to be processed on the main thread.
- Changed `EventLoopProxy::send_event` to `EventLoopProxy::wake_up`, it now
  only wakes up the loop.
- On X11, implement smooth resizing through the sync extension API.
- `ApplicationHandler::can_create|destroy_surfaces()` was split off from
  `ApplicationHandler::resumed/suspended()`.

  `ApplicationHandler::can_create_surfaces()` should, for portability reasons
  to Android, be the only place to create render surfaces.

  `ApplicationHandler::resumed/suspended()` are now only emitted by iOS, Web
  and Android, and now signify actually resuming/suspending the application.
- Rename `platform::web::*ExtWebSys` to `*ExtWeb`.
- Change signature of `EventLoop::run_app`, `EventLoopExtPumpEvents::pump_app_events` and
  `EventLoopExtRunOnDemand::run_app_on_demand` to accept a `impl ApplicationHandler` directly,
  instead of requiring a `&mut` reference to it.
- On Web, `Window::canvas()` now returns a reference.
- On Web, `CursorGrabMode::Locked` now lets `DeviceEvent::MouseMotion` return raw data, not OS
  accelerated, if the browser supports it.
- `(Active)EventLoop::create_custom_cursor()` now returns a `Result<CustomCursor, ExternalError>`.
- Changed how `ModifiersState` is serialized by Serde.
- `VideoModeHandle::refresh_rate_millihertz()` and `bit_depth()` now return a `Option<NonZero*>`.
- `MonitorHandle::position()` now returns an `Option`.
- On iOS and macOS, remove custom application delegates. You are now allowed to override the
  application delegate yourself.
- On iOS, no longer act as-if the application successfully open all URLs. Override
  `application:didFinishLaunchingWithOptions:` and provide the desired behaviour yourself.
- On X11, remove our dependency on libXcursor. (#3749)
- Renamed the following APIs to make it clearer that the sizes apply to the underlying surface:
  - `WindowEvent::Resized` to `SurfaceResized`.
  - `InnerSizeWriter` to `SurfaceSizeWriter`.
  - `WindowAttributes.inner_size` to `surface_size`.
  - `WindowAttributes.min_inner_size` to `min_surface_size`.
  - `WindowAttributes.max_inner_size` to `max_surface_size`.
  - `WindowAttributes.resize_increments` to `surface_resize_increments`.
  - `WindowAttributes::with_inner_size` to `with_surface_size`.
  - `WindowAttributes::with_min_inner_size` to `with_min_surface_size`.
  - `WindowAttributes::with_max_inner_size` to `with_max_surface_size`.
  - `WindowAttributes::with_resize_increments` to `with_surface_resize_increments`.
  - `Window::inner_size` to `surface_size`.
  - `Window::request_inner_size` to `request_surface_size`.
  - `Window::set_min_inner_size` to `set_min_surface_size`.
  - `Window::set_max_inner_size` to `set_max_surface_size`.

  To migrate, you can probably just replace all instances of `inner_size` with `surface_size` in your codebase.
- Every event carrying a `DeviceId` now uses `Option<DeviceId>` instead. A `None` value signifies that the
  device can't be uniquely identified.
- Pointer `WindowEvent`s were overhauled. The new events can handle any type of pointer, serving as
  a single pointer input source. Now your application can handle any pointer type without having to
  explicitly handle e.g. `Touch`:
  - Rename `CursorMoved` to `PointerMoved`.
  - Rename `CursorEntered` to `PointerEntered`.
  - Rename `CursorLeft` to `PointerLeft`.
  - Rename `MouseInput` to `PointerButton`.
  - Add `primary` to every `PointerEvent` as a way to identify discard non-primary pointers in a
    multi-touch interaction.
  - Add `position` to every `PointerEvent`.
  - `PointerMoved` is **not sent** after `PointerEntered` anymore.
  - Remove `Touch`, which is folded into the `Pointer*` events.
  - New `PointerKind` added to `PointerEntered` and `PointerLeft`, signifying which pointer type is
    the source of this event.
  - New `PointerSource` added to `PointerMoved`, similar to `PointerKind` but holding additional
    data.
  - New `ButtonSource` added to `PointerButton`, similar to `PointerKind` but holding pointer type
    specific buttons. Use `ButtonSource::mouse_button()` to easily normalize any pointer button
    type to a generic mouse button.
  - New `FingerId` added to `PointerKind::Touch` and `PointerSource::Touch` able to uniquely
    identify a finger in a multi-touch interaction. Replaces the old `Touch::id`.
  - In the same spirit rename `DeviceEvent::MouseMotion` to `PointerMotion`.
  - Remove `Force::Calibrated::altitude_angle`.
- On X11, use bottom-right corner for IME hotspot in `Window::set_ime_cursor_area`.
- On macOS and iOS, no longer emit `ScaleFactorChanged` upon window creation.
- On macOS, no longer emit `Focused` upon window creation.

### Removed

- Remove `Event`.
- Remove already deprecated APIs:
  - `EventLoop::create_window()`
  - `EventLoop::run`.
  - `EventLoopBuilder::new()`
  - `EventLoopExtPumpEvents::pump_events`.
  - `EventLoopExtRunOnDemand::run_on_demand`.
  - `VideoMode`
  - `WindowAttributes::new()`
  - `Window::set_cursor_icon()`
- On iOS, remove `platform::ios::EventLoopExtIOS` and related `platform::ios::Idiom` type.

  This feature was incomplete, and the equivalent functionality can be trivially achieved outside
  of `winit` using `objc2-ui-kit` and calling `UIDevice::currentDevice().userInterfaceIdiom()`.
- On Web, remove unused `platform::web::CustomCursorError::Animation`.
- Remove the `rwh_04` and `rwh_05` cargo feature and the corresponding `raw-window-handle` v0.4 and
  v0.5 support. v0.6 remains in place and is enabled by default.
- Remove `DeviceEvent::Added` and `DeviceEvent::Removed`.
- Remove `DeviceEvent::Motion` and `WindowEvent::AxisMotion`.
- Remove `MonitorHandle::size()` and `refresh_rate_millihertz()` in favor of
  `MonitorHandle::current_video_mode()`.
- On Android, remove all `MonitorHandle` support instead of emitting false data.
- Remove `impl From<u64> for WindowId` and `impl From<WindowId> for u64`. Replaced with
  `WindowId::into_raw()` and `from_raw()`.
- Remove `dummy()` from `WindowId` and `DeviceId`.
- Remove `WindowEvent::Touch` and `Touch` in favor of the new `PointerKind`, `PointerSource` and
 `ButtonSource` as part of the new pointer event overhaul.
- Remove `Force::altitude_angle`.
- Removed `Window::inner_position`, use the new `Window::surface_position` instead.

### Fixed

- On Orbital, `MonitorHandle::name()` now returns `None` instead of a dummy name.
<<<<<<< HEAD
- On macOS, fixed redundant `SurfaceResized` event at window creation.
=======
- On macOS, fix `WindowEvent::Moved` sometimes being triggered unnecessarily on resize.
- On macOS, package manifest definitions of `LSUIElement` will no longer be overridden with the
  default activation policy, unless explicitly provided during initialization.
- On macOS, fix crash when calling `drag_window()` without a left click present.
- On X11, key events forward to IME anyway, even when it's disabled.
- On Windows, make `ControlFlow::WaitUntil` work more precisely using `CREATE_WAITABLE_TIMER_HIGH_RESOLUTION`.
- On X11, creating windows on screen that is not the first one (e.g. `DISPLAY=:0.1`) works again.
- On X11, creating windows while passing `with_x11_screen(non_default_screen)` works again.
- On X11, fix XInput handling that prevented a new window from getting the focus in some cases.
- On iOS, fixed `SurfaceResized` and `Window::surface_size` not reporting the size of the actual surface.
>>>>>>> cfa8f027
<|MERGE_RESOLUTION|>--- conflicted
+++ resolved
@@ -199,9 +199,6 @@
 ### Fixed
 
 - On Orbital, `MonitorHandle::name()` now returns `None` instead of a dummy name.
-<<<<<<< HEAD
-- On macOS, fixed redundant `SurfaceResized` event at window creation.
-=======
 - On macOS, fix `WindowEvent::Moved` sometimes being triggered unnecessarily on resize.
 - On macOS, package manifest definitions of `LSUIElement` will no longer be overridden with the
   default activation policy, unless explicitly provided during initialization.
@@ -212,4 +209,4 @@
 - On X11, creating windows while passing `with_x11_screen(non_default_screen)` works again.
 - On X11, fix XInput handling that prevented a new window from getting the focus in some cases.
 - On iOS, fixed `SurfaceResized` and `Window::surface_size` not reporting the size of the actual surface.
->>>>>>> cfa8f027
+- On macOS, fixed redundant `SurfaceResized` event at window creation.