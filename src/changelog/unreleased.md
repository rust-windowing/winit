--- conflicted
+++ resolved
@@ -71,11 +71,8 @@
 - Added `Window::safe_area`, which describes the area of the surface that is unobstructed.
 - On X11, Wayland, Windows and macOS, improved scancode conversions for more obscure key codes.
 - Add ability to make non-activating window on macOS using `NSPanel` with `NSWindowStyleMask::NonactivatingPanel`.
-<<<<<<< HEAD
 - `ActivationToken::from_raw` and `ActivationToken::into_raw`.
-=======
 - On X11, add a workaround for disabling IME on GNOME.
->>>>>>> 927deb03
 
 ### Changed
 
