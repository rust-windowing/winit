--- conflicted
+++ resolved
@@ -236,8 +236,5 @@
 - On macOS, fixed the scancode conversion for audio volume keys.
 - On macOS, fixed the scancode conversion for `IntlBackslash`.
 - On macOS, fixed redundant `SurfaceResized` event at window creation.
-<<<<<<< HEAD
-- On macos, `WindowExtMacOS::set_simple_fullscreen` now honors `WindowExtMacOS::set_borderless_game`
-=======
 - On Windows, fixed ~500 ms pause when clicking the title bar during continuous redraw.
->>>>>>> 2b4e8ef9
+- On macos, `WindowExtMacOS::set_simple_fullscreen` now honors `WindowExtMacOS::set_borderless_game`