The format is based on [Keep a Changelog](https://keepachangelog.com/en/1.0.0/).

The sections should follow the order `Added`, `Changed`, `Deprecated`,
`Removed`, and `Fixed`.

Platform specific changed should be added to the end of the section and grouped
by platform name. Common API additions should have `, implemented` at the end
for platforms where the API was initially implemented. See the following example
on how to add them:

```md
### Added

- Add `Window::turbo()`, implemented on X11, Wayland, and Web.
- On X11, add `Window::some_rare_api`.
- On X11, add `Window::even_more_rare_api`.
- On Wayland, add `Window::common_api`.
- On Windows, add `Window::some_rare_api`.
```

When the change requires non-trivial amount of work for users to comply
with it, the migration guide should be added below the entry, like:

```md
- Deprecate `Window` creation outside of `EventLoop::run`

  This was done to simply migration in the future. Consider the
  following code:

  // Code snippet.

  To migrate it we should do X, Y, and then Z, for example:

  // Code snippet.

```

The migration guide could reference other migration examples in the current
changelog entry.

## Unreleased

### Added

- Add `ActiveEventLoop::create_proxy()`.
- On Web, add `ActiveEventLoopExtWeb::is_cursor_lock_raw()` to determine if
  `DeviceEvent::MouseMotion` is returning raw data, not OS accelerated, when using
  `CursorGrabMode::Locked`.
- On Web, implement `MonitorHandle` and `VideoModeHandle`.

  Without prompting the user for permission, only the current monitor is returned. But when
  prompting and being granted permission through
  `ActiveEventLoop::request_detailed_monitor_permission()`, access to all monitors and their
  details is available. Handles created with "detailed monitor permissions" can be used in
  `Window::set_fullscreen()` as well.

  Keep in mind that handles do not auto-upgrade after permissions are granted and have to be
  re-created to make full use of this feature.
- Add `Touch::finger_id` with a new type `FingerId`.
- On Web and Windows, add `FingerIdExt*::is_primary()`, exposing a way to determine
  the primary finger in a multi-touch interaction.
- Implement `Clone`, `Copy`, `Debug`, `Deserialize`, `Eq`, `Hash`, `Ord`, `PartialEq`, `PartialOrd`
  and `Serialize` on many types.
- Add `MonitorHandle::current_video_mode()`.
- Add basic iOS IME support. The soft keyboard can now be shown using `Window::set_ime_allowed`.
- On macOS, add `WindowExtMacOS::set_borderless_game` and `WindowAttributesExtMacOS::with_borderless_game`
  to fully disable the menu bar and dock in Borderless Fullscreen as commonly done in games.

### Changed

- Change `ActiveEventLoop` to be a trait.
- Change `Window` to be a trait.
- `ActiveEventLoop::create_window` now returns `Box<dyn Window>`.
- `ApplicationHandler` now uses `dyn ActiveEventLoop`.
- On Web, let events wake up event loop immediately when using `ControlFlow::Poll`.
- Bump MSRV from `1.70` to `1.73`.
- Changed `ApplicationHandler::user_event` to `user_wake_up`, removing the
  generic user event.

  Winit will now only indicate that wake up happened, you will have to pair
  this with an external mechanism like `std::sync::mpsc::channel` if you want
  to send specific data to be processed on the main thread.
- Changed `EventLoopProxy::send_event` to `EventLoopProxy::wake_up`, it now
  only wakes up the loop.
- On X11, implement smooth resizing through the sync extension API.
- `ApplicationHandler::create|destroy_surfaces()` was split off from
  `ApplicationHandler::resumed/suspended()`.

  `ApplicationHandler::can_create_surfaces()` should, for portability reasons
  to Android, be the only place to create render surfaces.

  `ApplicationHandler::resumed/suspended()` are now only emitted by iOS and Web
  and now signify actually resuming/suspending the application.
- Rename `platform::web::*ExtWebSys` to `*ExtWeb`.
- Change signature of `EventLoop::run_app`, `EventLoopExtPumpEvents::pump_app_events` and
  `EventLoopExtRunOnDemand::run_app_on_demand` to accept a `impl ApplicationHandler` directly,
  instead of requiring a `&mut` reference to it.
- On Web, `Window::canvas()` now returns a reference.
- On Web, `CursorGrabMode::Locked` now lets `DeviceEvent::MouseMotion` return raw data, not OS
  accelerated, if the browser supports it.
- `(Active)EventLoop::create_custom_cursor()` now returns a `Result<CustomCursor, ExternalError>`.
- Changed how `ModifiersState` is serialized by Serde.
- `VideoModeHandle::refresh_rate_millihertz()` and `bit_depth()` now return a `Option<NonZero*>`.
- `MonitorHandle::position()` now returns an `Option`.
- On iOS and macOS, remove custom application delegates. You are now allowed to override the
  application delegate yourself.
- On iOS, no longer act as-if the application successfully open all URLs. Override
  `application:didFinishLaunchingWithOptions:` and provide the desired behaviour yourself.
- On X11, remove our dependency on libXcursor. (#3749)
- Renamed the following APIs to make it clearer that the sizes apply to the underlying surface:
  - `WindowEvent::Resized` to `SurfaceResized`.
  - `InnerSizeWriter` to `SurfaceSizeWriter`.
  - `WindowAttributes.inner_size` to `surface_size`.
  - `WindowAttributes.min_inner_size` to `min_surface_size`.
  - `WindowAttributes.max_inner_size` to `max_surface_size`.
  - `WindowAttributes.resize_increments` to `surface_resize_increments`.
  - `WindowAttributes::with_inner_size` to `with_surface_size`.
  - `WindowAttributes::with_min_inner_size` to `with_min_surface_size`.
  - `WindowAttributes::with_max_inner_size` to `with_max_surface_size`.
  - `WindowAttributes::with_resize_increments` to `with_surface_resize_increments`.
  - `Window::inner_size` to `surface_size`.
  - `Window::request_inner_size` to `request_surface_size`.
  - `Window::set_min_inner_size` to `set_min_surface_size`.
  - `Window::set_max_inner_size` to `set_max_surface_size`.

  To migrate, you can probably just replace all instances of `inner_size` with `surface_size` in your codebase.

### Removed

- Remove `Event`.
- Remove already deprecated APIs:
  - `EventLoop::create_window()`
  - `EventLoop::run`.
  - `EventLoopBuilder::new()`
  - `EventLoopExtPumpEvents::pump_events`.
  - `EventLoopExtRunOnDemand::run_on_demand`.
  - `VideoMode`
  - `WindowAttributes::new()`
  - `Window::set_cursor_icon()`
- On iOS, remove `platform::ios::EventLoopExtIOS` and related `platform::ios::Idiom` type.

  This feature was incomplete, and the equivalent functionality can be trivially achieved outside
  of `winit` using `objc2-ui-kit` and calling `UIDevice::currentDevice().userInterfaceIdiom()`.
- On Web, remove unused `platform::web::CustomCursorError::Animation`.
- Remove the `rwh_04` and `rwh_05` cargo feature and the corresponding `raw-window-handle` v0.4 and
  v0.5 support. v0.6 remains in place and is enabled by default.
- Remove `DeviceEvent::Added` and `DeviceEvent::Removed`.
- Remove `DeviceEvent::Motion` and `WindowEvent::AxisMotion`.
- Remove `Touch::id` in favor of `Touch::finger_id`.
- Remove `MonitorHandle::size()` and `refresh_rate_millihertz()` in favor of
  `MonitorHandle::current_video_mode()`.
- On Android, remove all `MonitorHandle` support instead of emitting false data.

### Fixed

- On Orbital, `MonitorHandle::name()` now returns `None` instead of a dummy name.
<<<<<<< HEAD
- On macOS, fix `WindowEvent::Moved` sometimes being triggered unnecessarily on resize.
=======
- On MacOS, package manifest definitions of `LSUIElement` will no longer be overridden with the
  default activation policy, unless explicitly provided during initialization.
>>>>>>> 8ddd10a7
<|MERGE_RESOLUTION|>--- conflicted
+++ resolved
@@ -154,9 +154,6 @@
 ### Fixed
 
 - On Orbital, `MonitorHandle::name()` now returns `None` instead of a dummy name.
-<<<<<<< HEAD
 - On macOS, fix `WindowEvent::Moved` sometimes being triggered unnecessarily on resize.
-=======
 - On MacOS, package manifest definitions of `LSUIElement` will no longer be overridden with the
-  default activation policy, unless explicitly provided during initialization.
->>>>>>> 8ddd10a7
+  default activation policy, unless explicitly provided during initialization.