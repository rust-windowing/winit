--- conflicted
+++ resolved
@@ -248,11 +248,8 @@
 - On macOS, fixed the scancode conversion for audio volume keys.
 - On macOS, fixed the scancode conversion for `IntlBackslash`.
 - On macOS, fixed redundant `SurfaceResized` event at window creation.
-<<<<<<< HEAD
-- On Windows, fix `Window::inner_size` of undecorated window with shadows, reporting a size bigger than what's visible.
-=======
 - On Windows, fixed ~500 ms pause when clicking the title bar during continuous redraw.
 - On macos, `WindowExtMacOS::set_simple_fullscreen` now honors `WindowExtMacOS::set_borderless_game`
 - On X11 and Wayland, fixed pump_events with `Some(Duration::Zero)` blocking with `Wait` polling mode
 - On macOS, fixed `run_app_on_demand` returning without closing open windows.
->>>>>>> cdbdd974
+- On Windows, fix `Window::surface_size` of undecorated window with shadows, reporting a size bigger than what's visible.