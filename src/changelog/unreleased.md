--- conflicted
+++ resolved
@@ -185,11 +185,8 @@
 ### Fixed
 
 - On Orbital, `MonitorHandle::name()` now returns `None` instead of a dummy name.
-<<<<<<< HEAD
-- On Windows, fix `Window::inner_size` of undecorated window with shadows, reporting a size bigger than what's visible.
-=======
 - On macOS, fix `WindowEvent::Moved` sometimes being triggered unnecessarily on resize.
 - On MacOS, package manifest definitions of `LSUIElement` will no longer be overridden with the
   default activation policy, unless explicitly provided during initialization.
 - On X11, key events forward to IME anyway, even when it's disabled.
->>>>>>> c23bed20
+- On Windows, fix `Window::inner_size` of undecorated window with shadows, reporting a size bigger than what's visible.