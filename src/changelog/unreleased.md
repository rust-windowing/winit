The format is based on [Keep a Changelog](https://keepachangelog.com/en/1.0.0/).

The sections should follow the order `Added`, `Changed`, `Deprecated`,
`Removed`, and `Fixed`.

Platform specific changed should be added to the end of the section and grouped
by platform name. Common API additions should have `, implemented` at the end
for platforms where the API was initially implemented. See the following example
on how to add them:

```md
### Added

- Add `Window::turbo()`, implemented on X11, Wayland, and Web.
- On X11, add `Window::some_rare_api`.
- On X11, add `Window::even_more_rare_api`.
- On Wayland, add `Window::common_api`.
- On Windows, add `Window::some_rare_api`.
```

When the change requires non-trivial amount of work for users to comply
with it, the migration guide should be added below the entry, like:

```md
- Deprecate `Window` creation outside of `EventLoop::run`

  This was done to simply migration in the future. Consider the
  following code:

  // Code snippet.

  To migrate it we should do X, Y, and then Z, for example:

  // Code snippet.

```

The migration guide could reference other migration examples in the current
changelog entry.

## Unreleased

### Added

- Add `ActiveEventLoop::create_proxy()`.
- On Web, add `ActiveEventLoopExtWeb::is_cursor_lock_raw()` to determine if
  `DeviceEvent::MouseMotion` is returning raw data, not OS accelerated, when using
  `CursorGrabMode::Locked`.
- On Web, implement `MonitorHandle` and `VideoModeHandle`.

  Without prompting the user for permission, only the current monitor is returned. But when
  prompting and being granted permission through
  `ActiveEventLoop::request_detailed_monitor_permission()`, access to all monitors and their
  details is available. Handles created with "detailed monitor permissions" can be used in
  `Window::set_fullscreen()` as well.

  Keep in mind that handles do not auto-upgrade after permissions are granted and have to be
  re-created to make full use of this feature.
- Add `Touch::finger_id` with a new type `FingerId`.
- On Web and Windows, add `FingerIdExt*::is_primary()`, exposing a way to determine
  the primary finger in a multi-touch interaction.
- Implement `Clone`, `Copy`, `Debug`, `Deserialize`, `Eq`, `Hash`, `Ord`, `PartialEq`, `PartialOrd`
  and `Serialize` on many types.
- Add `MonitorHandle::current_video_mode()`.
<<<<<<< HEAD
- Add `WindowId::into_raw()` and `from_raw()`.
=======
- Add basic iOS IME support. The soft keyboard can now be shown using `Window::set_ime_allowed`.
- On macOS, add `WindowExtMacOS::set_borderless_game` and `WindowAttributesExtMacOS::with_borderless_game`
  to fully disable the menu bar and dock in Borderless Fullscreen as commonly done in games.
>>>>>>> b674d20e

### Changed

- Change `ActiveEventLoop` to be a trait.
- Change `Window` to be a trait.
- `ActiveEventLoop::create_window` now returns `Box<dyn Window>`.
- `ApplicationHandler` now uses `dyn ActiveEventLoop`.
- On Web, let events wake up event loop immediately when using `ControlFlow::Poll`.
- Bump MSRV from `1.70` to `1.73`.
- Changed `ApplicationHandler::user_event` to `user_wake_up`, removing the
  generic user event.

  Winit will now only indicate that wake up happened, you will have to pair
  this with an external mechanism like `std::sync::mpsc::channel` if you want
  to send specific data to be processed on the main thread.
- Changed `EventLoopProxy::send_event` to `EventLoopProxy::wake_up`, it now
  only wakes up the loop.
- On X11, implement smooth resizing through the sync extension API.
- `ApplicationHandler::create|destroy_surfaces()` was split off from
  `ApplicationHandler::resumed/suspended()`.

  `ApplicationHandler::can_create_surfaces()` should, for portability reasons
  to Android, be the only place to create render surfaces.

  `ApplicationHandler::resumed/suspended()` are now only emitted by iOS and Web
  and now signify actually resuming/suspending the application.
- Rename `platform::web::*ExtWebSys` to `*ExtWeb`.
- Change signature of `EventLoop::run_app`, `EventLoopExtPumpEvents::pump_app_events` and
  `EventLoopExtRunOnDemand::run_app_on_demand` to accept a `impl ApplicationHandler` directly,
  instead of requiring a `&mut` reference to it.
- On Web, `Window::canvas()` now returns a reference.
- On Web, `CursorGrabMode::Locked` now lets `DeviceEvent::MouseMotion` return raw data, not OS
  accelerated, if the browser supports it.
- `(Active)EventLoop::create_custom_cursor()` now returns a `Result<CustomCursor, ExternalError>`.
- Changed how `ModifiersState` is serialized by Serde.
- `VideoModeHandle::refresh_rate_millihertz()` and `bit_depth()` now return a `Option<NonZero*>`.
- `MonitorHandle::position()` now returns an `Option`.
- On iOS and macOS, remove custom application delegates. You are now allowed to override the
  application delegate yourself.
- On iOS, no longer act as-if the application successfully open all URLs. Override
  `application:didFinishLaunchingWithOptions:` and provide the desired behaviour yourself.
- On X11, remove our dependency on libXcursor. (#3749)
- Renamed the following APIs to make it clearer that the sizes apply to the underlying surface:
  - `WindowEvent::Resized` to `SurfaceResized`.
  - `InnerSizeWriter` to `SurfaceSizeWriter`.
  - `WindowAttributes.inner_size` to `surface_size`.
  - `WindowAttributes.min_inner_size` to `min_surface_size`.
  - `WindowAttributes.max_inner_size` to `max_surface_size`.
  - `WindowAttributes.resize_increments` to `surface_resize_increments`.
  - `WindowAttributes::with_inner_size` to `with_surface_size`.
  - `WindowAttributes::with_min_inner_size` to `with_min_surface_size`.
  - `WindowAttributes::with_max_inner_size` to `with_max_surface_size`.
  - `WindowAttributes::with_resize_increments` to `with_surface_resize_increments`.
  - `Window::inner_size` to `surface_size`.
  - `Window::request_inner_size` to `request_surface_size`.
  - `Window::set_min_inner_size` to `set_min_surface_size`.
  - `Window::set_max_inner_size` to `set_max_surface_size`.

  To migrate, you can probably just replace all instances of `inner_size` with `surface_size` in your codebase.

### Removed

- Remove `Event`.
- Remove already deprecated APIs:
  - `EventLoop::create_window()`
  - `EventLoop::run`.
  - `EventLoopBuilder::new()`
  - `EventLoopExtPumpEvents::pump_events`.
  - `EventLoopExtRunOnDemand::run_on_demand`.
  - `VideoMode`
  - `WindowAttributes::new()`
  - `Window::set_cursor_icon()`
- On iOS, remove `platform::ios::EventLoopExtIOS` and related `platform::ios::Idiom` type.

  This feature was incomplete, and the equivalent functionality can be trivially achieved outside
  of `winit` using `objc2-ui-kit` and calling `UIDevice::currentDevice().userInterfaceIdiom()`.
- On Web, remove unused `platform::web::CustomCursorError::Animation`.
- Remove the `rwh_04` and `rwh_05` cargo feature and the corresponding `raw-window-handle` v0.4 and
  v0.5 support. v0.6 remains in place and is enabled by default.
- Remove `DeviceEvent::Added` and `DeviceEvent::Removed`.
- Remove `DeviceEvent::Motion` and `WindowEvent::AxisMotion`.
- Remove `Touch::id` in favor of `Touch::finger_id`.
- Remove `MonitorHandle::size()` and `refresh_rate_millihertz()` in favor of
  `MonitorHandle::current_video_mode()`.
- On Android, remove all `MonitorHandle` support instead of emitting false data.
- Remove `impl From<u64> for WindowId` and `impl From<WindowId> for u64`. Replaced with
  `WindowId::into_raw()` and `from_raw()`.

### Fixed

- On Orbital, `MonitorHandle::name()` now returns `None` instead of a dummy name.<|MERGE_RESOLUTION|>--- conflicted
+++ resolved
@@ -62,13 +62,10 @@
 - Implement `Clone`, `Copy`, `Debug`, `Deserialize`, `Eq`, `Hash`, `Ord`, `PartialEq`, `PartialOrd`
   and `Serialize` on many types.
 - Add `MonitorHandle::current_video_mode()`.
-<<<<<<< HEAD
-- Add `WindowId::into_raw()` and `from_raw()`.
-=======
 - Add basic iOS IME support. The soft keyboard can now be shown using `Window::set_ime_allowed`.
 - On macOS, add `WindowExtMacOS::set_borderless_game` and `WindowAttributesExtMacOS::with_borderless_game`
   to fully disable the menu bar and dock in Borderless Fullscreen as commonly done in games.
->>>>>>> b674d20e
+- Add `WindowId::into_raw()` and `from_raw()`.
 
 ### Changed
 
