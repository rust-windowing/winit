--- conflicted
+++ resolved
@@ -135,10 +135,6 @@
   - `Window::set_max_inner_size` to `set_max_surface_size`.
 
   To migrate, you can probably just replace all instances of `inner_size` with `surface_size` in your codebase.
-<<<<<<< HEAD
-- On macOS and iOS, no longer emit `ScaleFactorChanged` upon window creation.
-- On macOS, no longer emit `Focused` upon window creation.
-=======
 - Every event carrying a `DeviceId` now uses `Option<DeviceId>` instead. A `None` value signifies that the
   device can't be uniquely identified.
 - Pointer `WindowEvent`s were overhauled. The new events can handle any type of pointer, serving as
@@ -165,7 +161,8 @@
   - In the same spirit rename `DeviceEvent::MouseMotion` to `PointerMotion`.
   - Remove `Force::Calibrated::altitude_angle`.
 - On X11, use bottom-right corner for IME hotspot in `Window::set_ime_cursor_area`.
->>>>>>> 2e5db751
+- On macOS and iOS, no longer emit `ScaleFactorChanged` upon window creation.
+- On macOS, no longer emit `Focused` upon window creation.
 
 ### Removed
 
