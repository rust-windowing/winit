The format is based on [Keep a Changelog](https://keepachangelog.com/en/1.0.0/).

The sections should follow the order `Added`, `Changed`, `Deprecated`,
`Removed`, and `Fixed`.

Platform specific changed should be added to the end of the section and grouped
by platform name. Common API additions should have `, implemented` at the end
for platforms where the API was initially implemented. See the following example
on how to add them:

```md
### Added

- Add `Window::turbo()`, implemented on X11, Wayland, and Web.
- On X11, add `Window::some_rare_api`.
- On X11, add `Window::even_more_rare_api`.
- On Wayland, add `Window::common_api`.
- On Windows, add `Window::some_rare_api`.
```

When the change requires non-trivial amount of work for users to comply
with it, the migration guide should be added below the entry, like:

```md
- Deprecate `Window` creation outside of `EventLoop::run`

  This was done to simply migration in the future. Consider the
  following code:

  // Code snippet.

  To migrate it we should do X, Y, and then Z, for example:

  // Code snippet.

```

The migration guide could reference other migration examples in the current
changelog entry.

## Unreleased

### Added

- Add `ActiveEventLoop::create_proxy()`.
- On Web, add `ActiveEventLoopExtWeb::is_cursor_lock_raw()` to determine if
  `DeviceEvent::MouseMotion` is returning raw data, not OS accelerated, when using
  `CursorGrabMode::Locked`.
- On Web, implement `MonitorHandle` and `VideoModeHandle`.

  Without prompting the user for permission, only the current monitor is returned. But when
  prompting and being granted permission through
  `ActiveEventLoop::request_detailed_monitor_permission()`, access to all monitors and their
  details is available. Handles created with "detailed monitor permissions" can be used in
  `Window::set_fullscreen()` as well.

  Keep in mind that handles do not auto-upgrade after permissions are granted and have to be
  re-created to make full use of this feature.
- Implement `Clone`, `Copy`, `Debug`, `Deserialize`, `Eq`, `Hash`, `Ord`, `PartialEq`, `PartialOrd`
  and `Serialize` on many types.
- Add `MonitorHandle::current_video_mode()`.
- Add `ApplicationHandlerExtMacOS` trait, and a `macos_handler` method to `ApplicationHandler` which returns a `dyn ApplicationHandlerExtMacOS` which allows for macOS specific extensions to winit.
- Add a `standard_key_binding` method to the `ApplicationHandlerExtMacOS` trait. This allows handling of standard keybindings such as "go to end of line" on macOS.
- On macOS, add `WindowExtMacOS::set_unified_titlebar` and `WindowAttributesExtMacOS::with_unified_titlebar`
  to use a larger style of titlebar.
- Add `WindowId::into_raw()` and `from_raw()`.
- Add `PointerKind`, `PointerSource`, `ButtonSource`, `FingerId`, `primary` and `position` to all
  pointer events as part of the pointer event overhaul.
- Add `DeviceId::into_raw()` and `from_raw()`.
- Added `Window::surface_position`, which is the position of the surface inside the window.
- Added `Window::safe_area`, which describes the area of the surface that is unobstructed.
- On X11, Wayland, Windows and macOS, improved scancode conversions for more obscure key codes.
- Add ability to make non-activating window on macOS using `NSPanel` with `NSWindowStyleMask::NonactivatingPanel`.
- `ActivationToken::from_raw` and `ActivationToken::into_raw`.
- On X11, add a workaround for disabling IME on GNOME.

### Changed

- Change `ActiveEventLoop` to be a trait.
- Change `Window` to be a trait.
- `ActiveEventLoop::create_window` now returns `Box<dyn Window>`.
- `ApplicationHandler` now uses `dyn ActiveEventLoop`.
- On Web, let events wake up event loop immediately when using `ControlFlow::Poll`.
- Bump MSRV from `1.70` to `1.73`.
- Changed `ApplicationHandler::user_event` to `user_wake_up`, removing the
  generic user event.

  Winit will now only indicate that wake up happened, you will have to pair
  this with an external mechanism like `std::sync::mpsc::channel` if you want
  to send specific data to be processed on the main thread.
- Changed `EventLoopProxy::send_event` to `EventLoopProxy::wake_up`, it now
  only wakes up the loop.
- On X11, implement smooth resizing through the sync extension API.
- `ApplicationHandler::can_create|destroy_surfaces()` was split off from
  `ApplicationHandler::resumed/suspended()`.

  `ApplicationHandler::can_create_surfaces()` should, for portability reasons
  to Android, be the only place to create render surfaces.

  `ApplicationHandler::resumed/suspended()` are now only emitted by iOS, Web
  and Android, and now signify actually resuming/suspending the application.
- Rename `platform::web::*ExtWebSys` to `*ExtWeb`.
- Change signature of `EventLoop::run_app`, `EventLoopExtPumpEvents::pump_app_events` and
  `EventLoopExtRunOnDemand::run_app_on_demand` to accept a `impl ApplicationHandler` directly,
  instead of requiring a `&mut` reference to it.
- On Web, `Window::canvas()` now returns a reference.
- On Web, `CursorGrabMode::Locked` now lets `DeviceEvent::MouseMotion` return raw data, not OS
  accelerated, if the browser supports it.
- `(Active)EventLoop::create_custom_cursor()` now returns a `Result<CustomCursor, ExternalError>`.
- Changed how `ModifiersState` is serialized by Serde.
- `VideoModeHandle::refresh_rate_millihertz()` and `bit_depth()` now return a `Option<NonZero*>`.
- `MonitorHandle::position()` now returns an `Option`.
- On iOS and macOS, remove custom application delegates. You are now allowed to override the
  application delegate yourself.
- On iOS, no longer act as-if the application successfully open all URLs. Override
  `application:didFinishLaunchingWithOptions:` and provide the desired behaviour yourself.
- On X11, remove our dependency on libXcursor. (#3749)
- Renamed the following APIs to make it clearer that the sizes apply to the underlying surface:
  - `WindowEvent::Resized` to `SurfaceResized`.
  - `InnerSizeWriter` to `SurfaceSizeWriter`.
  - `WindowAttributes.inner_size` to `surface_size`.
  - `WindowAttributes.min_inner_size` to `min_surface_size`.
  - `WindowAttributes.max_inner_size` to `max_surface_size`.
  - `WindowAttributes.resize_increments` to `surface_resize_increments`.
  - `WindowAttributes::with_inner_size` to `with_surface_size`.
  - `WindowAttributes::with_min_inner_size` to `with_min_surface_size`.
  - `WindowAttributes::with_max_inner_size` to `with_max_surface_size`.
  - `WindowAttributes::with_resize_increments` to `with_surface_resize_increments`.
  - `Window::inner_size` to `surface_size`.
  - `Window::request_inner_size` to `request_surface_size`.
  - `Window::set_min_inner_size` to `set_min_surface_size`.
  - `Window::set_max_inner_size` to `set_max_surface_size`.

  To migrate, you can probably just replace all instances of `inner_size` with `surface_size` in your codebase.
- Every event carrying a `DeviceId` now uses `Option<DeviceId>` instead. A `None` value signifies that the
  device can't be uniquely identified.
- Pointer `WindowEvent`s were overhauled. The new events can handle any type of pointer, serving as
  a single pointer input source. Now your application can handle any pointer type without having to
  explicitly handle e.g. `Touch`:
  - Rename `CursorMoved` to `PointerMoved`.
  - Rename `CursorEntered` to `PointerEntered`.
  - Rename `CursorLeft` to `PointerLeft`.
  - Rename `MouseInput` to `PointerButton`.
  - Add `primary` to every `PointerEvent` as a way to identify discard non-primary pointers in a
    multi-touch interaction.
  - Add `position` to every `PointerEvent`.
  - `PointerMoved` is **not sent** after `PointerEntered` anymore.
  - Remove `Touch`, which is folded into the `Pointer*` events.
  - New `PointerKind` added to `PointerEntered` and `PointerLeft`, signifying which pointer type is
    the source of this event.
  - New `PointerSource` added to `PointerMoved`, similar to `PointerKind` but holding additional
    data.
  - New `ButtonSource` added to `PointerButton`, similar to `PointerKind` but holding pointer type
    specific buttons. Use `ButtonSource::mouse_button()` to easily normalize any pointer button
    type to a generic mouse button.
  - New `FingerId` added to `PointerKind::Touch` and `PointerSource::Touch` able to uniquely
    identify a finger in a multi-touch interaction. Replaces the old `Touch::id`.
  - In the same spirit rename `DeviceEvent::MouseMotion` to `PointerMotion`.
  - Remove `Force::Calibrated::altitude_angle`.
- On X11, use bottom-right corner for IME hotspot in `Window::set_ime_cursor_area`.
- On macOS and iOS, no longer emit `ScaleFactorChanged` upon window creation.
- On macOS, no longer emit `Focused` upon window creation.
- On iOS, emit more events immediately, instead of queuing them.
- Update `smol_str` to version `0.3`
- Rename `VideoModeHandle` to `VideoMode`, now it only stores plain data.
- Make `Fullscreen::Exclusive` contain `(MonitorHandle, VideoMode)`.

### Removed

- Remove `Event`.
- Remove already deprecated APIs:
  - `EventLoop::create_window()`
  - `EventLoop::run`.
  - `EventLoopBuilder::new()`
  - `EventLoopExtPumpEvents::pump_events`.
  - `EventLoopExtRunOnDemand::run_on_demand`.
  - `VideoMode`
  - `WindowAttributes::new()`
  - `Window::set_cursor_icon()`
- On iOS, remove `platform::ios::EventLoopExtIOS` and related `platform::ios::Idiom` type.

  This feature was incomplete, and the equivalent functionality can be trivially achieved outside
  of `winit` using `objc2-ui-kit` and calling `UIDevice::currentDevice().userInterfaceIdiom()`.
- On Web, remove unused `platform::web::CustomCursorError::Animation`.
- Remove the `rwh_04` and `rwh_05` cargo feature and the corresponding `raw-window-handle` v0.4 and
  v0.5 support. v0.6 remains in place and is enabled by default.
- Remove `DeviceEvent::Added` and `DeviceEvent::Removed`.
- Remove `DeviceEvent::Motion` and `WindowEvent::AxisMotion`.
- Remove `MonitorHandle::size()` and `refresh_rate_millihertz()` in favor of
  `MonitorHandle::current_video_mode()`.
- On Android, remove all `MonitorHandle` support instead of emitting false data.
- Remove `impl From<u64> for WindowId` and `impl From<WindowId> for u64`. Replaced with
  `WindowId::into_raw()` and `from_raw()`.
- Remove `dummy()` from `WindowId` and `DeviceId`.
- Remove `WindowEvent::Touch` and `Touch` in favor of the new `PointerKind`, `PointerSource` and
 `ButtonSource` as part of the new pointer event overhaul.
- Remove `Force::altitude_angle`.
- Removed `Window::inner_position`, use the new `Window::surface_position` instead.

### Fixed

- On Orbital, `MonitorHandle::name()` now returns `None` instead of a dummy name.
<<<<<<< HEAD
- On macOS, fix `WindowEvent::Moved` sometimes being triggered unnecessarily on resize.
- On macOS, package manifest definitions of `LSUIElement` will no longer be overridden with the
  default activation policy, unless explicitly provided during initialization.
- On macOS, fix crash when calling `drag_window()` without a left click present.
- On X11, key events forward to IME anyway, even when it's disabled.
- On Windows, make `ControlFlow::WaitUntil` work more precisely using `CREATE_WAITABLE_TIMER_HIGH_RESOLUTION`.
- On X11, creating windows on screen that is not the first one (e.g. `DISPLAY=:0.1`) works again.
- On X11, creating windows while passing `with_x11_screen(non_default_screen)` works again.
- On Windows, fix `Window::inner_size` of undecorated window with shadows, reporting a size bigger than what's visible.
=======
- On iOS, fixed `SurfaceResized` and `Window::surface_size` not reporting the size of the actual surface.
- On macOS, fixed the scancode conversion for audio volume keys.
- On macOS, fixed the scancode conversion for `IntlBackslash`.
- On macOS, fixed redundant `SurfaceResized` event at window creation.
- On Windows, fixed the event loop not waking on accessibility requests.
- On X11, fixed cursor grab mode state tracking on error.
>>>>>>> ee245c56
<|MERGE_RESOLUTION|>--- conflicted
+++ resolved
@@ -200,21 +200,10 @@
 ### Fixed
 
 - On Orbital, `MonitorHandle::name()` now returns `None` instead of a dummy name.
-<<<<<<< HEAD
-- On macOS, fix `WindowEvent::Moved` sometimes being triggered unnecessarily on resize.
-- On macOS, package manifest definitions of `LSUIElement` will no longer be overridden with the
-  default activation policy, unless explicitly provided during initialization.
-- On macOS, fix crash when calling `drag_window()` without a left click present.
-- On X11, key events forward to IME anyway, even when it's disabled.
-- On Windows, make `ControlFlow::WaitUntil` work more precisely using `CREATE_WAITABLE_TIMER_HIGH_RESOLUTION`.
-- On X11, creating windows on screen that is not the first one (e.g. `DISPLAY=:0.1`) works again.
-- On X11, creating windows while passing `with_x11_screen(non_default_screen)` works again.
-- On Windows, fix `Window::inner_size` of undecorated window with shadows, reporting a size bigger than what's visible.
-=======
 - On iOS, fixed `SurfaceResized` and `Window::surface_size` not reporting the size of the actual surface.
 - On macOS, fixed the scancode conversion for audio volume keys.
 - On macOS, fixed the scancode conversion for `IntlBackslash`.
 - On macOS, fixed redundant `SurfaceResized` event at window creation.
 - On Windows, fixed the event loop not waking on accessibility requests.
 - On X11, fixed cursor grab mode state tracking on error.
->>>>>>> ee245c56
+- On Windows, fix `Window::inner_size` of undecorated window with shadows, reporting a size bigger than what's visible.