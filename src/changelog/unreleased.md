The format is based on [Keep a Changelog](https://keepachangelog.com/en/1.0.0/).

The sections should follow the order `Added`, `Changed`, `Deprecated`,
`Removed`, and `Fixed`.

Platform specific changed should be added to the end of the section and grouped
by platform name. Common API additions should have `, implemented` at the end
for platforms where the API was initially implemented. See the following example
on how to add them:

```md
### Added

- Add `Window::turbo()`, implemented on X11, Wayland, and Web.
- On X11, add `Window::some_rare_api`.
- On X11, add `Window::even_more_rare_api`.
- On Wayland, add `Window::common_api`.
- On Windows, add `Window::some_rare_api`.
```

When the change requires non-trivial amount of work for users to comply
with it, the migration guide should be added below the entry, like:

```md
- Deprecate `Window` creation outside of `EventLoop::run`

  This was done to simply migration in the future. Consider the
  following code:

  // Code snippet.

  To migrate it we should do X, Y, and then Z, for example:

  // Code snippet.

```

The migration guide could reference other migration examples in the current
changelog entry.

## Unreleased

### Added

- Add `ActiveEventLoop::create_proxy()`.
- On Web, add `ActiveEventLoopExtWeb::is_cursor_lock_raw()` to determine if
  `DeviceEvent::MouseMotion` is returning raw data, not OS accelerated, when using
  `CursorGrabMode::Locked`.
- On Web, implement `MonitorHandle` and `VideoModeHandle`.

  Without prompting the user for permission, only the current monitor is returned. But when
  prompting and being granted permission through
  `ActiveEventLoop::request_detailed_monitor_permission()`, access to all monitors and their
  details is available. Handles created with "detailed monitor permissions" can be used in
  `Window::set_fullscreen()` as well.

  Keep in mind that handles do not auto-upgrade after permissions are granted and have to be
  re-created to make full use of this feature.
- Implement `Clone`, `Copy`, `Debug`, `Deserialize`, `Eq`, `Hash`, `Ord`, `PartialEq`, `PartialOrd`
  and `Serialize` on many types.
- Add `MonitorHandle::current_video_mode()`.
- On Android, the soft keyboard can now be shown using `Window::set_ime_allowed`.
- Add basic iOS IME support. The soft keyboard can now be shown using `Window::set_ime_allowed`.
- Add `ApplicationHandlerExtMacOS` trait, and a `macos_handler` method to `ApplicationHandler` which returns a `dyn ApplicationHandlerExtMacOS` which allows for macOS specific extensions to winit.
- Add a `standard_key_binding` method to the `ApplicationHandlerExtMacOS` trait. This allows handling of standard keybindings such as "go to end of line" on macOS.
- On macOS, add `WindowExtMacOS::set_borderless_game` and `WindowAttributesExtMacOS::with_borderless_game`
  to fully disable the menu bar and dock in Borderless Fullscreen as commonly done in games.
- On macOS, add `WindowExtMacOS::set_unified_titlebar` and `WindowAttributesExtMacOS::with_unified_titlebar`
  to use a larger style of titlebar.
- Add `WindowId::into_raw()` and `from_raw()`.
- Add `PointerKind`, `PointerSource`, `ButtonSource`, `FingerId`, `primary` and `position` to all
  pointer events as part of the pointer event overhaul.
- Add `DeviceId::into_raw()` and `from_raw()`.
- On X11, the `window` example now understands the `X11_VISUAL_ID` and `X11_SCREEN_ID` env
  variables to test the respective modifiers of window creation.
- Added `Window::surface_position`, which is the position of the surface inside the window.
- Added `Window::safe_area`, which describes the area of the surface that is unobstructed.
- On X11, Wayland, Windows and macOS, improved scancode conversions for more obscure key codes.

### Changed

- Change `ActiveEventLoop` to be a trait.
- Change `Window` to be a trait.
- `ActiveEventLoop::create_window` now returns `Box<dyn Window>`.
- `ApplicationHandler` now uses `dyn ActiveEventLoop`.
- On Web, let events wake up event loop immediately when using `ControlFlow::Poll`.
- Bump MSRV from `1.70` to `1.73`.
- Changed `ApplicationHandler::user_event` to `user_wake_up`, removing the
  generic user event.

  Winit will now only indicate that wake up happened, you will have to pair
  this with an external mechanism like `std::sync::mpsc::channel` if you want
  to send specific data to be processed on the main thread.
- Changed `EventLoopProxy::send_event` to `EventLoopProxy::wake_up`, it now
  only wakes up the loop.
- On X11, implement smooth resizing through the sync extension API.
- `ApplicationHandler::can_create|destroy_surfaces()` was split off from
  `ApplicationHandler::resumed/suspended()`.

  `ApplicationHandler::can_create_surfaces()` should, for portability reasons
  to Android, be the only place to create render surfaces.

  `ApplicationHandler::resumed/suspended()` are now only emitted by iOS, Web
  and Android, and now signify actually resuming/suspending the application.
- Rename `platform::web::*ExtWebSys` to `*ExtWeb`.
- Change signature of `EventLoop::run_app`, `EventLoopExtPumpEvents::pump_app_events` and
  `EventLoopExtRunOnDemand::run_app_on_demand` to accept a `impl ApplicationHandler` directly,
  instead of requiring a `&mut` reference to it.
- On Web, `Window::canvas()` now returns a reference.
- On Web, `CursorGrabMode::Locked` now lets `DeviceEvent::MouseMotion` return raw data, not OS
  accelerated, if the browser supports it.
- `(Active)EventLoop::create_custom_cursor()` now returns a `Result<CustomCursor, ExternalError>`.
- Changed how `ModifiersState` is serialized by Serde.
- `VideoModeHandle::refresh_rate_millihertz()` and `bit_depth()` now return a `Option<NonZero*>`.
- `MonitorHandle::position()` now returns an `Option`.
- On iOS and macOS, remove custom application delegates. You are now allowed to override the
  application delegate yourself.
- On iOS, no longer act as-if the application successfully open all URLs. Override
  `application:didFinishLaunchingWithOptions:` and provide the desired behaviour yourself.
- On X11, remove our dependency on libXcursor. (#3749)
- Renamed the following APIs to make it clearer that the sizes apply to the underlying surface:
  - `WindowEvent::Resized` to `SurfaceResized`.
  - `InnerSizeWriter` to `SurfaceSizeWriter`.
  - `WindowAttributes.inner_size` to `surface_size`.
  - `WindowAttributes.min_inner_size` to `min_surface_size`.
  - `WindowAttributes.max_inner_size` to `max_surface_size`.
  - `WindowAttributes.resize_increments` to `surface_resize_increments`.
  - `WindowAttributes::with_inner_size` to `with_surface_size`.
  - `WindowAttributes::with_min_inner_size` to `with_min_surface_size`.
  - `WindowAttributes::with_max_inner_size` to `with_max_surface_size`.
  - `WindowAttributes::with_resize_increments` to `with_surface_resize_increments`.
  - `Window::inner_size` to `surface_size`.
  - `Window::request_inner_size` to `request_surface_size`.
  - `Window::set_min_inner_size` to `set_min_surface_size`.
  - `Window::set_max_inner_size` to `set_max_surface_size`.

  To migrate, you can probably just replace all instances of `inner_size` with `surface_size` in your codebase.
- Every event carrying a `DeviceId` now uses `Option<DeviceId>` instead. A `None` value signifies that the
  device can't be uniquely identified.
- Pointer `WindowEvent`s were overhauled. The new events can handle any type of pointer, serving as
  a single pointer input source. Now your application can handle any pointer type without having to
  explicitly handle e.g. `Touch`:
  - Rename `CursorMoved` to `PointerMoved`.
  - Rename `CursorEntered` to `PointerEntered`.
  - Rename `CursorLeft` to `PointerLeft`.
  - Rename `MouseInput` to `PointerButton`.
  - Add `primary` to every `PointerEvent` as a way to identify discard non-primary pointers in a
    multi-touch interaction.
  - Add `position` to every `PointerEvent`.
  - `PointerMoved` is **not sent** after `PointerEntered` anymore.
  - Remove `Touch`, which is folded into the `Pointer*` events.
  - New `PointerKind` added to `PointerEntered` and `PointerLeft`, signifying which pointer type is
    the source of this event.
  - New `PointerSource` added to `PointerMoved`, similar to `PointerKind` but holding additional
    data.
  - New `ButtonSource` added to `PointerButton`, similar to `PointerKind` but holding pointer type
    specific buttons. Use `ButtonSource::mouse_button()` to easily normalize any pointer button
    type to a generic mouse button.
  - New `FingerId` added to `PointerKind::Touch` and `PointerSource::Touch` able to uniquely
    identify a finger in a multi-touch interaction. Replaces the old `Touch::id`.
  - In the same spirit rename `DeviceEvent::MouseMotion` to `PointerMotion`.
  - Remove `Force::Calibrated::altitude_angle`.
- On X11, use bottom-right corner for IME hotspot in `Window::set_ime_cursor_area`.
- On macOS and iOS, no longer emit `ScaleFactorChanged` upon window creation.
- On macOS, no longer emit `Focused` upon window creation.

### Removed

- Remove `Event`.
- Remove already deprecated APIs:
  - `EventLoop::create_window()`
  - `EventLoop::run`.
  - `EventLoopBuilder::new()`
  - `EventLoopExtPumpEvents::pump_events`.
  - `EventLoopExtRunOnDemand::run_on_demand`.
  - `VideoMode`
  - `WindowAttributes::new()`
  - `Window::set_cursor_icon()`
- On iOS, remove `platform::ios::EventLoopExtIOS` and related `platform::ios::Idiom` type.

  This feature was incomplete, and the equivalent functionality can be trivially achieved outside
  of `winit` using `objc2-ui-kit` and calling `UIDevice::currentDevice().userInterfaceIdiom()`.
- On Web, remove unused `platform::web::CustomCursorError::Animation`.
- Remove the `rwh_04` and `rwh_05` cargo feature and the corresponding `raw-window-handle` v0.4 and
  v0.5 support. v0.6 remains in place and is enabled by default.
- Remove `DeviceEvent::Added` and `DeviceEvent::Removed`.
- Remove `DeviceEvent::Motion` and `WindowEvent::AxisMotion`.
- Remove `MonitorHandle::size()` and `refresh_rate_millihertz()` in favor of
  `MonitorHandle::current_video_mode()`.
- On Android, remove all `MonitorHandle` support instead of emitting false data.
- Remove `impl From<u64> for WindowId` and `impl From<WindowId> for u64`. Replaced with
  `WindowId::into_raw()` and `from_raw()`.
- Remove `dummy()` from `WindowId` and `DeviceId`.
- Remove `WindowEvent::Touch` and `Touch` in favor of the new `PointerKind`, `PointerSource` and
 `ButtonSource` as part of the new pointer event overhaul.
- Remove `Force::altitude_angle`.
- Removed `Window::inner_position`, use the new `Window::surface_position` instead.

### Fixed

- On Orbital, `MonitorHandle::name()` now returns `None` instead of a dummy name.
- On macOS, fix `WindowEvent::Moved` sometimes being triggered unnecessarily on resize.
- On macOS, package manifest definitions of `LSUIElement` will no longer be overridden with the
  default activation policy, unless explicitly provided during initialization.
- On macOS, fix crash when calling `drag_window()` without a left click present.
- On X11, key events forward to IME anyway, even when it's disabled.
- On Windows, make `ControlFlow::WaitUntil` work more precisely using `CREATE_WAITABLE_TIMER_HIGH_RESOLUTION`.
- On X11, creating windows on screen that is not the first one (e.g. `DISPLAY=:0.1`) works again.
- On X11, creating windows while passing `with_x11_screen(non_default_screen)` works again.
- On X11, fix XInput handling that prevented a new window from getting the focus in some cases.
- On iOS, fixed `SurfaceResized` and `Window::surface_size` not reporting the size of the actual surface.
<<<<<<< HEAD
- On macOS, fix crash when pressing Caps Lock in certain configurations.
=======
- On macOS, fixed the scancode conversion for audio volume keys.
- On macOS, fixed the scancode conversion for `IntlBackslash`.
- On macOS, fixed redundant `SurfaceResized` event at window creation.
>>>>>>> 3657506f
<|MERGE_RESOLUTION|>--- conflicted
+++ resolved
@@ -209,10 +209,7 @@
 - On X11, creating windows while passing `with_x11_screen(non_default_screen)` works again.
 - On X11, fix XInput handling that prevented a new window from getting the focus in some cases.
 - On iOS, fixed `SurfaceResized` and `Window::surface_size` not reporting the size of the actual surface.
-<<<<<<< HEAD
-- On macOS, fix crash when pressing Caps Lock in certain configurations.
-=======
 - On macOS, fixed the scancode conversion for audio volume keys.
 - On macOS, fixed the scancode conversion for `IntlBackslash`.
 - On macOS, fixed redundant `SurfaceResized` event at window creation.
->>>>>>> 3657506f
+- On macOS, fix crash when pressing Caps Lock in certain configurations.