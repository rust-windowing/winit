The format is based on [Keep a Changelog](https://keepachangelog.com/en/1.0.0/).

The sections should follow the order `Added`, `Changed`, `Deprecated`,
`Removed`, and `Fixed`.

Platform specific changed should be added to the end of the section and grouped
by platform name. Common API additions should have `, implemented` at the end
for platforms where the API was initially implemented. See the following example
on how to add them:

```md
### Added

- Add `Window::turbo()`, implemented on X11, Wayland, and Web.
- On X11, add `Window::some_rare_api`.
- On X11, add `Window::even_more_rare_api`.
- On Wayland, add `Window::common_api`.
- On Windows, add `Window::some_rare_api`.
```

When the change requires non-trivial amount of work for users to comply
with it, the migration guide should be added below the entry, like:

```md
- Deprecate `Window` creation outside of `EventLoop::run`

  This was done to simply migration in the future. Consider the
  following code:

  // Code snippet.

  To migrate it we should do X, Y, and then Z, for example:

  // Code snippet.

```

The migration guide could reference other migration examples in the current
changelog entry.

## Unreleased

### Added

- Add `ActiveEventLoop::create_proxy()`.
- On Web, add `ActiveEventLoopExtWeb::is_cursor_lock_raw()` to determine if
  `DeviceEvent::MouseMotion` is returning raw data, not OS accelerated, when using
  `CursorGrabMode::Locked`.
- On Web, implement `MonitorHandle` and `VideoModeHandle`.

  Without prompting the user for permission, only the current monitor is returned. But when
  prompting and being granted permission through
  `ActiveEventLoop::request_detailed_monitor_permission()`, access to all monitors and their
  details is available. Handles created with "detailed monitor permissions" can be used in
  `Window::set_fullscreen()` as well.

  Keep in mind that handles do not auto-upgrade after permissions are granted and have to be
  re-created to make full use of this feature.
- Implement `Clone`, `Copy`, `Debug`, `Deserialize`, `Eq`, `Hash`, `Ord`, `PartialEq`, `PartialOrd`
  and `Serialize` on many types.
- Add `MonitorHandle::current_video_mode()`.
- On Android, the soft keyboard can now be shown using `Window::set_ime_allowed`.
- Add basic iOS IME support. The soft keyboard can now be shown using `Window::set_ime_allowed`.
- Add `ApplicationHandlerExtMacOS` trait, and a `macos_handler` method to `ApplicationHandler` which returns a `dyn ApplicationHandlerExtMacOS` which allows for macOS specific extensions to winit.
- Add a `standard_key_binding` method to the `ApplicationHandlerExtMacOS` trait. This allows handling of standard keybindings such as "go to end of line" on macOS.
- On macOS, add `WindowExtMacOS::set_borderless_game` and `WindowAttributesExtMacOS::with_borderless_game`
  to fully disable the menu bar and dock in Borderless Fullscreen as commonly done in games.
- On macOS, add `WindowExtMacOS::set_unified_titlebar` and `WindowAttributesExtMacOS::with_unified_titlebar`
  to use a larger style of titlebar.
- Add `WindowId::into_raw()` and `from_raw()`.
- Add `PointerKind`, `PointerSource`, `ButtonSource`, `FingerId`, `primary` and `position` to all
  pointer events as part of the pointer event overhaul.
- Add `DeviceId::into_raw()` and `from_raw()`.
- On X11, the `window` example now understands the `X11_VISUAL_ID` and `X11_SCREEN_ID` env
  variables to test the respective modifiers of window creation.

### Changed

- Change `ActiveEventLoop` to be a trait.
- Change `Window` to be a trait.
- `ActiveEventLoop::create_window` now returns `Box<dyn Window>`.
- `ApplicationHandler` now uses `dyn ActiveEventLoop`.
- On Web, let events wake up event loop immediately when using `ControlFlow::Poll`.
- Bump MSRV from `1.70` to `1.73`.
- Changed `ApplicationHandler::user_event` to `user_wake_up`, removing the
  generic user event.

  Winit will now only indicate that wake up happened, you will have to pair
  this with an external mechanism like `std::sync::mpsc::channel` if you want
  to send specific data to be processed on the main thread.
- Changed `EventLoopProxy::send_event` to `EventLoopProxy::wake_up`, it now
  only wakes up the loop.
- On X11, implement smooth resizing through the sync extension API.
- `ApplicationHandler::can_create|destroy_surfaces()` was split off from
  `ApplicationHandler::resumed/suspended()`.

  `ApplicationHandler::can_create_surfaces()` should, for portability reasons
  to Android, be the only place to create render surfaces.

  `ApplicationHandler::resumed/suspended()` are now only emitted by iOS, Web
  and Android, and now signify actually resuming/suspending the application.
- Rename `platform::web::*ExtWebSys` to `*ExtWeb`.
- Change signature of `EventLoop::run_app`, `EventLoopExtPumpEvents::pump_app_events` and
  `EventLoopExtRunOnDemand::run_app_on_demand` to accept a `impl ApplicationHandler` directly,
  instead of requiring a `&mut` reference to it.
- On Web, `Window::canvas()` now returns a reference.
- On Web, `CursorGrabMode::Locked` now lets `DeviceEvent::MouseMotion` return raw data, not OS
  accelerated, if the browser supports it.
- `(Active)EventLoop::create_custom_cursor()` now returns a `Result<CustomCursor, ExternalError>`.
- Changed how `ModifiersState` is serialized by Serde.
- `VideoModeHandle::refresh_rate_millihertz()` and `bit_depth()` now return a `Option<NonZero*>`.
- `MonitorHandle::position()` now returns an `Option`.
- On iOS and macOS, remove custom application delegates. You are now allowed to override the
  application delegate yourself.
- On iOS, no longer act as-if the application successfully open all URLs. Override
  `application:didFinishLaunchingWithOptions:` and provide the desired behaviour yourself.
- On X11, remove our dependency on libXcursor. (#3749)
- Renamed the following APIs to make it clearer that the sizes apply to the underlying surface:
  - `WindowEvent::Resized` to `SurfaceResized`.
  - `InnerSizeWriter` to `SurfaceSizeWriter`.
  - `WindowAttributes.inner_size` to `surface_size`.
  - `WindowAttributes.min_inner_size` to `min_surface_size`.
  - `WindowAttributes.max_inner_size` to `max_surface_size`.
  - `WindowAttributes.resize_increments` to `surface_resize_increments`.
  - `WindowAttributes::with_inner_size` to `with_surface_size`.
  - `WindowAttributes::with_min_inner_size` to `with_min_surface_size`.
  - `WindowAttributes::with_max_inner_size` to `with_max_surface_size`.
  - `WindowAttributes::with_resize_increments` to `with_surface_resize_increments`.
  - `Window::inner_size` to `surface_size`.
  - `Window::request_inner_size` to `request_surface_size`.
  - `Window::set_min_inner_size` to `set_min_surface_size`.
  - `Window::set_max_inner_size` to `set_max_surface_size`.

  To migrate, you can probably just replace all instances of `inner_size` with `surface_size` in your codebase.
- Every event carrying a `DeviceId` now uses `Option<DeviceId>` instead. A `None` value signifies that the
  device can't be uniquely identified.
- Pointer `WindowEvent`s were overhauled. The new events can handle any type of pointer, serving as
  a single pointer input source. Now your application can handle any pointer type without having to
  explicitly handle e.g. `Touch`:
  - Rename `CursorMoved` to `PointerMoved`.
  - Rename `CursorEntered` to `PointerEntered`.
  - Rename `CursorLeft` to `PointerLeft`.
  - Rename `MouseInput` to `PointerButton`.
  - Add `primary` to every `PointerEvent` as a way to identify discard non-primary pointers in a
    multi-touch interaction.
  - Add `position` to every `PointerEvent`.
  - `PointerMoved` is **not sent** after `PointerEntered` anymore.
  - Remove `Touch`, which is folded into the `Pointer*` events.
  - New `PointerKind` added to `PointerEntered` and `PointerLeft`, signifying which pointer type is
    the source of this event.
  - New `PointerSource` added to `PointerMoved`, similar to `PointerKind` but holding additional
    data.
  - New `ButtonSource` added to `PointerButton`, similar to `PointerKind` but holding pointer type
    specific buttons. Use `ButtonSource::mouse_button()` to easily normalize any pointer button
    type to a generic mouse button.
  - New `FingerId` added to `PointerKind::Touch` and `PointerSource::Touch` able to uniquely
    identify a finger in a multi-touch interaction. Replaces the old `Touch::id`.
  - In the same spirit rename `DeviceEvent::MouseMotion` to `PointerMotion`.
  - Remove `Force::Calibrated::altitude_angle`.
<<<<<<< HEAD
  - On X11, fix XInput handling that prevented a new window from getting the focus. (#2841)
=======
  - On X11, use bottom-right corner for IME hotspot in `Window::set_ime_cursor_area`.
>>>>>>> f2688d94

### Removed

- Remove `Event`.
- Remove already deprecated APIs:
  - `EventLoop::create_window()`
  - `EventLoop::run`.
  - `EventLoopBuilder::new()`
  - `EventLoopExtPumpEvents::pump_events`.
  - `EventLoopExtRunOnDemand::run_on_demand`.
  - `VideoMode`
  - `WindowAttributes::new()`
  - `Window::set_cursor_icon()`
- On iOS, remove `platform::ios::EventLoopExtIOS` and related `platform::ios::Idiom` type.

  This feature was incomplete, and the equivalent functionality can be trivially achieved outside
  of `winit` using `objc2-ui-kit` and calling `UIDevice::currentDevice().userInterfaceIdiom()`.
- On Web, remove unused `platform::web::CustomCursorError::Animation`.
- Remove the `rwh_04` and `rwh_05` cargo feature and the corresponding `raw-window-handle` v0.4 and
  v0.5 support. v0.6 remains in place and is enabled by default.
- Remove `DeviceEvent::Added` and `DeviceEvent::Removed`.
- Remove `DeviceEvent::Motion` and `WindowEvent::AxisMotion`.
- Remove `MonitorHandle::size()` and `refresh_rate_millihertz()` in favor of
  `MonitorHandle::current_video_mode()`.
- On Android, remove all `MonitorHandle` support instead of emitting false data.
- Remove `impl From<u64> for WindowId` and `impl From<WindowId> for u64`. Replaced with
  `WindowId::into_raw()` and `from_raw()`.
- Remove `dummy()` from `WindowId` and `DeviceId`.
- Remove `WindowEvent::Touch` and `Touch` in favor of the new `PointerKind`, `PointerSource` and
 `ButtonSource` as part of the new pointer event overhaul.
- Remove `Force::altitude_angle`.

### Fixed

- On Orbital, `MonitorHandle::name()` now returns `None` instead of a dummy name.
- On macOS, fix `WindowEvent::Moved` sometimes being triggered unnecessarily on resize.
- On macOS, package manifest definitions of `LSUIElement` will no longer be overridden with the
  default activation policy, unless explicitly provided during initialization.
- On macOS, fix crash when calling `drag_window()` without a left click present.
- On X11, key events forward to IME anyway, even when it's disabled.
- On Windows, make `ControlFlow::WaitUntil` work more precisely using `CREATE_WAITABLE_TIMER_HIGH_RESOLUTION`.
- On X11, creating windows on screen that is not the first one (e.g. `DISPLAY=:0.1`) works again.
- On X11, creating windows while passing `with_x11_screen(non_default_screen)` works again.<|MERGE_RESOLUTION|>--- conflicted
+++ resolved
@@ -157,11 +157,7 @@
     identify a finger in a multi-touch interaction. Replaces the old `Touch::id`.
   - In the same spirit rename `DeviceEvent::MouseMotion` to `PointerMotion`.
   - Remove `Force::Calibrated::altitude_angle`.
-<<<<<<< HEAD
-  - On X11, fix XInput handling that prevented a new window from getting the focus. (#2841)
-=======
-  - On X11, use bottom-right corner for IME hotspot in `Window::set_ime_cursor_area`.
->>>>>>> f2688d94
+ - On X11, use bottom-right corner for IME hotspot in `Window::set_ime_cursor_area`.
 
 ### Removed
 
@@ -204,4 +200,5 @@
 - On X11, key events forward to IME anyway, even when it's disabled.
 - On Windows, make `ControlFlow::WaitUntil` work more precisely using `CREATE_WAITABLE_TIMER_HIGH_RESOLUTION`.
 - On X11, creating windows on screen that is not the first one (e.g. `DISPLAY=:0.1`) works again.
-- On X11, creating windows while passing `with_x11_screen(non_default_screen)` works again.+- On X11, creating windows while passing `with_x11_screen(non_default_screen)` works again.
+- On X11, fix XInput handling that prevented a new window from getting the focus in some cases.