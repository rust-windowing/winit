The format is based on [Keep a Changelog](https://keepachangelog.com/en/1.0.0/).

The sections should follow the order `Added`, `Changed`, `Deprecated`,
`Removed`, and `Fixed`.

Platform specific changed should be added to the end of the section and grouped
by platform name. Common API additions should have `, implemented` at the end
for platforms where the API was initially implemented. See the following example
on how to add them:

```md
### Added

- Add `Window::turbo()`, implemented on X11, Wayland, and Web.
- On X11, add `Window::some_rare_api`.
- On X11, add `Window::even_more_rare_api`.
- On Wayland, add `Window::common_api`.
- On Windows, add `Window::some_rare_api`.
```

When the change requires non-trivial amount of work for users to comply
with it, the migration guide should be added below the entry, like:

```md
- Deprecate `Window` creation outside of `EventLoop::run`

  This was done to simply migration in the future. Consider the
  following code:

  // Code snippet.

  To migrate it we should do X, Y, and then Z, for example:

  // Code snippet.

```

The migration guide could reference other migration examples in the current
changelog entry.

## Unreleased

### Added

- Add `ActiveEventLoop::create_proxy()`.
- On Web, add `ActiveEventLoopExtWeb::is_cursor_lock_raw()` to determine if
  `DeviceEvent::MouseMotion` is returning raw data, not OS accelerated, when using
  `CursorGrabMode::Locked`.
- On Web, implement `MonitorHandle` and `VideoModeHandle`.

  Without prompting the user for permission, only the current monitor is returned. But when
  prompting and being granted permission through
  `ActiveEventLoop::request_detailed_monitor_permission()`, access to all monitors and their
  details is available. Handles created with "detailed monitor permissions" can be used in
  `Window::set_fullscreen()` as well.

  Keep in mind that handles do not auto-upgrade after permissions are granted and have to be
  re-created to make full use of this feature.
- Implement `Clone`, `Copy`, `Debug`, `Deserialize`, `Eq`, `Hash`, `Ord`, `PartialEq`, `PartialOrd`
  and `Serialize` on many types.
- Add `MonitorHandle::current_video_mode()`.
- Add basic iOS IME support. The soft keyboard can now be shown using `Window::set_ime_allowed`.
- On macOS, add `WindowExtMacOS::set_borderless_game` and `WindowAttributesExtMacOS::with_borderless_game`
  to fully disable the menu bar and dock in Borderless Fullscreen as commonly done in games.
- Add `WindowId::into_raw()` and `from_raw()`.
- Add `PointerKind`, `PointerSource`, `ButtonSource`, `FingerId` and `position` to all pointer
  events as part of the pointer event overhaul.
- Add `DeviceId::into_raw()` and `from_raw()`.

### Changed

- Change `ActiveEventLoop` to be a trait.
- Change `Window` to be a trait.
- `ActiveEventLoop::create_window` now returns `Box<dyn Window>`.
- `ApplicationHandler` now uses `dyn ActiveEventLoop`.
- On Web, let events wake up event loop immediately when using `ControlFlow::Poll`.
- Bump MSRV from `1.70` to `1.73`.
- Changed `ApplicationHandler::user_event` to `user_wake_up`, removing the
  generic user event.

  Winit will now only indicate that wake up happened, you will have to pair
  this with an external mechanism like `std::sync::mpsc::channel` if you want
  to send specific data to be processed on the main thread.
- Changed `EventLoopProxy::send_event` to `EventLoopProxy::wake_up`, it now
  only wakes up the loop.
- On X11, implement smooth resizing through the sync extension API.
- `ApplicationHandler::can_create|destroy_surfaces()` was split off from
  `ApplicationHandler::resumed/suspended()`.

  `ApplicationHandler::can_create_surfaces()` should, for portability reasons
  to Android, be the only place to create render surfaces.

  `ApplicationHandler::resumed/suspended()` are now only emitted by iOS, Web
  and Android, and now signify actually resuming/suspending the application.
- Rename `platform::web::*ExtWebSys` to `*ExtWeb`.
- Change signature of `EventLoop::run_app`, `EventLoopExtPumpEvents::pump_app_events` and
  `EventLoopExtRunOnDemand::run_app_on_demand` to accept a `impl ApplicationHandler` directly,
  instead of requiring a `&mut` reference to it.
- On Web, `Window::canvas()` now returns a reference.
- On Web, `CursorGrabMode::Locked` now lets `DeviceEvent::MouseMotion` return raw data, not OS
  accelerated, if the browser supports it.
- `(Active)EventLoop::create_custom_cursor()` now returns a `Result<CustomCursor, ExternalError>`.
- Changed how `ModifiersState` is serialized by Serde.
- `VideoModeHandle::refresh_rate_millihertz()` and `bit_depth()` now return a `Option<NonZero*>`.
- `MonitorHandle::position()` now returns an `Option`.
- On iOS and macOS, remove custom application delegates. You are now allowed to override the
  application delegate yourself.
- On iOS, no longer act as-if the application successfully open all URLs. Override
  `application:didFinishLaunchingWithOptions:` and provide the desired behaviour yourself.
- On X11, remove our dependency on libXcursor. (#3749)
- Renamed the following APIs to make it clearer that the sizes apply to the underlying surface:
  - `WindowEvent::Resized` to `SurfaceResized`.
  - `InnerSizeWriter` to `SurfaceSizeWriter`.
  - `WindowAttributes.inner_size` to `surface_size`.
  - `WindowAttributes.min_inner_size` to `min_surface_size`.
  - `WindowAttributes.max_inner_size` to `max_surface_size`.
  - `WindowAttributes.resize_increments` to `surface_resize_increments`.
  - `WindowAttributes::with_inner_size` to `with_surface_size`.
  - `WindowAttributes::with_min_inner_size` to `with_min_surface_size`.
  - `WindowAttributes::with_max_inner_size` to `with_max_surface_size`.
  - `WindowAttributes::with_resize_increments` to `with_surface_resize_increments`.
  - `Window::inner_size` to `surface_size`.
  - `Window::request_inner_size` to `request_surface_size`.
  - `Window::set_min_inner_size` to `set_min_surface_size`.
  - `Window::set_max_inner_size` to `set_max_surface_size`.

  To migrate, you can probably just replace all instances of `inner_size` with `surface_size` in your codebase.
- Every event carrying a `DeviceId` now uses `Option<DeviceId>` instead. A `None` value signifies that the
  device can't be uniquely identified.
- Pointer `WindowEvent`s were overhauled. The new events can handle any type of pointer, serving as
  a single pointer input source. Now your application can handle any pointer type without having to
  explicitly handle e.g. `Touch`:
  - Rename `CursorMoved` to `PointerMoved`.
  - Rename `CursorEntered` to `PointerEntered`.
  - Rename `CursorLeft` to `PointerLeft`.
  - Rename `MouseInput` to `PointerButton`.
  - Add `position` to every `PointerEvent`.
  - `PointerMoved` is **not sent** after `PointerEntered` anymore.
  - Remove `Touch`, which is folded into the `Pointer*` events.
  - New `PointerKind` added to `PointerEntered` and `PointerLeft`, signifying which pointer type is
    the source of this event.
  - New `PointerSource` added to `PointerMoved`, similar to `PointerKind` but holding additional
    data.
  - New `ButtonSource` added to `PointerButton`, similar to `PointerKind` but holding pointer type
    specific buttons. Use `ButtonSource::mouse_button()` to easily normalize any pointer button
    type to a generic mouse button.
  - New `FingerId` added to `PointerKind::Touch` and `PointerSource::Touch` able to uniquely
    identify a finger in a multi-touch interaction. Replaces the old `Touch::id`.
  - On Web and Windows, add `FingerIdExt*::is_primary()`, exposing a way to determine
    the primary finger in a multi-touch interaction.
  - In the same spirit rename `DeviceEvent::MouseMotion` to `PointerMotion`.
  - Remove `Force::Calibrated::altitude_angle`.

### Removed

- Remove `Event`.
- Remove already deprecated APIs:
  - `EventLoop::create_window()`
  - `EventLoop::run`.
  - `EventLoopBuilder::new()`
  - `EventLoopExtPumpEvents::pump_events`.
  - `EventLoopExtRunOnDemand::run_on_demand`.
  - `VideoMode`
  - `WindowAttributes::new()`
  - `Window::set_cursor_icon()`
- On iOS, remove `platform::ios::EventLoopExtIOS` and related `platform::ios::Idiom` type.

  This feature was incomplete, and the equivalent functionality can be trivially achieved outside
  of `winit` using `objc2-ui-kit` and calling `UIDevice::currentDevice().userInterfaceIdiom()`.
- On Web, remove unused `platform::web::CustomCursorError::Animation`.
- Remove the `rwh_04` and `rwh_05` cargo feature and the corresponding `raw-window-handle` v0.4 and
  v0.5 support. v0.6 remains in place and is enabled by default.
- Remove `DeviceEvent::Added` and `DeviceEvent::Removed`.
- Remove `DeviceEvent::Motion` and `WindowEvent::AxisMotion`.
- Remove `MonitorHandle::size()` and `refresh_rate_millihertz()` in favor of
  `MonitorHandle::current_video_mode()`.
- On Android, remove all `MonitorHandle` support instead of emitting false data.
- Remove `impl From<u64> for WindowId` and `impl From<WindowId> for u64`. Replaced with
  `WindowId::into_raw()` and `from_raw()`.
- Remove `dummy()` from `WindowId` and `DeviceId`.
- Remove `WindowEvent::Touch` and `Touch` in favor of the new `PointerKind`, `PointerSource` and
 `ButtonSource` as part of the new pointer event overhaul.
- Remove `Force::altitude_angle`.

### Fixed

- On Orbital, `MonitorHandle::name()` now returns `None` instead of a dummy name.
- On macOS, fix `WindowEvent::Moved` sometimes being triggered unnecessarily on resize.
<<<<<<< HEAD
- On macOS, package manifest definitions of `LSUIElement` will no longer be overridden with the
  default activation policy, unless explicitly provided during initialization.
- On macOS, fix crash when calling `drag_window()` without a left click present.
=======
- On MacOS, package manifest definitions of `LSUIElement` will no longer be overridden with the
  default activation policy, unless explicitly provided during initialization.
- On X11, key events forward to IME anyway, even when it's disabled.
>>>>>>> 7d77ccfa
<|MERGE_RESOLUTION|>--- conflicted
+++ resolved
@@ -186,12 +186,7 @@
 
 - On Orbital, `MonitorHandle::name()` now returns `None` instead of a dummy name.
 - On macOS, fix `WindowEvent::Moved` sometimes being triggered unnecessarily on resize.
-<<<<<<< HEAD
 - On macOS, package manifest definitions of `LSUIElement` will no longer be overridden with the
   default activation policy, unless explicitly provided during initialization.
 - On macOS, fix crash when calling `drag_window()` without a left click present.
-=======
-- On MacOS, package manifest definitions of `LSUIElement` will no longer be overridden with the
-  default activation policy, unless explicitly provided during initialization.
-- On X11, key events forward to IME anyway, even when it's disabled.
->>>>>>> 7d77ccfa
+- On X11, key events forward to IME anyway, even when it's disabled.