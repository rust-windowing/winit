The format is based on [Keep a Changelog](https://keepachangelog.com/en/1.0.0/).

The sections should follow the order `Added`, `Changed`, `Deprecated`,
`Removed`, and `Fixed`.

Platform specific changed should be added to the end of the section and grouped
by platform name. Common API additions should have `, implemented` at the end
for platforms where the API was initially implemented. See the following example
on how to add them:

```md
### Added

- Add `Window::turbo()`, implemented on X11, Wayland, and Web.
- On X11, add `Window::some_rare_api`.
- On X11, add `Window::even_more_rare_api`.
- On Wayland, add `Window::common_api`.
- On Windows, add `Window::some_rare_api`.
```

When the change requires non-trivial amount of work for users to comply
with it, the migration guide should be added below the entry, like:

```md
- Deprecate `Window` creation outside of `EventLoop::run`

  This was done to simply migration in the future. Consider the
  following code:

  // Code snippet.

  To migrate it we should do X, Y, and then Z, for example:

  // Code snippet.

```

The migration guide could reference other migration examples in the current
changelog entry.

## Unreleased

### Added

- Add `ActiveEventLoop::create_proxy()`.
- On Web, add `ActiveEventLoopExtWeb::is_cursor_lock_raw()` to determine if
  `DeviceEvent::MouseMotion` is returning raw data, not OS accelerated, when using
  `CursorGrabMode::Locked`.
- On Web, implement `MonitorHandle` and `VideoModeHandle`.

  Without prompting the user for permission, only the current monitor is returned. But when
  prompting and being granted permission through
  `ActiveEventLoop::request_detailed_monitor_permission()`, access to all monitors and their
  details is available. Handles created with "detailed monitor permissions" can be used in
  `Window::set_fullscreen()` as well.

  Keep in mind that handles do not auto-upgrade after permissions are granted and have to be
  re-created to make full use of this feature.
- Implement `Clone`, `Copy`, `Debug`, `Deserialize`, `Eq`, `Hash`, `Ord`, `PartialEq`, `PartialOrd`
  and `Serialize` on many types.
- Add `MonitorHandle::current_video_mode()`.
- On Android, the soft keyboard can now be shown using `Window::set_ime_allowed`.
- Add basic iOS IME support. The soft keyboard can now be shown using `Window::set_ime_allowed`.
- Add `ApplicationHandlerExtMacOS` trait, and a `macos_handler` method to `ApplicationHandler` which returns a `dyn ApplicationHandlerExtMacOS` which allows for macOS specific extensions to winit.
- Add a `standard_key_binding` method to the `ApplicationHandlerExtMacOS` trait. This allows handling of standard keybindings such as "go to end of line" on macOS.
- On macOS, add `WindowExtMacOS::set_borderless_game` and `WindowAttributesExtMacOS::with_borderless_game`
  to fully disable the menu bar and dock in Borderless Fullscreen as commonly done in games.
- On macOS, add `WindowExtMacOS::set_unified_titlebar` and `WindowAttributesExtMacOS::with_unified_titlebar`
  to use a larger style of titlebar.
- Add `WindowId::into_raw()` and `from_raw()`.
- Add `PointerKind`, `PointerSource`, `ButtonSource`, `FingerId`, `primary` and `position` to all
  pointer events as part of the pointer event overhaul.
- Add `DeviceId::into_raw()` and `from_raw()`.
- On X11, the `window` example now understands the `X11_VISUAL_ID` and `X11_SCREEN_ID` env
  variables to test the respective modifiers of window creation.
- Added `Window::surface_position`, which is the position of the surface inside the window.
- Added `Window::safe_area`, which describes the area of the surface that is unobstructed.
- On X11, Wayland, Windows and macOS, improved scancode conversions for more obscure key codes.

### Changed

- Change `ActiveEventLoop` to be a trait.
- Change `Window` to be a trait.
- `ActiveEventLoop::create_window` now returns `Box<dyn Window>`.
- `ApplicationHandler` now uses `dyn ActiveEventLoop`.
- On Web, let events wake up event loop immediately when using `ControlFlow::Poll`.
- Bump MSRV from `1.70` to `1.73`.
- Changed `ApplicationHandler::user_event` to `user_wake_up`, removing the
  generic user event.

  Winit will now only indicate that wake up happened, you will have to pair
  this with an external mechanism like `std::sync::mpsc::channel` if you want
  to send specific data to be processed on the main thread.
- Changed `EventLoopProxy::send_event` to `EventLoopProxy::wake_up`, it now
  only wakes up the loop.
- On X11, implement smooth resizing through the sync extension API.
- `ApplicationHandler::can_create|destroy_surfaces()` was split off from
  `ApplicationHandler::resumed/suspended()`.

  `ApplicationHandler::can_create_surfaces()` should, for portability reasons
  to Android, be the only place to create render surfaces.

  `ApplicationHandler::resumed/suspended()` are now only emitted by iOS, Web
  and Android, and now signify actually resuming/suspending the application.
- Rename `platform::web::*ExtWebSys` to `*ExtWeb`.
- Change signature of `EventLoop::run_app`, `EventLoopExtPumpEvents::pump_app_events` and
  `EventLoopExtRunOnDemand::run_app_on_demand` to accept a `impl ApplicationHandler` directly,
  instead of requiring a `&mut` reference to it.
- On Web, `Window::canvas()` now returns a reference.
- On Web, `CursorGrabMode::Locked` now lets `DeviceEvent::MouseMotion` return raw data, not OS
  accelerated, if the browser supports it.
- `(Active)EventLoop::create_custom_cursor()` now returns a `Result<CustomCursor, ExternalError>`.
- Changed how `ModifiersState` is serialized by Serde.
- `VideoModeHandle::refresh_rate_millihertz()` and `bit_depth()` now return a `Option<NonZero*>`.
- `MonitorHandle::position()` now returns an `Option`.
- On iOS and macOS, remove custom application delegates. You are now allowed to override the
  application delegate yourself.
- On iOS, no longer act as-if the application successfully open all URLs. Override
  `application:didFinishLaunchingWithOptions:` and provide the desired behaviour yourself.
- On X11, remove our dependency on libXcursor. (#3749)
- Renamed the following APIs to make it clearer that the sizes apply to the underlying surface:
  - `WindowEvent::Resized` to `SurfaceResized`.
  - `InnerSizeWriter` to `SurfaceSizeWriter`.
  - `WindowAttributes.inner_size` to `surface_size`.
  - `WindowAttributes.min_inner_size` to `min_surface_size`.
  - `WindowAttributes.max_inner_size` to `max_surface_size`.
  - `WindowAttributes.resize_increments` to `surface_resize_increments`.
  - `WindowAttributes::with_inner_size` to `with_surface_size`.
  - `WindowAttributes::with_min_inner_size` to `with_min_surface_size`.
  - `WindowAttributes::with_max_inner_size` to `with_max_surface_size`.
  - `WindowAttributes::with_resize_increments` to `with_surface_resize_increments`.
  - `Window::inner_size` to `surface_size`.
  - `Window::request_inner_size` to `request_surface_size`.
  - `Window::set_min_inner_size` to `set_min_surface_size`.
  - `Window::set_max_inner_size` to `set_max_surface_size`.

  To migrate, you can probably just replace all instances of `inner_size` with `surface_size` in your codebase.
- Every event carrying a `DeviceId` now uses `Option<DeviceId>` instead. A `None` value signifies that the
  device can't be uniquely identified.
- Pointer `WindowEvent`s were overhauled. The new events can handle any type of pointer, serving as
  a single pointer input source. Now your application can handle any pointer type without having to
  explicitly handle e.g. `Touch`:
  - Rename `CursorMoved` to `PointerMoved`.
  - Rename `CursorEntered` to `PointerEntered`.
  - Rename `CursorLeft` to `PointerLeft`.
  - Rename `MouseInput` to `PointerButton`.
  - Add `primary` to every `PointerEvent` as a way to identify discard non-primary pointers in a
    multi-touch interaction.
  - Add `position` to every `PointerEvent`.
  - `PointerMoved` is **not sent** after `PointerEntered` anymore.
  - Remove `Touch`, which is folded into the `Pointer*` events.
  - New `PointerKind` added to `PointerEntered` and `PointerLeft`, signifying which pointer type is
    the source of this event.
  - New `PointerSource` added to `PointerMoved`, similar to `PointerKind` but holding additional
    data.
  - New `ButtonSource` added to `PointerButton`, similar to `PointerKind` but holding pointer type
    specific buttons. Use `ButtonSource::mouse_button()` to easily normalize any pointer button
    type to a generic mouse button.
  - New `FingerId` added to `PointerKind::Touch` and `PointerSource::Touch` able to uniquely
    identify a finger in a multi-touch interaction. Replaces the old `Touch::id`.
  - In the same spirit rename `DeviceEvent::MouseMotion` to `PointerMotion`.
  - Remove `Force::Calibrated::altitude_angle`.
- On X11, use bottom-right corner for IME hotspot in `Window::set_ime_cursor_area`.
- On macOS and iOS, no longer emit `ScaleFactorChanged` upon window creation.
- On macOS, no longer emit `Focused` upon window creation.

### Removed

- Remove `Event`.
- Remove already deprecated APIs:
  - `EventLoop::create_window()`
  - `EventLoop::run`.
  - `EventLoopBuilder::new()`
  - `EventLoopExtPumpEvents::pump_events`.
  - `EventLoopExtRunOnDemand::run_on_demand`.
  - `VideoMode`
  - `WindowAttributes::new()`
  - `Window::set_cursor_icon()`
- On iOS, remove `platform::ios::EventLoopExtIOS` and related `platform::ios::Idiom` type.

  This feature was incomplete, and the equivalent functionality can be trivially achieved outside
  of `winit` using `objc2-ui-kit` and calling `UIDevice::currentDevice().userInterfaceIdiom()`.
- On Web, remove unused `platform::web::CustomCursorError::Animation`.
- Remove the `rwh_04` and `rwh_05` cargo feature and the corresponding `raw-window-handle` v0.4 and
  v0.5 support. v0.6 remains in place and is enabled by default.
- Remove `DeviceEvent::Added` and `DeviceEvent::Removed`.
- Remove `DeviceEvent::Motion` and `WindowEvent::AxisMotion`.
- Remove `MonitorHandle::size()` and `refresh_rate_millihertz()` in favor of
  `MonitorHandle::current_video_mode()`.
- On Android, remove all `MonitorHandle` support instead of emitting false data.
- Remove `impl From<u64> for WindowId` and `impl From<WindowId> for u64`. Replaced with
  `WindowId::into_raw()` and `from_raw()`.
- Remove `dummy()` from `WindowId` and `DeviceId`.
- Remove `WindowEvent::Touch` and `Touch` in favor of the new `PointerKind`, `PointerSource` and
 `ButtonSource` as part of the new pointer event overhaul.
- Remove `Force::altitude_angle`.
- Removed `Window::inner_position`, use the new `Window::surface_position` instead.

### Fixed

- On Orbital, `MonitorHandle::name()` now returns `None` instead of a dummy name.
- On macOS, fix `WindowEvent::Moved` sometimes being triggered unnecessarily on resize.
- On macOS, package manifest definitions of `LSUIElement` will no longer be overridden with the
  default activation policy, unless explicitly provided during initialization.
- On macOS, fix crash when calling `drag_window()` without a left click present.
- On X11, key events forward to IME anyway, even when it's disabled.
- On Windows, make `ControlFlow::WaitUntil` work more precisely using `CREATE_WAITABLE_TIMER_HIGH_RESOLUTION`.
- On X11, creating windows on screen that is not the first one (e.g. `DISPLAY=:0.1`) works again.
- On X11, creating windows while passing `with_x11_screen(non_default_screen)` works again.
- On X11, fix XInput handling that prevented a new window from getting the focus in some cases.
- On iOS, fixed `SurfaceResized` and `Window::surface_size` not reporting the size of the actual surface.
<<<<<<< HEAD
- On macOS, fixed redundant `SurfaceResized` event at window creation.
=======
- On macOS, fixed the scancode conversion for audio volume keys.
- On macOS, fixed the scancode conversion for `IntlBackslash`.
>>>>>>> edca3ebc
<|MERGE_RESOLUTION|>--- conflicted
+++ resolved
@@ -209,9 +209,6 @@
 - On X11, creating windows while passing `with_x11_screen(non_default_screen)` works again.
 - On X11, fix XInput handling that prevented a new window from getting the focus in some cases.
 - On iOS, fixed `SurfaceResized` and `Window::surface_size` not reporting the size of the actual surface.
-<<<<<<< HEAD
-- On macOS, fixed redundant `SurfaceResized` event at window creation.
-=======
 - On macOS, fixed the scancode conversion for audio volume keys.
 - On macOS, fixed the scancode conversion for `IntlBackslash`.
->>>>>>> edca3ebc
+- On macOS, fixed redundant `SurfaceResized` event at window creation.