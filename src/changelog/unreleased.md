The format is based on [Keep a Changelog](https://keepachangelog.com/en/1.0.0/).

The sections should follow the order `Added`, `Changed`, `Deprecated`,
`Removed`, and `Fixed`.

Platform specific changed should be added to the end of the section and grouped
by platform name. Common API additions should have `, implemented` at the end
for platforms where the API was initially implemented. See the following example
on how to add them:

```md
### Added

- Add `Window::turbo()`, implemented on X11, Wayland, and Web.
- On X11, add `Window::some_rare_api`.
- On X11, add `Window::even_more_rare_api`.
- On Wayland, add `Window::common_api`.
- On Windows, add `Window::some_rare_api`.
```

When the change requires non-trivial amount of work for users to comply
with it, the migration guide should be added below the entry, like:

```md
- Deprecate `Window` creation outside of `EventLoop::run`

  This was done to simply migration in the future. Consider the
  following code:

  // Code snippet.

  To migrate it we should do X, Y, and then Z, for example:

  // Code snippet.

```

The migration guide could reference other migration examples in the current
changelog entry.

## Unreleased

### Added

- Add `ActiveEventLoop::create_proxy()`.
- On Web, add `ActiveEventLoopExtWeb::is_cursor_lock_raw()` to determine if
  `DeviceEvent::MouseMotion` is returning raw data, not OS accelerated, when using
  `CursorGrabMode::Locked`.
- On Web, implement `MonitorHandle` and `VideoModeHandle`.

  Without prompting the user for permission, only the current monitor is returned. But when
  prompting and being granted permission through
  `ActiveEventLoop::request_detailed_monitor_permission()`, access to all monitors and their
  details is available. Handles created with "detailed monitor permissions" can be used in
  `Window::set_fullscreen()` as well.

  Keep in mind that handles do not auto-upgrade after permissions are granted and have to be
  re-created to make full use of this feature.
- Add `Touch::finger_id` with a new type `FingerId`.
- On Web and Windows, add `FingerIdExt*::is_primary()`, exposing a way to determine
  the primary finger in a multi-touch interaction.
- Implement `Clone`, `Copy`, `Debug`, `Deserialize`, `Eq`, `Hash`, `Ord`, `PartialEq`, `PartialOrd`
  and `Serialize` on many types.
- Add `MonitorHandle::current_video_mode()`.
- Add basic iOS IME support. The soft keyboard can now be shown using `Window::set_ime_allowed`.
<<<<<<< HEAD
- Add `WindowEvent::AppleStandardKeyBindingAction`. This can be used to implement standard behaviours such as "go to end of line" on macOS.
=======
- On macOS, add `WindowExtMacOS::set_borderless_game` and `WindowAttributesExtMacOS::with_borderless_game`
  to fully disable the menu bar and dock in Borderless Fullscreen as commonly done in games.
>>>>>>> b674d20e

### Changed

- Change `ActiveEventLoop` to be a trait.
- Change `Window` to be a trait.
- `ActiveEventLoop::create_window` now returns `Box<dyn Window>`.
- `ApplicationHandler` now uses `dyn ActiveEventLoop`.
- On Web, let events wake up event loop immediately when using `ControlFlow::Poll`.
- Bump MSRV from `1.70` to `1.73`.
- Changed `ApplicationHandler::user_event` to `user_wake_up`, removing the
  generic user event.

  Winit will now only indicate that wake up happened, you will have to pair
  this with an external mechanism like `std::sync::mpsc::channel` if you want
  to send specific data to be processed on the main thread.
- Changed `EventLoopProxy::send_event` to `EventLoopProxy::wake_up`, it now
  only wakes up the loop.
- On X11, implement smooth resizing through the sync extension API.
- `ApplicationHandler::create|destroy_surfaces()` was split off from
  `ApplicationHandler::resumed/suspended()`.

  `ApplicationHandler::can_create_surfaces()` should, for portability reasons
  to Android, be the only place to create render surfaces.

  `ApplicationHandler::resumed/suspended()` are now only emitted by iOS and Web
  and now signify actually resuming/suspending the application.
- Rename `platform::web::*ExtWebSys` to `*ExtWeb`.
- Change signature of `EventLoop::run_app`, `EventLoopExtPumpEvents::pump_app_events` and
  `EventLoopExtRunOnDemand::run_app_on_demand` to accept a `impl ApplicationHandler` directly,
  instead of requiring a `&mut` reference to it.
- On Web, `Window::canvas()` now returns a reference.
- On Web, `CursorGrabMode::Locked` now lets `DeviceEvent::MouseMotion` return raw data, not OS
  accelerated, if the browser supports it.
- `(Active)EventLoop::create_custom_cursor()` now returns a `Result<CustomCursor, ExternalError>`.
- Changed how `ModifiersState` is serialized by Serde.
- `VideoModeHandle::refresh_rate_millihertz()` and `bit_depth()` now return a `Option<NonZero*>`.
- `MonitorHandle::position()` now returns an `Option`.
- On iOS and macOS, remove custom application delegates. You are now allowed to override the
  application delegate yourself.
- On iOS, no longer act as-if the application successfully open all URLs. Override
  `application:didFinishLaunchingWithOptions:` and provide the desired behaviour yourself.
- On X11, remove our dependency on libXcursor. (#3749)
- Renamed the following APIs to make it clearer that the sizes apply to the underlying surface:
  - `WindowEvent::Resized` to `SurfaceResized`.
  - `InnerSizeWriter` to `SurfaceSizeWriter`.
  - `WindowAttributes.inner_size` to `surface_size`.
  - `WindowAttributes.min_inner_size` to `min_surface_size`.
  - `WindowAttributes.max_inner_size` to `max_surface_size`.
  - `WindowAttributes.resize_increments` to `surface_resize_increments`.
  - `WindowAttributes::with_inner_size` to `with_surface_size`.
  - `WindowAttributes::with_min_inner_size` to `with_min_surface_size`.
  - `WindowAttributes::with_max_inner_size` to `with_max_surface_size`.
  - `WindowAttributes::with_resize_increments` to `with_surface_resize_increments`.
  - `Window::inner_size` to `surface_size`.
  - `Window::request_inner_size` to `request_surface_size`.
  - `Window::set_min_inner_size` to `set_min_surface_size`.
  - `Window::set_max_inner_size` to `set_max_surface_size`.

  To migrate, you can probably just replace all instances of `inner_size` with `surface_size` in your codebase.

### Removed

- Remove `Event`.
- Remove already deprecated APIs:
  - `EventLoop::create_window()`
  - `EventLoop::run`.
  - `EventLoopBuilder::new()`
  - `EventLoopExtPumpEvents::pump_events`.
  - `EventLoopExtRunOnDemand::run_on_demand`.
  - `VideoMode`
  - `WindowAttributes::new()`
  - `Window::set_cursor_icon()`
- On iOS, remove `platform::ios::EventLoopExtIOS` and related `platform::ios::Idiom` type.

  This feature was incomplete, and the equivalent functionality can be trivially achieved outside
  of `winit` using `objc2-ui-kit` and calling `UIDevice::currentDevice().userInterfaceIdiom()`.
- On Web, remove unused `platform::web::CustomCursorError::Animation`.
- Remove the `rwh_04` and `rwh_05` cargo feature and the corresponding `raw-window-handle` v0.4 and
  v0.5 support. v0.6 remains in place and is enabled by default.
- Remove `DeviceEvent::Added` and `DeviceEvent::Removed`.
- Remove `DeviceEvent::Motion` and `WindowEvent::AxisMotion`.
- Remove `Touch::id` in favor of `Touch::finger_id`.
- Remove `MonitorHandle::size()` and `refresh_rate_millihertz()` in favor of
  `MonitorHandle::current_video_mode()`.
- On Android, remove all `MonitorHandle` support instead of emitting false data.

### Fixed

- On Orbital, `MonitorHandle::name()` now returns `None` instead of a dummy name.<|MERGE_RESOLUTION|>--- conflicted
+++ resolved
@@ -63,12 +63,9 @@
   and `Serialize` on many types.
 - Add `MonitorHandle::current_video_mode()`.
 - Add basic iOS IME support. The soft keyboard can now be shown using `Window::set_ime_allowed`.
-<<<<<<< HEAD
 - Add `WindowEvent::AppleStandardKeyBindingAction`. This can be used to implement standard behaviours such as "go to end of line" on macOS.
-=======
 - On macOS, add `WindowExtMacOS::set_borderless_game` and `WindowAttributesExtMacOS::with_borderless_game`
   to fully disable the menu bar and dock in Borderless Fullscreen as commonly done in games.
->>>>>>> b674d20e
 
 ### Changed
 
