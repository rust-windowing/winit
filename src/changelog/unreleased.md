The format is based on [Keep a Changelog](https://keepachangelog.com/en/1.0.0/).

The sections should follow the order `Added`, `Changed`, `Deprecated`,
`Removed`, and `Fixed`.

Platform specific changed should be added to the end of the section and grouped
by platform name. Common API additions should have `, implemented` at the end
for platforms where the API was initially implemented. See the following example
on how to add them:

```md
### Added

- Add `Window::turbo()`, implemented on X11, Wayland, and Web.
- On X11, add `Window::some_rare_api`.
- On X11, add `Window::even_more_rare_api`.
- On Wayland, add `Window::common_api`.
- On Windows, add `Window::some_rare_api`.
```

When the change requires non-trivial amount of work for users to comply
with it, the migration guide should be added below the entry, like:

```md
- Deprecate `Window` creation outside of `EventLoop::run`

  This was done to simply migration in the future. Consider the
  following code:

  // Code snippet.

  To migrate it we should do X, Y, and then Z, for example:

  // Code snippet.

```

The migration guide could reference other migration examples in the current
changelog entry.

## Unreleased

### Added

- Add `ActiveEventLoop::create_proxy()`.
- On Web, add `ActiveEventLoopExtWeb::is_cursor_lock_raw()` to determine if
  `DeviceEvent::MouseMotion` is returning raw data, not OS accelerated, when using
  `CursorGrabMode::Locked`.
- On Web, implement `MonitorHandle` and `VideoModeHandle`.

  Without prompting the user for permission, only the current monitor is returned. But when
  prompting and being granted permission through
  `ActiveEventLoop::request_detailed_monitor_permission()`, access to all monitors and their
  details is available. Handles created with "detailed monitor permissions" can be used in
  `Window::set_fullscreen()` as well.

  Keep in mind that handles do not auto-upgrade after permissions are granted and have to be
  re-created to make full use of this feature.
- Implement `Clone`, `Copy`, `Debug`, `Deserialize`, `Eq`, `Hash`, `Ord`, `PartialEq`, `PartialOrd`
  and `Serialize` on many types.
- Add `MonitorHandle::current_video_mode()`.
- Add `ApplicationHandlerExtMacOS` trait, and a `macos_handler` method to `ApplicationHandler` which returns a `dyn ApplicationHandlerExtMacOS` which allows for macOS specific extensions to winit.
- Add a `standard_key_binding` method to the `ApplicationHandlerExtMacOS` trait. This allows handling of standard keybindings such as "go to end of line" on macOS.
- On macOS, add `WindowExtMacOS::set_unified_titlebar` and `WindowAttributesExtMacOS::with_unified_titlebar`
  to use a larger style of titlebar.
- Add `WindowId::into_raw()` and `from_raw()`.
- Add `PointerKind`, `PointerSource`, `ButtonSource`, `FingerId`, `primary` and `position` to all
  pointer events as part of the pointer event overhaul.
- Add `DeviceId::into_raw()` and `from_raw()`.
- Added `Window::surface_position`, which is the position of the surface inside the window.
- Added `Window::safe_area`, which describes the area of the surface that is unobstructed.
- On X11, Wayland, Windows and macOS, improved scancode conversions for more obscure key codes.
- Add ability to make non-activating window on macOS using `NSPanel` with `NSWindowStyleMask::NonactivatingPanel`.
- On Windows, add `IconExtWindows::from_resource_name`.
- Implement `MonitorHandleProvider` for `MonitorHandle` to access common monitor API.
- On X11, set an "area" attribute on XIM input connection to convey the cursor area.
- Implement `CustomCursorProvider` for `CustomCursor` to access cursor API.
- Add `CustomCursorSource::Url`, `CustomCursorSource::from_animation`.

### Changed

- Change `ActiveEventLoop` and `Window` to be traits, and added `cast_ref`/`cast_mut`/`cast`
  methods to extract the backend type from those.
- `ActiveEventLoop::create_window` now returns `Box<dyn Window>`.
- `ApplicationHandler` now uses `dyn ActiveEventLoop`.
- On Web, let events wake up event loop immediately when using `ControlFlow::Poll`.
- Bump MSRV from `1.70` to `1.73`.
- Changed `ApplicationHandler::user_event` to `user_wake_up`, removing the
  generic user event.

  Winit will now only indicate that wake up happened, you will have to pair
  this with an external mechanism like `std::sync::mpsc::channel` if you want
  to send specific data to be processed on the main thread.
- Changed `EventLoopProxy::send_event` to `EventLoopProxy::wake_up`, it now
  only wakes up the loop.
- On X11, implement smooth resizing through the sync extension API.
- `ApplicationHandler::can_create|destroy_surfaces()` was split off from
  `ApplicationHandler::resumed/suspended()`.

  `ApplicationHandler::can_create_surfaces()` should, for portability reasons
  to Android, be the only place to create render surfaces.

  `ApplicationHandler::resumed/suspended()` are now only emitted by iOS, Web
  and Android, and now signify actually resuming/suspending the application.
- Rename `platform::web::*ExtWebSys` to `*ExtWeb`.
- Change signature of `EventLoop::run_app`, `EventLoopExtPumpEvents::pump_app_events` and
  `EventLoopExtRunOnDemand::run_app_on_demand` to accept a `impl ApplicationHandler` directly,
  instead of requiring a `&mut` reference to it.
- On Web, `Window::canvas()` now returns a reference.
- On Web, `CursorGrabMode::Locked` now lets `DeviceEvent::MouseMotion` return raw data, not OS
  accelerated, if the browser supports it.
- `(Active)EventLoop::create_custom_cursor()` now returns a `Result<CustomCursor, ExternalError>`.
- Changed how `ModifiersState` is serialized by Serde.
- `VideoModeHandle::refresh_rate_millihertz()` and `bit_depth()` now return a `Option<NonZero*>`.
- `MonitorHandle::position()` now returns an `Option`.
- On iOS and macOS, remove custom application delegates. You are now allowed to override the
  application delegate yourself.
- On iOS, no longer act as-if the application successfully open all URLs. Override
  `application:didFinishLaunchingWithOptions:` and provide the desired behaviour yourself.
- On X11, remove our dependency on libXcursor. (#3749)
- Renamed the following APIs to make it clearer that the sizes apply to the underlying surface:
  - `WindowEvent::Resized` to `SurfaceResized`.
  - `InnerSizeWriter` to `SurfaceSizeWriter`.
  - `WindowAttributes.inner_size` to `surface_size`.
  - `WindowAttributes.min_inner_size` to `min_surface_size`.
  - `WindowAttributes.max_inner_size` to `max_surface_size`.
  - `WindowAttributes.resize_increments` to `surface_resize_increments`.
  - `WindowAttributes::with_inner_size` to `with_surface_size`.
  - `WindowAttributes::with_min_inner_size` to `with_min_surface_size`.
  - `WindowAttributes::with_max_inner_size` to `with_max_surface_size`.
  - `WindowAttributes::with_resize_increments` to `with_surface_resize_increments`.
  - `Window::inner_size` to `surface_size`.
  - `Window::request_inner_size` to `request_surface_size`.
  - `Window::set_min_inner_size` to `set_min_surface_size`.
  - `Window::set_max_inner_size` to `set_max_surface_size`.

  To migrate, you can probably just replace all instances of `inner_size` with `surface_size` in your codebase.
- Every event carrying a `DeviceId` now uses `Option<DeviceId>` instead. A `None` value signifies that the
  device can't be uniquely identified.
- Pointer `WindowEvent`s were overhauled. The new events can handle any type of pointer, serving as
  a single pointer input source. Now your application can handle any pointer type without having to
  explicitly handle e.g. `Touch`:
  - Rename `CursorMoved` to `PointerMoved`.
  - Rename `CursorEntered` to `PointerEntered`.
  - Rename `CursorLeft` to `PointerLeft`.
  - Rename `MouseInput` to `PointerButton`.
  - Add `primary` to every `PointerEvent` as a way to identify discard non-primary pointers in a
    multi-touch interaction.
  - Add `position` to every `PointerEvent`.
  - `PointerMoved` is **not sent** after `PointerEntered` anymore.
  - Remove `Touch`, which is folded into the `Pointer*` events.
  - New `PointerKind` added to `PointerEntered` and `PointerLeft`, signifying which pointer type is
    the source of this event.
  - New `PointerSource` added to `PointerMoved`, similar to `PointerKind` but holding additional
    data.
  - New `ButtonSource` added to `PointerButton`, similar to `PointerKind` but holding pointer type
    specific buttons. Use `ButtonSource::mouse_button()` to easily normalize any pointer button
    type to a generic mouse button.
  - New `FingerId` added to `PointerKind::Touch` and `PointerSource::Touch` able to uniquely
    identify a finger in a multi-touch interaction. Replaces the old `Touch::id`.
  - In the same spirit rename `DeviceEvent::MouseMotion` to `PointerMotion`.
  - Remove `Force::Calibrated::altitude_angle`.
- On X11, use bottom-right corner for IME hotspot in `Window::set_ime_cursor_area`.
- On macOS and iOS, no longer emit `ScaleFactorChanged` upon window creation.
- On macOS, no longer emit `Focused` upon window creation.
- On iOS, emit more events immediately, instead of queuing them.
- Update `smol_str` to version `0.3`
- Rename `VideoModeHandle` to `VideoMode`, now it only stores plain data.
- Make `Fullscreen::Exclusive` contain `(MonitorHandle, VideoMode)`.
- Reworked the file drag-and-drop API.

  The `WindowEvent::DroppedFile`, `WindowEvent::HoveredFile` and `WindowEvent::HoveredFileCancelled`
  events have been removed, and replaced with `WindowEvent::DragEntered`, `WindowEvent::DragMoved`,
  `WindowEvent::DragDropped` and `WindowEvent::DragLeft`.

  The old drag-and-drop events were emitted once per file. This occurred when files were *first*
  hovered over the window, dropped, or left the window. The new drag-and-drop events are emitted
  once per set of files dragged, and include a list of all dragged files. They also include the
  pointer position.

  The rough correspondence is:
  - `WindowEvent::HoveredFile` -> `WindowEvent::DragEntered`
  - `WindowEvent::DroppedFile` -> `WindowEvent::DragDropped`
  - `WindowEvent::HoveredFileCancelled` -> `WindowEvent::DragLeft`

  The `WindowEvent::DragMoved` event is entirely new, and is emitted whenever the pointer moves
  whilst files are being dragged over the window. It doesn't contain any file paths, just the
  pointer position.
- Updated `objc2` to `v0.6`.
- Updated `windows-sys` to `v0.59`.
  - To match the corresponding changes in `windows-sys`, the `HWND`, `HMONITOR`, and `HMENU` types
    now alias to `*mut c_void` instead of `isize`.
- On macOS, no longer need control of the main `NSApplication` class (which means you can now override it yourself).
- Removed `KeyEventExtModifierSupplement`, and made the fields `text_with_all_modifiers` and
  `key_without_modifiers` public on `KeyEvent` instead.
- Move `window::Fullscreen` to `monitor::Fullscreen`.
- Renamed "super" key to "meta", to match the naming in the W3C specification.
  `NamedKey::Super` still exists, but it's non-functional and deprecated, `NamedKey::Meta` should be used instead.

### Removed

- Remove `Event`.
- Remove already deprecated APIs:
  - `EventLoop::create_window()`
  - `EventLoop::run`.
  - `EventLoopBuilder::new()`
  - `EventLoopExtPumpEvents::pump_events`.
  - `EventLoopExtRunOnDemand::run_on_demand`.
  - `VideoMode`
  - `WindowAttributes::new()`
  - `Window::set_cursor_icon()`
- On iOS, remove `platform::ios::EventLoopExtIOS` and related `platform::ios::Idiom` type.

  This feature was incomplete, and the equivalent functionality can be trivially achieved outside
  of `winit` using `objc2-ui-kit` and calling `UIDevice::currentDevice().userInterfaceIdiom()`.
- On Web, remove unused `platform::web::CustomCursorError::Animation`.
- Remove the `rwh_04` and `rwh_05` cargo feature and the corresponding `raw-window-handle` v0.4 and
  v0.5 support. v0.6 remains in place and is enabled by default.
- Remove `DeviceEvent::Added` and `DeviceEvent::Removed`.
- Remove `DeviceEvent::Motion` and `WindowEvent::AxisMotion`.
- Remove `MonitorHandle::size()` and `refresh_rate_millihertz()` in favor of
  `MonitorHandle::current_video_mode()`.
- On Android, remove all `MonitorHandle` support instead of emitting false data.
- Remove `impl From<u64> for WindowId` and `impl From<WindowId> for u64`. Replaced with
  `WindowId::into_raw()` and `from_raw()`.
- Remove `dummy()` from `WindowId` and `DeviceId`.
- Remove `WindowEvent::Touch` and `Touch` in favor of the new `PointerKind`, `PointerSource` and
 `ButtonSource` as part of the new pointer event overhaul.
- Remove `Force::altitude_angle`.
<<<<<<< HEAD
- Removed `Window::inner_position`, use the new `Window::surface_position` instead.
- Removed `NamedKey::Space`, match on `Key::Character(" ")` instead.
=======
- Remove `Window::inner_position`, use the new `Window::surface_position` instead.
- Remove `CustomCursorExtWeb`, use the `CustomCursorSource`.
- Remove `CustomCursor::from_rgba`, use `CustomCursorSource` instead.
- Removed `ApplicationHandler::exited`, the event loop being shut down can now be listened to in
  the `Drop` impl on the application handler.
>>>>>>> 7e13248b

### Fixed

- On Orbital, `MonitorHandle::name()` now returns `None` instead of a dummy name.
- On iOS, fixed `SurfaceResized` and `Window::surface_size` not reporting the size of the actual surface.
- On macOS, fixed the scancode conversion for audio volume keys.
- On macOS, fixed the scancode conversion for `IntlBackslash`.
- On macOS, fixed redundant `SurfaceResized` event at window creation.
- On Windows, fixed ~500 ms pause when clicking the title bar during continuous redraw.
- On macos, `WindowExtMacOS::set_simple_fullscreen` now honors `WindowExtMacOS::set_borderless_game`
- On X11 and Wayland, fixed pump_events with `Some(Duration::Zero)` blocking with `Wait` polling mode
- On macOS, fixed `run_app_on_demand` returning without closing open windows.<|MERGE_RESOLUTION|>--- conflicted
+++ resolved
@@ -227,16 +227,12 @@
 - Remove `WindowEvent::Touch` and `Touch` in favor of the new `PointerKind`, `PointerSource` and
  `ButtonSource` as part of the new pointer event overhaul.
 - Remove `Force::altitude_angle`.
-<<<<<<< HEAD
-- Removed `Window::inner_position`, use the new `Window::surface_position` instead.
-- Removed `NamedKey::Space`, match on `Key::Character(" ")` instead.
-=======
 - Remove `Window::inner_position`, use the new `Window::surface_position` instead.
 - Remove `CustomCursorExtWeb`, use the `CustomCursorSource`.
 - Remove `CustomCursor::from_rgba`, use `CustomCursorSource` instead.
 - Removed `ApplicationHandler::exited`, the event loop being shut down can now be listened to in
   the `Drop` impl on the application handler.
->>>>>>> 7e13248b
+- Removed `NamedKey::Space`, match on `Key::Character(" ")` instead.
 
 ### Fixed
 
