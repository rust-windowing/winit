--- conflicted
+++ resolved
@@ -59,7 +59,8 @@
 - Add `CustomCursor` which could be set via `Window::set_cursor`, implemented on
   Windows, macOS, X11, Wayland, and Web.
 - On Web, add to toggle calling `Event.preventDefault()` on `Window`.
-- On iOS, add `PinchGesture`, `DoubleTapGesture`, and `RotationGesture`
+- On iOS, add `PinchGesture`, `DoubleTapGesture`, `PanGesture` and `RotationGesture`.
+- on iOS, use `UIGestureRecognizerDelegate` for fine grained control of gesture recognizers.
 - On macOS, add services menu.
 - On Windows, add `with_title_text_color`, and `with_corner_preference` on
   `WindowAttributesExtWindows`.
@@ -255,33 +256,8 @@
 ### Fixed
 
 - On Web, fix setting cursor icon overriding cursor visibility.
-<<<<<<< HEAD
-- **Breaking:** On Web, return `RawWindowHandle::WebCanvas` instead of `RawWindowHandle::Web`.
-- **Breaking:** On Web, macOS and iOS, return `HandleError::Unavailable` when a window handle is not available.
-- **Breaking:** Bump MSRV from `1.65` to `1.70`.
-- On Web, add the ability to toggle calling `Event.preventDefault()` on `Window`.
-- **Breaking:** Remove `WindowAttributes::fullscreen()` and expose as field directly.
-- **Breaking:** Rename `VideoMode` to `VideoModeHandle` to represent that it doesn't hold static data.
-- **Breaking:** No longer export `platform::x11::XNotSupported`.
-- **Breaking:** Renamed `platform::x11::XWindowType` to `platform::x11::WindowType`.
-- Add the `OwnedDisplayHandle` type for allowing safe display handle usage outside of trivial cases.
-- **Breaking:** Rename `TouchpadMagnify` to `PinchGesture`, `SmartMagnify` to `DoubleTapGesture` and `TouchpadRotate` to `RotationGesture` to represent the action rather than the intent.
-- on iOS, add detection support for `PinchGesture`, `DoubleTapGesture`, `PanGesture` and `RotationGesture`.
-- on iOS, use `UIGestureRecognizerDelegate` for fine grained control of gesture recognizers.
-- on Windows: add `with_system_backdrop`, `with_border_color`, `with_title_background_color`, `with_title_text_color` and `with_corner_preference`
-- On Windows, Remove `WS_CAPTION`, `WS_BORDER` and `WS_EX_WINDOWEDGE` styles for child windows without decorations.
-- **Breaking:** Removed `EventLoopError::AlreadyRunning`, which can't happen as it is already prevented by the type system.
-- Added `EventLoop::builder`, which is intended to replace the (now deprecated) `EventLoopBuilder::new`.
-- **Breaking:** Changed the signature of `EventLoop::with_user_event` to return a builder.
-- **Breaking:** Removed `EventLoopBuilder::with_user_event`, the functionality is now available in `EventLoop::with_user_event`.
-- Add `Window::default_attributes` to get default `WindowAttributes`.
-- `log` has been replaced with `tracing`. The old behavior can be emulated by setting the `log` feature on the `tracing` crate.
-- On Windows, confine cursor to center of window when grabbed and hidden.
-- On macOS, fix sequence of mouse events being out of order when dragging on the trackpad.
-=======
 - On Windows, fix cursor not confined to center of window when grabbed and hidden.
 - On macOS, fix sequence of mouse events being out of order when dragging on the trackpad.
 - On Wayland, fix decoration glitch on close with some compositors.
 - On Android, fix a regression introduced in #2748 to allow volume key events to be received again.
-- On Windows, don't return a valid window handle outside of the GUI thread.
->>>>>>> 0fc8c377
+- On Windows, don't return a valid window handle outside of the GUI thread.