--- conflicted
+++ resolved
@@ -256,8 +256,5 @@
 - On Wayland, apply fractional scaling to custom cursors.
 - On macOS, fixed `VideoMode::refresh_rate_millihertz` for fractional refresh rates.
 - On macOS, store monitor handle to avoid panics after going in/out of sleep.
-<<<<<<< HEAD
-- On Windows, fixed `Ime::Preedit` cursor offset calculation.
-=======
 - On macOS, allow certain invalid monitor handles and return `None` instead of panicking.
->>>>>>> aa83726c
+- On Windows, fixed `Ime::Preedit` cursor offset calculation.