--- conflicted
+++ resolved
@@ -75,12 +75,7 @@
   variables to test the respective modifiers of window creation.
 - Added `Window::surface_position`, which is the position of the surface inside the window.
 - Added `Window::safe_area`, which describes the area of the surface that is unobstructed.
-<<<<<<< HEAD
-- On macOS, improved scancode conversions for more obscure key codes.
-=======
-- On X11 and Wayland, improved scancode conversions for more obscure key codes.
-- On Windows, improved scancode conversions for more obscure key codes.
->>>>>>> ca46e292
+- On X11, Wayland, Windows and macOS, improved scancode conversions for more obscure key codes.
 
 ### Changed
 
