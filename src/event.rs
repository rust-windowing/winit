--- conflicted
+++ resolved
@@ -335,16 +335,12 @@
     ///
     /// - Only available on **macOS** and **iOS**.
     /// - On iOS, not recognized by default. It must be enabled when needed.
-<<<<<<< HEAD
     RotationGesture {
         device_id: DeviceId,
         /// change in rotation in degrees
         delta: f32,
         phase: TouchPhase,
     },
-=======
-    RotationGesture { device_id: DeviceId, delta: f32, phase: TouchPhase },
->>>>>>> 0fc8c377
 
     /// Touchpad pressure event.
     ///
@@ -1078,26 +1074,13 @@
                     delta: 0.0,
                     phase: event::TouchPhase::Started,
                 });
-<<<<<<< HEAD
                 with_window_event(PanGesture {
                     device_id: did,
                     delta: PhysicalPosition::<f32>::new(0.0, 0.0),
                     phase: event::TouchPhase::Started,
                 });
-                with_window_event(TouchpadPressure {
-                    device_id: did,
-                    pressure: 0.0,
-                    stage: 0,
-                });
-                with_window_event(AxisMotion {
-                    device_id: did,
-                    axis: 0,
-                    value: 0.0,
-                });
-=======
                 with_window_event(TouchpadPressure { device_id: did, pressure: 0.0, stage: 0 });
                 with_window_event(AxisMotion { device_id: did, axis: 0, value: 0.0 });
->>>>>>> 0fc8c377
                 with_window_event(Touch(event::Touch {
                     device_id: did,
                     phase: event::TouchPhase::Started,
