//! The `Event` enum and assorted supporting types.
//!
//! These are sent to the closure given to [`EventLoop::run(...)`][event_loop_run], where they get
//! processed and used to modify the program state. For more details, see the root-level documentation.
//!
//! Some of these events represent different "parts" of a traditional event-handling loop. You could
//! approximate the basic ordering loop of [`EventLoop::run(...)`][event_loop_run] like this:
//!
//! ```rust,ignore
//! let mut control_flow = ControlFlow::Poll;
//! let mut start_cause = StartCause::Init;
//!
//! while control_flow != ControlFlow::Exit {
//!     event_handler(NewEvents(start_cause), ..., &mut control_flow);
//!
//!     for e in (window events, user events, device events) {
//!         event_handler(e, ..., &mut control_flow);
//!     }
//!     event_handler(MainEventsCleared, ..., &mut control_flow);
//!
//!     for w in (redraw windows) {
//!         event_handler(RedrawRequested(w), ..., &mut control_flow);
//!     }
//!     event_handler(RedrawEventsCleared, ..., &mut control_flow);
//!
//!     start_cause = wait_if_necessary(control_flow);
//! }
//!
//! event_handler(LoopDestroyed, ..., &mut control_flow);
//! ```
//!
//! This leaves out timing details like `ControlFlow::WaitUntil` but hopefully
//! describes what happens in what order.
//!
//! [event_loop_run]: crate::event_loop::EventLoop::run
use instant::Instant;
use std::path::PathBuf;

use crate::{
    dpi::{LogicalPosition, PhysicalPosition, PhysicalSize},
    platform_impl,
    window::{Theme, WindowId},
};

/// Describes a generic event.
///
/// See the module-level docs for more information on the event loop manages each event.
#[derive(Debug, PartialEq)]
pub enum Event<'a, T: 'static> {
    /// Emitted when new events arrive from the OS to be processed.
    ///
    /// This event type is useful as a place to put code that should be done before you start
    /// processing events, such as updating frame timing information for benchmarking or checking
    /// the [`StartCause`][crate::event::StartCause] to see if a timer set by
    /// [`ControlFlow::WaitUntil`](crate::event_loop::ControlFlow::WaitUntil) has elapsed.
    NewEvents(StartCause),

    /// Emitted when the OS sends an event to a winit window.
    WindowEvent {
        window_id: WindowId,
        event: WindowEvent<'a>,
    },

    /// Emitted when the OS sends an event to a device.
    DeviceEvent {
        device_id: DeviceId,
        event: DeviceEvent,
    },

    /// Emitted when an event is sent from [`EventLoopProxy::send_event`](crate::event_loop::EventLoopProxy::send_event)
    UserEvent(T),

    /// Emitted when the application has been suspended.
    Suspended,

    /// Emitted when the application has been resumed.
    Resumed,

    /// Emitted when all of the event loop's input events have been processed and redraw processing
    /// is about to begin.
    ///
    /// This event is useful as a place to put your code that should be run after all
    /// state-changing events have been handled and you want to do stuff (updating state, performing
    /// calculations, etc) that happens as the "main body" of your event loop. If your program draws
    /// graphics, it's usually better to do it in response to
    /// [`Event::RedrawRequested`](crate::event::Event::RedrawRequested), which gets emitted
    /// immediately after this event.
    MainEventsCleared,

    /// Emitted after `MainEventsCleared` when a window should be redrawn.
    ///
    /// This gets triggered in two scenarios:
    /// - The OS has performed an operation that's invalidated the window's contents (such as
    ///   resizing the window).
    /// - The application has explicitly requested a redraw via
    ///   [`Window::request_redraw`](crate::window::Window::request_redraw).
    ///
    /// During each iteration of the event loop, Winit will aggregate duplicate redraw requests
    /// into a single event, to help avoid duplicating rendering work.
    RedrawRequested(WindowId),

    /// Emitted after all `RedrawRequested` events have been processed and control flow is about to
    /// be taken away from the program. If there are no `RedrawRequested` events, it is emitted
    /// immediately after `MainEventsCleared`.
    ///
    /// This event is useful for doing any cleanup or bookkeeping work after all the rendering
    /// tasks have been completed.
    RedrawEventsCleared,

    /// Emitted when the event loop is being shut down.
    ///
    /// This is irreversable - if this event is emitted, it is guaranteed to be the last event that
    /// gets emitted. You generally want to treat this as an "do on quit" event.
    LoopDestroyed,
}

impl<'a, T> Event<'a, T> {
    pub fn map_nonuser_event<U>(self) -> Result<Event<'a, U>, Event<'a, T>> {
        use self::Event::*;
        match self {
            UserEvent(_) => Err(self),
            WindowEvent { window_id, event } => Ok(WindowEvent { window_id, event }),
            DeviceEvent { device_id, event } => Ok(DeviceEvent { device_id, event }),
            NewEvents(cause) => Ok(NewEvents(cause)),
            MainEventsCleared => Ok(MainEventsCleared),
            RedrawRequested(wid) => Ok(RedrawRequested(wid)),
            RedrawEventsCleared => Ok(RedrawEventsCleared),
            LoopDestroyed => Ok(LoopDestroyed),
            Suspended => Ok(Suspended),
            Resumed => Ok(Resumed),
        }
    }

    /// If the event doesn't contain a reference, turn it into an event with a `'static` lifetime.
    /// Otherwise, return `None`.
    pub fn to_static(self) -> Option<Event<'static, T>> {
        use self::Event::*;
        match self {
            WindowEvent { window_id, event } => event
                .to_static()
                .map(|event| WindowEvent { window_id, event }),
            UserEvent(event) => Some(UserEvent(event)),
            DeviceEvent { device_id, event } => Some(DeviceEvent { device_id, event }),
            NewEvents(cause) => Some(NewEvents(cause)),
            MainEventsCleared => Some(MainEventsCleared),
            RedrawRequested(wid) => Some(RedrawRequested(wid)),
            RedrawEventsCleared => Some(RedrawEventsCleared),
            LoopDestroyed => Some(LoopDestroyed),
            Suspended => Some(Suspended),
            Resumed => Some(Resumed),
        }
    }
}

/// Describes the reason the event loop is resuming.
#[derive(Debug, Clone, Copy, PartialEq, Eq)]
pub enum StartCause {
    /// Sent if the time specified by `ControlFlow::WaitUntil` has been reached. Contains the
    /// moment the timeout was requested and the requested resume time. The actual resume time is
    /// guaranteed to be equal to or after the requested resume time.
    ResumeTimeReached {
        start: Instant,
        requested_resume: Instant,
    },

    /// Sent if the OS has new events to send to the window, after a wait was requested. Contains
    /// the moment the wait was requested and the resume time, if requested.
    WaitCancelled {
        start: Instant,
        requested_resume: Option<Instant>,
    },

    /// Sent if the event loop is being resumed after the loop's control flow was set to
    /// `ControlFlow::Poll`.
    Poll,

    /// Sent once, immediately after `run` is called. Indicates that the loop was just initialized.
    Init,
}

/// Describes an event from a `Window`.
#[derive(Debug, PartialEq)]
pub enum WindowEvent<'a> {
    /// The size of the window has changed. Contains the client area's new dimensions.
    Resized(PhysicalSize<u32>),

    /// The position of the window has changed. Contains the window's new position.
    Moved(PhysicalPosition<i32>),

    /// The window has been requested to close.
    CloseRequested,

    /// The window has been destroyed.
    Destroyed,

    /// A file has been dropped into the window.
    ///
    /// When the user drops multiple files at once, this event will be emitted for each file
    /// separately.
    DroppedFile(PathBuf),

    /// A file is being hovered over the window.
    ///
    /// When the user hovers multiple files at once, this event will be emitted for each file
    /// separately.
    HoveredFile(PathBuf),

    /// A file was hovered, but has exited the window.
    ///
    /// There will be a single `HoveredFileCancelled` event triggered even if multiple files were
    /// hovered.
    HoveredFileCancelled,

    /// The window received a unicode character.
    ReceivedCharacter(char),

    /// The window gained or lost focus.
    ///
    /// The parameter is true if the window has gained focus, and false if it has lost focus.
    Focused(bool),

    /// An event from the keyboard has been received.
    KeyboardInput {
        device_id: DeviceId,
        input: KeyboardInput,
        /// If `true`, the event was generated synthetically by winit
        /// in one of the following circumstances:
        ///
        /// * Synthetic key press events are generated for all keys pressed
        ///   when a window gains focus. Likewise, synthetic key release events
        ///   are generated for all keys pressed when a window goes out of focus.
        ///   ***Currently, this is only functional on X11 and Windows***
        ///
        /// Otherwise, this value is always `false`.
        is_synthetic: bool,
    },

<<<<<<< HEAD
    /// An event from IME
    Composition(CompositionEvent),
=======
    /// The keyboard modifiers have changed.
    ///
    /// Platform-specific behavior:
    /// - **Web**: This API is currently unimplemented on the web. This isn't by design - it's an
    ///   issue, and it should get fixed - but it's the current state of the API.
    ModifiersChanged(ModifiersState),
>>>>>>> 28023d9f

    /// The cursor has moved on the window.
    CursorMoved {
        device_id: DeviceId,

        /// (x,y) coords in pixels relative to the top-left corner of the window. Because the range of this data is
        /// limited by the display area and it may have been transformed by the OS to implement effects such as cursor
        /// acceleration, it should not be used to implement non-cursor-like interactions such as 3D camera control.
        position: PhysicalPosition<f64>,
        #[deprecated = "Deprecated in favor of WindowEvent::ModifiersChanged"]
        modifiers: ModifiersState,
    },

    /// The cursor has entered the window.
    CursorEntered { device_id: DeviceId },

    /// The cursor has left the window.
    CursorLeft { device_id: DeviceId },

    /// A mouse wheel movement or touchpad scroll occurred.
    MouseWheel {
        device_id: DeviceId,
        delta: MouseScrollDelta,
        phase: TouchPhase,
        #[deprecated = "Deprecated in favor of WindowEvent::ModifiersChanged"]
        modifiers: ModifiersState,
    },

    /// An mouse button press has been received.
    MouseInput {
        device_id: DeviceId,
        state: ElementState,
        button: MouseButton,
        #[deprecated = "Deprecated in favor of WindowEvent::ModifiersChanged"]
        modifiers: ModifiersState,
    },

    /// Touchpad pressure event.
    ///
    /// At the moment, only supported on Apple forcetouch-capable macbooks.
    /// The parameters are: pressure level (value between 0 and 1 representing how hard the touchpad
    /// is being pressed) and stage (integer representing the click level).
    TouchpadPressure {
        device_id: DeviceId,
        pressure: f32,
        stage: i64,
    },

    /// Motion on some analog axis. May report data redundant to other, more specific events.
    AxisMotion {
        device_id: DeviceId,
        axis: AxisId,
        value: f64,
    },

    /// Touch event has been received
    Touch(Touch),

    /// The window's scale factor has changed.
    ///
    /// The following user actions can cause DPI changes:
    ///
    /// * Changing the display's resolution.
    /// * Changing the display's scale factor (e.g. in Control Panel on Windows).
    /// * Moving the window to a display with a different scale factor.
    ///
    /// After this event callback has been processed, the window will be resized to whatever value
    /// is pointed to by the `new_inner_size` reference. By default, this will contain the size suggested
    /// by the OS, but it can be changed to any value.
    ///
    /// For more information about DPI in general, see the [`dpi`](crate::dpi) module.
    ScaleFactorChanged {
        scale_factor: f64,
        new_inner_size: &'a mut PhysicalSize<u32>,
    },

    /// The system window theme has changed.
    ///
    /// Applications might wish to react to this to change the theme of the content of the window
    /// when the system changes the window theme.
    ///
    /// At the moment this is only supported on Windows.
    ThemeChanged(Theme),
}

impl<'a> WindowEvent<'a> {
    pub fn to_static(self) -> Option<WindowEvent<'static>> {
        use self::WindowEvent::*;
        match self {
            Resized(size) => Some(Resized(size)),
            Moved(position) => Some(Moved(position)),
            CloseRequested => Some(CloseRequested),
            Destroyed => Some(Destroyed),
            DroppedFile(file) => Some(DroppedFile(file)),
            HoveredFile(file) => Some(HoveredFile(file)),
            HoveredFileCancelled => Some(HoveredFileCancelled),
            ReceivedCharacter(c) => Some(ReceivedCharacter(c)),
            Focused(focused) => Some(Focused(focused)),
            KeyboardInput {
                device_id,
                input,
                is_synthetic,
            } => Some(KeyboardInput {
                device_id,
                input,
                is_synthetic,
            }),
<<<<<<< HEAD
            Composition(event) => Some(Composition(event)),
=======
            ModifiersChanged(modifiers) => Some(ModifiersChanged(modifiers)),
>>>>>>> 28023d9f
            #[allow(deprecated)]
            CursorMoved {
                device_id,
                position,
                modifiers,
            } => Some(CursorMoved {
                device_id,
                position,
                modifiers,
            }),
            CursorEntered { device_id } => Some(CursorEntered { device_id }),
            CursorLeft { device_id } => Some(CursorLeft { device_id }),
            #[allow(deprecated)]
            MouseWheel {
                device_id,
                delta,
                phase,
                modifiers,
            } => Some(MouseWheel {
                device_id,
                delta,
                phase,
                modifiers,
            }),
            #[allow(deprecated)]
            MouseInput {
                device_id,
                state,
                button,
                modifiers,
            } => Some(MouseInput {
                device_id,
                state,
                button,
                modifiers,
            }),
            TouchpadPressure {
                device_id,
                pressure,
                stage,
            } => Some(TouchpadPressure {
                device_id,
                pressure,
                stage,
            }),
            AxisMotion {
                device_id,
                axis,
                value,
            } => Some(AxisMotion {
                device_id,
                axis,
                value,
            }),
            Touch(touch) => Some(Touch(touch)),
            ThemeChanged(theme) => Some(ThemeChanged(theme)),
            ScaleFactorChanged { .. } => None,
        }
    }
}

/// Identifier of an input device.
///
/// Whenever you receive an event arising from a particular input device, this event contains a `DeviceId` which
/// identifies its origin. Note that devices may be virtual (representing an on-screen cursor and keyboard focus) or
/// physical. Virtual devices typically aggregate inputs from multiple physical devices.
#[derive(Debug, Copy, Clone, PartialEq, Eq, PartialOrd, Ord, Hash)]
pub struct DeviceId(pub(crate) platform_impl::DeviceId);

impl DeviceId {
    /// Returns a dummy `DeviceId`, useful for unit testing. The only guarantee made about the return
    /// value of this function is that it will always be equal to itself and to future values returned
    /// by this function.  No other guarantees are made. This may be equal to a real `DeviceId`.
    ///
    /// **Passing this into a winit function will result in undefined behavior.**
    pub unsafe fn dummy() -> Self {
        DeviceId(platform_impl::DeviceId::dummy())
    }
}

/// Represents raw hardware events that are not associated with any particular window.
///
/// Useful for interactions that diverge significantly from a conventional 2D GUI, such as 3D camera or first-person
/// game controls. Many physical actions, such as mouse movement, can produce both device and window events. Because
/// window events typically arise from virtual devices (corresponding to GUI cursors and keyboard focus) the device IDs
/// may not match.
///
/// Note that these events are delivered regardless of input focus.
#[derive(Clone, Debug, PartialEq)]
pub enum DeviceEvent {
    Added,
    Removed,

    /// Change in physical position of a pointing device.
    ///
    /// This represents raw, unfiltered physical motion. Not to be confused with `WindowEvent::CursorMoved`.
    MouseMotion {
        /// (x, y) change in position in unspecified units.
        ///
        /// Different devices may use different units.
        delta: (f64, f64),
    },

    /// Physical scroll event
    MouseWheel {
        delta: MouseScrollDelta,
    },

    /// Motion on some analog axis.  This event will be reported for all arbitrary input devices
    /// that winit supports on this platform, including mouse devices.  If the device is a mouse
    /// device then this will be reported alongside the MouseMotion event.
    Motion {
        axis: AxisId,
        value: f64,
    },

    Button {
        button: ButtonId,
        state: ElementState,
    },

    Key(KeyboardInput),

    Text {
        codepoint: char,
    },
}

/// Describes a keyboard input event.
#[derive(Debug, Clone, Copy, PartialEq, Eq, Hash)]
#[cfg_attr(feature = "serde", derive(Serialize, Deserialize))]
pub struct KeyboardInput {
    /// Identifies the physical key pressed
    ///
    /// This should not change if the user adjusts the host's keyboard map. Use when the physical location of the
    /// key is more important than the key's host GUI semantics, such as for movement controls in a first-person
    /// game.
    pub scancode: ScanCode,

    pub state: ElementState,

    /// Identifies the semantic meaning of the key
    ///
    /// Use when the semantics of the key are more important than the physical location of the key, such as when
    /// implementing appropriate behavior for "page up."
    pub virtual_keycode: Option<VirtualKeyCode>,

    /// Modifier keys active at the time of this input.
    ///
    /// This is tracked internally to avoid tracking errors arising from modifier key state changes when events from
    /// this device are not being delivered to the application, e.g. due to keyboard focus being elsewhere.
    #[deprecated = "Deprecated in favor of WindowEvent::ModifiersChanged"]
    pub modifiers: ModifiersState,
}

#[derive(Debug, Clone, PartialEq, Eq, Hash)]
#[cfg_attr(feature = "serde", derive(Serialize, Deserialize))]
pub enum CompositionEvent {
    CompositionStart(String),
    CompositionUpdate(String, usize),
    CompositionEnd(String),
}

/// Describes touch-screen input state.
#[derive(Debug, Hash, PartialEq, Eq, Clone, Copy)]
#[cfg_attr(feature = "serde", derive(Serialize, Deserialize))]
pub enum TouchPhase {
    Started,
    Moved,
    Ended,
    Cancelled,
}

/// Represents a touch event
///
/// Every time the user touches the screen, a new `Start` event with an unique
/// identifier for the finger is generated. When the finger is lifted, an `End`
/// event is generated with the same finger id.
///
/// After a `Start` event has been emitted, there may be zero or more `Move`
/// events when the finger is moved or the touch pressure changes.
///
/// The finger id may be reused by the system after an `End` event. The user
/// should assume that a new `Start` event received with the same id has nothing
/// to do with the old finger and is a new finger.
///
/// A `Cancelled` event is emitted when the system has canceled tracking this
/// touch, such as when the window loses focus, or on iOS if the user moves the
/// device against their face.
#[derive(Debug, Clone, Copy, PartialEq)]
pub struct Touch {
    pub device_id: DeviceId,
    pub phase: TouchPhase,
    pub location: PhysicalPosition<f64>,
    /// Describes how hard the screen was pressed. May be `None` if the platform
    /// does not support pressure sensitivity.
    ///
    /// ## Platform-specific
    ///
    /// - Only available on **iOS** 9.0+ and **Windows** 8+.
    pub force: Option<Force>,
    /// Unique identifier of a finger.
    pub id: u64,
}

/// Describes the force of a touch event
#[derive(Debug, Clone, Copy, PartialEq)]
pub enum Force {
    /// On iOS, the force is calibrated so that the same number corresponds to
    /// roughly the same amount of pressure on the screen regardless of the
    /// device.
    Calibrated {
        /// The force of the touch, where a value of 1.0 represents the force of
        /// an average touch (predetermined by the system, not user-specific).
        ///
        /// The force reported by Apple Pencil is measured along the axis of the
        /// pencil. If you want a force perpendicular to the device, you need to
        /// calculate this value using the `altitude_angle` value.
        force: f64,
        /// The maximum possible force for a touch.
        ///
        /// The value of this field is sufficiently high to provide a wide
        /// dynamic range for values of the `force` field.
        max_possible_force: f64,
        /// The altitude (in radians) of the stylus.
        ///
        /// A value of 0 radians indicates that the stylus is parallel to the
        /// surface. The value of this property is Pi/2 when the stylus is
        /// perpendicular to the surface.
        altitude_angle: Option<f64>,
    },
    /// If the platform reports the force as normalized, we have no way of
    /// knowing how much pressure 1.0 corresponds to – we know it's the maximum
    /// amount of force, but as to how much force, you might either have to
    /// press really really hard, or not hard at all, depending on the device.
    Normalized(f64),
}

impl Force {
    /// Returns the force normalized to the range between 0.0 and 1.0 inclusive.
    /// Instead of normalizing the force, you should prefer to handle
    /// `Force::Calibrated` so that the amount of force the user has to apply is
    /// consistent across devices.
    pub fn normalized(&self) -> f64 {
        match self {
            Force::Calibrated {
                force,
                max_possible_force,
                altitude_angle,
            } => {
                let force = match altitude_angle {
                    Some(altitude_angle) => force / altitude_angle.sin(),
                    None => *force,
                };
                force / max_possible_force
            }
            Force::Normalized(force) => *force,
        }
    }
}

/// Hardware-dependent keyboard scan code.
pub type ScanCode = u32;

/// Identifier for a specific analog axis on some device.
pub type AxisId = u32;

/// Identifier for a specific button on some device.
pub type ButtonId = u32;

/// Describes the input state of a key.
#[derive(Debug, Hash, PartialEq, Eq, Clone, Copy)]
#[cfg_attr(feature = "serde", derive(Serialize, Deserialize))]
pub enum ElementState {
    Pressed,
    Released,
}

/// Describes a button of a mouse controller.
#[derive(Debug, Hash, PartialEq, Eq, Clone, Copy)]
#[cfg_attr(feature = "serde", derive(Serialize, Deserialize))]
pub enum MouseButton {
    Left,
    Right,
    Middle,
    Other(u8),
}

/// Describes a difference in the mouse scroll wheel state.
#[derive(Debug, Clone, Copy, PartialEq)]
#[cfg_attr(feature = "serde", derive(Serialize, Deserialize))]
pub enum MouseScrollDelta {
    /// Amount in lines or rows to scroll in the horizontal
    /// and vertical directions.
    ///
    /// Positive values indicate movement forward
    /// (away from the user) or rightwards.
    LineDelta(f32, f32),
    /// Amount in pixels to scroll in the horizontal and
    /// vertical direction.
    ///
    /// Scroll events are expressed as a PixelDelta if
    /// supported by the device (eg. a touchpad) and
    /// platform.
    PixelDelta(LogicalPosition<f64>),
}

/// Symbolic name for a keyboard key.
#[derive(Debug, Hash, Ord, PartialOrd, PartialEq, Eq, Clone, Copy)]
#[repr(u32)]
#[cfg_attr(feature = "serde", derive(Serialize, Deserialize))]
pub enum VirtualKeyCode {
    /// The '1' key over the letters.
    Key1,
    /// The '2' key over the letters.
    Key2,
    /// The '3' key over the letters.
    Key3,
    /// The '4' key over the letters.
    Key4,
    /// The '5' key over the letters.
    Key5,
    /// The '6' key over the letters.
    Key6,
    /// The '7' key over the letters.
    Key7,
    /// The '8' key over the letters.
    Key8,
    /// The '9' key over the letters.
    Key9,
    /// The '0' key over the 'O' and 'P' keys.
    Key0,

    A,
    B,
    C,
    D,
    E,
    F,
    G,
    H,
    I,
    J,
    K,
    L,
    M,
    N,
    O,
    P,
    Q,
    R,
    S,
    T,
    U,
    V,
    W,
    X,
    Y,
    Z,

    /// The Escape key, next to F1.
    Escape,

    F1,
    F2,
    F3,
    F4,
    F5,
    F6,
    F7,
    F8,
    F9,
    F10,
    F11,
    F12,
    F13,
    F14,
    F15,
    F16,
    F17,
    F18,
    F19,
    F20,
    F21,
    F22,
    F23,
    F24,

    /// Print Screen/SysRq.
    Snapshot,
    /// Scroll Lock.
    Scroll,
    /// Pause/Break key, next to Scroll lock.
    Pause,

    /// `Insert`, next to Backspace.
    Insert,
    Home,
    Delete,
    End,
    PageDown,
    PageUp,

    Left,
    Up,
    Right,
    Down,

    /// The Backspace key, right over Enter.
    // TODO: rename
    Back,
    /// The Enter key.
    Return,
    /// The space bar.
    Space,

    /// The "Compose" key on Linux.
    Compose,

    Caret,

    Numlock,
    Numpad0,
    Numpad1,
    Numpad2,
    Numpad3,
    Numpad4,
    Numpad5,
    Numpad6,
    Numpad7,
    Numpad8,
    Numpad9,

    AbntC1,
    AbntC2,
    Add,
    Apostrophe,
    Apps,
    At,
    Ax,
    Backslash,
    Calculator,
    Capital,
    Colon,
    Comma,
    Convert,
    Decimal,
    Divide,
    Equals,
    Grave,
    Kana,
    Kanji,
    LAlt,
    LBracket,
    LControl,
    LShift,
    LWin,
    Mail,
    MediaSelect,
    MediaStop,
    Minus,
    Multiply,
    Mute,
    MyComputer,
    NavigateForward,  // also called "Prior"
    NavigateBackward, // also called "Next"
    NextTrack,
    NoConvert,
    NumpadComma,
    NumpadEnter,
    NumpadEquals,
    OEM102,
    Period,
    PlayPause,
    Power,
    PrevTrack,
    RAlt,
    RBracket,
    RControl,
    RShift,
    RWin,
    Semicolon,
    Slash,
    Sleep,
    Stop,
    Subtract,
    Sysrq,
    Tab,
    Underline,
    Unlabeled,
    VolumeDown,
    VolumeUp,
    Wake,
    WebBack,
    WebFavorites,
    WebForward,
    WebHome,
    WebRefresh,
    WebSearch,
    WebStop,
    Yen,
    Copy,
    Paste,
    Cut,
}

impl ModifiersState {
    /// Returns `true` if the shift key is pressed.
    pub fn shift(&self) -> bool {
        self.intersects(Self::SHIFT)
    }
    /// Returns `true` if the control key is pressed.
    pub fn ctrl(&self) -> bool {
        self.intersects(Self::CTRL)
    }
    /// Returns `true` if the alt key is pressed.
    pub fn alt(&self) -> bool {
        self.intersects(Self::ALT)
    }
    /// Returns `true` if the logo key is pressed.
    pub fn logo(&self) -> bool {
        self.intersects(Self::LOGO)
    }
}

bitflags! {
    /// Represents the current state of the keyboard modifiers
    ///
    /// Each flag represents a modifier and is set if this modifier is active.
    #[derive(Default)]
    pub struct ModifiersState: u32 {
        // left and right modifiers are currently commented out, but we should be able to support
        // them in a future release
        /// The "shift" key.
        const SHIFT = 0b100 << 0;
        // const LSHIFT = 0b010 << 0;
        // const RSHIFT = 0b001 << 0;
        /// The "control" key.
        const CTRL = 0b100 << 3;
        // const LCTRL = 0b010 << 3;
        // const RCTRL = 0b001 << 3;
        /// The "alt" key.
        const ALT = 0b100 << 6;
        // const LALT = 0b010 << 6;
        // const RALT = 0b001 << 6;
        /// This is the "windows" key on PC and "command" key on Mac.
        const LOGO = 0b100 << 9;
        // const LLOGO = 0b010 << 9;
        // const RLOGO = 0b001 << 9;
    }
}

#[cfg(feature = "serde")]
mod modifiers_serde {
    use super::ModifiersState;
    use serde::{Deserialize, Deserializer, Serialize, Serializer};

    #[derive(Default, Serialize, Deserialize)]
    #[serde(default)]
    #[serde(rename = "ModifiersState")]
    pub struct ModifiersStateSerialize {
        pub shift: bool,
        pub ctrl: bool,
        pub alt: bool,
        pub logo: bool,
    }

    impl Serialize for ModifiersState {
        fn serialize<S>(&self, serializer: S) -> Result<S::Ok, S::Error>
        where
            S: Serializer,
        {
            let s = ModifiersStateSerialize {
                shift: self.shift(),
                ctrl: self.ctrl(),
                alt: self.alt(),
                logo: self.logo(),
            };
            s.serialize(serializer)
        }
    }

    impl<'de> Deserialize<'de> for ModifiersState {
        fn deserialize<D>(deserializer: D) -> Result<Self, D::Error>
        where
            D: Deserializer<'de>,
        {
            let ModifiersStateSerialize {
                shift,
                ctrl,
                alt,
                logo,
            } = ModifiersStateSerialize::deserialize(deserializer)?;
            let mut m = ModifiersState::empty();
            m.set(ModifiersState::SHIFT, shift);
            m.set(ModifiersState::CTRL, ctrl);
            m.set(ModifiersState::ALT, alt);
            m.set(ModifiersState::LOGO, logo);
            Ok(m)
        }
    }
}<|MERGE_RESOLUTION|>--- conflicted
+++ resolved
@@ -235,17 +235,15 @@
         is_synthetic: bool,
     },
 
-<<<<<<< HEAD
     /// An event from IME
     Composition(CompositionEvent),
-=======
+
     /// The keyboard modifiers have changed.
     ///
     /// Platform-specific behavior:
     /// - **Web**: This API is currently unimplemented on the web. This isn't by design - it's an
     ///   issue, and it should get fixed - but it's the current state of the API.
     ModifiersChanged(ModifiersState),
->>>>>>> 28023d9f
 
     /// The cursor has moved on the window.
     CursorMoved {
@@ -353,11 +351,8 @@
                 input,
                 is_synthetic,
             }),
-<<<<<<< HEAD
             Composition(event) => Some(Composition(event)),
-=======
             ModifiersChanged(modifiers) => Some(ModifiersChanged(modifiers)),
->>>>>>> 28023d9f
             #[allow(deprecated)]
             CursorMoved {
                 device_id,
