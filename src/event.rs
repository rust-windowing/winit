--- conflicted
+++ resolved
@@ -265,21 +265,11 @@
                 device_id,
                 position,
                 modifiers,
-<<<<<<< HEAD
-            } => {
-                Some(CursorMoved {
-                    device_id,
-                    position,
-                    modifiers,
-                })
-            },
-=======
             } => Some(CursorMoved {
                 device_id,
                 position,
                 modifiers,
             }),
->>>>>>> 3a449af4
             CursorEntered { device_id } => Some(CursorEntered { device_id }),
             CursorLeft { device_id } => Some(CursorLeft { device_id }),
             MouseWheel {
@@ -287,83 +277,41 @@
                 delta,
                 phase,
                 modifiers,
-<<<<<<< HEAD
-            } => {
-                Some(MouseWheel {
-                    device_id,
-                    delta,
-                    phase,
-                    modifiers,
-                })
-            },
-=======
             } => Some(MouseWheel {
                 device_id,
                 delta,
                 phase,
                 modifiers,
             }),
->>>>>>> 3a449af4
             MouseInput {
                 device_id,
                 state,
                 button,
                 modifiers,
-<<<<<<< HEAD
-            } => {
-                Some(MouseInput {
-                    device_id,
-                    state,
-                    button,
-                    modifiers,
-                })
-            },
-=======
             } => Some(MouseInput {
                 device_id,
                 state,
                 button,
                 modifiers,
             }),
->>>>>>> 3a449af4
             TouchpadPressure {
                 device_id,
                 pressure,
                 stage,
-<<<<<<< HEAD
-            } => {
-                Some(TouchpadPressure {
-                    device_id,
-                    pressure,
-                    stage,
-                })
-            },
-=======
             } => Some(TouchpadPressure {
                 device_id,
                 pressure,
                 stage,
             }),
->>>>>>> 3a449af4
             AxisMotion {
                 device_id,
                 axis,
                 value,
-<<<<<<< HEAD
-            } => {
-                Some(AxisMotion {
-                    device_id,
-                    axis,
-                    value,
-                })
-            },
-=======
             } => Some(AxisMotion {
                 device_id,
                 axis,
                 value,
             }),
->>>>>>> 3a449af4
             RedrawRequested => Some(RedrawRequested),
             Touch(touch) => Some(Touch(touch)),
             HiDpiFactorChanged { .. } => None,
