--- conflicted
+++ resolved
@@ -95,7 +95,10 @@
     #[inline]
     pub fn build(&mut self) -> EventLoop<T> {
         EventLoop {
-            event_loop: platform_impl::EventLoop::new(&self.platform_specific),
+            event_loop: match platform_impl::EventLoop::new(&self.platform_specific) {
+                Ok(event_loop) => event_loop,
+                Err(err) => panic!("Error creating event loop: {}", err),
+            },
             _marker: PhantomData,
         }
     }
@@ -175,59 +178,17 @@
 }
 
 impl EventLoop<()> {
-<<<<<<< HEAD
-    /// Builds a new event loop with a `()` as the user event type.
-    ///
-    /// ***For cross-platform compatibility, the `EventLoop` must be created on the main thread.***
-    /// Attempting to create the event loop on a different thread will return an error. This restriction isn't
-    /// strictly necessary on all platforms, but is imposed to eliminate any nasty surprises when
-    /// porting to platforms that require it. `EventLoopExt::new_any_thread` functions are exposed
-    /// in the relevant `platform` module if the target platform supports creating an event loop on
-    /// any thread.
-    ///
-    /// Usage will result in display backend initialisation, this can be controlled on linux
-    /// using an environment variable `WINIT_UNIX_BACKEND`. Legal values are `x11` and `wayland`.
-    /// If it is not set, winit will try to connect to a wayland connection, and if it fails will
-    /// fallback on x11. If this variable is set with any other value, winit will panic.
-    ///
-    /// ## Platform-specific
-    ///
-    /// - **iOS:** Can only be called on the main thread.
-    pub fn new() -> Result<EventLoop<()>, String> {
-        EventLoop::<()>::with_user_event()
-=======
     /// Alias for `EventLoopBuilder::new().build()`.
     #[inline]
     pub fn new() -> EventLoop<()> {
         EventLoopBuilder::new().build()
->>>>>>> fb8313aa
     }
 }
 
 impl<T> EventLoop<T> {
-<<<<<<< HEAD
-    /// Builds a new event loop.
-    ///
-    /// All caveats documented in [`EventLoop::new`] apply to this function.
-    ///
-    /// ## Platform-specific
-    ///
-    /// - **iOS:** Can only be called on the main thread.
-    pub fn with_user_event() -> Result<EventLoop<T>, String> {
-        return match platform_impl::EventLoop::new() {
-            Ok(e) => {
-                Ok(EventLoop {
-                    event_loop: e,
-                    _marker: ::std::marker::PhantomData,
-                })
-            },
-            Err(e) => Err(e)
-        };
-=======
     #[deprecated = "Use `EventLoopBuilder::<T>::with_user_event().build()` instead."]
     pub fn with_user_event() -> EventLoop<T> {
         EventLoopBuilder::<T>::with_user_event().build()
->>>>>>> fb8313aa
     }
 
     /// Hijacks the calling thread and initializes the winit event loop with the provided
