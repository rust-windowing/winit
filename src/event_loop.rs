//! The [`EventLoop`] struct and assorted supporting types, including
//! [`ControlFlow`].
//!
//! If you want to send custom events to the event loop, use
//! [`EventLoop::create_proxy`] to acquire an [`EventLoopProxy`] and call its
//! [`send_event`][EventLoopProxy::send_event] method.
//!
//! See the root-level documentation for information on how to create and use an event loop to
//! handle events.
use std::marker::PhantomData;
#[cfg(any(x11_platform, wayland_platform))]
use std::os::unix::io::{AsFd, AsRawFd, BorrowedFd, RawFd};
use std::sync::atomic::{AtomicBool, AtomicUsize, Ordering};
use std::{error, fmt};

#[cfg(not(web_platform))]
use std::time::{Duration, Instant};
#[cfg(web_platform)]
use web_time::{Duration, Instant};

<<<<<<< HEAD
use crate::dpi::PhysicalPosition;
use crate::error::ExternalError;
=======
use crate::application::ApplicationHandler;
use crate::error::{EventLoopError, OsError};
use crate::window::{CustomCursor, CustomCursorSource, Window, WindowAttributes};
>>>>>>> 3efa6d85
use crate::{event::Event, monitor::MonitorHandle, platform_impl};

/// Provides a way to retrieve events from the system and from the windows that were registered to
/// the events loop.
///
/// An `EventLoop` can be seen more or less as a "context". Calling [`EventLoop::new`]
/// initializes everything that will be required to create windows. For example on Linux creating
/// an event loop opens a connection to the X or Wayland server.
///
/// To wake up an `EventLoop` from a another thread, see the [`EventLoopProxy`] docs.
///
/// Note that this cannot be shared across threads (due to platform-dependant logic
/// forbidding it), as such it is neither [`Send`] nor [`Sync`]. If you need cross-thread access, the
/// [`Window`] created from this _can_ be sent to an other thread, and the
/// [`EventLoopProxy`] allows you to wake up an `EventLoop` from another thread.
///
/// [`Window`]: crate::window::Window
pub struct EventLoop<T: 'static> {
    pub(crate) event_loop: platform_impl::EventLoop<T>,
    pub(crate) _marker: PhantomData<*mut ()>, // Not Send nor Sync
}

/// Target that associates windows with an [`EventLoop`].
///
/// This type exists to allow you to create new windows while Winit executes
/// your callback.
pub struct ActiveEventLoop {
    pub(crate) p: platform_impl::ActiveEventLoop,
    pub(crate) _marker: PhantomData<*mut ()>, // Not Send nor Sync
}

/// Object that allows building the event loop.
///
/// This is used to make specifying options that affect the whole application
/// easier. But note that constructing multiple event loops is not supported.
///
/// This can be created using [`EventLoop::new`] or [`EventLoop::with_user_event`].
#[derive(Default)]
pub struct EventLoopBuilder<T: 'static> {
    pub(crate) platform_specific: platform_impl::PlatformSpecificEventLoopAttributes,
    _p: PhantomData<T>,
}

static EVENT_LOOP_CREATED: AtomicBool = AtomicBool::new(false);

impl EventLoopBuilder<()> {
    /// Start building a new event loop.
    #[inline]
    #[deprecated = "use `EventLoop::builder` instead"]
    pub fn new() -> Self {
        EventLoop::builder()
    }
}

impl<T> EventLoopBuilder<T> {
    /// Builds a new event loop.
    ///
    /// ***For cross-platform compatibility, the [`EventLoop`] must be created on the main thread,
    /// and only once per application.***
    ///
    /// Calling this function will result in display backend initialisation.
    ///
    /// ## Panics
    ///
    /// Attempting to create the event loop off the main thread will panic. This
    /// restriction isn't strictly necessary on all platforms, but is imposed to
    /// eliminate any nasty surprises when porting to platforms that require it.
    /// `EventLoopBuilderExt::any_thread` functions are exposed in the relevant
    /// [`platform`] module if the target platform supports creating an event
    /// loop on any thread.
    ///
    /// ## Platform-specific
    ///
    /// - **Wayland/X11:** to prevent running under `Wayland` or `X11` unset `WAYLAND_DISPLAY`
    ///                    or `DISPLAY` respectively when building the event loop.
    /// - **Android:** must be configured with an `AndroidApp` from `android_main()` by calling
    ///     [`.with_android_app(app)`] before calling `.build()`, otherwise it'll panic.
    ///
    /// [`platform`]: crate::platform
    #[cfg_attr(
        android,
        doc = "[`.with_android_app(app)`]: crate::platform::android::EventLoopBuilderExtAndroid::with_android_app"
    )]
    #[cfg_attr(
        not(android),
        doc = "[`.with_android_app(app)`]: #only-available-on-android"
    )]
    #[inline]
    pub fn build(&mut self) -> Result<EventLoop<T>, EventLoopError> {
        let _span = tracing::debug_span!("winit::EventLoopBuilder::build").entered();

        if EVENT_LOOP_CREATED.swap(true, Ordering::Relaxed) {
            return Err(EventLoopError::RecreationAttempt);
        }

        // Certain platforms accept a mutable reference in their API.
        #[allow(clippy::unnecessary_mut_passed)]
        Ok(EventLoop {
            event_loop: platform_impl::EventLoop::new(&mut self.platform_specific)?,
            _marker: PhantomData,
        })
    }

    #[cfg(web_platform)]
    pub(crate) fn allow_event_loop_recreation() {
        EVENT_LOOP_CREATED.store(false, Ordering::Relaxed);
    }
}

impl<T> fmt::Debug for EventLoop<T> {
    fn fmt(&self, f: &mut fmt::Formatter<'_>) -> fmt::Result {
        f.pad("EventLoop { .. }")
    }
}

impl fmt::Debug for ActiveEventLoop {
    fn fmt(&self, f: &mut fmt::Formatter<'_>) -> fmt::Result {
        f.pad("ActiveEventLoop { .. }")
    }
}

/// Set through [`ActiveEventLoop::set_control_flow()`].
///
/// Indicates the desired behavior of the event loop after [`Event::AboutToWait`] is emitted.
///
/// Defaults to [`Wait`].
///
/// [`Wait`]: Self::Wait
#[derive(Copy, Clone, Debug, Default, PartialEq, Eq)]
pub enum ControlFlow {
    /// When the current loop iteration finishes, immediately begin a new iteration regardless of
    /// whether or not new events are available to process.
    Poll,

    /// When the current loop iteration finishes, suspend the thread until another event arrives.
    #[default]
    Wait,

    /// When the current loop iteration finishes, suspend the thread until either another event
    /// arrives or the given time is reached.
    ///
    /// Useful for implementing efficient timers. Applications which want to render at the display's
    /// native refresh rate should instead use [`Poll`] and the VSync functionality of a graphics API
    /// to reduce odds of missed frames.
    ///
    /// [`Poll`]: Self::Poll
    WaitUntil(Instant),
}

impl ControlFlow {
    /// Creates a [`ControlFlow`] that waits until a timeout has expired.
    ///
    /// In most cases, this is set to [`WaitUntil`]. However, if the timeout overflows, it is
    /// instead set to [`Wait`].
    ///
    /// [`WaitUntil`]: Self::WaitUntil
    /// [`Wait`]: Self::Wait
    pub fn wait_duration(timeout: Duration) -> Self {
        match Instant::now().checked_add(timeout) {
            Some(instant) => Self::WaitUntil(instant),
            None => Self::Wait,
        }
    }
}

impl EventLoop<()> {
    /// Create the event loop.
    ///
    /// This is an alias of `EventLoop::builder().build()`.
    #[inline]
    pub fn new() -> Result<EventLoop<()>, EventLoopError> {
        Self::builder().build()
    }

    /// Start building a new event loop.
    ///
    /// This returns an [`EventLoopBuilder`], to allow configuring the event loop before creation.
    ///
    /// To get the actual event loop, call [`build`][EventLoopBuilder::build] on that.
    #[inline]
    pub fn builder() -> EventLoopBuilder<()> {
        Self::with_user_event()
    }
}

impl<T> EventLoop<T> {
    /// Start building a new event loop, with the given type as the user event
    /// type.
    pub fn with_user_event() -> EventLoopBuilder<T> {
        EventLoopBuilder {
            platform_specific: Default::default(),
            _p: PhantomData,
        }
    }

    /// See [`run_app`].
    ///
    /// [`run_app`]: Self::run_app
    #[inline]
    #[deprecated = "use `EventLoop::run_app` instead"]
    #[cfg(not(all(web_platform, target_feature = "exception-handling")))]
    pub fn run<F>(self, event_handler: F) -> Result<(), EventLoopError>
    where
        F: FnMut(Event<T>, &ActiveEventLoop),
    {
        let _span = tracing::debug_span!("winit::EventLoop::run").entered();

        self.event_loop.run(event_handler)
    }

    /// Run the application with the event loop on the calling thread.
    ///
    /// See the [`set_control_flow()`] docs on how to change the event loop's behavior.
    ///
    /// ## Platform-specific
    ///
    /// - **iOS:** Will never return to the caller and so values not passed to this function will
    ///   *not* be dropped before the process exits.
    /// - **Web:** Will _act_ as if it never returns to the caller by throwing a Javascript exception
    ///   (that Rust doesn't see) that will also mean that the rest of the function is never executed
    ///   and any values not passed to this function will *not* be dropped.
    ///
    ///   Web applications are recommended to use
    #[cfg_attr(
        web_platform,
        doc = "[`EventLoopExtWebSys::spawn_app()`][crate::platform::web::EventLoopExtWebSys::spawn_app()]"
    )]
    #[cfg_attr(not(web_platform), doc = "`EventLoopExtWebSys::spawn()`")]
    ///   [^1] instead of [`run_app()`] to avoid the need
    ///   for the Javascript exception trick, and to make it clearer that the event loop runs
    ///   asynchronously (via the browser's own, internal, event loop) and doesn't block the
    ///   current thread of execution like it does on other platforms.
    ///
    ///   This function won't be available with `target_feature = "exception-handling"`.
    ///
    /// [`set_control_flow()`]: ActiveEventLoop::set_control_flow()
    /// [`run_app()`]: Self::run_app()
    /// [^1]: `EventLoopExtWebSys::spawn_app()` is only available on Web.
    #[inline]
    #[cfg(not(all(web_platform, target_feature = "exception-handling")))]
    pub fn run_app<A: ApplicationHandler<T>>(self, app: &mut A) -> Result<(), EventLoopError> {
        self.event_loop
            .run(|event, event_loop| dispatch_event_for_app(app, event_loop, event))
    }

    /// Creates an [`EventLoopProxy`] that can be used to dispatch user events
    /// to the main event loop, possibly from another thread.
    pub fn create_proxy(&self) -> EventLoopProxy<T> {
        EventLoopProxy {
            event_loop_proxy: self.event_loop.create_proxy(),
        }
    }

    /// Gets a persistent reference to the underlying platform display.
    ///
    /// See the [`OwnedDisplayHandle`] type for more information.
    pub fn owned_display_handle(&self) -> OwnedDisplayHandle {
        OwnedDisplayHandle {
            platform: self.event_loop.window_target().p.owned_display_handle(),
        }
    }

    /// Change if or when [`DeviceEvent`]s are captured.
    ///
    /// See [`ActiveEventLoop::listen_device_events`] for details.
    ///
    /// [`DeviceEvent`]: crate::event::DeviceEvent
    pub fn listen_device_events(&self, allowed: DeviceEvents) {
        let _span = tracing::debug_span!(
            "winit::EventLoop::listen_device_events",
            allowed = ?allowed
        )
        .entered();

        self.event_loop
            .window_target()
            .p
            .listen_device_events(allowed);
    }

    /// Sets the [`ControlFlow`].
    pub fn set_control_flow(&self, control_flow: ControlFlow) {
        self.event_loop
            .window_target()
            .p
            .set_control_flow(control_flow)
    }

    /// Create a window.
    ///
    /// Creating window without event loop running often leads to improper window creation;
    /// use [`ActiveEventLoop::create_window`] instead.
    #[deprecated = "use `ActiveEventLoop::create_window` instead"]
    #[inline]
    pub fn create_window(&self, window_attributes: WindowAttributes) -> Result<Window, OsError> {
        let _span = tracing::debug_span!(
            "winit::EventLoop::create_window",
            window_attributes = ?window_attributes
        )
        .entered();

        let window =
            platform_impl::Window::new(&self.event_loop.window_target().p, window_attributes)?;
        Ok(Window { window })
    }

    /// Create custom cursor.
    pub fn create_custom_cursor(&self, custom_cursor: CustomCursorSource) -> CustomCursor {
        self.event_loop
            .window_target()
            .p
            .create_custom_cursor(custom_cursor)
    }
}

#[cfg(feature = "rwh_06")]
impl<T> rwh_06::HasDisplayHandle for EventLoop<T> {
    fn display_handle(&self) -> Result<rwh_06::DisplayHandle<'_>, rwh_06::HandleError> {
        rwh_06::HasDisplayHandle::display_handle(self.event_loop.window_target())
    }
}

#[cfg(feature = "rwh_05")]
unsafe impl<T> rwh_05::HasRawDisplayHandle for EventLoop<T> {
    /// Returns a [`rwh_05::RawDisplayHandle`] for the event loop.
    fn raw_display_handle(&self) -> rwh_05::RawDisplayHandle {
        rwh_05::HasRawDisplayHandle::raw_display_handle(self.event_loop.window_target())
    }
}

#[cfg(any(x11_platform, wayland_platform))]
impl<T> AsFd for EventLoop<T> {
    /// Get the underlying [EventLoop]'s `fd` which you can register
    /// into other event loop, like [`calloop`] or [`mio`]. When doing so, the
    /// loop must be polled with the [`pump_app_events`] API.
    ///
    /// [`calloop`]: https://crates.io/crates/calloop
    /// [`mio`]: https://crates.io/crates/mio
    /// [`pump_app_events`]: crate::platform::pump_events::EventLoopExtPumpEvents::pump_app_events
    fn as_fd(&self) -> BorrowedFd<'_> {
        self.event_loop.as_fd()
    }
}

#[cfg(any(x11_platform, wayland_platform))]
impl<T> AsRawFd for EventLoop<T> {
    /// Get the underlying [EventLoop]'s raw `fd` which you can register
    /// into other event loop, like [`calloop`] or [`mio`]. When doing so, the
    /// loop must be polled with the [`pump_app_events`] API.
    ///
    /// [`calloop`]: https://crates.io/crates/calloop
    /// [`mio`]: https://crates.io/crates/mio
    /// [`pump_app_events`]: crate::platform::pump_events::EventLoopExtPumpEvents::pump_app_events
    fn as_raw_fd(&self) -> RawFd {
        self.event_loop.as_raw_fd()
    }
}

impl ActiveEventLoop {
    /// Create the window.
    ///
    /// Possible causes of error include denied permission, incompatible system, and lack of memory.
    ///
    /// ## Platform-specific
    ///
    /// - **Web:** The window is created but not inserted into the web page automatically. Please
    ///   see the web platform module for more information.
    #[inline]
    pub fn create_window(&self, window_attributes: WindowAttributes) -> Result<Window, OsError> {
        let _span = tracing::debug_span!(
            "winit::ActiveEventLoop::create_window",
            window_attributes = ?window_attributes
        )
        .entered();

        let window = platform_impl::Window::new(&self.p, window_attributes)?;
        Ok(Window { window })
    }

    /// Create custom cursor.
    pub fn create_custom_cursor(&self, custom_cursor: CustomCursorSource) -> CustomCursor {
        let _span = tracing::debug_span!("winit::ActiveEventLoop::create_custom_cursor",).entered();

        self.p.create_custom_cursor(custom_cursor)
    }

    /// Returns the list of all the monitors available on the system.
    #[inline]
    pub fn available_monitors(&self) -> impl Iterator<Item = MonitorHandle> {
        let _span = tracing::debug_span!("winit::ActiveEventLoop::available_monitors",).entered();

        #[allow(clippy::useless_conversion)] // false positive on some platforms
        self.p
            .available_monitors()
            .into_iter()
            .map(|inner| MonitorHandle { inner })
    }

    /// Returns the primary monitor of the system.
    ///
    /// Returns `None` if it can't identify any monitor as a primary one.
    ///
    /// ## Platform-specific
    ///
    /// **Wayland / Web:** Always returns `None`.
    #[inline]
    pub fn primary_monitor(&self) -> Option<MonitorHandle> {
        let _span = tracing::debug_span!("winit::ActiveEventLoop::primary_monitor",).entered();

        self.p
            .primary_monitor()
            .map(|inner| MonitorHandle { inner })
    }

    /// Change if or when [`DeviceEvent`]s are captured.
    ///
    /// Since the [`DeviceEvent`] capture can lead to high CPU usage for unfocused windows, winit
    /// will ignore them by default for unfocused windows on Linux/BSD. This method allows changing
    /// this at runtime to explicitly capture them again.
    ///
    /// ## Platform-specific
    ///
    /// - **Wayland / macOS / iOS / Android / Orbital:** Unsupported.
    ///
    /// [`DeviceEvent`]: crate::event::DeviceEvent
    pub fn listen_device_events(&self, allowed: DeviceEvents) {
        let _span = tracing::debug_span!(
            "winit::ActiveEventLoop::listen_device_events",
            allowed = ?allowed
        )
        .entered();

        self.p.listen_device_events(allowed);
    }

    /// Sets the [`ControlFlow`].
    pub fn set_control_flow(&self, control_flow: ControlFlow) {
        self.p.set_control_flow(control_flow)
    }

    /// Gets the current [`ControlFlow`].
    pub fn control_flow(&self) -> ControlFlow {
        self.p.control_flow()
    }

    /// This exits the event loop.
    ///
    /// See [`LoopExiting`][Event::LoopExiting].
    pub fn exit(&self) {
        let _span = tracing::debug_span!("winit::ActiveEventLoop::exit",).entered();

        self.p.exit()
    }

    /// Returns if the [`EventLoop`] is about to stop.
    ///
    /// See [`exit()`][Self::exit].
    pub fn exiting(&self) -> bool {
        self.p.exiting()
    }

    /// Gets a persistent reference to the underlying platform display.
    ///
    /// See the [`OwnedDisplayHandle`] type for more information.
    pub fn owned_display_handle(&self) -> OwnedDisplayHandle {
        OwnedDisplayHandle {
            platform: self.p.owned_display_handle(),
        }
    }
}

#[cfg(feature = "rwh_06")]
impl rwh_06::HasDisplayHandle for ActiveEventLoop {
    fn display_handle(&self) -> Result<rwh_06::DisplayHandle<'_>, rwh_06::HandleError> {
        let raw = self.p.raw_display_handle_rwh_06()?;
        // SAFETY: The display will never be deallocated while the event loop is alive.
        Ok(unsafe { rwh_06::DisplayHandle::borrow_raw(raw) })
    }
}

#[cfg(feature = "rwh_05")]
unsafe impl rwh_05::HasRawDisplayHandle for ActiveEventLoop {
    /// Returns a [`rwh_05::RawDisplayHandle`] for the event loop.
    fn raw_display_handle(&self) -> rwh_05::RawDisplayHandle {
        self.p.raw_display_handle_rwh_05()
    }
}

/// A proxy for the underlying display handle.
///
/// The purpose of this type is to provide a cheaply clonable handle to the underlying
/// display handle. This is often used by graphics APIs to connect to the underlying APIs.
/// It is difficult to keep a handle to the [`EventLoop`] type or the [`ActiveEventLoop`]
/// type. In contrast, this type involves no lifetimes and can be persisted for as long as
/// needed.
///
/// For all platforms, this is one of the following:
///
/// - A zero-sized type that is likely optimized out.
/// - A reference-counted pointer to the underlying type.
#[derive(Clone)]
pub struct OwnedDisplayHandle {
    #[cfg_attr(not(any(feature = "rwh_05", feature = "rwh_06")), allow(dead_code))]
    platform: platform_impl::OwnedDisplayHandle,
}

impl fmt::Debug for OwnedDisplayHandle {
    #[inline]
    fn fmt(&self, f: &mut fmt::Formatter<'_>) -> fmt::Result {
        f.debug_struct("OwnedDisplayHandle").finish_non_exhaustive()
    }

    /// Returns the current cursor position in screen coordinates.
    ///
    /// ## Platform-specific
    ///
    /// - **iOS / Android / Wayland / Orbital / Web**: Unsupported.
    #[inline]
    pub fn cursor_position(&self) -> Result<PhysicalPosition<f64>, ExternalError> {
        self.p.cursor_position()
    }
}

#[cfg(feature = "rwh_06")]
impl rwh_06::HasDisplayHandle for OwnedDisplayHandle {
    #[inline]
    fn display_handle(&self) -> Result<rwh_06::DisplayHandle<'_>, rwh_06::HandleError> {
        let raw = self.platform.raw_display_handle_rwh_06()?;

        // SAFETY: The underlying display handle should be safe.
        let handle = unsafe { rwh_06::DisplayHandle::borrow_raw(raw) };

        Ok(handle)
    }
}

#[cfg(feature = "rwh_05")]
unsafe impl rwh_05::HasRawDisplayHandle for OwnedDisplayHandle {
    #[inline]
    fn raw_display_handle(&self) -> rwh_05::RawDisplayHandle {
        self.platform.raw_display_handle_rwh_05()
    }
}

/// Used to send custom events to [`EventLoop`].
pub struct EventLoopProxy<T: 'static> {
    event_loop_proxy: platform_impl::EventLoopProxy<T>,
}

impl<T: 'static> Clone for EventLoopProxy<T> {
    fn clone(&self) -> Self {
        Self {
            event_loop_proxy: self.event_loop_proxy.clone(),
        }
    }
}

impl<T: 'static> EventLoopProxy<T> {
    /// Send an event to the [`EventLoop`] from which this proxy was created. This emits a
    /// `UserEvent(event)` event in the event loop, where `event` is the value passed to this
    /// function.
    ///
    /// Returns an `Err` if the associated [`EventLoop`] no longer exists.
    ///
    /// [`UserEvent(event)`]: Event::UserEvent
    pub fn send_event(&self, event: T) -> Result<(), EventLoopClosed<T>> {
        let _span = tracing::debug_span!("winit::EventLoopProxy::send_event",).entered();

        self.event_loop_proxy.send_event(event)
    }
}

impl<T: 'static> fmt::Debug for EventLoopProxy<T> {
    fn fmt(&self, f: &mut fmt::Formatter<'_>) -> fmt::Result {
        f.pad("EventLoopProxy { .. }")
    }
}

/// The error that is returned when an [`EventLoopProxy`] attempts to wake up an [`EventLoop`] that
/// no longer exists.
///
/// Contains the original event given to [`EventLoopProxy::send_event`].
#[derive(Copy, Clone, Debug, PartialEq, Eq, Hash)]
pub struct EventLoopClosed<T>(pub T);

impl<T> fmt::Display for EventLoopClosed<T> {
    fn fmt(&self, f: &mut fmt::Formatter<'_>) -> fmt::Result {
        f.write_str("Tried to wake up a closed `EventLoop`")
    }
}

impl<T: fmt::Debug> error::Error for EventLoopClosed<T> {}

/// Control when device events are captured.
#[derive(Copy, Clone, PartialEq, Eq, PartialOrd, Ord, Hash, Debug, Default)]
pub enum DeviceEvents {
    /// Report device events regardless of window focus.
    Always,
    /// Only capture device events while the window is focused.
    #[default]
    WhenFocused,
    /// Never capture device events.
    Never,
}

/// A unique identifier of the winit's async request.
///
/// This could be used to identify the async request once it's done
/// and a specific action must be taken.
///
/// One of the handling scenarios could be to maintain a working list
/// containing [`AsyncRequestSerial`] and some closure associated with it.
/// Then once event is arriving the working list is being traversed and a job
/// executed and removed from the list.
#[derive(Debug, Clone, Copy, PartialEq, Eq)]
pub struct AsyncRequestSerial {
    serial: usize,
}

impl AsyncRequestSerial {
    // TODO(kchibisov): Remove `cfg` when the clipboard will be added.
    #[allow(dead_code)]
    pub(crate) fn get() -> Self {
        static CURRENT_SERIAL: AtomicUsize = AtomicUsize::new(0);
        // NOTE: We rely on wrap around here, while the user may just request
        // in the loop usize::MAX times that's issue is considered on them.
        let serial = CURRENT_SERIAL.fetch_add(1, Ordering::Relaxed);
        Self { serial }
    }
}

/// Shim for various run APIs.
#[inline(always)]
pub(crate) fn dispatch_event_for_app<T: 'static, A: ApplicationHandler<T>>(
    app: &mut A,
    event_loop: &ActiveEventLoop,
    event: Event<T>,
) {
    match event {
        Event::NewEvents(cause) => app.new_events(event_loop, cause),
        Event::WindowEvent { window_id, event } => app.window_event(event_loop, window_id, event),
        Event::DeviceEvent { device_id, event } => app.device_event(event_loop, device_id, event),
        Event::UserEvent(event) => app.user_event(event_loop, event),
        Event::Suspended => app.suspended(event_loop),
        Event::Resumed => app.resumed(event_loop),
        Event::AboutToWait => app.about_to_wait(event_loop),
        Event::LoopExiting => app.exiting(event_loop),
        Event::MemoryWarning => app.memory_warning(event_loop),
    }
}<|MERGE_RESOLUTION|>--- conflicted
+++ resolved
@@ -18,14 +18,9 @@
 #[cfg(web_platform)]
 use web_time::{Duration, Instant};
 
-<<<<<<< HEAD
-use crate::dpi::PhysicalPosition;
-use crate::error::ExternalError;
-=======
 use crate::application::ApplicationHandler;
 use crate::error::{EventLoopError, OsError};
 use crate::window::{CustomCursor, CustomCursorSource, Window, WindowAttributes};
->>>>>>> 3efa6d85
 use crate::{event::Event, monitor::MonitorHandle, platform_impl};
 
 /// Provides a way to retrieve events from the system and from the windows that were registered to
@@ -495,6 +490,16 @@
             platform: self.p.owned_display_handle(),
         }
     }
+
+    /// Returns the current cursor position in screen coordinates.
+    ///
+    /// ## Platform-specific
+    ///
+    /// - **iOS / Android / Wayland / Orbital / Web**: Unsupported.
+    #[inline]
+    pub fn cursor_position(&self) -> Result<PhysicalPosition<f64>, ExternalError> {
+        self.p.cursor_position()
+    }
 }
 
 #[cfg(feature = "rwh_06")]
@@ -536,16 +541,6 @@
     #[inline]
     fn fmt(&self, f: &mut fmt::Formatter<'_>) -> fmt::Result {
         f.debug_struct("OwnedDisplayHandle").finish_non_exhaustive()
-    }
-
-    /// Returns the current cursor position in screen coordinates.
-    ///
-    /// ## Platform-specific
-    ///
-    /// - **iOS / Android / Wayland / Orbital / Web**: Unsupported.
-    #[inline]
-    pub fn cursor_position(&self) -> Result<PhysicalPosition<f64>, ExternalError> {
-        self.p.cursor_position()
     }
 }
 
