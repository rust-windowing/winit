# Changelog

All notable changes to this project will be documented in this file.

Please keep one empty line before and after all headers. (This is required for `git` to produce a conflict when a release is made while a PR is open and the PR's changelog entry would go into the wrong section).

And please only add new entries to the top of this list, right below the `# Unreleased` header.

# Unreleased

<<<<<<< HEAD
- On Windows and macOS, added `Window::is_resizable`.
=======
- Added `Window::is_decorated`.
- On X11, fix for repeated event loop iteration when `ControlFlow` was `Wait`
- On Wayland, report unaccelerated mouse deltas in `DeviceEvent::MouseMotion`.
- **Breaking:** Bump `ndk` version to 0.6, ndk-sys to `v0.3`, `ndk-glue` to `0.6`.
>>>>>>> fa148632
- Remove no longer needed `WINIT_LINK_COLORSYNC` environment variable.
- **Breaking:** Rename the `Exit` variant of `ControlFlow` to `ExitWithCode`, which holds a value to control the exit code after running. Add an `Exit` constant which aliases to `ExitWithCode(0)` instead to avoid major breakage. This shouldn't affect most existing programs.
- Add `EventLoopBuilder`, which allows you to create and tweak the settings of an event loop before creating it.
- Deprecated `EventLoop::with_user_event`; use `EventLoopBuilder::with_user_event` instead.
- **Breaking:** Replaced `EventLoopExtMacOS` with `EventLoopBuilderExtMacOS` (which also has renamed methods).
- **Breaking:** Replaced `EventLoopExtWindows` with `EventLoopBuilderExtWindows` (which also has renamed methods).
- **Breaking:** Replaced `EventLoopExtUnix` with `EventLoopBuilderExtUnix` (which also has renamed methods).

# 0.26.1 (2022-01-05)

- Fix linking to the `ColorSync` framework on macOS 10.7, and in newer Rust versions.
- On Web, implement cursor grabbing through the pointer lock API.
- On X11, add mappings for numpad comma, numpad enter, numlock and pause.
- On macOS, fix Pinyin IME input by reverting a change that intended to improve IME.
- On Windows, fix a crash with transparent windows on Windows 11.

# 0.26.0 (2021-12-01)

- Update `raw-window-handle` to `v0.4`. This is _not_ a breaking change, we still implement `HasRawWindowHandle` from `v0.3`, see [rust-windowing/raw-window-handle#74](https://github.com/rust-windowing/raw-window-handle/pull/74). Note that you might have to run `cargo update -p raw-window-handle` after upgrading.
- On X11, bump `mio` to 0.8.
- On Android, fixed `WindowExtAndroid::config` initially returning an empty `Configuration`.
- On Android, fixed `Window::scale_factor` and `MonitorHandle::scale_factor` initially always returning 1.0.
- On X11, select an appropriate visual for transparency if is requested
- On Wayland and X11, fix diagonal window resize cursor orientation.
- On macOS, drop the event callback before exiting.
- On Android, implement `Window::request_redraw`
- **Breaking:** On Web, remove the `stdweb` backend.
- Added `Window::focus_window`to bring the window to the front and set input focus.
- On Wayland and X11, implement `is_maximized` method on `Window`.
- On Windows, prevent ghost window from showing up in the taskbar after either several hours of use or restarting `explorer.exe`.
- On macOS, fix issue where `ReceivedCharacter` was not being emitted during some key repeat events.
- On Wayland, load cursor icons `hand2` and `hand1` for `CursorIcon::Hand`.
- **Breaking:** On Wayland, Theme trait and its support types are dropped.
- On Wayland, bump `smithay-client-toolkit` to 0.15.1.
- On Wayland, implement `request_user_attention` with `xdg_activation_v1`.
- On X11, emit missing `WindowEvent::ScaleFactorChanged` when the only monitor gets reconnected.
- On X11, if RANDR based scale factor is higher than 20 reset it to 1
- On Wayland, add an enabled-by-default feature called `wayland-dlopen` so users can opt out of using `dlopen` to load system libraries.
- **Breaking:** On Android, bump `ndk` and `ndk-glue` to 0.5.
- On Windows, increase wait timer resolution for more accurate timing when using `WaitUntil`.
- On macOS, fix native file dialogs hanging the event loop.
- On Wayland, implement a workaround for wrong configure size when using `xdg_decoration` in `kwin_wayland`
- On macOS, fix an issue that prevented the menu bar from showing in borderless fullscreen mode.
- On X11, EINTR while polling for events no longer causes a panic. Instead it will be treated as a spurious wakeup.

# 0.25.0 (2021-05-15)

- **Breaking:** On macOS, replace `WindowBuilderExtMacOS::with_activation_policy` with `EventLoopExtMacOS::set_activation_policy`
- On macOS, wait with activating the application until the application has initialized.
- On macOS, fix creating new windows when the application has a main menu.
- On Windows, fix fractional deltas for mouse wheel device events.
- On macOS, fix segmentation fault after dropping the main window.
- On Android, `InputEvent::KeyEvent` is partially implemented providing the key scancode.
- Added `is_maximized` method to `Window`.
- On Windows, fix bug where clicking the decoration bar would make the cursor blink.
- On Windows, fix bug causing newly created windows to erroneously display the "wait" (spinning) cursor.
- On macOS, wake up the event loop immediately when a redraw is requested.
- On Windows, change the default window size (1024x768) to match the default on other desktop platforms (800x600).
- On Windows, fix bug causing mouse capture to not be released.
- On Windows, fix fullscreen not preserving minimized/maximized state.
- On Android, unimplemented events are marked as unhandled on the native event loop.
- On Windows, added `WindowBuilderExtWindows::with_menu` to set a custom menu at window creation time.
- On Android, bump `ndk` and `ndk-glue` to 0.3: use predefined constants for event `ident`.
- On macOS, fix objects captured by the event loop closure not being dropped on panic.
- On Windows, fixed `WindowEvent::ThemeChanged` not properly firing and fixed `Window::theme` returning the wrong theme.
- On Web, added support for `DeviceEvent::MouseMotion` to listen for relative mouse movements.
- Added `WindowBuilder::with_position` to allow setting the position of a `Window` on creation. Supported on Windows, macOS and X11.
- Added `Window::drag_window`. Implemented on Windows, macOS, X11 and Wayland.
- On X11, bump `mio` to 0.7.
- On Windows, added `WindowBuilderExtWindows::with_owner_window` to allow creating popup windows.
- On Windows, added `WindowExtWindows::set_enable` to allow creating modal popup windows.
- On macOS, emit `RedrawRequested` events immediately while the window is being resized.
- Implement `Default`, `Hash`, and `Eq` for `LogicalPosition`, `PhysicalPosition`, `LogicalSize`, and `PhysicalSize`.
- On macOS, initialize the Menu Bar with minimal defaults. (Can be prevented using `enable_default_menu_creation`)
- On macOS, change the default behavior for first click when the window was unfocused. Now the window becomes focused and then emits a `MouseInput` event on a "first mouse click".
- Implement mint (math interoperability standard types) conversions (under feature flag `mint`).

# 0.24.0 (2020-12-09)

- On Windows, fix applications not exiting gracefully due to thread_event_target_callback accessing corrupted memory.
- On Windows, implement `Window::set_ime_position`.
- **Breaking:** On Windows, Renamed `WindowBuilderExtWindows`'s `is_dark_mode` to `theme`.
- **Breaking:** On Windows, renamed `WindowBuilderExtWindows::is_dark_mode` to `theme`.
- On Windows, add `WindowBuilderExtWindows::with_theme` to set a preferred theme.
- On Windows, fix bug causing message boxes to appear delayed.
- On Android, calling `WindowEvent::Focused` now works properly instead of always returning false.
- On Windows, fix Alt-Tab behaviour by removing borderless fullscreen "always on top" flag.
- On Windows, fix bug preventing windows with transparency enabled from having fully-opaque regions.
- **Breaking:** On Windows, include prefix byte in scancodes.
- On Wayland, fix window not being resizeable when using `WindowBuilder::with_min_inner_size`.
- On Unix, fix cross-compiling to wasm32 without enabling X11 or Wayland.
- On Windows, fix use-after-free crash during window destruction.
- On Web, fix `WindowEvent::ReceivedCharacter` never being sent on key input.
- On macOS, fix compilation when targeting aarch64.
- On X11, fix `Window::request_redraw` not waking the event loop.
- On Wayland, the keypad arrow keys are now recognized.
- **Breaking** Rename `desktop::EventLoopExtDesktop` to `run_return::EventLoopExtRunReturn`.
- Added `request_user_attention` method to `Window`.
- **Breaking:** On macOS, removed `WindowExt::request_user_attention`, use `Window::request_user_attention`.
- **Breaking:** On X11, removed `WindowExt::set_urgent`, use `Window::request_user_attention`.
- On Wayland, default font size in CSD increased from 11 to 17.
- On Windows, fix bug causing message boxes to appear delayed.
- On Android, support multi-touch.
- On Wayland, extra mouse buttons are not dropped anymore.
- **Breaking**: `MouseButton::Other` now uses `u16`.

# 0.23.0 (2020-10-02)

- On iOS, fixed support for the "Debug View Heirarchy" feature in Xcode.
- On all platforms, `available_monitors` and `primary_monitor` are now on `EventLoopWindowTarget` rather than `EventLoop` to list monitors event in the event loop.
- On Unix, X11 and Wayland are now optional features (enabled by default)
- On X11, fix deadlock when calling `set_fullscreen_inner`.
- On Web, prevent the webpage from scrolling when the user is focused on a winit canvas
- On Web, calling `window.set_cursor_icon` no longer breaks HiDPI scaling
- On Windows, drag and drop is now optional (enabled by default) and can be disabled with `WindowBuilderExtWindows::with_drag_and_drop(false)`.
- On Wayland, fix deadlock when calling to `set_inner_size` from a callback.
- On macOS, add `hide__other_applications` to `EventLoopWindowTarget` via existing `EventLoopWindowTargetExtMacOS` trait. `hide_other_applications` will hide other applications by calling `-[NSApplication hideOtherApplications: nil]`.
- On android added support for `run_return`.
- On MacOS, Fixed fullscreen and dialog support for `run_return`.
- On Windows, fix bug where we'd try to emit `MainEventsCleared` events during nested win32 event loops.
- On Web, use mouse events if pointer events aren't supported. This affects Safari.
- On Windows, `set_ime_position` is now a no-op instead of a runtime crash.
- On Android, `set_fullscreen` is now a no-op instead of a runtime crash.
- On iOS and Android, `set_inner_size` is now a no-op instead of a runtime crash.
- On Android, fix `ControlFlow::Poll` not polling the Android event queue.
- On macOS, add `NSWindow.hasShadow` support.
- On Web, fix vertical mouse wheel scrolling being inverted.
- On Web, implement mouse capturing for click-dragging out of the canvas.
- On Web, fix `ControlFlow::Exit` not properly handled.
- On Web (web-sys only), send `WindowEvent::ScaleFactorChanged` event when `window.devicePixelRatio` is changed.
- **Breaking:** On Web, `set_cursor_position` and `set_cursor_grab` will now always return an error.
- **Breaking:** `PixelDelta` scroll events now return a `PhysicalPosition`.
- On NetBSD, fixed crash due to incorrect detection of the main thread.
- **Breaking:** On X11, `-` key is mapped to the `Minus` virtual key code, instead of `Subtract`.
- On macOS, fix inverted horizontal scroll.
- **Breaking:** `current_monitor` now returns `Option<MonitorHandle>`.
- **Breaking:** `primary_monitor` now returns `Option<MonitorHandle>`.
- On macOS, updated core-* dependencies and cocoa.
- Bump `parking_lot` to 0.11
- On Android, bump `ndk`, `ndk-sys` and `ndk-glue` to 0.2. Checkout the new ndk-glue main proc attribute.
- On iOS, fixed starting the app in landscape where the view still had portrait dimensions.
- Deprecate the stdweb backend, to be removed in a future release
- **Breaking:** Prefixed virtual key codes `Add`, `Multiply`, `Divide`, `Decimal`, and `Subtract` with `Numpad`.
- Added `Asterisk` and `Plus` virtual key codes.
- On Web (web-sys only), the `Event::LoopDestroyed` event is correctly emitted when leaving the page.
- On Web, the `WindowEvent::Destroyed` event now gets emitted when a `Window` is dropped.
- On Web (web-sys only), the event listeners are now removed when a `Window` is dropped or when the event loop is destroyed.
- On Web, the event handler closure passed to `EventLoop::run` now gets dropped after the event loop is destroyed.
- **Breaking:** On Web, the canvas element associated to a `Window` is no longer removed from the DOM when the `Window` is dropped.
- On Web, `WindowEvent::Resized` is now emitted when `Window::set_inner_size` is called.
- **Breaking:** `Fullscreen` enum now uses `Borderless(Option<MonitorHandle>)` instead of `Borderless(MonitorHandle)` to allow picking the current monitor.
- On MacOS, fix `WindowEvent::Moved` ignoring the scale factor.
- On Wayland, add missing virtual keycodes.
- On Wayland, implement proper `set_cursor_grab`.
- On Wayland, the cursor will use similar icons if the requested one isn't available.
- On Wayland, right clicking on client side decorations will request application menu.
- On Wayland, fix tracking of window size after state changes.
- On Wayland, fix client side decorations not being hidden properly in fullscreen.
- On Wayland, fix incorrect size event when entering fullscreen with client side decorations.
- On Wayland, fix `resizable` attribute not being applied properly on startup.
- On Wayland, fix disabled repeat rate not being handled.
- On Wayland, fix decoration buttons not working after tty switch.
- On Wayland, fix scaling not being applied on output re-enable.
- On Wayland, fix crash when `XCURSOR_SIZE` is `0`.
- On Wayland, fix pointer getting created in some cases without pointer capability.
- On Wayland, on kwin, fix space between window and decorations on startup.
- **Breaking:** On Wayland, `Theme` trait was reworked.
- On Wayland, disable maximize button for non-resizable window.
- On Wayland, added support for `set_ime_position`.
- On Wayland, fix crash on startup since GNOME 3.37.90.
- On X11, fix incorrect modifiers state on startup.

# 0.22.2 (2020-05-16)

- Added Clone implementation for 'static events.
- On Windows, fix window intermittently hanging when `ControlFlow` was set to `Poll`.
- On Windows, fix `WindowBuilder::with_maximized` being ignored.
- On Android, minimal platform support.
- On iOS, touch positions are now properly converted to physical pixels.
- On macOS, updated core-* dependencies and cocoa

# 0.22.1 (2020-04-16)

- On X11, fix `ResumeTimeReached` being fired too early.
- On Web, replaced zero timeout for `ControlFlow::Poll` with `requestAnimationFrame`
- On Web, fix a possible panic during event handling
- On macOS, fix `EventLoopProxy` leaking memory for every instance.

# 0.22.0 (2020-03-09)

- On Windows, fix minor timing issue in wait_until_time_or_msg
- On Windows, rework handling of request_redraw() to address panics.
- On macOS, fix `set_simple_screen` to remember frame excluding title bar.
- On Wayland, fix coordinates in touch events when scale factor isn't 1.
- On Wayland, fix color from `close_button_icon_color` not applying.
- Ignore locale if unsupported by X11 backend
- On Wayland, Add HiDPI cursor support
- On Web, add the ability to query "Light" or "Dark" system theme send `ThemeChanged` on change.
- Fix `Event::to_static` returning `None` for user events.
- On Wayland, Hide CSD for fullscreen windows.
- On Windows, ignore spurious mouse move messages.
- **Breaking:** Move `ModifiersChanged` variant from `DeviceEvent` to `WindowEvent`.
- On Windows, add `IconExtWindows` trait which exposes creating an `Icon` from an external file or embedded resource
- Add `BadIcon::OsError` variant for when OS icon functionality fails
- On Windows, fix crash at startup on systems that do not properly support Windows' Dark Mode
- Revert On macOS, fix not sending ReceivedCharacter event for specific keys combinations.
- on macOS, fix incorrect ReceivedCharacter events for some key combinations.
- **Breaking:** Use `i32` instead of `u32` for position type in `WindowEvent::Moved`.
- On macOS, a mouse motion event is now generated before every mouse click.

# 0.21.0 (2020-02-04)

- On Windows, fixed "error: linking with `link.exe` failed: exit code: 1120" error on older versions of windows.
- On macOS, fix set_minimized(true) works only with decorations.
- On macOS, add `hide_application` to `EventLoopWindowTarget` via a new `EventLoopWindowTargetExtMacOS` trait. `hide_application` will hide the entire application by calling `-[NSApplication hide: nil]`.
- On macOS, fix not sending ReceivedCharacter event for specific keys combinations.
- On macOS, fix `CursorMoved` event reporting the cursor position using logical coordinates.
- On macOS, fix issue where unbundled applications would sometimes open without being focused.
- On macOS, fix `run_return` does not return unless it receives a message.
- On Windows, fix bug where `RedrawRequested` would only get emitted every other iteration of the event loop.
- On X11, fix deadlock on window state when handling certain window events.
- `WindowBuilder` now implements `Default`.
- **Breaking:** `WindowEvent::CursorMoved` changed to `f64` units, preserving high-precision data supplied by most backends
- On Wayland, fix coordinates in mouse events when scale factor isn't 1
- On Web, add the ability to provide a custom canvas
- **Breaking:** On Wayland, the `WaylandTheme` struct has been replaced with a `Theme` trait, allowing for extra configuration

# 0.20.0 (2020-01-05)

- On X11, fix `ModifiersChanged` emitting incorrect modifier change events
- **Breaking**: Overhaul how Winit handles DPI:
  + Window functions and events now return `PhysicalSize` instead of `LogicalSize`.
  + Functions that take `Size` or `Position` types can now take either `Logical` or `Physical` types.
  + `hidpi_factor` has been renamed to `scale_factor`.
  + `HiDpiFactorChanged` has been renamed to `ScaleFactorChanged`, and lets you control how the OS
    resizes the window in response to the change.
  + On X11, deprecate `WINIT_HIDPI_FACTOR` environment variable in favor of `WINIT_X11_SCALE_FACTOR`.
  + `Size` and `Position` types are now generic over their exact pixel type.

# 0.20.0 Alpha 6 (2020-01-03)

- On macOS, fix `set_cursor_visible` hides cursor outside of window.
- On macOS, fix `CursorEntered` and `CursorLeft` events fired at old window size.
- On macOS, fix error when `set_fullscreen` is called during fullscreen transition.
- On all platforms except mobile and WASM, implement `Window::set_minimized`.
- On X11, fix `CursorEntered` event being generated for non-winit windows.
- On macOS, fix crash when starting maximized without decorations.
- On macOS, fix application not terminating on `run_return`.
- On Wayland, fix cursor icon updates on window borders when using CSD.
- On Wayland, under mutter(GNOME Wayland), fix CSD being behind the status bar, when starting window in maximized mode.
- On Windows, theme the title bar according to whether the system theme is "Light" or "Dark".
- Added `WindowEvent::ThemeChanged` variant to handle changes to the system theme. Currently only implemented on Windows.
- **Breaking**: Changes to the `RedrawRequested` event (#1041):
  - `RedrawRequested` has been moved from `WindowEvent` to `Event`.
  - `EventsCleared` has been renamed to `MainEventsCleared`.
  - `RedrawRequested` is now issued only after `MainEventsCleared`.
  - `RedrawEventsCleared` is issued after each set of `RedrawRequested` events.
- Implement synthetic window focus key events on Windows.
- **Breaking**: Change `ModifiersState` to a `bitflags` struct.
- On Windows, implement `VirtualKeyCode` translation for `LWin` and `RWin`.
- On Windows, fix closing the last opened window causing `DeviceEvent`s to stop getting emitted.
- On Windows, fix `Window::set_visible` not setting internal flags correctly. This resulted in some weird behavior.
- Add `DeviceEvent::ModifiersChanged`.
  - Deprecate `modifiers` fields in other events in favor of `ModifiersChanged`.
- On X11, `WINIT_HIDPI_FACTOR` now dominates `Xft.dpi` when picking DPI factor for output.
- On X11, add special value `randr` for `WINIT_HIDPI_FACTOR` to make winit use self computed DPI factor instead of the one from `Xft.dpi`.

# 0.20.0 Alpha 5 (2019-12-09)

- On macOS, fix application termination on `ControlFlow::Exit`
- On Windows, fix missing `ReceivedCharacter` events when Alt is held.
- On macOS, stop emitting private corporate characters in `ReceivedCharacter` events.
- On X11, fix misreporting DPI factor at startup.
- On X11, fix events not being reported when using `run_return`.
- On X11, fix key modifiers being incorrectly reported.
- On X11, fix window creation hanging when another window is fullscreen.
- On Windows, fix focusing unfocused windows when switching from fullscreen to windowed.
- On X11, fix reporting incorrect DPI factor when waking from suspend.
- Change `EventLoopClosed` to contain the original event.
- **Breaking**: Add `is_synthetic` field to `WindowEvent` variant `KeyboardInput`,
  indicating that the event is generated by winit.
- On X11, generate synthetic key events for keys held when a window gains or loses focus.
- On X11, issue a `CursorMoved` event when a `Touch` event occurs,
  as X11 implicitly moves the cursor for such events.

# 0.20.0 Alpha 4 (2019-10-18)

- Add web support via the 'stdweb' or 'web-sys' features
- On Windows, implemented function to get HINSTANCE
- On macOS, implement `run_return`.
- On iOS, fix inverted parameter in `set_prefers_home_indicator_hidden`.
- On X11, performance is improved when rapidly calling `Window::set_cursor_icon`.
- On iOS, fix improper `msg_send` usage that was UB and/or would break if `!` is stabilized.
- On Windows, unset `maximized` when manually changing the window's position or size.
- On Windows, add touch pressure information for touch events.
- On macOS, differentiate between `CursorIcon::Grab` and `CursorIcon::Grabbing`.
- On Wayland, fix event processing sometimes stalling when using OpenGL with vsync.
- Officially remove the Emscripten backend.
- On Windows, fix handling of surrogate pairs when dispatching `ReceivedCharacter`.
- On macOS 10.15, fix freeze upon exiting exclusive fullscreen mode.
- On iOS, fix panic upon closing the app.
- On X11, allow setting mulitple `XWindowType`s.
- On iOS, fix null window on initial `HiDpiFactorChanged` event.
- On Windows, fix fullscreen window shrinking upon getting restored to a normal window.
- On macOS, fix events not being emitted during modal loops, such as when windows are being resized
  by the user.
- On Windows, fix hovering the mouse over the active window creating an endless stream of CursorMoved events.
- Always dispatch a `RedrawRequested` event after creating a new window.
- On X11, return dummy monitor data to avoid panicking when no monitors exist.
- On X11, prevent stealing input focus when creating a new window.
  Only steal input focus when entering fullscreen mode.
- On Wayland, fixed DeviceEvents for relative mouse movement is not always produced
- On Wayland, add support for set_cursor_visible and set_cursor_grab.
- On Wayland, fixed DeviceEvents for relative mouse movement is not always produced.
- Removed `derivative` crate dependency.
- On Wayland, add support for set_cursor_icon.
- Use `impl Iterator<Item = MonitorHandle>` instead of `AvailableMonitorsIter` consistently.
- On macOS, fix fullscreen state being updated after entering fullscreen instead of before,
  resulting in `Window::fullscreen` returning the old state in `Resized` events instead of
  reflecting the new fullscreen state
- On X11, fix use-after-free during window creation
- On Windows, disable monitor change keyboard shortcut while in exclusive fullscreen.
- On Windows, ensure that changing a borderless fullscreen window's monitor via keyboard shortcuts keeps the window fullscreen on the new monitor.
- Prevent `EventLoop::new` and `EventLoop::with_user_event` from getting called outside the main thread.
  - This is because some platforms cannot run the event loop outside the main thread. Preventing this
    reduces the potential for cross-platform compatibility gotchyas.
- On Windows and Linux X11/Wayland, add platform-specific functions for creating an `EventLoop` outside the main thread.
- On Wayland, drop resize events identical to the current window size.
- On Windows, fix window rectangle not getting set correctly on high-DPI systems.

# 0.20.0 Alpha 3 (2019-08-14)

- On macOS, drop the run closure on exit.
- On Windows, location of `WindowEvent::Touch` are window client coordinates instead of screen coordinates.
- On X11, fix delayed events after window redraw.
- On macOS, add `WindowBuilderExt::with_disallow_hidpi` to have the option to turn off best resolution openGL surface.
- On Windows, screen saver won't start if the window is in fullscreen mode.
- Change all occurrences of the `new_user_event` method to `with_user_event`.
- On macOS, the dock and the menu bar are now hidden in fullscreen mode.
- `Window::set_fullscreen` now takes `Option<Fullscreen>` where `Fullscreen`
  consists of `Fullscreen::Exclusive(VideoMode)` and
  `Fullscreen::Borderless(MonitorHandle)` variants.
    - Adds support for exclusive fullscreen mode.
- On iOS, add support for hiding the home indicator.
- On iOS, add support for deferring system gestures.
- On iOS, fix a crash that occurred while acquiring a monitor's name.
- On iOS, fix armv7-apple-ios compile target.
- Removed the `T: Clone` requirement from the `Clone` impl of `EventLoopProxy<T>`.
- On iOS, disable overscan compensation for external displays (removes black
  bars surrounding the image).
- On Linux, the functions `is_wayland`, `is_x11`, `xlib_xconnection` and `wayland_display` have been moved to a new `EventLoopWindowTargetExtUnix` trait.
- On iOS, add `set_prefers_status_bar_hidden` extension function instead of
  hijacking `set_decorations` for this purpose.
- On macOS and iOS, corrected the auto trait impls of `EventLoopProxy`.
- On iOS, add touch pressure information for touch events.
- Implement `raw_window_handle::HasRawWindowHandle` for `Window` type on all supported platforms.
- On macOS, fix the signature of `-[NSView drawRect:]`.
- On iOS, fix the behavior of `ControlFlow::Poll`. It wasn't polling if that was the only mode ever used by the application.
- On iOS, fix DPI sent out by views on creation was `0.0` - now it gives a reasonable number.
- On iOS, RedrawRequested now works for gl/metal backed views.
- On iOS, RedrawRequested is generally ordered after EventsCleared.

# 0.20.0 Alpha 2 (2019-07-09)

- On X11, non-resizable windows now have maximize explicitly disabled.
- On Windows, support paths longer than MAX_PATH (260 characters) in `WindowEvent::DroppedFile`
and `WindowEvent::HoveredFile`.
- On Mac, implement `DeviceEvent::Button`.
- Change `Event::Suspended(true / false)` to `Event::Suspended` and `Event::Resumed`.
- On X11, fix sanity check which checks that a monitor's reported width and height (in millimeters) are non-zero when calculating the DPI factor.
- Revert the use of invisible surfaces in Wayland, which introduced graphical glitches with OpenGL (#835)
- On X11, implement `_NET_WM_PING` to allow desktop environment to kill unresponsive programs.
- On Windows, when a window is initially invisible, it won't take focus from the existing visible windows.
- On Windows, fix multiple calls to `request_redraw` during `EventsCleared` sending multiple `RedrawRequested events.`
- On Windows, fix edge case where `RedrawRequested` could be dispatched before input events in event loop iteration.
- On Windows, fix timing issue that could cause events to be improperly dispatched after `RedrawRequested` but before `EventsCleared`.
- On macOS, drop unused Metal dependency.
- On Windows, fix the trail effect happening on transparent decorated windows. Borderless (or un-decorated) windows were not affected.
- On Windows, fix `with_maximized` not properly setting window size to entire window.
- On macOS, change `WindowExtMacOS::request_user_attention()` to take an `enum` instead of a `bool`.

# 0.20.0 Alpha 1 (2019-06-21)

- Changes below are considered **breaking**.
- Change all occurrences of `EventsLoop` to `EventLoop`.
- Previously flat API is now exposed through `event`, `event_loop`, `monitor`, and `window` modules.
- `os` module changes:
  - Renamed to `platform`.
  - All traits now have platform-specific suffixes.
  - Exposes new `desktop` module on Windows, Mac, and Linux.
- Changes to event loop types:
  - `EventLoopProxy::wakeup` has been removed in favor of `send_event`.
  - **Major:** New `run` method drives winit event loop.
    - Returns `!` to ensure API behaves identically across all supported platforms.
      - This allows `emscripten` implementation to work without lying about the API.
    - `ControlFlow`'s variants have been replaced with `Wait`, `WaitUntil(Instant)`, `Poll`, and `Exit`.
      - Is read after `EventsCleared` is processed.
      - `Wait` waits until new events are available.
      - `WaitUntil` waits until either new events are available or the provided time has been reached.
      - `Poll` instantly resumes the event loop.
      - `Exit` aborts the event loop.
    - Takes a closure that implements `'static + FnMut(Event<T>, &EventLoop<T>, &mut ControlFlow)`.
      - `&EventLoop<T>` is provided to allow new `Window`s to be created.
  - **Major:** `platform::desktop` module exposes `EventLoopExtDesktop` trait with `run_return` method.
    - Behaves identically to `run`, but returns control flow to the calling context and can take non-`'static` closures.
  - `EventLoop`'s `poll_events` and `run_forever` methods have been removed in favor of `run` and `run_return`.
- Changes to events:
  - Remove `Event::Awakened` in favor of `Event::UserEvent(T)`.
    - Can be sent with `EventLoopProxy::send_event`.
  - Rename `WindowEvent::Refresh` to `WindowEvent::RedrawRequested`.
    - `RedrawRequested` can be sent by the user with the `Window::request_redraw` method.
  - `EventLoop`, `EventLoopProxy`, and `Event` are now generic over `T`, for use in `UserEvent`.
  - **Major:** Add `NewEvents(StartCause)`, `EventsCleared`, and `LoopDestroyed` variants to `Event`.
    - `NewEvents` is emitted when new events are ready to be processed by event loop.
      - `StartCause` describes why new events are available, with `ResumeTimeReached`, `Poll`, `WaitCancelled`, and `Init` (sent once at start of loop).
    - `EventsCleared` is emitted when all available events have been processed.
      - Can be used to perform logic that depends on all events being processed (e.g. an iteration of a game loop).
    - `LoopDestroyed` is emitted when the `run` or `run_return` method is about to exit.
- Rename `MonitorId` to `MonitorHandle`.
- Removed `serde` implementations from `ControlFlow`.
- Rename several functions to improve both internal consistency and compliance with Rust API guidelines.
- Remove `WindowBuilder::multitouch` field, since it was only implemented on a few platforms. Multitouch is always enabled now.
- **Breaking:** On macOS, change `ns` identifiers to use snake_case for consistency with iOS's `ui` identifiers.
- Add `MonitorHandle::video_modes` method for retrieving supported video modes for the given monitor.
- On Wayland, the window now exists even if nothing has been drawn.
- On Windows, fix initial dimensions of a fullscreen window.
- On Windows, Fix transparent borderless windows rendering wrong.

# Version 0.19.1 (2019-04-08)

- On Wayland, added a `get_wayland_display` function to `EventsLoopExt`.
- On Windows, fix `CursorMoved(0, 0)` getting dispatched on window focus.
- On macOS, fix command key event left and right reverse.
- On FreeBSD, NetBSD, and OpenBSD, fix build of X11 backend.
- On Linux, the numpad's add, subtract and divide keys are now mapped to the `Add`, `Subtract` and `Divide` virtual key codes
- On macOS, the numpad's subtract key has been added to the `Subtract` mapping
- On Wayland, the numpad's home, end, page up and page down keys are now mapped to the `Home`, `End`, `PageUp` and `PageDown` virtual key codes
- On Windows, fix icon not showing up in corner of window.
- On X11, change DPI scaling factor behavior. First, winit tries to read it from "Xft.dpi" XResource, and uses DPI calculation from xrandr dimensions as fallback behavior.

# Version 0.19.0 (2019-03-06)

- On X11, we will use the faster `XRRGetScreenResourcesCurrent` function instead of `XRRGetScreenResources` when available.
- On macOS, fix keycodes being incorrect when using a non-US keyboard layout.
- On Wayland, fix `with_title()` not setting the windows title
- On Wayland, add `set_wayland_theme()` to control client decoration color theme
- Added serde serialization to `os::unix::XWindowType`.
- **Breaking:** Remove the `icon_loading` feature and the associated `image` dependency.
- On X11, make event loop thread safe by replacing XNextEvent with select(2) and XCheckIfEvent
- On Windows, fix malformed function pointer typecast that could invoke undefined behavior.
- Refactored Windows state/flag-setting code.
- On Windows, hiding the cursor no longer hides the cursor for all Winit windows - just the one `hide_cursor` was called on.
- On Windows, cursor grabs used to get perpetually canceled when the grabbing window lost focus. Now, cursor grabs automatically get re-initialized when the window regains focus and the mouse moves over the client area.
- On Windows, only vertical mouse wheel events were handled. Now, horizontal mouse wheel events are also handled.
- On Windows, ignore the AltGr key when populating the `ModifersState` type.

# Version 0.18.1 (2018-12-30)

- On macOS, fix `Yen` (JIS) so applications receive the event.
- On X11 with a tiling WM, fixed high CPU usage when moving windows across monitors.
- On X11, fixed panic caused by dropping the window before running the event loop.
- on macOS, added `WindowExt::set_simple_fullscreen` which does not require a separate space
- Introduce `WindowBuilderExt::with_app_id` to allow setting the application ID on Wayland.
- On Windows, catch panics in event loop child thread and forward them to the parent thread. This prevents an invocation of undefined behavior due to unwinding into foreign code.
- On Windows, fix issue where resizing or moving window combined with grabbing the cursor would freeze program.
- On Windows, fix issue where resizing or moving window would eat `Awakened` events.
- On Windows, exiting fullscreen after entering fullscreen with disabled decorations no longer shrinks window.
- On X11, fixed a segfault when using virtual monitors with XRandR.
- Derive `Ord` and `PartialOrd` for `VirtualKeyCode` enum.
- On Windows, fix issue where hovering or dropping a non file item would create a panic.
- On Wayland, fix resizing and DPI calculation when a `wl_output` is removed without sending a `leave` event to the `wl_surface`, such as disconnecting a monitor from a laptop.
- On Wayland, DPI calculation is handled by smithay-client-toolkit.
- On X11, `WindowBuilder::with_min_dimensions` and `WindowBuilder::with_max_dimensions` now correctly account for DPI.
- Added support for generating dummy `DeviceId`s and `WindowId`s to better support unit testing.
- On macOS, fixed unsoundness in drag-and-drop that could result in drops being rejected.
- On macOS, implemented `WindowEvent::Refresh`.
- On macOS, all `MouseCursor` variants are now implemented and the cursor will no longer reset after unfocusing.
- Removed minimum supported Rust version guarantee.

# Version 0.18.0 (2018-11-07)

- **Breaking:** `image` crate upgraded to 0.20. This is exposed as part of the `icon_loading` API.
- On Wayland, pointer events will now provide the current modifiers state.
- On Wayland, titles will now be displayed in the window header decoration.
- On Wayland, key repetition is now ended when keyboard loses focus.
- On Wayland, windows will now use more stylish and modern client side decorations.
- On Wayland, windows will use server-side decorations when available.
- **Breaking:** Added support for F16-F24 keys (variants were added to the `VirtualKeyCode` enum).
- Fixed graphical glitches when resizing on Wayland.
- On Windows, fix freezes when performing certain actions after a window resize has been triggered. Reintroduces some visual artifacts when resizing.
- Updated window manager hints under X11 to v1.5 of [Extended Window Manager Hints](https://specifications.freedesktop.org/wm-spec/wm-spec-1.5.html#idm140200472629520).
- Added `WindowBuilderExt::with_gtk_theme_variant` to X11-specific `WindowBuilder` functions.
- Fixed UTF8 handling bug in X11 `set_title` function.
- On Windows, `Window::set_cursor` now applies immediately instead of requiring specific events to occur first.
- On Windows, the `HoveredFile` and `HoveredFileCancelled` events are now implemented.
- On Windows, fix `Window::set_maximized`.
- On Windows 10, fix transparency (#260).
- On macOS, fix modifiers during key repeat.
- Implemented the `Debug` trait for `Window`, `EventsLoop`, `EventsLoopProxy` and `WindowBuilder`.
- On X11, now a `Resized` event will always be generated after a DPI change to ensure the window's logical size is consistent with the new DPI.
- Added further clarifications to the DPI docs.
- On Linux, if neither X11 nor Wayland manage to initialize, the corresponding panic now consists of a single line only.
- Add optional `serde` feature with implementations of `Serialize`/`Deserialize` for DPI types and various event types.
- Add `PartialEq`, `Eq`, and `Hash` implementations on public types that could have them but were missing them.
- On X11, drag-and-drop receiving an unsupported drop type can no longer cause the WM to freeze.
- Fix issue whereby the OpenGL context would not appear at startup on macOS Mojave (#1069).
- **Breaking:** Removed `From<NSApplicationActivationPolicy>` impl from `ActivationPolicy` on macOS.
- On macOS, the application can request the user's attention with `WindowExt::request_user_attention`.

# Version 0.17.2 (2018-08-19)

- On macOS, fix `<C-Tab>` so applications receive the event.
- On macOS, fix `<Cmd-{key}>` so applications receive the event.
- On Wayland, key press events will now be repeated.

# Version 0.17.1 (2018-08-05)

- On X11, prevent a compilation failure in release mode for versions of Rust greater than or equal to 1.30.
- Fixed deadlock that broke fullscreen mode on Windows.

# Version 0.17.0 (2018-08-02)

- Cocoa and core-graphics updates.
- Fixed thread-safety issues in several `Window` functions on Windows.
- On MacOS, the key state for modifiers key events is now properly set.
- On iOS, the view is now set correctly. This makes it possible to render things (instead of being stuck on a black screen), and touch events work again.
- Added NetBSD support.
- **Breaking:** On iOS, `UIView` is now the default root view. `WindowBuilderExt::with_root_view_class` can be used to set the root view objective-c class to `GLKView` (OpenGLES) or `MTKView` (Metal/MoltenVK).
- On iOS, the `UIApplication` is not started until `Window::new` is called.
- Fixed thread unsafety with cursor hiding on macOS.
- On iOS, fixed the size of the `JmpBuf` type used for `setjmp`/`longjmp` calls. Previously this was a buffer overflow on most architectures.
- On Windows, use cached window DPI instead of repeatedly querying the system. This fixes sporadic crashes on Windows 7.

# Version 0.16.2 (2018-07-07)

- On Windows, non-resizable windows now have the maximization button disabled. This is consistent with behavior on macOS and popular X11 WMs.
- Corrected incorrect `unreachable!` usage when guessing the DPI factor with no detected monitors.

# Version 0.16.1 (2018-07-02)

- Added logging through `log`. Logging will become more extensive over time.
- On X11 and Windows, the window's DPI factor is guessed before creating the window. This *greatly* cuts back on unsightly auto-resizing that would occur immediately after window creation.
- Fixed X11 backend compilation for environments where `c_char` is unsigned.

# Version 0.16.0 (2018-06-25)

- Windows additionally has `WindowBuilderExt::with_no_redirection_bitmap`.
- **Breaking:** Removed `VirtualKeyCode::LMenu` and `VirtualKeyCode::RMenu`; Windows now generates `VirtualKeyCode::LAlt` and `VirtualKeyCode::RAlt` instead.
- On X11, exiting fullscreen no longer leaves the window in the monitor's top left corner.
- **Breaking:** `Window::hidpi_factor` has been renamed to `Window::get_hidpi_factor` for better consistency. `WindowEvent::HiDPIFactorChanged` has been renamed to `WindowEvent::HiDpiFactorChanged`. DPI factors are always represented as `f64` instead of `f32` now.
- The Windows backend is now DPI aware. `WindowEvent::HiDpiFactorChanged` is implemented, and `MonitorId::get_hidpi_factor` and `Window::hidpi_factor` return accurate values.
- Implemented `WindowEvent::HiDpiFactorChanged` on X11.
- On macOS, `Window::set_cursor_position` is now relative to the client area.
- On macOS, setting the maximum and minimum dimensions now applies to the client area dimensions rather than to the window dimensions.
- On iOS, `MonitorId::get_dimensions` has been implemented and both `MonitorId::get_hidpi_factor` and `Window::get_hidpi_factor` return accurate values.
- On Emscripten, `MonitorId::get_hidpi_factor` now returns the same value as `Window::get_hidpi_factor` (it previously would always return 1.0).
- **Breaking:** The entire API for sizes, positions, etc. has changed. In the majority of cases, winit produces and consumes positions and sizes as `LogicalPosition` and `LogicalSize`, respectively. The notable exception is `MonitorId` methods, which deal in `PhysicalPosition` and `PhysicalSize`. See the documentation for specifics and explanations of the types. Additionally, winit automatically conserves logical size when the DPI factor changes.
- **Breaking:** All deprecated methods have been removed. For `Window::platform_display` and `Window::platform_window`, switch to the appropriate platform-specific `WindowExt` methods. For `Window::get_inner_size_points` and `Window::get_inner_size_pixels`, use the `LogicalSize` returned by `Window::get_inner_size` and convert as needed.
- HiDPI support for Wayland.
- `EventsLoop::get_available_monitors` and `EventsLoop::get_primary_monitor` now have identical counterparts on `Window`, so this information can be acquired without an `EventsLoop` borrow.
- `AvailableMonitorsIter` now implements `Debug`.
- Fixed quirk on macOS where certain keys would generate characters at twice the normal rate when held down.
- On X11, all event loops now share the same `XConnection`.
- **Breaking:** `Window::set_cursor_state` and `CursorState` enum removed in favor of the more composable `Window::grab_cursor` and `Window::hide_cursor`. As a result, grabbing the cursor no longer automatically hides it; you must call both methods to retain the old behavior on Windows and macOS. `Cursor::NoneCursor` has been removed, as it's no longer useful.
- **Breaking:** `Window::set_cursor_position` now returns `Result<(), String>`, thus allowing for `Box<Error>` conversion via `?`.

# Version 0.15.1 (2018-06-13)

- On X11, the `Moved` event is no longer sent when the window is resized without changing position.
- `MouseCursor` and `CursorState` now implement `Default`.
- `WindowBuilder::with_resizable` implemented for Windows, X11, Wayland, and macOS.
- `Window::set_resizable` implemented for Windows, X11, Wayland, and macOS.
- On X11, if the monitor's width or height in millimeters is reported as 0, the DPI is now 1.0 instead of +inf.
- On X11, the environment variable `WINIT_HIDPI_FACTOR` has been added for overriding DPI factor.
- On X11, enabling transparency no longer causes the window contents to flicker when resizing.
- On X11, `with_override_redirect` now actually enables override redirect.
- macOS now generates `VirtualKeyCode::LAlt` and `VirtualKeyCode::RAlt` instead of `None` for both.
- On macOS, `VirtualKeyCode::RWin` and `VirtualKeyCode::LWin` are no longer switched.
- On macOS, windows without decorations can once again be resized.
- Fixed race conditions when creating an `EventsLoop` on X11, most commonly manifesting as "[xcb] Unknown sequence number while processing queue".
- On macOS, `CursorMoved` and `MouseInput` events are only generated if they occurs within the window's client area.
- On macOS, resizing the window no longer generates a spurious `MouseInput` event.

# Version 0.15.0 (2018-05-22)

- `Icon::to_cardinals` is no longer public, since it was never supposed to be.
- Wayland: improve diagnostics if initialization fails
- Fix some system event key doesn't work when focused, do not block keyevent forward to system on macOS
- On X11, the scroll wheel position is now correctly reset on i3 and other WMs that have the same quirk.
- On X11, `Window::get_current_monitor` now reliably returns the correct monitor.
- On X11, `Window::hidpi_factor` returns values from XRandR rather than the inaccurate values previously queried from the core protocol.
- On X11, the primary monitor is detected correctly even when using versions of XRandR less than 1.5.
- `MonitorId` now implements `Debug`.
- Fixed bug on macOS where using `with_decorations(false)` would cause `set_decorations(true)` to produce a transparent titlebar with no title.
- Implemented `MonitorId::get_position` on macOS.
- On macOS, `Window::get_current_monitor` now returns accurate values.
- Added `WindowBuilderExt::with_resize_increments` to macOS.
- **Breaking:** On X11, `WindowBuilderExt::with_resize_increments` and `WindowBuilderExt::with_base_size` now take `u32` values rather than `i32`.
- macOS keyboard handling has been overhauled, allowing for the use of dead keys, IME, etc. Right modifier keys are also no longer reported as being left.
- Added the `Window::set_ime_spot(x: i32, y: i32)` method, which is implemented on X11 and macOS.
- **Breaking**: `os::unix::WindowExt::send_xim_spot(x: i16, y: i16)` no longer exists. Switch to the new `Window::set_ime_spot(x: i32, y: i32)`, which has equivalent functionality.
- Fixed detection of `Pause` and `Scroll` keys on Windows.
- On Windows, alt-tabbing while the cursor is grabbed no longer makes it impossible to re-grab the cursor.
- On Windows, using `CursorState::Hide` when the cursor is grabbed now ungrabs the cursor first.
- Implemented `MouseCursor::NoneCursor` on Windows.
- Added `WindowBuilder::with_always_on_top` and `Window::set_always_on_top`. Implemented on Windows, macOS, and X11.
- On X11, `WindowBuilderExt` now has `with_class`, `with_override_redirect`, and `with_x11_window_type` to allow for more control over window creation. `WindowExt` additionally has `set_urgent`.
- More hints are set by default on X11, including `_NET_WM_PID` and `WM_CLIENT_MACHINE`. Note that prior to this, the `WM_CLASS` hint was automatically set to whatever value was passed to `with_title`. It's now set to the executable name to better conform to expectations and the specification; if this is undesirable, you must explicitly use `WindowBuilderExt::with_class`.

# Version 0.14.0 (2018-05-09)

- Created the `Copy`, `Paste` and `Cut` `VirtualKeyCode`s and added support for them on X11 and Wayland
- Fix `.with_decorations(false)` in macOS
- On Mac, `NSWindow` and supporting objects might be alive long after they were `closed` which resulted in apps consuming more heap then needed. Mainly it was affecting multi window applications. Not expecting any user visible change of behaviour after the fix.
- Fix regression of Window platform extensions for macOS where `NSFullSizeContentViewWindowMask` was not being correctly applied to `.fullsize_content_view`.
- Corrected `get_position` on Windows to be relative to the screen rather than to the taskbar.
- Corrected `Moved` event on Windows to use position values equivalent to those returned by `get_position`. It previously supplied client area positions instead of window positions, and would additionally interpret negative values as being very large (around `u16::MAX`).
- Implemented `Moved` event on macOS.
- On X11, the `Moved` event correctly use window positions rather than client area positions. Additionally, a stray `Moved` that unconditionally accompanied `Resized` with the client area position relative to the parent has been eliminated; `Moved` is still received alongside `Resized`, but now only once and always correctly.
- On Windows, implemented all variants of `DeviceEvent` other than `Text`. Mouse `DeviceEvent`s are now received even if the window isn't in the foreground.
- `DeviceId` on Windows is no longer a unit struct, and now contains a `u32`. For `WindowEvent`s, this will always be 0, but on `DeviceEvent`s it will be the handle to that device. `DeviceIdExt::get_persistent_identifier` can be used to acquire a unique identifier for that device that persists across replugs/reboots/etc.
- Corrected `run_forever` on X11 to stop discarding `Awakened` events.
- Various safety and correctness improvements to the X11 backend internals.
- Fixed memory leak on X11 every time the mouse entered the window.
- On X11, drag and drop now works reliably in release mode.
- Added `WindowBuilderExt::with_resize_increments` and `WindowBuilderExt::with_base_size` to X11, allowing for more optional hints to be set.
- Rework of the wayland backend, migrating it to use [Smithay's Client Toolkit](https://github.com/Smithay/client-toolkit).
- Added `WindowBuilder::with_window_icon` and `Window::set_window_icon`, finally making it possible to set the window icon on Windows and X11. The `icon_loading` feature can be enabled to allow for icons to be easily loaded; see example program `window_icon.rs` for usage.
- Windows additionally has `WindowBuilderExt::with_taskbar_icon` and `WindowExt::set_taskbar_icon`.
- On Windows, fix panic when trying to call `set_fullscreen(None)` on a window that has not been fullscreened prior.

# Version 0.13.1 (2018-04-26)

- Ensure necessary `x11-dl` version is used.

# Version 0.13.0 (2018-04-25)

- Implement `WindowBuilder::with_maximized`, `Window::set_fullscreen`, `Window::set_maximized` and `Window::set_decorations` for MacOS.
- Implement `WindowBuilder::with_maximized`, `Window::set_fullscreen`, `Window::set_maximized` and `Window::set_decorations` for Windows.
- On Windows, `WindowBuilder::with_fullscreen` no longer changing monitor display resolution.
- Overhauled X11 window geometry calculations. `get_position` and `set_position` are more universally accurate across different window managers, and `get_outer_size` actually works now.
- Fixed SIGSEGV/SIGILL crashes on macOS caused by stabilization of the `!` (never) type.
- Implement `WindowEvent::HiDPIFactorChanged` for macOS
- On X11, input methods now work completely out of the box, no longer requiring application developers to manually call `setlocale`. Additionally, when input methods are started, stopped, or restarted on the server end, it's correctly handled.
- Implemented `Refresh` event on Windows.
- Properly calculate the minimum and maximum window size on Windows, including window decorations.
- Map more `MouseCursor` variants to cursor icons on Windows.
- Corrected `get_position` on macOS to return outer frame position, not content area position.
- Corrected `set_position` on macOS to set outer frame position, not content area position.
- Added `get_inner_position` method to `Window`, which gets the position of the window's client area. This is implemented on all applicable platforms (all desktop platforms other than Wayland, where this isn't possible).
- **Breaking:** the `Closed` event has been replaced by `CloseRequested` and `Destroyed`. To migrate, you typically just need to replace all usages of `Closed` with `CloseRequested`; see example programs for more info. The exception is iOS, where `Closed` must be replaced by `Destroyed`.

# Version 0.12.0 (2018-04-06)

- Added subclass to macos windows so they can be made resizable even with no decorations.
- Dead keys now work properly on X11, no longer resulting in a panic.
- On X11, input method creation first tries to use the value from the user's `XMODIFIERS` environment variable, so application developers should no longer need to manually call `XSetLocaleModifiers`. If that fails, fallbacks are tried, which should prevent input method initialization from ever outright failing.
- Fixed thread safety issues with input methods on X11.
- Add support for `Touch` for win32 backend.
- Fixed `Window::get_inner_size` and friends to return the size in pixels instead of points when using HIDPI displays on OSX.

# Version 0.11.3 (2018-03-28)

- Added `set_min_dimensions` and `set_max_dimensions` methods to `Window`, and implemented on Windows, X11, Wayland, and OSX.
- On X11, dropping a `Window` actually closes it now, and clicking the window's × button (or otherwise having the WM signal to close it) will result in the window closing.
- Added `WindowBuilderExt` methods for macos: `with_titlebar_transparent`,
  `with_title_hidden`, `with_titlebar_buttons_hidden`,
  `with_fullsize_content_view`.
- Mapped X11 numpad keycodes (arrows, Home, End, PageUp, PageDown, Insert and Delete) to corresponding virtual keycodes

# Version 0.11.2 (2018-03-06)

- Impl `Hash`, `PartialEq`, and `Eq` for `events::ModifiersState`.
- Implement `MonitorId::get_hidpi_factor` for MacOS.
- Added method `os::macos::MonitorIdExt::get_nsscreen() -> *mut c_void` that gets a `NSScreen` object matching the monitor ID.
- Send `Awakened` event on Android when event loop is woken up.

# Version 0.11.1 (2018-02-19)

- Fixed windows not receiving mouse events when click-dragging the mouse outside the client area of a window, on Windows platforms.
- Added method `os::android::EventsLoopExt:set_suspend_callback(Option<Box<Fn(bool) -> ()>>)` that allows glutin to register a callback when a suspend event happens

# Version 0.11.0 (2018-02-09)

- Implement `MonitorId::get_dimensions` for Android.
- Added method `os::macos::WindowBuilderExt::with_movable_by_window_background(bool)` that allows to move a window without a titlebar - `with_decorations(false)`
- Implement `Window::set_fullscreen`, `Window::set_maximized` and `Window::set_decorations` for Wayland.
- Added `Caret` as VirtualKeyCode and support OSX ^-Key with german input.

# Version 0.10.1 (2018-02-05)

*Yanked*

# Version 0.10.0 (2017-12-27)

- Add support for `Touch` for emscripten backend.
- Added support for `DroppedFile`, `HoveredFile`, and `HoveredFileCancelled` to X11 backend.
- **Breaking:** `unix::WindowExt` no longer returns pointers for things that aren't actually pointers; `get_xlib_window` now returns `Option<std::os::raw::c_ulong>` and `get_xlib_screen_id` returns `Option<std::os::raw::c_int>`. Additionally, methods that previously returned `libc::c_void` have been changed to return `std::os::raw::c_void`, which are not interchangeable types, so users wanting the former will need to explicitly cast.
- Added `set_decorations` method to `Window` to allow decorations to be toggled after the window is built. Presently only implemented on X11.
- Raised the minimum supported version of Rust to 1.20 on MacOS due to usage of associated constants in new versions of cocoa and core-graphics.
- Added `modifiers` field to `MouseInput`, `MouseWheel`, and `CursorMoved` events to track the modifiers state (`ModifiersState`).
- Fixed the emscripten backend to return the size of the canvas instead of the size of the window.

# Version 0.9.0 (2017-12-01)

- Added event `WindowEvent::HiDPIFactorChanged`.
- Added method `MonitorId::get_hidpi_factor`.
- Deprecated `get_inner_size_pixels` and `get_inner_size_points` methods of `Window` in favor of
`get_inner_size`.
- **Breaking:** `EventsLoop` is `!Send` and `!Sync` because of platform-dependant constraints,
  but `Window`, `WindowId`, `DeviceId` and `MonitorId` guaranteed to be `Send`.
- `MonitorId::get_position` now returns `(i32, i32)` instead of `(u32, u32)`.
- Rewrite of the wayland backend to use wayland-client-0.11
- Support for dead keys on wayland for keyboard utf8 input
- Monitor enumeration on Windows is now implemented using `EnumDisplayMonitors` instead of
`EnumDisplayDevices`. This changes the value returned by `MonitorId::get_name()`.
- On Windows added `MonitorIdExt::hmonitor` method
- Impl `Clone` for `EventsLoopProxy`
- `EventsLoop::get_primary_monitor()` on X11 will fallback to any available monitor if no primary is found
- Support for touch event on wayland
- `WindowEvent`s `MouseMoved`, `MouseEntered`, and `MouseLeft` have been renamed to
`CursorMoved`, `CursorEntered`, and `CursorLeft`.
- New `DeviceEvent`s added, `MouseMotion` and `MouseWheel`.
- Send `CursorMoved` event after `CursorEntered` and `Focused` events.
- Add support for `ModifiersState`, `MouseMove`, `MouseInput`, `MouseMotion` for emscripten backend.

# Version 0.8.3 (2017-10-11)

- Fixed issue of calls to `set_inner_size` blocking on Windows.
- Mapped `ISO_Left_Tab` to `VirtualKeyCode::Tab` to make the key work with modifiers
- Fixed the X11 backed on 32bit targets

# Version 0.8.2 (2017-09-28)

- Uniformize keyboard scancode values accross Wayland and X11 (#297).
- Internal rework of the wayland event loop
- Added method `os::linux::WindowExt::is_ready`

# Version 0.8.1 (2017-09-22)

- Added various methods to `os::linux::EventsLoopExt`, plus some hidden items necessary to make
  glutin work.

# Version 0.8.0 (2017-09-21)

- Added `Window::set_maximized`, `WindowAttributes::maximized` and `WindowBuilder::with_maximized`.
- Added `Window::set_fullscreen`.
- Changed `with_fullscreen` to take a `Option<MonitorId>` instead of a `MonitorId`.
- Removed `MonitorId::get_native_identifer()` in favor of platform-specific traits in the `os`
  module.
- Changed `get_available_monitors()` and `get_primary_monitor()` to be methods of `EventsLoop`
  instead of stand-alone methods.
- Changed `EventsLoop` to be tied to a specific X11 or Wayland connection.
- Added a `os::linux::EventsLoopExt` trait that makes it possible to configure the connection.
- Fixed the emscripten code, which now compiles.
- Changed the X11 fullscreen code to use `xrandr` instead of `xxf86vm`.
- Fixed the Wayland backend to produce `Refresh` event after window creation.
- Changed the `Suspended` event to be outside of `WindowEvent`.
- Fixed the X11 backend sometimes reporting the wrong virtual key (#273).<|MERGE_RESOLUTION|>--- conflicted
+++ resolved
@@ -8,14 +8,11 @@
 
 # Unreleased
 
-<<<<<<< HEAD
-- On Windows and macOS, added `Window::is_resizable`.
-=======
+- Added `Window::is_resizable`.
 - Added `Window::is_decorated`.
 - On X11, fix for repeated event loop iteration when `ControlFlow` was `Wait`
 - On Wayland, report unaccelerated mouse deltas in `DeviceEvent::MouseMotion`.
 - **Breaking:** Bump `ndk` version to 0.6, ndk-sys to `v0.3`, `ndk-glue` to `0.6`.
->>>>>>> fa148632
 - Remove no longer needed `WINIT_LINK_COLORSYNC` environment variable.
 - **Breaking:** Rename the `Exit` variant of `ControlFlow` to `ExitWithCode`, which holds a value to control the exit code after running. Add an `Exit` constant which aliases to `ExitWithCode(0)` instead to avoid major breakage. This shouldn't affect most existing programs.
 - Add `EventLoopBuilder`, which allows you to create and tweak the settings of an event loop before creating it.
