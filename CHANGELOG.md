# Changelog

All notable changes to this project will be documented in this file.

Please keep one empty line before and after all headers. (This is required for `git` to produce a conflict when a release is made while a PR is open and the PR's changelog entry would go into the wrong section).

And please only add new entries to the top of this list, right below the `# Unreleased` header.

# Unreleased

<<<<<<< HEAD
- On Web, implement IME support. please not create DOM element with `id='winit_input_agent'`
- On Web, `Window::set_ime_position` now works. you need to use to support IME on web because we don't have good way to get ime enabled. 
=======
- On Windows, added `WindowExtWindows::set_skip_taskbar` and `WindowBuilderExtWindows::with_skip_taskbar`.
- On Windows, added `EventLoopBuilderExtWindows::with_msg_hook`.
- On Windows, remove internally unique DC per window.
- macOS: Remove the need to call `set_ime_position` after moving the window.
- Added `Window::is_visible`.
- Added `Window::is_resizable`.
- Added `Window::is_decorated`.
- On X11, fix for repeated event loop iteration when `ControlFlow` was `Wait`
- On X11, fix scale factor calculation when the only monitor is reconnected
- On Wayland, report unaccelerated mouse deltas in `DeviceEvent::MouseMotion`.
- **Breaking:** Bump `ndk` version to 0.6, ndk-sys to `v0.3`, `ndk-glue` to `0.6`.
- Remove no longer needed `WINIT_LINK_COLORSYNC` environment variable.
>>>>>>> 5db61c10
- **Breaking:** Rename the `Exit` variant of `ControlFlow` to `ExitWithCode`, which holds a value to control the exit code after running. Add an `Exit` constant which aliases to `ExitWithCode(0)` instead to avoid major breakage. This shouldn't affect most existing programs.
- Add `EventLoopBuilder`, which allows you to create and tweak the settings of an event loop before creating it.
- Deprecated `EventLoop::with_user_event`; use `EventLoopBuilder::with_user_event` instead.
- **Breaking:** Replaced `EventLoopExtMacOS` with `EventLoopBuilderExtMacOS` (which also has renamed methods).
- **Breaking:** Replaced `EventLoopExtWindows` with `EventLoopBuilderExtWindows` (which also has renamed methods).
- **Breaking:** Replaced `EventLoopExtUnix` with `EventLoopBuilderExtUnix` (which also has renamed methods).
- **Breaking:** The platform specific extensions for Windows `winit::platform::windows` have changed. All `HANDLE`-like types e.g. `HWND` and `HMENU` were converted from winapi types or `*mut c_void` to `isize`. This was done to be consistent with the type definitions in windows-sys and to not expose internal dependencies.
- The internal bindings to the [Windows API](https://docs.microsoft.com/en-us/windows/) were changed from the unofficial [winapi](https://github.com/retep998/winapi-rs) bindings to the official Microsoft [windows-sys](https://github.com/microsoft/windows-rs) bindings.
- On Wayland, fix resize and scale factor changes not being propagated properly.
- On Wayland, fix polling during consecutive `EventLoop::run_return` invocations.
- On Windows, fix race issue creating fullscreen windows with `WindowBuilder::with_fullscreen`
- On Android, `virtual_keycode` for `KeyboardInput` events is now filled in where a suitable match is found.
- **Breaking:** Added new `WindowEvent::IME` supported on macOS, X11, and Wayland.
- Added `Window::set_ime_allowed` supported on macOS, X11, and Wayland.
- **Breaking:** IME input on macOS, X11, and Wayland won't be received unless it's explicitly allowed via `Window::set_ime_allowed` and new `WindowEvent::IME` events are handled.

# 0.26.1 (2022-01-05)

- Fix linking to the `ColorSync` framework on macOS 10.7, and in newer Rust versions.
- On Web, implement cursor grabbing through the pointer lock API.
- On X11, add mappings for numpad comma, numpad enter, numlock and pause.
- On macOS, fix Pinyin IME input by reverting a change that intended to improve IME.
- On Windows, fix a crash with transparent windows on Windows 11.
- **Breaking:**: Reverse horizontal scrolling sign in `MouseScrollDelta` to match the direction of vertical scrolling. A positive X value now means moving the content to the right. The meaning of vertical scrolling stays the same: a positive Y value means moving the content down.

# 0.26.0 (2021-12-01)

- Update `raw-window-handle` to `v0.4`. This is _not_ a breaking change, we still implement `HasRawWindowHandle` from `v0.3`, see [rust-windowing/raw-window-handle#74](https://github.com/rust-windowing/raw-window-handle/pull/74). Note that you might have to run `cargo update -p raw-window-handle` after upgrading.
- On X11, bump `mio` to 0.8.
- On Android, fixed `WindowExtAndroid::config` initially returning an empty `Configuration`.
- On Android, fixed `Window::scale_factor` and `MonitorHandle::scale_factor` initially always returning 1.0.
- On X11, select an appropriate visual for transparency if is requested
- On Wayland and X11, fix diagonal window resize cursor orientation.
- On macOS, drop the event callback before exiting.
- On Android, implement `Window::request_redraw`
- **Breaking:** On Web, remove the `stdweb` backend.
- Added `Window::focus_window`to bring the window to the front and set input focus.
- On Wayland and X11, implement `is_maximized` method on `Window`.
- On Windows, prevent ghost window from showing up in the taskbar after either several hours of use or restarting `explorer.exe`.
- On macOS, fix issue where `ReceivedCharacter` was not being emitted during some key repeat events.
- On Wayland, load cursor icons `hand2` and `hand1` for `CursorIcon::Hand`.
- **Breaking:** On Wayland, Theme trait and its support types are dropped.
- On Wayland, bump `smithay-client-toolkit` to 0.15.1.
- On Wayland, implement `request_user_attention` with `xdg_activation_v1`.
- On X11, emit missing `WindowEvent::ScaleFactorChanged` when the only monitor gets reconnected.
- On X11, if RANDR based scale factor is higher than 20 reset it to 1
- On Wayland, add an enabled-by-default feature called `wayland-dlopen` so users can opt out of using `dlopen` to load system libraries.
- **Breaking:** On Android, bump `ndk` and `ndk-glue` to 0.5.
- On Windows, increase wait timer resolution for more accurate timing when using `WaitUntil`.
- On macOS, fix native file dialogs hanging the event loop.
- On Wayland, implement a workaround for wrong configure size when using `xdg_decoration` in `kwin_wayland`
- On macOS, fix an issue that prevented the menu bar from showing in borderless fullscreen mode.
- On X11, EINTR while polling for events no longer causes a panic. Instead it will be treated as a spurious wakeup.

# 0.25.0 (2021-05-15)

- **Breaking:** On macOS, replace `WindowBuilderExtMacOS::with_activation_policy` with `EventLoopExtMacOS::set_activation_policy`
- On macOS, wait with activating the application until the application has initialized.
- On macOS, fix creating new windows when the application has a main menu.
- On Windows, fix fractional deltas for mouse wheel device events.
- On macOS, fix segmentation fault after dropping the main window.
- On Android, `InputEvent::KeyEvent` is partially implemented providing the key scancode.
- Added `is_maximized` method to `Window`.
- On Windows, fix bug where clicking the decoration bar would make the cursor blink.
- On Windows, fix bug causing newly created windows to erroneously display the "wait" (spinning) cursor.
- On macOS, wake up the event loop immediately when a redraw is requested.
- On Windows, change the default window size (1024x768) to match the default on other desktop platforms (800x600).
- On Windows, fix bug causing mouse capture to not be released.
- On Windows, fix fullscreen not preserving minimized/maximized state.
- On Android, unimplemented events are marked as unhandled on the native event loop.
- On Windows, added `WindowBuilderExtWindows::with_menu` to set a custom menu at window creation time.
- On Android, bump `ndk` and `ndk-glue` to 0.3: use predefined constants for event `ident`.
- On macOS, fix objects captured by the event loop closure not being dropped on panic.
- On Windows, fixed `WindowEvent::ThemeChanged` not properly firing and fixed `Window::theme` returning the wrong theme.
- On Web, added support for `DeviceEvent::MouseMotion` to listen for relative mouse movements.
- Added `WindowBuilder::with_position` to allow setting the position of a `Window` on creation. Supported on Windows, macOS and X11.
- Added `Window::drag_window`. Implemented on Windows, macOS, X11 and Wayland.
- On X11, bump `mio` to 0.7.
- On Windows, added `WindowBuilderExtWindows::with_owner_window` to allow creating popup windows.
- On Windows, added `WindowExtWindows::set_enable` to allow creating modal popup windows.
- On macOS, emit `RedrawRequested` events immediately while the window is being resized.
- Implement `Default`, `Hash`, and `Eq` for `LogicalPosition`, `PhysicalPosition`, `LogicalSize`, and `PhysicalSize`.
- On macOS, initialize the Menu Bar with minimal defaults. (Can be prevented using `enable_default_menu_creation`)
- On macOS, change the default behavior for first click when the window was unfocused. Now the window becomes focused and then emits a `MouseInput` event on a "first mouse click".
- Implement mint (math interoperability standard types) conversions (under feature flag `mint`).

# 0.24.0 (2020-12-09)

- On Windows, fix applications not exiting gracefully due to thread_event_target_callback accessing corrupted memory.
- On Windows, implement `Window::set_ime_position`.
- **Breaking:** On Windows, Renamed `WindowBuilderExtWindows`'s `is_dark_mode` to `theme`.
- **Breaking:** On Windows, renamed `WindowBuilderExtWindows::is_dark_mode` to `theme`.
- On Windows, add `WindowBuilderExtWindows::with_theme` to set a preferred theme.
- On Windows, fix bug causing message boxes to appear delayed.
- On Android, calling `WindowEvent::Focused` now works properly instead of always returning false.
- On Windows, fix Alt-Tab behaviour by removing borderless fullscreen "always on top" flag.
- On Windows, fix bug preventing windows with transparency enabled from having fully-opaque regions.
- **Breaking:** On Windows, include prefix byte in scancodes.
- On Wayland, fix window not being resizeable when using `WindowBuilder::with_min_inner_size`.
- On Unix, fix cross-compiling to wasm32 without enabling X11 or Wayland.
- On Windows, fix use-after-free crash during window destruction.
- On Web, fix `WindowEvent::ReceivedCharacter` never being sent on key input.
- On macOS, fix compilation when targeting aarch64.
- On X11, fix `Window::request_redraw` not waking the event loop.
- On Wayland, the keypad arrow keys are now recognized.
- **Breaking** Rename `desktop::EventLoopExtDesktop` to `run_return::EventLoopExtRunReturn`.
- Added `request_user_attention` method to `Window`.
- **Breaking:** On macOS, removed `WindowExt::request_user_attention`, use `Window::request_user_attention`.
- **Breaking:** On X11, removed `WindowExt::set_urgent`, use `Window::request_user_attention`.
- On Wayland, default font size in CSD increased from 11 to 17.
- On Windows, fix bug causing message boxes to appear delayed.
- On Android, support multi-touch.
- On Wayland, extra mouse buttons are not dropped anymore.
- **Breaking**: `MouseButton::Other` now uses `u16`.

# 0.23.0 (2020-10-02)

- On iOS, fixed support for the "Debug View Heirarchy" feature in Xcode.
- On all platforms, `available_monitors` and `primary_monitor` are now on `EventLoopWindowTarget` rather than `EventLoop` to list monitors event in the event loop.
- On Unix, X11 and Wayland are now optional features (enabled by default)
- On X11, fix deadlock when calling `set_fullscreen_inner`.
- On Web, prevent the webpage from scrolling when the user is focused on a winit canvas
- On Web, calling `window.set_cursor_icon` no longer breaks HiDPI scaling
- On Windows, drag and drop is now optional (enabled by default) and can be disabled with `WindowBuilderExtWindows::with_drag_and_drop(false)`.
- On Wayland, fix deadlock when calling to `set_inner_size` from a callback.
- On macOS, add `hide__other_applications` to `EventLoopWindowTarget` via existing `EventLoopWindowTargetExtMacOS` trait. `hide_other_applications` will hide other applications by calling `-[NSApplication hideOtherApplications: nil]`.
- On android added support for `run_return`.
- On MacOS, Fixed fullscreen and dialog support for `run_return`.
- On Windows, fix bug where we'd try to emit `MainEventsCleared` events during nested win32 event loops.
- On Web, use mouse events if pointer events aren't supported. This affects Safari.
- On Windows, `set_ime_position` is now a no-op instead of a runtime crash.
- On Android, `set_fullscreen` is now a no-op instead of a runtime crash.
- On iOS and Android, `set_inner_size` is now a no-op instead of a runtime crash.
- On Android, fix `ControlFlow::Poll` not polling the Android event queue.
- On macOS, add `NSWindow.hasShadow` support.
- On Web, fix vertical mouse wheel scrolling being inverted.
- On Web, implement mouse capturing for click-dragging out of the canvas.
- On Web, fix `ControlFlow::Exit` not properly handled.
- On Web (web-sys only), send `WindowEvent::ScaleFactorChanged` event when `window.devicePixelRatio` is changed.
- **Breaking:** On Web, `set_cursor_position` and `set_cursor_grab` will now always return an error.
- **Breaking:** `PixelDelta` scroll events now return a `PhysicalPosition`.
- On NetBSD, fixed crash due to incorrect detection of the main thread.
- **Breaking:** On X11, `-` key is mapped to the `Minus` virtual key code, instead of `Subtract`.
- On macOS, fix inverted horizontal scroll.
- **Breaking:** `current_monitor` now returns `Option<MonitorHandle>`.
- **Breaking:** `primary_monitor` now returns `Option<MonitorHandle>`.
- On macOS, updated core-* dependencies and cocoa.
- Bump `parking_lot` to 0.11
- On Android, bump `ndk`, `ndk-sys` and `ndk-glue` to 0.2. Checkout the new ndk-glue main proc attribute.
- On iOS, fixed starting the app in landscape where the view still had portrait dimensions.
- Deprecate the stdweb backend, to be removed in a future release
- **Breaking:** Prefixed virtual key codes `Add`, `Multiply`, `Divide`, `Decimal`, and `Subtract` with `Numpad`.
- Added `Asterisk` and `Plus` virtual key codes.
- On Web (web-sys only), the `Event::LoopDestroyed` event is correctly emitted when leaving the page.
- On Web, the `WindowEvent::Destroyed` event now gets emitted when a `Window` is dropped.
- On Web (web-sys only), the event listeners are now removed when a `Window` is dropped or when the event loop is destroyed.
- On Web, the event handler closure passed to `EventLoop::run` now gets dropped after the event loop is destroyed.
- **Breaking:** On Web, the canvas element associated to a `Window` is no longer removed from the DOM when the `Window` is dropped.
- On Web, `WindowEvent::Resized` is now emitted when `Window::set_inner_size` is called.
- **Breaking:** `Fullscreen` enum now uses `Borderless(Option<MonitorHandle>)` instead of `Borderless(MonitorHandle)` to allow picking the current monitor.
- On MacOS, fix `WindowEvent::Moved` ignoring the scale factor.
- On Wayland, add missing virtual keycodes.
- On Wayland, implement proper `set_cursor_grab`.
- On Wayland, the cursor will use similar icons if the requested one isn't available.
- On Wayland, right clicking on client side decorations will request application menu.
- On Wayland, fix tracking of window size after state changes.
- On Wayland, fix client side decorations not being hidden properly in fullscreen.
- On Wayland, fix incorrect size event when entering fullscreen with client side decorations.
- On Wayland, fix `resizable` attribute not being applied properly on startup.
- On Wayland, fix disabled repeat rate not being handled.
- On Wayland, fix decoration buttons not working after tty switch.
- On Wayland, fix scaling not being applied on output re-enable.
- On Wayland, fix crash when `XCURSOR_SIZE` is `0`.
- On Wayland, fix pointer getting created in some cases without pointer capability.
- On Wayland, on kwin, fix space between window and decorations on startup.
- **Breaking:** On Wayland, `Theme` trait was reworked.
- On Wayland, disable maximize button for non-resizable window.
- On Wayland, added support for `set_ime_position`.
- On Wayland, fix crash on startup since GNOME 3.37.90.
- On X11, fix incorrect modifiers state on startup.

# 0.22.2 (2020-05-16)

- Added Clone implementation for 'static events.
- On Windows, fix window intermittently hanging when `ControlFlow` was set to `Poll`.
- On Windows, fix `WindowBuilder::with_maximized` being ignored.
- On Android, minimal platform support.
- On iOS, touch positions are now properly converted to physical pixels.
- On macOS, updated core-* dependencies and cocoa

# 0.22.1 (2020-04-16)

- On X11, fix `ResumeTimeReached` being fired too early.
- On Web, replaced zero timeout for `ControlFlow::Poll` with `requestAnimationFrame`
- On Web, fix a possible panic during event handling
- On macOS, fix `EventLoopProxy` leaking memory for every instance.

# 0.22.0 (2020-03-09)

- On Windows, fix minor timing issue in wait_until_time_or_msg
- On Windows, rework handling of request_redraw() to address panics.
- On macOS, fix `set_simple_screen` to remember frame excluding title bar.
- On Wayland, fix coordinates in touch events when scale factor isn't 1.
- On Wayland, fix color from `close_button_icon_color` not applying.
- Ignore locale if unsupported by X11 backend
- On Wayland, Add HiDPI cursor support
- On Web, add the ability to query "Light" or "Dark" system theme send `ThemeChanged` on change.
- Fix `Event::to_static` returning `None` for user events.
- On Wayland, Hide CSD for fullscreen windows.
- On Windows, ignore spurious mouse move messages.
- **Breaking:** Move `ModifiersChanged` variant from `DeviceEvent` to `WindowEvent`.
- On Windows, add `IconExtWindows` trait which exposes creating an `Icon` from an external file or embedded resource
- Add `BadIcon::OsError` variant for when OS icon functionality fails
- On Windows, fix crash at startup on systems that do not properly support Windows' Dark Mode
- Revert On macOS, fix not sending ReceivedCharacter event for specific keys combinations.
- on macOS, fix incorrect ReceivedCharacter events for some key combinations.
- **Breaking:** Use `i32` instead of `u32` for position type in `WindowEvent::Moved`.
- On macOS, a mouse motion event is now generated before every mouse click.

# 0.21.0 (2020-02-04)

- On Windows, fixed "error: linking with `link.exe` failed: exit code: 1120" error on older versions of windows.
- On macOS, fix set_minimized(true) works only with decorations.
- On macOS, add `hide_application` to `EventLoopWindowTarget` via a new `EventLoopWindowTargetExtMacOS` trait. `hide_application` will hide the entire application by calling `-[NSApplication hide: nil]`.
- On macOS, fix not sending ReceivedCharacter event for specific keys combinations.
- On macOS, fix `CursorMoved` event reporting the cursor position using logical coordinates.
- On macOS, fix issue where unbundled applications would sometimes open without being focused.
- On macOS, fix `run_return` does not return unless it receives a message.
- On Windows, fix bug where `RedrawRequested` would only get emitted every other iteration of the event loop.
- On X11, fix deadlock on window state when handling certain window events.
- `WindowBuilder` now implements `Default`.
- **Breaking:** `WindowEvent::CursorMoved` changed to `f64` units, preserving high-precision data supplied by most backends
- On Wayland, fix coordinates in mouse events when scale factor isn't 1
- On Web, add the ability to provide a custom canvas
- **Breaking:** On Wayland, the `WaylandTheme` struct has been replaced with a `Theme` trait, allowing for extra configuration

# 0.20.0 (2020-01-05)

- On X11, fix `ModifiersChanged` emitting incorrect modifier change events
- **Breaking**: Overhaul how Winit handles DPI:
  - Window functions and events now return `PhysicalSize` instead of `LogicalSize`.
  - Functions that take `Size` or `Position` types can now take either `Logical` or `Physical` types.
  - `hidpi_factor` has been renamed to `scale_factor`.
  - `HiDpiFactorChanged` has been renamed to `ScaleFactorChanged`, and lets you control how the OS
    resizes the window in response to the change.
  - On X11, deprecate `WINIT_HIDPI_FACTOR` environment variable in favor of `WINIT_X11_SCALE_FACTOR`.
  - `Size` and `Position` types are now generic over their exact pixel type.

# 0.20.0 Alpha 6 (2020-01-03)

- On macOS, fix `set_cursor_visible` hides cursor outside of window.
- On macOS, fix `CursorEntered` and `CursorLeft` events fired at old window size.
- On macOS, fix error when `set_fullscreen` is called during fullscreen transition.
- On all platforms except mobile and WASM, implement `Window::set_minimized`.
- On X11, fix `CursorEntered` event being generated for non-winit windows.
- On macOS, fix crash when starting maximized without decorations.
- On macOS, fix application not terminating on `run_return`.
- On Wayland, fix cursor icon updates on window borders when using CSD.
- On Wayland, under mutter(GNOME Wayland), fix CSD being behind the status bar, when starting window in maximized mode.
- On Windows, theme the title bar according to whether the system theme is "Light" or "Dark".
- Added `WindowEvent::ThemeChanged` variant to handle changes to the system theme. Currently only implemented on Windows.
- **Breaking**: Changes to the `RedrawRequested` event (#1041):
  - `RedrawRequested` has been moved from `WindowEvent` to `Event`.
  - `EventsCleared` has been renamed to `MainEventsCleared`.
  - `RedrawRequested` is now issued only after `MainEventsCleared`.
  - `RedrawEventsCleared` is issued after each set of `RedrawRequested` events.
- Implement synthetic window focus key events on Windows.
- **Breaking**: Change `ModifiersState` to a `bitflags` struct.
- On Windows, implement `VirtualKeyCode` translation for `LWin` and `RWin`.
- On Windows, fix closing the last opened window causing `DeviceEvent`s to stop getting emitted.
- On Windows, fix `Window::set_visible` not setting internal flags correctly. This resulted in some weird behavior.
- Add `DeviceEvent::ModifiersChanged`.
  - Deprecate `modifiers` fields in other events in favor of `ModifiersChanged`.
- On X11, `WINIT_HIDPI_FACTOR` now dominates `Xft.dpi` when picking DPI factor for output.
- On X11, add special value `randr` for `WINIT_HIDPI_FACTOR` to make winit use self computed DPI factor instead of the one from `Xft.dpi`.

# 0.20.0 Alpha 5 (2019-12-09)

- On macOS, fix application termination on `ControlFlow::Exit`
- On Windows, fix missing `ReceivedCharacter` events when Alt is held.
- On macOS, stop emitting private corporate characters in `ReceivedCharacter` events.
- On X11, fix misreporting DPI factor at startup.
- On X11, fix events not being reported when using `run_return`.
- On X11, fix key modifiers being incorrectly reported.
- On X11, fix window creation hanging when another window is fullscreen.
- On Windows, fix focusing unfocused windows when switching from fullscreen to windowed.
- On X11, fix reporting incorrect DPI factor when waking from suspend.
- Change `EventLoopClosed` to contain the original event.
- **Breaking**: Add `is_synthetic` field to `WindowEvent` variant `KeyboardInput`,
  indicating that the event is generated by winit.
- On X11, generate synthetic key events for keys held when a window gains or loses focus.
- On X11, issue a `CursorMoved` event when a `Touch` event occurs,
  as X11 implicitly moves the cursor for such events.

# 0.20.0 Alpha 4 (2019-10-18)

- Add web support via the 'stdweb' or 'web-sys' features
- On Windows, implemented function to get HINSTANCE
- On macOS, implement `run_return`.
- On iOS, fix inverted parameter in `set_prefers_home_indicator_hidden`.
- On X11, performance is improved when rapidly calling `Window::set_cursor_icon`.
- On iOS, fix improper `msg_send` usage that was UB and/or would break if `!` is stabilized.
- On Windows, unset `maximized` when manually changing the window's position or size.
- On Windows, add touch pressure information for touch events.
- On macOS, differentiate between `CursorIcon::Grab` and `CursorIcon::Grabbing`.
- On Wayland, fix event processing sometimes stalling when using OpenGL with vsync.
- Officially remove the Emscripten backend.
- On Windows, fix handling of surrogate pairs when dispatching `ReceivedCharacter`.
- On macOS 10.15, fix freeze upon exiting exclusive fullscreen mode.
- On iOS, fix panic upon closing the app.
- On X11, allow setting mulitple `XWindowType`s.
- On iOS, fix null window on initial `HiDpiFactorChanged` event.
- On Windows, fix fullscreen window shrinking upon getting restored to a normal window.
- On macOS, fix events not being emitted during modal loops, such as when windows are being resized
  by the user.
- On Windows, fix hovering the mouse over the active window creating an endless stream of CursorMoved events.
- Always dispatch a `RedrawRequested` event after creating a new window.
- On X11, return dummy monitor data to avoid panicking when no monitors exist.
- On X11, prevent stealing input focus when creating a new window.
  Only steal input focus when entering fullscreen mode.
- On Wayland, fixed DeviceEvents for relative mouse movement is not always produced
- On Wayland, add support for set_cursor_visible and set_cursor_grab.
- On Wayland, fixed DeviceEvents for relative mouse movement is not always produced.
- Removed `derivative` crate dependency.
- On Wayland, add support for set_cursor_icon.
- Use `impl Iterator<Item = MonitorHandle>` instead of `AvailableMonitorsIter` consistently.
- On macOS, fix fullscreen state being updated after entering fullscreen instead of before,
  resulting in `Window::fullscreen` returning the old state in `Resized` events instead of
  reflecting the new fullscreen state
- On X11, fix use-after-free during window creation
- On Windows, disable monitor change keyboard shortcut while in exclusive fullscreen.
- On Windows, ensure that changing a borderless fullscreen window's monitor via keyboard shortcuts keeps the window fullscreen on the new monitor.
- Prevent `EventLoop::new` and `EventLoop::with_user_event` from getting called outside the main thread.
  - This is because some platforms cannot run the event loop outside the main thread. Preventing this
    reduces the potential for cross-platform compatibility gotchyas.
- On Windows and Linux X11/Wayland, add platform-specific functions for creating an `EventLoop` outside the main thread.
- On Wayland, drop resize events identical to the current window size.
- On Windows, fix window rectangle not getting set correctly on high-DPI systems.

# 0.20.0 Alpha 3 (2019-08-14)

- On macOS, drop the run closure on exit.
- On Windows, location of `WindowEvent::Touch` are window client coordinates instead of screen coordinates.
- On X11, fix delayed events after window redraw.
- On macOS, add `WindowBuilderExt::with_disallow_hidpi` to have the option to turn off best resolution openGL surface.
- On Windows, screen saver won't start if the window is in fullscreen mode.
- Change all occurrences of the `new_user_event` method to `with_user_event`.
- On macOS, the dock and the menu bar are now hidden in fullscreen mode.
- `Window::set_fullscreen` now takes `Option<Fullscreen>` where `Fullscreen`
  consists of `Fullscreen::Exclusive(VideoMode)` and
  `Fullscreen::Borderless(MonitorHandle)` variants.
  - Adds support for exclusive fullscreen mode.
- On iOS, add support for hiding the home indicator.
- On iOS, add support for deferring system gestures.
- On iOS, fix a crash that occurred while acquiring a monitor's name.
- On iOS, fix armv7-apple-ios compile target.
- Removed the `T: Clone` requirement from the `Clone` impl of `EventLoopProxy<T>`.
- On iOS, disable overscan compensation for external displays (removes black
  bars surrounding the image).
- On Linux, the functions `is_wayland`, `is_x11`, `xlib_xconnection` and `wayland_display` have been moved to a new `EventLoopWindowTargetExtUnix` trait.
- On iOS, add `set_prefers_status_bar_hidden` extension function instead of
  hijacking `set_decorations` for this purpose.
- On macOS and iOS, corrected the auto trait impls of `EventLoopProxy`.
- On iOS, add touch pressure information for touch events.
- Implement `raw_window_handle::HasRawWindowHandle` for `Window` type on all supported platforms.
- On macOS, fix the signature of `-[NSView drawRect:]`.
- On iOS, fix the behavior of `ControlFlow::Poll`. It wasn't polling if that was the only mode ever used by the application.
- On iOS, fix DPI sent out by views on creation was `0.0` - now it gives a reasonable number.
- On iOS, RedrawRequested now works for gl/metal backed views.
- On iOS, RedrawRequested is generally ordered after EventsCleared.

# 0.20.0 Alpha 2 (2019-07-09)

- On X11, non-resizable windows now have maximize explicitly disabled.
- On Windows, support paths longer than MAX_PATH (260 characters) in `WindowEvent::DroppedFile`
and `WindowEvent::HoveredFile`.
- On Mac, implement `DeviceEvent::Button`.
- Change `Event::Suspended(true / false)` to `Event::Suspended` and `Event::Resumed`.
- On X11, fix sanity check which checks that a monitor's reported width and height (in millimeters) are non-zero when calculating the DPI factor.
- Revert the use of invisible surfaces in Wayland, which introduced graphical glitches with OpenGL (#835)
- On X11, implement `_NET_WM_PING` to allow desktop environment to kill unresponsive programs.
- On Windows, when a window is initially invisible, it won't take focus from the existing visible windows.
- On Windows, fix multiple calls to `request_redraw` during `EventsCleared` sending multiple `RedrawRequested events.`
- On Windows, fix edge case where `RedrawRequested` could be dispatched before input events in event loop iteration.
- On Windows, fix timing issue that could cause events to be improperly dispatched after `RedrawRequested` but before `EventsCleared`.
- On macOS, drop unused Metal dependency.
- On Windows, fix the trail effect happening on transparent decorated windows. Borderless (or un-decorated) windows were not affected.
- On Windows, fix `with_maximized` not properly setting window size to entire window.
- On macOS, change `WindowExtMacOS::request_user_attention()` to take an `enum` instead of a `bool`.

# 0.20.0 Alpha 1 (2019-06-21)

- Changes below are considered **breaking**.
- Change all occurrences of `EventsLoop` to `EventLoop`.
- Previously flat API is now exposed through `event`, `event_loop`, `monitor`, and `window` modules.
- `os` module changes:
  - Renamed to `platform`.
  - All traits now have platform-specific suffixes.
  - Exposes new `desktop` module on Windows, Mac, and Linux.
- Changes to event loop types:
  - `EventLoopProxy::wakeup` has been removed in favor of `send_event`.
  - **Major:** New `run` method drives winit event loop.
    - Returns `!` to ensure API behaves identically across all supported platforms.
      - This allows `emscripten` implementation to work without lying about the API.
    - `ControlFlow`'s variants have been replaced with `Wait`, `WaitUntil(Instant)`, `Poll`, and `Exit`.
      - Is read after `EventsCleared` is processed.
      - `Wait` waits until new events are available.
      - `WaitUntil` waits until either new events are available or the provided time has been reached.
      - `Poll` instantly resumes the event loop.
      - `Exit` aborts the event loop.
    - Takes a closure that implements `'static + FnMut(Event<T>, &EventLoop<T>, &mut ControlFlow)`.
      - `&EventLoop<T>` is provided to allow new `Window`s to be created.
  - **Major:** `platform::desktop` module exposes `EventLoopExtDesktop` trait with `run_return` method.
    - Behaves identically to `run`, but returns control flow to the calling context and can take non-`'static` closures.
  - `EventLoop`'s `poll_events` and `run_forever` methods have been removed in favor of `run` and `run_return`.
- Changes to events:
  - Remove `Event::Awakened` in favor of `Event::UserEvent(T)`.
    - Can be sent with `EventLoopProxy::send_event`.
  - Rename `WindowEvent::Refresh` to `WindowEvent::RedrawRequested`.
    - `RedrawRequested` can be sent by the user with the `Window::request_redraw` method.
  - `EventLoop`, `EventLoopProxy`, and `Event` are now generic over `T`, for use in `UserEvent`.
  - **Major:** Add `NewEvents(StartCause)`, `EventsCleared`, and `LoopDestroyed` variants to `Event`.
    - `NewEvents` is emitted when new events are ready to be processed by event loop.
      - `StartCause` describes why new events are available, with `ResumeTimeReached`, `Poll`, `WaitCancelled`, and `Init` (sent once at start of loop).
    - `EventsCleared` is emitted when all available events have been processed.
      - Can be used to perform logic that depends on all events being processed (e.g. an iteration of a game loop).
    - `LoopDestroyed` is emitted when the `run` or `run_return` method is about to exit.
- Rename `MonitorId` to `MonitorHandle`.
- Removed `serde` implementations from `ControlFlow`.
- Rename several functions to improve both internal consistency and compliance with Rust API guidelines.
- Remove `WindowBuilder::multitouch` field, since it was only implemented on a few platforms. Multitouch is always enabled now.
- **Breaking:** On macOS, change `ns` identifiers to use snake_case for consistency with iOS's `ui` identifiers.
- Add `MonitorHandle::video_modes` method for retrieving supported video modes for the given monitor.
- On Wayland, the window now exists even if nothing has been drawn.
- On Windows, fix initial dimensions of a fullscreen window.
- On Windows, Fix transparent borderless windows rendering wrong.

# Version 0.19.1 (2019-04-08)

- On Wayland, added a `get_wayland_display` function to `EventsLoopExt`.
- On Windows, fix `CursorMoved(0, 0)` getting dispatched on window focus.
- On macOS, fix command key event left and right reverse.
- On FreeBSD, NetBSD, and OpenBSD, fix build of X11 backend.
- On Linux, the numpad's add, subtract and divide keys are now mapped to the `Add`, `Subtract` and `Divide` virtual key codes
- On macOS, the numpad's subtract key has been added to the `Subtract` mapping
- On Wayland, the numpad's home, end, page up and page down keys are now mapped to the `Home`, `End`, `PageUp` and `PageDown` virtual key codes
- On Windows, fix icon not showing up in corner of window.
- On X11, change DPI scaling factor behavior. First, winit tries to read it from "Xft.dpi" XResource, and uses DPI calculation from xrandr dimensions as fallback behavior.

# Version 0.19.0 (2019-03-06)

- On X11, we will use the faster `XRRGetScreenResourcesCurrent` function instead of `XRRGetScreenResources` when available.
- On macOS, fix keycodes being incorrect when using a non-US keyboard layout.
- On Wayland, fix `with_title()` not setting the windows title
- On Wayland, add `set_wayland_theme()` to control client decoration color theme
- Added serde serialization to `os::unix::XWindowType`.
- **Breaking:** Remove the `icon_loading` feature and the associated `image` dependency.
- On X11, make event loop thread safe by replacing XNextEvent with select(2) and XCheckIfEvent
- On Windows, fix malformed function pointer typecast that could invoke undefined behavior.
- Refactored Windows state/flag-setting code.
- On Windows, hiding the cursor no longer hides the cursor for all Winit windows - just the one `hide_cursor` was called on.
- On Windows, cursor grabs used to get perpetually canceled when the grabbing window lost focus. Now, cursor grabs automatically get re-initialized when the window regains focus and the mouse moves over the client area.
- On Windows, only vertical mouse wheel events were handled. Now, horizontal mouse wheel events are also handled.
- On Windows, ignore the AltGr key when populating the `ModifersState` type.

# Version 0.18.1 (2018-12-30)

- On macOS, fix `Yen` (JIS) so applications receive the event.
- On X11 with a tiling WM, fixed high CPU usage when moving windows across monitors.
- On X11, fixed panic caused by dropping the window before running the event loop.
- on macOS, added `WindowExt::set_simple_fullscreen` which does not require a separate space
- Introduce `WindowBuilderExt::with_app_id` to allow setting the application ID on Wayland.
- On Windows, catch panics in event loop child thread and forward them to the parent thread. This prevents an invocation of undefined behavior due to unwinding into foreign code.
- On Windows, fix issue where resizing or moving window combined with grabbing the cursor would freeze program.
- On Windows, fix issue where resizing or moving window would eat `Awakened` events.
- On Windows, exiting fullscreen after entering fullscreen with disabled decorations no longer shrinks window.
- On X11, fixed a segfault when using virtual monitors with XRandR.
- Derive `Ord` and `PartialOrd` for `VirtualKeyCode` enum.
- On Windows, fix issue where hovering or dropping a non file item would create a panic.
- On Wayland, fix resizing and DPI calculation when a `wl_output` is removed without sending a `leave` event to the `wl_surface`, such as disconnecting a monitor from a laptop.
- On Wayland, DPI calculation is handled by smithay-client-toolkit.
- On X11, `WindowBuilder::with_min_dimensions` and `WindowBuilder::with_max_dimensions` now correctly account for DPI.
- Added support for generating dummy `DeviceId`s and `WindowId`s to better support unit testing.
- On macOS, fixed unsoundness in drag-and-drop that could result in drops being rejected.
- On macOS, implemented `WindowEvent::Refresh`.
- On macOS, all `MouseCursor` variants are now implemented and the cursor will no longer reset after unfocusing.
- Removed minimum supported Rust version guarantee.

# Version 0.18.0 (2018-11-07)

- **Breaking:** `image` crate upgraded to 0.20. This is exposed as part of the `icon_loading` API.
- On Wayland, pointer events will now provide the current modifiers state.
- On Wayland, titles will now be displayed in the window header decoration.
- On Wayland, key repetition is now ended when keyboard loses focus.
- On Wayland, windows will now use more stylish and modern client side decorations.
- On Wayland, windows will use server-side decorations when available.
- **Breaking:** Added support for F16-F24 keys (variants were added to the `VirtualKeyCode` enum).
- Fixed graphical glitches when resizing on Wayland.
- On Windows, fix freezes when performing certain actions after a window resize has been triggered. Reintroduces some visual artifacts when resizing.
- Updated window manager hints under X11 to v1.5 of [Extended Window Manager Hints](https://specifications.freedesktop.org/wm-spec/wm-spec-1.5.html#idm140200472629520).
- Added `WindowBuilderExt::with_gtk_theme_variant` to X11-specific `WindowBuilder` functions.
- Fixed UTF8 handling bug in X11 `set_title` function.
- On Windows, `Window::set_cursor` now applies immediately instead of requiring specific events to occur first.
- On Windows, the `HoveredFile` and `HoveredFileCancelled` events are now implemented.
- On Windows, fix `Window::set_maximized`.
- On Windows 10, fix transparency (#260).
- On macOS, fix modifiers during key repeat.
- Implemented the `Debug` trait for `Window`, `EventsLoop`, `EventsLoopProxy` and `WindowBuilder`.
- On X11, now a `Resized` event will always be generated after a DPI change to ensure the window's logical size is consistent with the new DPI.
- Added further clarifications to the DPI docs.
- On Linux, if neither X11 nor Wayland manage to initialize, the corresponding panic now consists of a single line only.
- Add optional `serde` feature with implementations of `Serialize`/`Deserialize` for DPI types and various event types.
- Add `PartialEq`, `Eq`, and `Hash` implementations on public types that could have them but were missing them.
- On X11, drag-and-drop receiving an unsupported drop type can no longer cause the WM to freeze.
- Fix issue whereby the OpenGL context would not appear at startup on macOS Mojave (#1069).
- **Breaking:** Removed `From<NSApplicationActivationPolicy>` impl from `ActivationPolicy` on macOS.
- On macOS, the application can request the user's attention with `WindowExt::request_user_attention`.

# Version 0.17.2 (2018-08-19)

- On macOS, fix `<C-Tab>` so applications receive the event.
- On macOS, fix `<Cmd-{key}>` so applications receive the event.
- On Wayland, key press events will now be repeated.

# Version 0.17.1 (2018-08-05)

- On X11, prevent a compilation failure in release mode for versions of Rust greater than or equal to 1.30.
- Fixed deadlock that broke fullscreen mode on Windows.

# Version 0.17.0 (2018-08-02)

- Cocoa and core-graphics updates.
- Fixed thread-safety issues in several `Window` functions on Windows.
- On MacOS, the key state for modifiers key events is now properly set.
- On iOS, the view is now set correctly. This makes it possible to render things (instead of being stuck on a black screen), and touch events work again.
- Added NetBSD support.
- **Breaking:** On iOS, `UIView` is now the default root view. `WindowBuilderExt::with_root_view_class` can be used to set the root view objective-c class to `GLKView` (OpenGLES) or `MTKView` (Metal/MoltenVK).
- On iOS, the `UIApplication` is not started until `Window::new` is called.
- Fixed thread unsafety with cursor hiding on macOS.
- On iOS, fixed the size of the `JmpBuf` type used for `setjmp`/`longjmp` calls. Previously this was a buffer overflow on most architectures.
- On Windows, use cached window DPI instead of repeatedly querying the system. This fixes sporadic crashes on Windows 7.

# Version 0.16.2 (2018-07-07)

- On Windows, non-resizable windows now have the maximization button disabled. This is consistent with behavior on macOS and popular X11 WMs.
- Corrected incorrect `unreachable!` usage when guessing the DPI factor with no detected monitors.

# Version 0.16.1 (2018-07-02)

- Added logging through `log`. Logging will become more extensive over time.
- On X11 and Windows, the window's DPI factor is guessed before creating the window. This _greatly_ cuts back on unsightly auto-resizing that would occur immediately after window creation.
- Fixed X11 backend compilation for environments where `c_char` is unsigned.

# Version 0.16.0 (2018-06-25)

- Windows additionally has `WindowBuilderExt::with_no_redirection_bitmap`.
- **Breaking:** Removed `VirtualKeyCode::LMenu` and `VirtualKeyCode::RMenu`; Windows now generates `VirtualKeyCode::LAlt` and `VirtualKeyCode::RAlt` instead.
- On X11, exiting fullscreen no longer leaves the window in the monitor's top left corner.
- **Breaking:** `Window::hidpi_factor` has been renamed to `Window::get_hidpi_factor` for better consistency. `WindowEvent::HiDPIFactorChanged` has been renamed to `WindowEvent::HiDpiFactorChanged`. DPI factors are always represented as `f64` instead of `f32` now.
- The Windows backend is now DPI aware. `WindowEvent::HiDpiFactorChanged` is implemented, and `MonitorId::get_hidpi_factor` and `Window::hidpi_factor` return accurate values.
- Implemented `WindowEvent::HiDpiFactorChanged` on X11.
- On macOS, `Window::set_cursor_position` is now relative to the client area.
- On macOS, setting the maximum and minimum dimensions now applies to the client area dimensions rather than to the window dimensions.
- On iOS, `MonitorId::get_dimensions` has been implemented and both `MonitorId::get_hidpi_factor` and `Window::get_hidpi_factor` return accurate values.
- On Emscripten, `MonitorId::get_hidpi_factor` now returns the same value as `Window::get_hidpi_factor` (it previously would always return 1.0).
- **Breaking:** The entire API for sizes, positions, etc. has changed. In the majority of cases, winit produces and consumes positions and sizes as `LogicalPosition` and `LogicalSize`, respectively. The notable exception is `MonitorId` methods, which deal in `PhysicalPosition` and `PhysicalSize`. See the documentation for specifics and explanations of the types. Additionally, winit automatically conserves logical size when the DPI factor changes.
- **Breaking:** All deprecated methods have been removed. For `Window::platform_display` and `Window::platform_window`, switch to the appropriate platform-specific `WindowExt` methods. For `Window::get_inner_size_points` and `Window::get_inner_size_pixels`, use the `LogicalSize` returned by `Window::get_inner_size` and convert as needed.
- HiDPI support for Wayland.
- `EventsLoop::get_available_monitors` and `EventsLoop::get_primary_monitor` now have identical counterparts on `Window`, so this information can be acquired without an `EventsLoop` borrow.
- `AvailableMonitorsIter` now implements `Debug`.
- Fixed quirk on macOS where certain keys would generate characters at twice the normal rate when held down.
- On X11, all event loops now share the same `XConnection`.
- **Breaking:** `Window::set_cursor_state` and `CursorState` enum removed in favor of the more composable `Window::grab_cursor` and `Window::hide_cursor`. As a result, grabbing the cursor no longer automatically hides it; you must call both methods to retain the old behavior on Windows and macOS. `Cursor::NoneCursor` has been removed, as it's no longer useful.
- **Breaking:** `Window::set_cursor_position` now returns `Result<(), String>`, thus allowing for `Box<Error>` conversion via `?`.

# Version 0.15.1 (2018-06-13)

- On X11, the `Moved` event is no longer sent when the window is resized without changing position.
- `MouseCursor` and `CursorState` now implement `Default`.
- `WindowBuilder::with_resizable` implemented for Windows, X11, Wayland, and macOS.
- `Window::set_resizable` implemented for Windows, X11, Wayland, and macOS.
- On X11, if the monitor's width or height in millimeters is reported as 0, the DPI is now 1.0 instead of +inf.
- On X11, the environment variable `WINIT_HIDPI_FACTOR` has been added for overriding DPI factor.
- On X11, enabling transparency no longer causes the window contents to flicker when resizing.
- On X11, `with_override_redirect` now actually enables override redirect.
- macOS now generates `VirtualKeyCode::LAlt` and `VirtualKeyCode::RAlt` instead of `None` for both.
- On macOS, `VirtualKeyCode::RWin` and `VirtualKeyCode::LWin` are no longer switched.
- On macOS, windows without decorations can once again be resized.
- Fixed race conditions when creating an `EventsLoop` on X11, most commonly manifesting as "[xcb] Unknown sequence number while processing queue".
- On macOS, `CursorMoved` and `MouseInput` events are only generated if they occurs within the window's client area.
- On macOS, resizing the window no longer generates a spurious `MouseInput` event.

# Version 0.15.0 (2018-05-22)

- `Icon::to_cardinals` is no longer public, since it was never supposed to be.
- Wayland: improve diagnostics if initialization fails
- Fix some system event key doesn't work when focused, do not block keyevent forward to system on macOS
- On X11, the scroll wheel position is now correctly reset on i3 and other WMs that have the same quirk.
- On X11, `Window::get_current_monitor` now reliably returns the correct monitor.
- On X11, `Window::hidpi_factor` returns values from XRandR rather than the inaccurate values previously queried from the core protocol.
- On X11, the primary monitor is detected correctly even when using versions of XRandR less than 1.5.
- `MonitorId` now implements `Debug`.
- Fixed bug on macOS where using `with_decorations(false)` would cause `set_decorations(true)` to produce a transparent titlebar with no title.
- Implemented `MonitorId::get_position` on macOS.
- On macOS, `Window::get_current_monitor` now returns accurate values.
- Added `WindowBuilderExt::with_resize_increments` to macOS.
- **Breaking:** On X11, `WindowBuilderExt::with_resize_increments` and `WindowBuilderExt::with_base_size` now take `u32` values rather than `i32`.
- macOS keyboard handling has been overhauled, allowing for the use of dead keys, IME, etc. Right modifier keys are also no longer reported as being left.
- Added the `Window::set_ime_spot(x: i32, y: i32)` method, which is implemented on X11 and macOS.
- **Breaking**: `os::unix::WindowExt::send_xim_spot(x: i16, y: i16)` no longer exists. Switch to the new `Window::set_ime_spot(x: i32, y: i32)`, which has equivalent functionality.
- Fixed detection of `Pause` and `Scroll` keys on Windows.
- On Windows, alt-tabbing while the cursor is grabbed no longer makes it impossible to re-grab the cursor.
- On Windows, using `CursorState::Hide` when the cursor is grabbed now ungrabs the cursor first.
- Implemented `MouseCursor::NoneCursor` on Windows.
- Added `WindowBuilder::with_always_on_top` and `Window::set_always_on_top`. Implemented on Windows, macOS, and X11.
- On X11, `WindowBuilderExt` now has `with_class`, `with_override_redirect`, and `with_x11_window_type` to allow for more control over window creation. `WindowExt` additionally has `set_urgent`.
- More hints are set by default on X11, including `_NET_WM_PID` and `WM_CLIENT_MACHINE`. Note that prior to this, the `WM_CLASS` hint was automatically set to whatever value was passed to `with_title`. It's now set to the executable name to better conform to expectations and the specification; if this is undesirable, you must explicitly use `WindowBuilderExt::with_class`.

# Version 0.14.0 (2018-05-09)

- Created the `Copy`, `Paste` and `Cut` `VirtualKeyCode`s and added support for them on X11 and Wayland
- Fix `.with_decorations(false)` in macOS
- On Mac, `NSWindow` and supporting objects might be alive long after they were `closed` which resulted in apps consuming more heap then needed. Mainly it was affecting multi window applications. Not expecting any user visible change of behaviour after the fix.
- Fix regression of Window platform extensions for macOS where `NSFullSizeContentViewWindowMask` was not being correctly applied to `.fullsize_content_view`.
- Corrected `get_position` on Windows to be relative to the screen rather than to the taskbar.
- Corrected `Moved` event on Windows to use position values equivalent to those returned by `get_position`. It previously supplied client area positions instead of window positions, and would additionally interpret negative values as being very large (around `u16::MAX`).
- Implemented `Moved` event on macOS.
- On X11, the `Moved` event correctly use window positions rather than client area positions. Additionally, a stray `Moved` that unconditionally accompanied `Resized` with the client area position relative to the parent has been eliminated; `Moved` is still received alongside `Resized`, but now only once and always correctly.
- On Windows, implemented all variants of `DeviceEvent` other than `Text`. Mouse `DeviceEvent`s are now received even if the window isn't in the foreground.
- `DeviceId` on Windows is no longer a unit struct, and now contains a `u32`. For `WindowEvent`s, this will always be 0, but on `DeviceEvent`s it will be the handle to that device. `DeviceIdExt::get_persistent_identifier` can be used to acquire a unique identifier for that device that persists across replugs/reboots/etc.
- Corrected `run_forever` on X11 to stop discarding `Awakened` events.
- Various safety and correctness improvements to the X11 backend internals.
- Fixed memory leak on X11 every time the mouse entered the window.
- On X11, drag and drop now works reliably in release mode.
- Added `WindowBuilderExt::with_resize_increments` and `WindowBuilderExt::with_base_size` to X11, allowing for more optional hints to be set.
- Rework of the wayland backend, migrating it to use [Smithay's Client Toolkit](https://github.com/Smithay/client-toolkit).
- Added `WindowBuilder::with_window_icon` and `Window::set_window_icon`, finally making it possible to set the window icon on Windows and X11. The `icon_loading` feature can be enabled to allow for icons to be easily loaded; see example program `window_icon.rs` for usage.
- Windows additionally has `WindowBuilderExt::with_taskbar_icon` and `WindowExt::set_taskbar_icon`.
- On Windows, fix panic when trying to call `set_fullscreen(None)` on a window that has not been fullscreened prior.

# Version 0.13.1 (2018-04-26)

- Ensure necessary `x11-dl` version is used.

# Version 0.13.0 (2018-04-25)

- Implement `WindowBuilder::with_maximized`, `Window::set_fullscreen`, `Window::set_maximized` and `Window::set_decorations` for MacOS.
- Implement `WindowBuilder::with_maximized`, `Window::set_fullscreen`, `Window::set_maximized` and `Window::set_decorations` for Windows.
- On Windows, `WindowBuilder::with_fullscreen` no longer changing monitor display resolution.
- Overhauled X11 window geometry calculations. `get_position` and `set_position` are more universally accurate across different window managers, and `get_outer_size` actually works now.
- Fixed SIGSEGV/SIGILL crashes on macOS caused by stabilization of the `!` (never) type.
- Implement `WindowEvent::HiDPIFactorChanged` for macOS
- On X11, input methods now work completely out of the box, no longer requiring application developers to manually call `setlocale`. Additionally, when input methods are started, stopped, or restarted on the server end, it's correctly handled.
- Implemented `Refresh` event on Windows.
- Properly calculate the minimum and maximum window size on Windows, including window decorations.
- Map more `MouseCursor` variants to cursor icons on Windows.
- Corrected `get_position` on macOS to return outer frame position, not content area position.
- Corrected `set_position` on macOS to set outer frame position, not content area position.
- Added `get_inner_position` method to `Window`, which gets the position of the window's client area. This is implemented on all applicable platforms (all desktop platforms other than Wayland, where this isn't possible).
- **Breaking:** the `Closed` event has been replaced by `CloseRequested` and `Destroyed`. To migrate, you typically just need to replace all usages of `Closed` with `CloseRequested`; see example programs for more info. The exception is iOS, where `Closed` must be replaced by `Destroyed`.

# Version 0.12.0 (2018-04-06)

- Added subclass to macos windows so they can be made resizable even with no decorations.
- Dead keys now work properly on X11, no longer resulting in a panic.
- On X11, input method creation first tries to use the value from the user's `XMODIFIERS` environment variable, so application developers should no longer need to manually call `XSetLocaleModifiers`. If that fails, fallbacks are tried, which should prevent input method initialization from ever outright failing.
- Fixed thread safety issues with input methods on X11.
- Add support for `Touch` for win32 backend.
- Fixed `Window::get_inner_size` and friends to return the size in pixels instead of points when using HIDPI displays on OSX.

# Version 0.11.3 (2018-03-28)

- Added `set_min_dimensions` and `set_max_dimensions` methods to `Window`, and implemented on Windows, X11, Wayland, and OSX.
- On X11, dropping a `Window` actually closes it now, and clicking the window's × button (or otherwise having the WM signal to close it) will result in the window closing.
- Added `WindowBuilderExt` methods for macos: `with_titlebar_transparent`,
  `with_title_hidden`, `with_titlebar_buttons_hidden`,
  `with_fullsize_content_view`.
- Mapped X11 numpad keycodes (arrows, Home, End, PageUp, PageDown, Insert and Delete) to corresponding virtual keycodes

# Version 0.11.2 (2018-03-06)

- Impl `Hash`, `PartialEq`, and `Eq` for `events::ModifiersState`.
- Implement `MonitorId::get_hidpi_factor` for MacOS.
- Added method `os::macos::MonitorIdExt::get_nsscreen() -> *mut c_void` that gets a `NSScreen` object matching the monitor ID.
- Send `Awakened` event on Android when event loop is woken up.

# Version 0.11.1 (2018-02-19)

- Fixed windows not receiving mouse events when click-dragging the mouse outside the client area of a window, on Windows platforms.
- Added method `os::android::EventsLoopExt:set_suspend_callback(Option<Box<Fn(bool) -> ()>>)` that allows glutin to register a callback when a suspend event happens

# Version 0.11.0 (2018-02-09)

- Implement `MonitorId::get_dimensions` for Android.
- Added method `os::macos::WindowBuilderExt::with_movable_by_window_background(bool)` that allows to move a window without a titlebar - `with_decorations(false)`
- Implement `Window::set_fullscreen`, `Window::set_maximized` and `Window::set_decorations` for Wayland.
- Added `Caret` as VirtualKeyCode and support OSX ^-Key with german input.

# Version 0.10.1 (2018-02-05)

_Yanked_

# Version 0.10.0 (2017-12-27)

- Add support for `Touch` for emscripten backend.
- Added support for `DroppedFile`, `HoveredFile`, and `HoveredFileCancelled` to X11 backend.
- **Breaking:** `unix::WindowExt` no longer returns pointers for things that aren't actually pointers; `get_xlib_window` now returns `Option<std::os::raw::c_ulong>` and `get_xlib_screen_id` returns `Option<std::os::raw::c_int>`. Additionally, methods that previously returned `libc::c_void` have been changed to return `std::os::raw::c_void`, which are not interchangeable types, so users wanting the former will need to explicitly cast.
- Added `set_decorations` method to `Window` to allow decorations to be toggled after the window is built. Presently only implemented on X11.
- Raised the minimum supported version of Rust to 1.20 on MacOS due to usage of associated constants in new versions of cocoa and core-graphics.
- Added `modifiers` field to `MouseInput`, `MouseWheel`, and `CursorMoved` events to track the modifiers state (`ModifiersState`).
- Fixed the emscripten backend to return the size of the canvas instead of the size of the window.

# Version 0.9.0 (2017-12-01)

- Added event `WindowEvent::HiDPIFactorChanged`.
- Added method `MonitorId::get_hidpi_factor`.
- Deprecated `get_inner_size_pixels` and `get_inner_size_points` methods of `Window` in favor of
`get_inner_size`.
- **Breaking:** `EventsLoop` is `!Send` and `!Sync` because of platform-dependant constraints,
  but `Window`, `WindowId`, `DeviceId` and `MonitorId` guaranteed to be `Send`.
- `MonitorId::get_position` now returns `(i32, i32)` instead of `(u32, u32)`.
- Rewrite of the wayland backend to use wayland-client-0.11
- Support for dead keys on wayland for keyboard utf8 input
- Monitor enumeration on Windows is now implemented using `EnumDisplayMonitors` instead of
`EnumDisplayDevices`. This changes the value returned by `MonitorId::get_name()`.
- On Windows added `MonitorIdExt::hmonitor` method
- Impl `Clone` for `EventsLoopProxy`
- `EventsLoop::get_primary_monitor()` on X11 will fallback to any available monitor if no primary is found
- Support for touch event on wayland
- `WindowEvent`s `MouseMoved`, `MouseEntered`, and `MouseLeft` have been renamed to
`CursorMoved`, `CursorEntered`, and `CursorLeft`.
- New `DeviceEvent`s added, `MouseMotion` and `MouseWheel`.
- Send `CursorMoved` event after `CursorEntered` and `Focused` events.
- Add support for `ModifiersState`, `MouseMove`, `MouseInput`, `MouseMotion` for emscripten backend.

# Version 0.8.3 (2017-10-11)

- Fixed issue of calls to `set_inner_size` blocking on Windows.
- Mapped `ISO_Left_Tab` to `VirtualKeyCode::Tab` to make the key work with modifiers
- Fixed the X11 backed on 32bit targets

# Version 0.8.2 (2017-09-28)

- Uniformize keyboard scancode values accross Wayland and X11 (#297).
- Internal rework of the wayland event loop
- Added method `os::linux::WindowExt::is_ready`

# Version 0.8.1 (2017-09-22)

- Added various methods to `os::linux::EventsLoopExt`, plus some hidden items necessary to make
  glutin work.

# Version 0.8.0 (2017-09-21)

- Added `Window::set_maximized`, `WindowAttributes::maximized` and `WindowBuilder::with_maximized`.
- Added `Window::set_fullscreen`.
- Changed `with_fullscreen` to take a `Option<MonitorId>` instead of a `MonitorId`.
- Removed `MonitorId::get_native_identifer()` in favor of platform-specific traits in the `os`
  module.
- Changed `get_available_monitors()` and `get_primary_monitor()` to be methods of `EventsLoop`
  instead of stand-alone methods.
- Changed `EventsLoop` to be tied to a specific X11 or Wayland connection.
- Added a `os::linux::EventsLoopExt` trait that makes it possible to configure the connection.
- Fixed the emscripten code, which now compiles.
- Changed the X11 fullscreen code to use `xrandr` instead of `xxf86vm`.
- Fixed the Wayland backend to produce `Refresh` event after window creation.
- Changed the `Suspended` event to be outside of `WindowEvent`.
- Fixed the X11 backend sometimes reporting the wrong virtual key (#273).<|MERGE_RESOLUTION|>--- conflicted
+++ resolved
@@ -8,23 +8,8 @@
 
 # Unreleased
 
-<<<<<<< HEAD
 - On Web, implement IME support. please not create DOM element with `id='winit_input_agent'`
 - On Web, `Window::set_ime_position` now works. you need to use to support IME on web because we don't have good way to get ime enabled. 
-=======
-- On Windows, added `WindowExtWindows::set_skip_taskbar` and `WindowBuilderExtWindows::with_skip_taskbar`.
-- On Windows, added `EventLoopBuilderExtWindows::with_msg_hook`.
-- On Windows, remove internally unique DC per window.
-- macOS: Remove the need to call `set_ime_position` after moving the window.
-- Added `Window::is_visible`.
-- Added `Window::is_resizable`.
-- Added `Window::is_decorated`.
-- On X11, fix for repeated event loop iteration when `ControlFlow` was `Wait`
-- On X11, fix scale factor calculation when the only monitor is reconnected
-- On Wayland, report unaccelerated mouse deltas in `DeviceEvent::MouseMotion`.
-- **Breaking:** Bump `ndk` version to 0.6, ndk-sys to `v0.3`, `ndk-glue` to `0.6`.
-- Remove no longer needed `WINIT_LINK_COLORSYNC` environment variable.
->>>>>>> 5db61c10
 - **Breaking:** Rename the `Exit` variant of `ControlFlow` to `ExitWithCode`, which holds a value to control the exit code after running. Add an `Exit` constant which aliases to `ExitWithCode(0)` instead to avoid major breakage. This shouldn't affect most existing programs.
 - Add `EventLoopBuilder`, which allows you to create and tweak the settings of an event loop before creating it.
 - Deprecated `EventLoop::with_user_event`; use `EventLoopBuilder::with_user_event` instead.
