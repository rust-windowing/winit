--- conflicted
+++ resolved
@@ -1,7 +1,7 @@
 # Unreleased
 
-- On Wayland, titles will now be displayed in the window header decoration
-- On Wayland, key repetition is now ended when keyboard loses focus
+- On Wayland, titles will now be displayed in the window header decoration.
+- On Wayland, key repetition is now ended when keyboard loses focus.
 - On Wayland, windows will now use more stylish and modern client side decorations.
 - On Wayland, windows will use server-side decorations when available.
 - Added support for F16-F24 keys.
@@ -11,12 +11,9 @@
 - Added `WindowBuilderExt::with_gtk_theme_variant` to X11-specific `WindowBuilder` functions.
 - Fixed UTF8 handling bug in X11 `set_title` function.
 - On Windows, `Window::set_cursor` now applies immediately instead of requiring specific events to occur first.
-- On Windows, fix window.set_maximized().
-<<<<<<< HEAD
+- On Windows, fix `Window::set_maximized`.
+- On Windows, fix transparency (#260).
 - on macOS, fix modifiers during key repeat.
-=======
-- On Windows, fix transparency (#260).
->>>>>>> 26b70e45
 
 # Version 0.17.2 (2018-08-19)
 
