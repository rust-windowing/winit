--- conflicted
+++ resolved
@@ -1,3 +1,7 @@
+# Unreleased
+
+- Added `Window::focus_window`to bring the window to the front and set input focus.
+
 # 0.25.0 (2021-05-15)
 
 - **Breaking:** On macOS, replace `WindowBuilderExtMacOS::with_activation_policy` with `EventLoopExtMacOS::set_activation_policy`
@@ -50,9 +54,6 @@
 - On X11, fix `Window::request_redraw` not waking the event loop.
 - On Wayland, the keypad arrow keys are now recognized.
 - **Breaking** Rename `desktop::EventLoopExtDesktop` to `run_return::EventLoopExtRunReturn`.
-<<<<<<< HEAD
-- Added `Window::focus_window`to bring the window to the front and set input focus.
-=======
 - Added `request_user_attention` method to `Window`.
 - **Breaking:** On macOS, removed `WindowExt::request_user_attention`, use `Window::request_user_attention`.
 - **Breaking:** On X11, removed `WindowExt::set_urgent`, use `Window::request_user_attention`.
@@ -61,7 +62,6 @@
 - On Android, support multi-touch.
 - On Wayland, extra mouse buttons are not dropped anymore.
 - **Breaking**: `MouseButton::Other` now uses `u16`.
->>>>>>> 91591c4e
 
 # 0.23.0 (2020-10-02)
 
