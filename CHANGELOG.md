--- conflicted
+++ resolved
@@ -30,14 +30,11 @@
 - On Android, fix `DeviceId` to contain device id's.
 - Add `Window::set_blur` to request a blur behind the window; implemented on Wayland for now.
 - On Web, fix `ControlFlow::WaitUntil` to never wake up **before** the given time.
-<<<<<<< HEAD
 - On iOS, add ability to change the status bar style.
-=======
 - Add `Window::show_window_menu` to request a titlebar/system menu; implemented on Wayland/Windows for now.
 - On iOS, send events `WindowEvent::Occluded(false)`, `WindowEvent::Occluded(true)` when application enters/leaves foreground.
 - **Breaking** add `Event::MemoryWarning`; implemented on iOS/Android.
 - On Wayland, support `Occluded` event with xdg-shell v6
->>>>>>> b938fe9d
 
 # 0.29.1-beta
 
