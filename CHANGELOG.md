# Unreleased
- On Unix, X11 and Wayland are now optional features (enabled by default)
- On X11, fix deadlock when calling `set_fullscreen_inner`.
- On Web, prevent the webpage from scrolling when the user is focused on a winit canvas

- On Wayland, fix deadlock when calling to `set_inner_size` from a callback.
- On macOS, add `hide__other_applications` to `EventLoopWindowTarget` via existing `EventLoopWindowTargetExtMacOS` trait. `hide_other_applications` will hide other applications by calling `-[NSApplication hideOtherApplications: nil]`.
<<<<<<< HEAD
- On android added support for `run_return`.
=======
- On MacOS, Fixed fullscreen and dialog support for `run_return`.
>>>>>>> 4b1b314c

# 0.22.2 (2020-05-16)

- Added Clone implementation for 'static events.
- On Windows, fix window intermittently hanging when `ControlFlow` was set to `Poll`.
- On Windows, fix `WindowBuilder::with_maximized` being ignored.
- On Android, minimal platform support.
- On iOS, touch positions are now properly converted to physical pixels.
- On macOS, updated core-* dependencies and cocoa

# 0.22.1 (2020-04-16)

- On X11, fix `ResumeTimeReached` being fired too early.
- On Web, replaced zero timeout for `ControlFlow::Poll` with `requestAnimationFrame`
- On Web, fix a possible panic during event handling
- On macOS, fix `EventLoopProxy` leaking memory for every instance.

# 0.22.0 (2020-03-09)

- On Windows, fix minor timing issue in wait_until_time_or_msg
- On Windows, rework handling of request_redraw() to address panics.
- On macOS, fix `set_simple_screen` to remember frame excluding title bar.
- On Wayland, fix coordinates in touch events when scale factor isn't 1.
- On Wayland, fix color from `close_button_icon_color` not applying.
- Ignore locale if unsupported by X11 backend
- On Wayland, Add HiDPI cursor support
- On Web, add the ability to query "Light" or "Dark" system theme send `ThemeChanged` on change.
- Fix `Event::to_static` returning `None` for user events.
- On Wayland, Hide CSD for fullscreen windows.
- On Windows, ignore spurious mouse move messages.
- **Breaking:** Move `ModifiersChanged` variant from `DeviceEvent` to `WindowEvent`.
- On Windows, add `IconExtWindows` trait which exposes creating an `Icon` from an external file or embedded resource
- Add `BadIcon::OsError` variant for when OS icon functionality fails
- On Windows, fix crash at startup on systems that do not properly support Windows' Dark Mode
- Revert On macOS, fix not sending ReceivedCharacter event for specific keys combinations.
- on macOS, fix incorrect ReceivedCharacter events for some key combinations.
- **Breaking:** Use `i32` instead of `u32` for position type in `WindowEvent::Moved`.
- On macOS, a mouse motion event is now generated before every mouse click.

# 0.21.0 (2020-02-04)

- On Windows, fixed "error: linking with `link.exe` failed: exit code: 1120" error on older versions of windows.
- On macOS, fix set_minimized(true) works only with decorations.
- On macOS, add `hide_application` to `EventLoopWindowTarget` via a new `EventLoopWindowTargetExtMacOS` trait. `hide_application` will hide the entire application by calling `-[NSApplication hide: nil]`.
- On macOS, fix not sending ReceivedCharacter event for specific keys combinations.
- On macOS, fix `CursorMoved` event reporting the cursor position using logical coordinates.
- On macOS, fix issue where unbundled applications would sometimes open without being focused.
- On macOS, fix `run_return` does not return unless it receives a message.
- On Windows, fix bug where `RedrawRequested` would only get emitted every other iteration of the event loop.
- On X11, fix deadlock on window state when handling certain window events.
- `WindowBuilder` now implements `Default`.
- **Breaking:** `WindowEvent::CursorMoved` changed to `f64` units, preserving high-precision data supplied by most backends
- On Wayland, fix coordinates in mouse events when scale factor isn't 1
- On Web, add the ability to provide a custom canvas
- **Breaking:** On Wayland, the `WaylandTheme` struct has been replaced with a `Theme` trait, allowing for extra configuration

# 0.20.0 (2020-01-05)

- On X11, fix `ModifiersChanged` emitting incorrect modifier change events
- **Breaking**: Overhaul how Winit handles DPI:
  + Window functions and events now return `PhysicalSize` instead of `LogicalSize`.
  + Functions that take `Size` or `Position` types can now take either `Logical` or `Physical` types.
  + `hidpi_factor` has been renamed to `scale_factor`.
  + `HiDpiFactorChanged` has been renamed to `ScaleFactorChanged`, and lets you control how the OS
    resizes the window in response to the change.
  + On X11, deprecate `WINIT_HIDPI_FACTOR` environment variable in favor of `WINIT_X11_SCALE_FACTOR`.
  + `Size` and `Position` types are now generic over their exact pixel type.

# 0.20.0 Alpha 6 (2020-01-03)

- On macOS, fix `set_cursor_visible` hides cursor outside of window.
- On macOS, fix `CursorEntered` and `CursorLeft` events fired at old window size.
- On macOS, fix error when `set_fullscreen` is called during fullscreen transition.
- On all platforms except mobile and WASM, implement `Window::set_minimized`.
- On X11, fix `CursorEntered` event being generated for non-winit windows.
- On macOS, fix crash when starting maximized without decorations.
- On macOS, fix application not terminating on `run_return`.
- On Wayland, fix cursor icon updates on window borders when using CSD.
- On Wayland, under mutter(GNOME Wayland), fix CSD being behind the status bar, when starting window in maximized mode.
- On Windows, theme the title bar according to whether the system theme is "Light" or "Dark".
- Added `WindowEvent::ThemeChanged` variant to handle changes to the system theme. Currently only implemented on Windows.
- **Breaking**: Changes to the `RedrawRequested` event (#1041):
  - `RedrawRequested` has been moved from `WindowEvent` to `Event`.
  - `EventsCleared` has been renamed to `MainEventsCleared`.
  - `RedrawRequested` is now issued only after `MainEventsCleared`.
  - `RedrawEventsCleared` is issued after each set of `RedrawRequested` events.
- Implement synthetic window focus key events on Windows.
- **Breaking**: Change `ModifiersState` to a `bitflags` struct.
- On Windows, implement `VirtualKeyCode` translation for `LWin` and `RWin`.
- On Windows, fix closing the last opened window causing `DeviceEvent`s to stop getting emitted.
- On Windows, fix `Window::set_visible` not setting internal flags correctly. This resulted in some weird behavior.
- Add `DeviceEvent::ModifiersChanged`.
  - Deprecate `modifiers` fields in other events in favor of `ModifiersChanged`.
- On X11, `WINIT_HIDPI_FACTOR` now dominates `Xft.dpi` when picking DPI factor for output.
- On X11, add special value `randr` for `WINIT_HIDPI_FACTOR` to make winit use self computed DPI factor instead of the one from `Xft.dpi`.

# 0.20.0 Alpha 5 (2019-12-09)

- On macOS, fix application termination on `ControlFlow::Exit`
- On Windows, fix missing `ReceivedCharacter` events when Alt is held.
- On macOS, stop emitting private corporate characters in `ReceivedCharacter` events.
- On X11, fix misreporting DPI factor at startup.
- On X11, fix events not being reported when using `run_return`.
- On X11, fix key modifiers being incorrectly reported.
- On X11, fix window creation hanging when another window is fullscreen.
- On Windows, fix focusing unfocused windows when switching from fullscreen to windowed.
- On X11, fix reporting incorrect DPI factor when waking from suspend.
- Change `EventLoopClosed` to contain the original event.
- **Breaking**: Add `is_synthetic` field to `WindowEvent` variant `KeyboardInput`,
  indicating that the event is generated by winit.
- On X11, generate synthetic key events for keys held when a window gains or loses focus.
- On X11, issue a `CursorMoved` event when a `Touch` event occurs,
  as X11 implicitly moves the cursor for such events.

# 0.20.0 Alpha 4 (2019-10-18)

- Add web support via the 'stdweb' or 'web-sys' features
- On Windows, implemented function to get HINSTANCE
- On macOS, implement `run_return`.
- On iOS, fix inverted parameter in `set_prefers_home_indicator_hidden`.
- On X11, performance is improved when rapidly calling `Window::set_cursor_icon`.
- On iOS, fix improper `msg_send` usage that was UB and/or would break if `!` is stabilized.
- On Windows, unset `maximized` when manually changing the window's position or size.
- On Windows, add touch pressure information for touch events.
- On macOS, differentiate between `CursorIcon::Grab` and `CursorIcon::Grabbing`.
- On Wayland, fix event processing sometimes stalling when using OpenGL with vsync.
- Officially remove the Emscripten backend.
- On Windows, fix handling of surrogate pairs when dispatching `ReceivedCharacter`.
- On macOS 10.15, fix freeze upon exiting exclusive fullscreen mode.
- On iOS, fix panic upon closing the app.
- On X11, allow setting mulitple `XWindowType`s.
- On iOS, fix null window on initial `HiDpiFactorChanged` event.
- On Windows, fix fullscreen window shrinking upon getting restored to a normal window.
- On macOS, fix events not being emitted during modal loops, such as when windows are being resized
  by the user.
- On Windows, fix hovering the mouse over the active window creating an endless stream of CursorMoved events.
- Always dispatch a `RedrawRequested` event after creating a new window.
- On X11, return dummy monitor data to avoid panicking when no monitors exist.
- On X11, prevent stealing input focus when creating a new window.
  Only steal input focus when entering fullscreen mode.
- On Wayland, fixed DeviceEvents for relative mouse movement is not always produced
- On Wayland, add support for set_cursor_visible and set_cursor_grab.
- On Wayland, fixed DeviceEvents for relative mouse movement is not always produced.
- Removed `derivative` crate dependency.
- On Wayland, add support for set_cursor_icon.
- Use `impl Iterator<Item = MonitorHandle>` instead of `AvailableMonitorsIter` consistently.
- On macOS, fix fullscreen state being updated after entering fullscreen instead of before,
  resulting in `Window::fullscreen` returning the old state in `Resized` events instead of
  reflecting the new fullscreen state
- On X11, fix use-after-free during window creation
- On Windows, disable monitor change keyboard shortcut while in exclusive fullscreen.
- On Windows, ensure that changing a borderless fullscreen window's monitor via keyboard shortcuts keeps the window fullscreen on the new monitor.
- Prevent `EventLoop::new` and `EventLoop::with_user_event` from getting called outside the main thread.
  - This is because some platforms cannot run the event loop outside the main thread. Preventing this
    reduces the potential for cross-platform compatibility gotchyas.
- On Windows and Linux X11/Wayland, add platform-specific functions for creating an `EventLoop` outside the main thread.
- On Wayland, drop resize events identical to the current window size.
- On Windows, fix window rectangle not getting set correctly on high-DPI systems.

# 0.20.0 Alpha 3 (2019-08-14)

- On macOS, drop the run closure on exit.
- On Windows, location of `WindowEvent::Touch` are window client coordinates instead of screen coordinates.
- On X11, fix delayed events after window redraw.
- On macOS, add `WindowBuilderExt::with_disallow_hidpi` to have the option to turn off best resolution openGL surface.
- On Windows, screen saver won't start if the window is in fullscreen mode.
- Change all occurrences of the `new_user_event` method to `with_user_event`.
- On macOS, the dock and the menu bar are now hidden in fullscreen mode.
- `Window::set_fullscreen` now takes `Option<Fullscreen>` where `Fullscreen`
  consists of `Fullscreen::Exclusive(VideoMode)` and
  `Fullscreen::Borderless(MonitorHandle)` variants.
    - Adds support for exclusive fullscreen mode.
- On iOS, add support for hiding the home indicator.
- On iOS, add support for deferring system gestures.
- On iOS, fix a crash that occurred while acquiring a monitor's name.
- On iOS, fix armv7-apple-ios compile target.
- Removed the `T: Clone` requirement from the `Clone` impl of `EventLoopProxy<T>`.
- On iOS, disable overscan compensation for external displays (removes black
  bars surrounding the image).
- On Linux, the functions `is_wayland`, `is_x11`, `xlib_xconnection` and `wayland_display` have been moved to a new `EventLoopWindowTargetExtUnix` trait.
- On iOS, add `set_prefers_status_bar_hidden` extension function instead of
  hijacking `set_decorations` for this purpose.
- On macOS and iOS, corrected the auto trait impls of `EventLoopProxy`.
- On iOS, add touch pressure information for touch events.
- Implement `raw_window_handle::HasRawWindowHandle` for `Window` type on all supported platforms.
- On macOS, fix the signature of `-[NSView drawRect:]`.
- On iOS, fix the behavior of `ControlFlow::Poll`. It wasn't polling if that was the only mode ever used by the application.
- On iOS, fix DPI sent out by views on creation was `0.0` - now it gives a reasonable number.
- On iOS, RedrawRequested now works for gl/metal backed views.
- On iOS, RedrawRequested is generally ordered after EventsCleared.

# 0.20.0 Alpha 2 (2019-07-09)

- On X11, non-resizable windows now have maximize explicitly disabled.
- On Windows, support paths longer than MAX_PATH (260 characters) in `WindowEvent::DroppedFile`
and `WindowEvent::HoveredFile`.
- On Mac, implement `DeviceEvent::Button`.
- Change `Event::Suspended(true / false)` to `Event::Suspended` and `Event::Resumed`.
- On X11, fix sanity check which checks that a monitor's reported width and height (in millimeters) are non-zero when calculating the DPI factor.
- Revert the use of invisible surfaces in Wayland, which introduced graphical glitches with OpenGL (#835)
- On X11, implement `_NET_WM_PING` to allow desktop environment to kill unresponsive programs.
- On Windows, when a window is initially invisible, it won't take focus from the existing visible windows.
- On Windows, fix multiple calls to `request_redraw` during `EventsCleared` sending multiple `RedrawRequested events.`
- On Windows, fix edge case where `RedrawRequested` could be dispatched before input events in event loop iteration.
- On Windows, fix timing issue that could cause events to be improperly dispatched after `RedrawRequested` but before `EventsCleared`.
- On macOS, drop unused Metal dependency.
- On Windows, fix the trail effect happening on transparent decorated windows. Borderless (or un-decorated) windows were not affected.
- On Windows, fix `with_maximized` not properly setting window size to entire window.
- On macOS, change `WindowExtMacOS::request_user_attention()` to take an `enum` instead of a `bool`.

# 0.20.0 Alpha 1 (2019-06-21)

- Changes below are considered **breaking**.
- Change all occurrences of `EventsLoop` to `EventLoop`.
- Previously flat API is now exposed through `event`, `event_loop`, `monitor`, and `window` modules.
- `os` module changes:
  - Renamed to `platform`.
  - All traits now have platform-specific suffixes.
  - Exposes new `desktop` module on Windows, Mac, and Linux.
- Changes to event loop types:
  - `EventLoopProxy::wakeup` has been removed in favor of `send_event`.
  - **Major:** New `run` method drives winit event loop.
    - Returns `!` to ensure API behaves identically across all supported platforms.
      - This allows `emscripten` implementation to work without lying about the API.
    - `ControlFlow`'s variants have been replaced with `Wait`, `WaitUntil(Instant)`, `Poll`, and `Exit`.
      - Is read after `EventsCleared` is processed.
      - `Wait` waits until new events are available.
      - `WaitUntil` waits until either new events are available or the provided time has been reached.
      - `Poll` instantly resumes the event loop.
      - `Exit` aborts the event loop.
    - Takes a closure that implements `'static + FnMut(Event<T>, &EventLoop<T>, &mut ControlFlow)`.
      - `&EventLoop<T>` is provided to allow new `Window`s to be created.
  - **Major:** `platform::desktop` module exposes `EventLoopExtDesktop` trait with `run_return` method.
    - Behaves identically to `run`, but returns control flow to the calling context and can take non-`'static` closures.
  - `EventLoop`'s `poll_events` and `run_forever` methods have been removed in favor of `run` and `run_return`.
- Changes to events:
  - Remove `Event::Awakened` in favor of `Event::UserEvent(T)`.
    - Can be sent with `EventLoopProxy::send_event`.
  - Rename `WindowEvent::Refresh` to `WindowEvent::RedrawRequested`.
    - `RedrawRequested` can be sent by the user with the `Window::request_redraw` method.
  - `EventLoop`, `EventLoopProxy`, and `Event` are now generic over `T`, for use in `UserEvent`.
  - **Major:** Add `NewEvents(StartCause)`, `EventsCleared`, and `LoopDestroyed` variants to `Event`.
    - `NewEvents` is emitted when new events are ready to be processed by event loop.
      - `StartCause` describes why new events are available, with `ResumeTimeReached`, `Poll`, `WaitCancelled`, and `Init` (sent once at start of loop).
    - `EventsCleared` is emitted when all available events have been processed.
      - Can be used to perform logic that depends on all events being processed (e.g. an iteration of a game loop).
    - `LoopDestroyed` is emitted when the `run` or `run_return` method is about to exit.
- Rename `MonitorId` to `MonitorHandle`.
- Removed `serde` implementations from `ControlFlow`.
- Rename several functions to improve both internal consistency and compliance with Rust API guidelines.
- Remove `WindowBuilder::multitouch` field, since it was only implemented on a few platforms. Multitouch is always enabled now.
- **Breaking:** On macOS, change `ns` identifiers to use snake_case for consistency with iOS's `ui` identifiers.
- Add `MonitorHandle::video_modes` method for retrieving supported video modes for the given monitor.
- On Wayland, the window now exists even if nothing has been drawn.
- On Windows, fix initial dimensions of a fullscreen window.
- On Windows, Fix transparent borderless windows rendering wrong.

# Version 0.19.1 (2019-04-08)

- On Wayland, added a `get_wayland_display` function to `EventsLoopExt`.
- On Windows, fix `CursorMoved(0, 0)` getting dispatched on window focus.
- On macOS, fix command key event left and right reverse.
- On FreeBSD, NetBSD, and OpenBSD, fix build of X11 backend.
- On Linux, the numpad's add, subtract and divide keys are now mapped to the `Add`, `Subtract` and `Divide` virtual key codes
- On macOS, the numpad's subtract key has been added to the `Subtract` mapping
- On Wayland, the numpad's home, end, page up and page down keys are now mapped to the `Home`, `End`, `PageUp` and `PageDown` virtual key codes
- On Windows, fix icon not showing up in corner of window.
- On X11, change DPI scaling factor behavior. First, winit tries to read it from "Xft.dpi" XResource, and uses DPI calculation from xrandr dimensions as fallback behavior.

# Version 0.19.0 (2019-03-06)

- On X11, we will use the faster `XRRGetScreenResourcesCurrent` function instead of `XRRGetScreenResources` when available.
- On macOS, fix keycodes being incorrect when using a non-US keyboard layout.
- On Wayland, fix `with_title()` not setting the windows title
- On Wayland, add `set_wayland_theme()` to control client decoration color theme
- Added serde serialization to `os::unix::XWindowType`.
- **Breaking:** Remove the `icon_loading` feature and the associated `image` dependency.
- On X11, make event loop thread safe by replacing XNextEvent with select(2) and XCheckIfEvent
- On Windows, fix malformed function pointer typecast that could invoke undefined behavior.
- Refactored Windows state/flag-setting code.
- On Windows, hiding the cursor no longer hides the cursor for all Winit windows - just the one `hide_cursor` was called on.
- On Windows, cursor grabs used to get perpetually canceled when the grabbing window lost focus. Now, cursor grabs automatically get re-initialized when the window regains focus and the mouse moves over the client area.
- On Windows, only vertical mouse wheel events were handled. Now, horizontal mouse wheel events are also handled.
- On Windows, ignore the AltGr key when populating the `ModifersState` type.

# Version 0.18.1 (2018-12-30)

- On macOS, fix `Yen` (JIS) so applications receive the event.
- On X11 with a tiling WM, fixed high CPU usage when moving windows across monitors.
- On X11, fixed panic caused by dropping the window before running the event loop.
- on macOS, added `WindowExt::set_simple_fullscreen` which does not require a separate space
- Introduce `WindowBuilderExt::with_app_id` to allow setting the application ID on Wayland.
- On Windows, catch panics in event loop child thread and forward them to the parent thread. This prevents an invocation of undefined behavior due to unwinding into foreign code.
- On Windows, fix issue where resizing or moving window combined with grabbing the cursor would freeze program.
- On Windows, fix issue where resizing or moving window would eat `Awakened` events.
- On Windows, exiting fullscreen after entering fullscreen with disabled decorations no longer shrinks window.
- On X11, fixed a segfault when using virtual monitors with XRandR.
- Derive `Ord` and `PartialOrd` for `VirtualKeyCode` enum.
- On Windows, fix issue where hovering or dropping a non file item would create a panic.
- On Wayland, fix resizing and DPI calculation when a `wl_output` is removed without sending a `leave` event to the `wl_surface`, such as disconnecting a monitor from a laptop.
- On Wayland, DPI calculation is handled by smithay-client-toolkit.
- On X11, `WindowBuilder::with_min_dimensions` and `WindowBuilder::with_max_dimensions` now correctly account for DPI.
- Added support for generating dummy `DeviceId`s and `WindowId`s to better support unit testing.
- On macOS, fixed unsoundness in drag-and-drop that could result in drops being rejected.
- On macOS, implemented `WindowEvent::Refresh`.
- On macOS, all `MouseCursor` variants are now implemented and the cursor will no longer reset after unfocusing.
- Removed minimum supported Rust version guarantee.

# Version 0.18.0 (2018-11-07)

- **Breaking:** `image` crate upgraded to 0.20. This is exposed as part of the `icon_loading` API.
- On Wayland, pointer events will now provide the current modifiers state.
- On Wayland, titles will now be displayed in the window header decoration.
- On Wayland, key repetition is now ended when keyboard loses focus.
- On Wayland, windows will now use more stylish and modern client side decorations.
- On Wayland, windows will use server-side decorations when available.
- **Breaking:** Added support for F16-F24 keys (variants were added to the `VirtualKeyCode` enum).
- Fixed graphical glitches when resizing on Wayland.
- On Windows, fix freezes when performing certain actions after a window resize has been triggered. Reintroduces some visual artifacts when resizing.
- Updated window manager hints under X11 to v1.5 of [Extended Window Manager Hints](https://specifications.freedesktop.org/wm-spec/wm-spec-1.5.html#idm140200472629520).
- Added `WindowBuilderExt::with_gtk_theme_variant` to X11-specific `WindowBuilder` functions.
- Fixed UTF8 handling bug in X11 `set_title` function.
- On Windows, `Window::set_cursor` now applies immediately instead of requiring specific events to occur first.
- On Windows, the `HoveredFile` and `HoveredFileCancelled` events are now implemented.
- On Windows, fix `Window::set_maximized`.
- On Windows 10, fix transparency (#260).
- On macOS, fix modifiers during key repeat.
- Implemented the `Debug` trait for `Window`, `EventsLoop`, `EventsLoopProxy` and `WindowBuilder`.
- On X11, now a `Resized` event will always be generated after a DPI change to ensure the window's logical size is consistent with the new DPI.
- Added further clarifications to the DPI docs.
- On Linux, if neither X11 nor Wayland manage to initialize, the corresponding panic now consists of a single line only.
- Add optional `serde` feature with implementations of `Serialize`/`Deserialize` for DPI types and various event types.
- Add `PartialEq`, `Eq`, and `Hash` implementations on public types that could have them but were missing them.
- On X11, drag-and-drop receiving an unsupported drop type can no longer cause the WM to freeze.
- Fix issue whereby the OpenGL context would not appear at startup on macOS Mojave (#1069).
- **Breaking:** Removed `From<NSApplicationActivationPolicy>` impl from `ActivationPolicy` on macOS.
- On macOS, the application can request the user's attention with `WindowExt::request_user_attention`.

# Version 0.17.2 (2018-08-19)

- On macOS, fix `<C-Tab>` so applications receive the event.
- On macOS, fix `<Cmd-{key}>` so applications receive the event.
- On Wayland, key press events will now be repeated.

# Version 0.17.1 (2018-08-05)

- On X11, prevent a compilation failure in release mode for versions of Rust greater than or equal to 1.30.
- Fixed deadlock that broke fullscreen mode on Windows.

# Version 0.17.0 (2018-08-02)

- Cocoa and core-graphics updates.
- Fixed thread-safety issues in several `Window` functions on Windows.
- On MacOS, the key state for modifiers key events is now properly set.
- On iOS, the view is now set correctly. This makes it possible to render things (instead of being stuck on a black screen), and touch events work again.
- Added NetBSD support.
- **Breaking:** On iOS, `UIView` is now the default root view. `WindowBuilderExt::with_root_view_class` can be used to set the root view objective-c class to `GLKView` (OpenGLES) or `MTKView` (Metal/MoltenVK).
- On iOS, the `UIApplication` is not started until `Window::new` is called.
- Fixed thread unsafety with cursor hiding on macOS.
- On iOS, fixed the size of the `JmpBuf` type used for `setjmp`/`longjmp` calls. Previously this was a buffer overflow on most architectures.
- On Windows, use cached window DPI instead of repeatedly querying the system. This fixes sporadic crashes on Windows 7.

# Version 0.16.2 (2018-07-07)

- On Windows, non-resizable windows now have the maximization button disabled. This is consistent with behavior on macOS and popular X11 WMs.
- Corrected incorrect `unreachable!` usage when guessing the DPI factor with no detected monitors.

# Version 0.16.1 (2018-07-02)

- Added logging through `log`. Logging will become more extensive over time.
- On X11 and Windows, the window's DPI factor is guessed before creating the window. This *greatly* cuts back on unsightly auto-resizing that would occur immediately after window creation.
- Fixed X11 backend compilation for environments where `c_char` is unsigned.

# Version 0.16.0 (2018-06-25)

- Windows additionally has `WindowBuilderExt::with_no_redirection_bitmap`.
- **Breaking:** Removed `VirtualKeyCode::LMenu` and `VirtualKeyCode::RMenu`; Windows now generates `VirtualKeyCode::LAlt` and `VirtualKeyCode::RAlt` instead.
- On X11, exiting fullscreen no longer leaves the window in the monitor's top left corner.
- **Breaking:** `Window::hidpi_factor` has been renamed to `Window::get_hidpi_factor` for better consistency. `WindowEvent::HiDPIFactorChanged` has been renamed to `WindowEvent::HiDpiFactorChanged`. DPI factors are always represented as `f64` instead of `f32` now.
- The Windows backend is now DPI aware. `WindowEvent::HiDpiFactorChanged` is implemented, and `MonitorId::get_hidpi_factor` and `Window::hidpi_factor` return accurate values.
- Implemented `WindowEvent::HiDpiFactorChanged` on X11.
- On macOS, `Window::set_cursor_position` is now relative to the client area.
- On macOS, setting the maximum and minimum dimensions now applies to the client area dimensions rather than to the window dimensions.
- On iOS, `MonitorId::get_dimensions` has been implemented and both `MonitorId::get_hidpi_factor` and `Window::get_hidpi_factor` return accurate values.
- On Emscripten, `MonitorId::get_hidpi_factor` now returns the same value as `Window::get_hidpi_factor` (it previously would always return 1.0).
- **Breaking:** The entire API for sizes, positions, etc. has changed. In the majority of cases, winit produces and consumes positions and sizes as `LogicalPosition` and `LogicalSize`, respectively. The notable exception is `MonitorId` methods, which deal in `PhysicalPosition` and `PhysicalSize`. See the documentation for specifics and explanations of the types. Additionally, winit automatically conserves logical size when the DPI factor changes.
- **Breaking:** All deprecated methods have been removed. For `Window::platform_display` and `Window::platform_window`, switch to the appropriate platform-specific `WindowExt` methods. For `Window::get_inner_size_points` and `Window::get_inner_size_pixels`, use the `LogicalSize` returned by `Window::get_inner_size` and convert as needed.
- HiDPI support for Wayland.
- `EventsLoop::get_available_monitors` and `EventsLoop::get_primary_monitor` now have identical counterparts on `Window`, so this information can be acquired without an `EventsLoop` borrow.
- `AvailableMonitorsIter` now implements `Debug`.
- Fixed quirk on macOS where certain keys would generate characters at twice the normal rate when held down.
- On X11, all event loops now share the same `XConnection`.
- **Breaking:** `Window::set_cursor_state` and `CursorState` enum removed in favor of the more composable `Window::grab_cursor` and `Window::hide_cursor`. As a result, grabbing the cursor no longer automatically hides it; you must call both methods to retain the old behavior on Windows and macOS. `Cursor::NoneCursor` has been removed, as it's no longer useful.
- **Breaking:** `Window::set_cursor_position` now returns `Result<(), String>`, thus allowing for `Box<Error>` conversion via `?`.

# Version 0.15.1 (2018-06-13)

- On X11, the `Moved` event is no longer sent when the window is resized without changing position.
- `MouseCursor` and `CursorState` now implement `Default`.
- `WindowBuilder::with_resizable` implemented for Windows, X11, Wayland, and macOS.
- `Window::set_resizable` implemented for Windows, X11, Wayland, and macOS.
- On X11, if the monitor's width or height in millimeters is reported as 0, the DPI is now 1.0 instead of +inf.
- On X11, the environment variable `WINIT_HIDPI_FACTOR` has been added for overriding DPI factor.
- On X11, enabling transparency no longer causes the window contents to flicker when resizing.
- On X11, `with_override_redirect` now actually enables override redirect.
- macOS now generates `VirtualKeyCode::LAlt` and `VirtualKeyCode::RAlt` instead of `None` for both.
- On macOS, `VirtualKeyCode::RWin` and `VirtualKeyCode::LWin` are no longer switched.
- On macOS, windows without decorations can once again be resized.
- Fixed race conditions when creating an `EventsLoop` on X11, most commonly manifesting as "[xcb] Unknown sequence number while processing queue".
- On macOS, `CursorMoved` and `MouseInput` events are only generated if they occurs within the window's client area.
- On macOS, resizing the window no longer generates a spurious `MouseInput` event.

# Version 0.15.0 (2018-05-22)

- `Icon::to_cardinals` is no longer public, since it was never supposed to be.
- Wayland: improve diagnostics if initialization fails
- Fix some system event key doesn't work when focused, do not block keyevent forward to system on macOS
- On X11, the scroll wheel position is now correctly reset on i3 and other WMs that have the same quirk.
- On X11, `Window::get_current_monitor` now reliably returns the correct monitor.
- On X11, `Window::hidpi_factor` returns values from XRandR rather than the inaccurate values previously queried from the core protocol.
- On X11, the primary monitor is detected correctly even when using versions of XRandR less than 1.5.
- `MonitorId` now implements `Debug`.
- Fixed bug on macOS where using `with_decorations(false)` would cause `set_decorations(true)` to produce a transparent titlebar with no title.
- Implemented `MonitorId::get_position` on macOS.
- On macOS, `Window::get_current_monitor` now returns accurate values.
- Added `WindowBuilderExt::with_resize_increments` to macOS.
- **Breaking:** On X11, `WindowBuilderExt::with_resize_increments` and `WindowBuilderExt::with_base_size` now take `u32` values rather than `i32`.
- macOS keyboard handling has been overhauled, allowing for the use of dead keys, IME, etc. Right modifier keys are also no longer reported as being left.
- Added the `Window::set_ime_spot(x: i32, y: i32)` method, which is implemented on X11 and macOS.
- **Breaking**: `os::unix::WindowExt::send_xim_spot(x: i16, y: i16)` no longer exists. Switch to the new `Window::set_ime_spot(x: i32, y: i32)`, which has equivalent functionality.
- Fixed detection of `Pause` and `Scroll` keys on Windows.
- On Windows, alt-tabbing while the cursor is grabbed no longer makes it impossible to re-grab the cursor.
- On Windows, using `CursorState::Hide` when the cursor is grabbed now ungrabs the cursor first.
- Implemented `MouseCursor::NoneCursor` on Windows.
- Added `WindowBuilder::with_always_on_top` and `Window::set_always_on_top`. Implemented on Windows, macOS, and X11.
- On X11, `WindowBuilderExt` now has `with_class`, `with_override_redirect`, and `with_x11_window_type` to allow for more control over window creation. `WindowExt` additionally has `set_urgent`.
- More hints are set by default on X11, including `_NET_WM_PID` and `WM_CLIENT_MACHINE`. Note that prior to this, the `WM_CLASS` hint was automatically set to whatever value was passed to `with_title`. It's now set to the executable name to better conform to expectations and the specification; if this is undesirable, you must explicitly use `WindowBuilderExt::with_class`.

# Version 0.14.0 (2018-05-09)

- Created the `Copy`, `Paste` and `Cut` `VirtualKeyCode`s and added support for them on X11 and Wayland
- Fix `.with_decorations(false)` in macOS
- On Mac, `NSWindow` and supporting objects might be alive long after they were `closed` which resulted in apps consuming more heap then needed. Mainly it was affecting multi window applications. Not expecting any user visible change of behaviour after the fix.
- Fix regression of Window platform extensions for macOS where `NSFullSizeContentViewWindowMask` was not being correctly applied to `.fullsize_content_view`.
- Corrected `get_position` on Windows to be relative to the screen rather than to the taskbar.
- Corrected `Moved` event on Windows to use position values equivalent to those returned by `get_position`. It previously supplied client area positions instead of window positions, and would additionally interpret negative values as being very large (around `u16::MAX`).
- Implemented `Moved` event on macOS.
- On X11, the `Moved` event correctly use window positions rather than client area positions. Additionally, a stray `Moved` that unconditionally accompanied `Resized` with the client area position relative to the parent has been eliminated; `Moved` is still received alongside `Resized`, but now only once and always correctly.
- On Windows, implemented all variants of `DeviceEvent` other than `Text`. Mouse `DeviceEvent`s are now received even if the window isn't in the foreground.
- `DeviceId` on Windows is no longer a unit struct, and now contains a `u32`. For `WindowEvent`s, this will always be 0, but on `DeviceEvent`s it will be the handle to that device. `DeviceIdExt::get_persistent_identifier` can be used to acquire a unique identifier for that device that persists across replugs/reboots/etc.
- Corrected `run_forever` on X11 to stop discarding `Awakened` events.
- Various safety and correctness improvements to the X11 backend internals.
- Fixed memory leak on X11 every time the mouse entered the window.
- On X11, drag and drop now works reliably in release mode.
- Added `WindowBuilderExt::with_resize_increments` and `WindowBuilderExt::with_base_size` to X11, allowing for more optional hints to be set.
- Rework of the wayland backend, migrating it to use [Smithay's Client Toolkit](https://github.com/Smithay/client-toolkit).
- Added `WindowBuilder::with_window_icon` and `Window::set_window_icon`, finally making it possible to set the window icon on Windows and X11. The `icon_loading` feature can be enabled to allow for icons to be easily loaded; see example program `window_icon.rs` for usage.
- Windows additionally has `WindowBuilderExt::with_taskbar_icon` and `WindowExt::set_taskbar_icon`.
- On Windows, fix panic when trying to call `set_fullscreen(None)` on a window that has not been fullscreened prior.

# Version 0.13.1 (2018-04-26)

- Ensure necessary `x11-dl` version is used.

# Version 0.13.0 (2018-04-25)

- Implement `WindowBuilder::with_maximized`, `Window::set_fullscreen`, `Window::set_maximized` and `Window::set_decorations` for MacOS.
- Implement `WindowBuilder::with_maximized`, `Window::set_fullscreen`, `Window::set_maximized` and `Window::set_decorations` for Windows.
- On Windows, `WindowBuilder::with_fullscreen` no longer changing monitor display resolution.
- Overhauled X11 window geometry calculations. `get_position` and `set_position` are more universally accurate across different window managers, and `get_outer_size` actually works now.
- Fixed SIGSEGV/SIGILL crashes on macOS caused by stabilization of the `!` (never) type.
- Implement `WindowEvent::HiDPIFactorChanged` for macOS
- On X11, input methods now work completely out of the box, no longer requiring application developers to manually call `setlocale`. Additionally, when input methods are started, stopped, or restarted on the server end, it's correctly handled.
- Implemented `Refresh` event on Windows.
- Properly calculate the minimum and maximum window size on Windows, including window decorations.
- Map more `MouseCursor` variants to cursor icons on Windows.
- Corrected `get_position` on macOS to return outer frame position, not content area position.
- Corrected `set_position` on macOS to set outer frame position, not content area position.
- Added `get_inner_position` method to `Window`, which gets the position of the window's client area. This is implemented on all applicable platforms (all desktop platforms other than Wayland, where this isn't possible).
- **Breaking:** the `Closed` event has been replaced by `CloseRequested` and `Destroyed`. To migrate, you typically just need to replace all usages of `Closed` with `CloseRequested`; see example programs for more info. The exception is iOS, where `Closed` must be replaced by `Destroyed`.

# Version 0.12.0 (2018-04-06)

- Added subclass to macos windows so they can be made resizable even with no decorations.
- Dead keys now work properly on X11, no longer resulting in a panic.
- On X11, input method creation first tries to use the value from the user's `XMODIFIERS` environment variable, so application developers should no longer need to manually call `XSetLocaleModifiers`. If that fails, fallbacks are tried, which should prevent input method initialization from ever outright failing.
- Fixed thread safety issues with input methods on X11.
- Add support for `Touch` for win32 backend.
- Fixed `Window::get_inner_size` and friends to return the size in pixels instead of points when using HIDPI displays on OSX.

# Version 0.11.3 (2018-03-28)

- Added `set_min_dimensions` and `set_max_dimensions` methods to `Window`, and implemented on Windows, X11, Wayland, and OSX.
- On X11, dropping a `Window` actually closes it now, and clicking the window's × button (or otherwise having the WM signal to close it) will result in the window closing.
- Added `WindowBuilderExt` methods for macos: `with_titlebar_transparent`,
  `with_title_hidden`, `with_titlebar_buttons_hidden`,
  `with_fullsize_content_view`.
- Mapped X11 numpad keycodes (arrows, Home, End, PageUp, PageDown, Insert and Delete) to corresponding virtual keycodes

# Version 0.11.2 (2018-03-06)

- Impl `Hash`, `PartialEq`, and `Eq` for `events::ModifiersState`.
- Implement `MonitorId::get_hidpi_factor` for MacOS.
- Added method `os::macos::MonitorIdExt::get_nsscreen() -> *mut c_void` that gets a `NSScreen` object matching the monitor ID.
- Send `Awakened` event on Android when event loop is woken up.

# Version 0.11.1 (2018-02-19)

- Fixed windows not receiving mouse events when click-dragging the mouse outside the client area of a window, on Windows platforms.
- Added method `os::android::EventsLoopExt:set_suspend_callback(Option<Box<Fn(bool) -> ()>>)` that allows glutin to register a callback when a suspend event happens

# Version 0.11.0 (2018-02-09)

- Implement `MonitorId::get_dimensions` for Android.
- Added method `os::macos::WindowBuilderExt::with_movable_by_window_background(bool)` that allows to move a window without a titlebar - `with_decorations(false)`
- Implement `Window::set_fullscreen`, `Window::set_maximized` and `Window::set_decorations` for Wayland.
- Added `Caret` as VirtualKeyCode and support OSX ^-Key with german input.

# Version 0.10.1 (2018-02-05)

*Yanked*

# Version 0.10.0 (2017-12-27)

- Add support for `Touch` for emscripten backend.
- Added support for `DroppedFile`, `HoveredFile`, and `HoveredFileCancelled` to X11 backend.
- **Breaking:** `unix::WindowExt` no longer returns pointers for things that aren't actually pointers; `get_xlib_window` now returns `Option<std::os::raw::c_ulong>` and `get_xlib_screen_id` returns `Option<std::os::raw::c_int>`. Additionally, methods that previously returned `libc::c_void` have been changed to return `std::os::raw::c_void`, which are not interchangeable types, so users wanting the former will need to explicitly cast.
- Added `set_decorations` method to `Window` to allow decorations to be toggled after the window is built. Presently only implemented on X11.
- Raised the minimum supported version of Rust to 1.20 on MacOS due to usage of associated constants in new versions of cocoa and core-graphics.
- Added `modifiers` field to `MouseInput`, `MouseWheel`, and `CursorMoved` events to track the modifiers state (`ModifiersState`).
- Fixed the emscripten backend to return the size of the canvas instead of the size of the window.

# Version 0.9.0 (2017-12-01)

- Added event `WindowEvent::HiDPIFactorChanged`.
- Added method `MonitorId::get_hidpi_factor`.
- Deprecated `get_inner_size_pixels` and `get_inner_size_points` methods of `Window` in favor of
`get_inner_size`.
- **Breaking:** `EventsLoop` is `!Send` and `!Sync` because of platform-dependant constraints,
  but `Window`, `WindowId`, `DeviceId` and `MonitorId` guaranteed to be `Send`.
- `MonitorId::get_position` now returns `(i32, i32)` instead of `(u32, u32)`.
- Rewrite of the wayland backend to use wayland-client-0.11
- Support for dead keys on wayland for keyboard utf8 input
- Monitor enumeration on Windows is now implemented using `EnumDisplayMonitors` instead of
`EnumDisplayDevices`. This changes the value returned by `MonitorId::get_name()`.
- On Windows added `MonitorIdExt::hmonitor` method
- Impl `Clone` for `EventsLoopProxy`
- `EventsLoop::get_primary_monitor()` on X11 will fallback to any available monitor if no primary is found
- Support for touch event on wayland
- `WindowEvent`s `MouseMoved`, `MouseEntered`, and `MouseLeft` have been renamed to
`CursorMoved`, `CursorEntered`, and `CursorLeft`.
- New `DeviceEvent`s added, `MouseMotion` and `MouseWheel`.
- Send `CursorMoved` event after `CursorEntered` and `Focused` events.
- Add support for `ModifiersState`, `MouseMove`, `MouseInput`, `MouseMotion` for emscripten backend.

# Version 0.8.3 (2017-10-11)

- Fixed issue of calls to `set_inner_size` blocking on Windows.
- Mapped `ISO_Left_Tab` to `VirtualKeyCode::Tab` to make the key work with modifiers
- Fixed the X11 backed on 32bit targets

# Version 0.8.2 (2017-09-28)

- Uniformize keyboard scancode values accross Wayland and X11 (#297).
- Internal rework of the wayland event loop
- Added method `os::linux::WindowExt::is_ready`

# Version 0.8.1 (2017-09-22)

- Added various methods to `os::linux::EventsLoopExt`, plus some hidden items necessary to make
  glutin work.

# Version 0.8.0 (2017-09-21)

- Added `Window::set_maximized`, `WindowAttributes::maximized` and `WindowBuilder::with_maximized`.
- Added `Window::set_fullscreen`.
- Changed `with_fullscreen` to take a `Option<MonitorId>` instead of a `MonitorId`.
- Removed `MonitorId::get_native_identifer()` in favor of platform-specific traits in the `os`
  module.
- Changed `get_available_monitors()` and `get_primary_monitor()` to be methods of `EventsLoop`
  instead of stand-alone methods.
- Changed `EventsLoop` to be tied to a specific X11 or Wayland connection.
- Added a `os::linux::EventsLoopExt` trait that makes it possible to configure the connection.
- Fixed the emscripten code, which now compiles.
- Changed the X11 fullscreen code to use `xrandr` instead of `xxf86vm`.
- Fixed the Wayland backend to produce `Refresh` event after window creation.
- Changed the `Suspended` event to be outside of `WindowEvent`.
- Fixed the X11 backend sometimes reporting the wrong virtual key (#273).<|MERGE_RESOLUTION|>--- conflicted
+++ resolved
@@ -5,11 +5,8 @@
 
 - On Wayland, fix deadlock when calling to `set_inner_size` from a callback.
 - On macOS, add `hide__other_applications` to `EventLoopWindowTarget` via existing `EventLoopWindowTargetExtMacOS` trait. `hide_other_applications` will hide other applications by calling `-[NSApplication hideOtherApplications: nil]`.
-<<<<<<< HEAD
 - On android added support for `run_return`.
-=======
 - On MacOS, Fixed fullscreen and dialog support for `run_return`.
->>>>>>> 4b1b314c
 
 # 0.22.2 (2020-05-16)
 
