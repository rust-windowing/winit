# Unreleased

<<<<<<< HEAD
- Implement `WindowEvent::HiDPIFactorChanged` for macOS
=======
- Overhauled X11 window geometry calculations. `get_position` and `set_position` are more universally accurate across different window managers, and `get_outer_size` actually works now.
- Fixed SIGSEGV/SIGILL crashes on macOS caused by stabilization of the `!` (never) type.

# Version 0.12.0 (2018-04-06)

>>>>>>> e36fd178
- Added subclass to macos windows so they can be made resizable even with no decorations.
- Dead keys now work properly on X11, no longer resulting in a panic.
- On X11, input method creation first tries to use the value from the user's `XMODIFIERS` environment variable, so application developers should no longer need to manually call `XSetLocaleModifiers`. If that fails, fallbacks are tried, which should prevent input method initialization from ever outright failing.
- Fixed thread safety issues with input methods on X11.
- Add support for `Touch` for win32 backend.
- Fixed `Window::get_inner_size` and friends to return the size in pixels instead of points when using HIDPI displays on OSX.

# Version 0.11.3 (2018-03-28)

- Added `set_min_dimensions` and `set_max_dimensions` methods to `Window`, and implemented on Windows, X11, Wayland, and OSX.
- On X11, dropping a `Window` actually closes it now, and clicking the window's × button (or otherwise having the WM signal to close it) will result in the window closing.
- Added `WindowBuilderExt` methods for macos: `with_titlebar_transparent`,
  `with_title_hidden`, `with_titlebar_buttons_hidden`,
  `with_fullsize_content_view`.
- Mapped X11 numpad keycodes (arrows, Home, End, PageUp, PageDown, Insert and Delete) to corresponding virtual keycodes

# Version 0.11.2 (2018-03-06)

- Impl `Hash`, `PartialEq`, and `Eq` for `events::ModifiersState`.
- Implement `MonitorId::get_hidpi_factor` for MacOS.
- Added method `os::macos::MonitorIdExt::get_nsscreen() -> *mut c_void` that gets a `NSScreen` object matching the monitor ID.
- Send `Awakened` event on Android when event loop is woken up.

# Version 0.11.1 (2018-02-19)

- Fixed windows not receiving mouse events when click-dragging the mouse outside the client area of a window, on Windows platforms.
- Added method `os::android::EventsLoopExt:set_suspend_callback(Option<Box<Fn(bool) -> ()>>)` that allows glutin to register a callback when a suspend event happens

# Version 0.11.0 (2018-02-09)

- Implement `MonitorId::get_dimensions` for Android.
- Added method `os::macos::WindowBuilderExt::with_movable_by_window_background(bool)` that allows to move a window without a titlebar - `with_decorations(false)`
- Implement `Window::set_fullscreen`, `Window::set_maximized` and `Window::set_decorations` for Wayland.
- Added `Caret` as VirtualKeyCode and support OSX ^-Key with german input.

# Version 0.10.1 (2018-02-05)

*Yanked*

# Version 0.10.0 (2017-12-27)

- Add support for `Touch` for emscripten backend.
- Added support for `DroppedFile`, `HoveredFile`, and `HoveredFileCancelled` to X11 backend.
- **Breaking:** `unix::WindowExt` no longer returns pointers for things that aren't actually pointers; `get_xlib_window` now returns `Option<std::os::raw::c_ulong>` and `get_xlib_screen_id` returns `Option<std::os::raw::c_int>`. Additionally, methods that previously returned `libc::c_void` have been changed to return `std::os::raw::c_void`, which are not interchangeable types, so users wanting the former will need to explicitly cast.
- Added `set_decorations` method to `Window` to allow decorations to be toggled after the window is built. Presently only implemented on X11.
- Raised the minimum supported version of Rust to 1.20 on MacOS due to usage of associated constants in new versions of cocoa and core-graphics.
- Added `modifiers` field to `MouseInput`, `MouseWheel`, and `CursorMoved` events to track the modifiers state (`ModifiersState`).
- Fixed the emscripten backend to return the size of the canvas instead of the size of the window.

# Version 0.9.0 (2017-12-01)

- Added event `WindowEvent::HiDPIFactorChanged`.
- Added method `MonitorId::get_hidpi_factor`.
- Deprecated `get_inner_size_pixels` and `get_inner_size_points` methods of `Window` in favor of
`get_inner_size`.
- **Breaking:** `EventsLoop` is `!Send` and `!Sync` because of platform-dependant constraints,
  but `Window`, `WindowId`, `DeviceId` and `MonitorId` guaranteed to be `Send`.
- `MonitorId::get_position` now returns `(i32, i32)` instead of `(u32, u32)`.
- Rewrite of the wayland backend to use wayland-client-0.11
- Support for dead keys on wayland for keyboard utf8 input
- Monitor enumeration on Windows is now implemented using `EnumDisplayMonitors` instead of
`EnumDisplayDevices`. This changes the value returned by `MonitorId::get_name()`.
- On Windows added `MonitorIdExt::hmonitor` method
- Impl `Clone` for `EventsLoopProxy`
- `EventsLoop::get_primary_monitor()` on X11 will fallback to any available monitor if no primary is found
- Support for touch event on wayland
- `WindowEvent`s `MouseMoved`, `MouseEntered`, and `MouseLeft` have been renamed to
`CursorMoved`, `CursorEntered`, and `CursorLeft`.
- New `DeviceEvent`s added, `MouseMotion` and `MouseWheel`.
- Send `CursorMoved` event after `CursorEntered` and `Focused` events.
- Add support for `ModifiersState`, `MouseMove`, `MouseInput`, `MouseMotion` for emscripten backend.

# Version 0.8.3 (2017-10-11)

- Fixed issue of calls to `set_inner_size` blocking on Windows.
- Mapped `ISO_Left_Tab` to `VirtualKeyCode::Tab` to make the key work with modifiers
- Fixed the X11 backed on 32bit targets

# Version 0.8.2 (2017-09-28)

- Uniformize keyboard scancode values accross Wayland and X11 (#297).
- Internal rework of the wayland event loop
- Added method `os::linux::WindowExt::is_ready`

# Version 0.8.1 (2017-09-22)

- Added various methods to `os::linux::EventsLoopExt`, plus some hidden items necessary to make
  glutin work.

# Version 0.8.0 (2017-09-21)

- Added `Window::set_maximized`, `WindowAttributes::maximized` and `WindowBuilder::with_maximized`.
- Added `Window::set_fullscreen`.
- Changed `with_fullscreen` to take a `Option<MonitorId>` instead of a `MonitorId`.
- Removed `MonitorId::get_native_identifer()` in favor of platform-specific traits in the `os`
  module.
- Changed `get_available_monitors()` and `get_primary_monitor()` to be methods of `EventsLoop`
  instead of stand-alone methods.
- Changed `EventsLoop` to be tied to a specific X11 or Wayland connection.
- Added a `os::linux::EventsLoopExt` trait that makes it possible to configure the connection.
- Fixed the emscripten code, which now compiles.
- Changed the X11 fullscreen code to use `xrandr` instead of `xxf86vm`.
- Fixed the Wayland backend to produce `Refresh` event after window creation.
- Changed the `Suspended` event to be outside of `WindowEvent`.
- Fixed the X11 backend sometimes reporting the wrong virtual key (#273).<|MERGE_RESOLUTION|>--- conflicted
+++ resolved
@@ -1,14 +1,11 @@
 # Unreleased
 
-<<<<<<< HEAD
-- Implement `WindowEvent::HiDPIFactorChanged` for macOS
-=======
 - Overhauled X11 window geometry calculations. `get_position` and `set_position` are more universally accurate across different window managers, and `get_outer_size` actually works now.
 - Fixed SIGSEGV/SIGILL crashes on macOS caused by stabilization of the `!` (never) type.
+- Implement `WindowEvent::HiDPIFactorChanged` for macOS
 
 # Version 0.12.0 (2018-04-06)
 
->>>>>>> e36fd178
 - Added subclass to macos windows so they can be made resizable even with no decorations.
 - Dead keys now work properly on X11, no longer resulting in a panic.
 - On X11, input method creation first tries to use the value from the user's `XMODIFIERS` environment variable, so application developers should no longer need to manually call `XSetLocaleModifiers`. If that fails, fallbacks are tried, which should prevent input method initialization from ever outright failing.
