# Unreleased

- Added event `WindowEvent::HiDPIFactorChanged`.
- Added method `MonitorId::get_hidpi_factor`.
- Deprecated `get_inner_size_pixels` and `get_inner_size_points` methods of `Window` in favor of
`get_inner_size`.
- **Breaking:** `EventsLoop` is `!Send` and `!Sync` because of platform-dependant constraints,
  but `Window`, `WindowId`, `DeviceId` and `MonitorId` guaranteed to be `Send`.
- `MonitorId::get_position` now returns `(i32, i32)` instead of `(u32, u32)`.
- Rewrite of the wayland backend to use wayland-client-0.11
- Support for dead keys on wayland for keyboard utf8 input
<<<<<<< HEAD
- Impl `Clone` for `EventsLoopProxy`
=======
- Monitor enumeration on Windows is now implemented using `EnumDisplayMonitors` instead of
`EnumDisplayDevices`. This changes the value returned by `MonitorId::get_name()`.
- On Windows added `MonitorIdExt::hmonitor` method
>>>>>>> 58181dbf

# Version 0.8.3 (2017-10-11)

- Fixed issue of calls to `set_inner_size` blocking on Windows.
- Mapped `ISO_Left_Tab` to `VirtualKeyCode::Tab` to make the key work with modifiers
- Fixed the X11 backed on 32bit targets

# Version 0.8.2 (2017-09-28)

- Uniformize keyboard scancode values accross Wayland and X11 (#297).
- Internal rework of the wayland event loop
- Added method `os::linux::WindowExt::is_ready`

# Version 0.8.1 (2017-09-22)

- Added various methods to `os::linux::EventsLoopExt`, plus some hidden items necessary to make
  glutin work.

# Version 0.8.0 (2017-09-21)

- Added `Window::set_maximized`, `WindowAttributes::maximized` and `WindowBuilder::with_maximized`.
- Added `Window::set_fullscreen`.
- Changed `with_fullscreen` to take a `Option<MonitorId>` instead of a `MonitorId`.
- Removed `MonitorId::get_native_identifer()` in favor of platform-specific traits in the `os`
  module.
- Changed `get_available_monitors()` and `get_primary_monitor()` to be methods of `EventsLoop`
  instead of stand-alone methods.
- Changed `EventsLoop` to be tied to a specific X11 or Wayland connection.
- Added a `os::linux::EventsLoopExt` trait that makes it possible to configure the connection.
- Fixed the emscripten code, which now compiles.
- Changed the X11 fullscreen code to use `xrandr` instead of `xxf86vm`.
- Fixed the Wayland backend to produce `Refresh` event after window creation.
- Changed the `Suspended` event to be outside of `WindowEvent`.
- Fixed the X11 backend sometimes reporting the wrong virtual key (#273).<|MERGE_RESOLUTION|>--- conflicted
+++ resolved
@@ -9,13 +9,10 @@
 - `MonitorId::get_position` now returns `(i32, i32)` instead of `(u32, u32)`.
 - Rewrite of the wayland backend to use wayland-client-0.11
 - Support for dead keys on wayland for keyboard utf8 input
-<<<<<<< HEAD
-- Impl `Clone` for `EventsLoopProxy`
-=======
 - Monitor enumeration on Windows is now implemented using `EnumDisplayMonitors` instead of
 `EnumDisplayDevices`. This changes the value returned by `MonitorId::get_name()`.
 - On Windows added `MonitorIdExt::hmonitor` method
->>>>>>> 58181dbf
+- Impl `Clone` for `EventsLoopProxy`
 
 # Version 0.8.3 (2017-10-11)
 
