--- conflicted
+++ resolved
@@ -5,11 +5,8 @@
 - On Wayland, fix color from `close_button_icon_color` not applying.
 - Ignore locale if unsupported by X11 backend
 - On Wayland, Add HiDPI cursor support
-<<<<<<< HEAD
 - On Web, add the ability to query "Light" or "Dark" system theme send `ThemeChanged` on change.
-=======
 - Fix `Event::to_static` returning `None` for user events.
->>>>>>> e88e8bc1
 
 # 0.21.0 (2020-02-04)
 
