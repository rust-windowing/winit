# Changelog

All notable changes to this project will be documented in this file.

Please keep one empty line before and after all headers. (This is required for `git` to produce a conflict when a release is made while a PR is open and the PR's changelog entry would go into the wrong section).

And please only add new entries to the top of this list, right below the `# Unreleased` header.

# Unreleased

- **Breaking:** Split the `platform::unix` module into `platform::x11` and `platform::wayland`. The extension types are similarly renamed.
- **Breaking:**: Removed deprecated method `platform::unix::WindowExtUnix::is_ready`.
- Removed `parking_lot` dependency.
- On Windows, added `WindowExtWindows::set_undecorated_shadow` and `WindowBuilderExtWindows::with_undecorated_shadow` to draw the drop shadow behind a borderless window.
- On Windows, fixed default window features (ie snap, animations, shake, etc.) when decorations are disabled.
<<<<<<< HEAD
- On macOS, add support for two-finger touchpad magnification and rotation gestures with new events `WindowEvent::TouchpadMagnify` and `WindowEvent::TouchpadRotate`.
- On macOS, added `WindowBuilderExtMacOS::with_theme` and `WindowExtMacOS::theme` to support per-window dark/light/system theme configuration.
- On macOS, added support for `WindowEvent::ThemeChanged`.
=======
- **Breaking:** On macOS, add support for two-finger touchpad magnification and rotation gestures with new events `WindowEvent::TouchpadMagnify` and `WindowEvent::TouchpadRotate`.
- On Wayland, `wayland-csd-adwaita` now uses `ab_glyph` instead of `crossfont` to render the title for decorations.
- On Wayland, a new `wayland-csd-adwaita-crossfont` feature was added to use `crossfont` instead of `ab_glyph` for decorations.
- On Wayland, if not otherwise specified use upstream automatic CSD theme selection.
- On Windows, fixed ALT+Space shortcut to open window menu.
>>>>>>> 1ca8b65e

# 0.27.2 (2022-8-12)

- On macOS, fixed touch phase reporting when scrolling.
- On X11, fix min, max and resize increment hints not persisting for resizable windows (e.g. on DPI change).
- On Windows, respect min/max inner sizes when creating the window.
- For backwards compatibility, `Window` now (additionally) implements the old version (`0.4`) of the `HasRawWindowHandle` trait
- On Windows, added support for `EventLoopWindowTarget::set_device_event_filter`.
- On Wayland, fix user requested `WindowEvent::RedrawRequested` being delayed by a frame.

# 0.27.1 (2022-07-30)

- The minimum supported Rust version was lowered to `1.57.0` and now explicitly tested.
- On X11, fix crash on start due to inability to create an IME context without any preedit.

# 0.27.0 (2022-07-26)

- On Windows, fix hiding a maximized window.
- On Android, `ndk-glue`'s `NativeWindow` lock is now held between `Event::Resumed` and `Event::Suspended`.
- On Web, added `EventLoopExtWebSys` with a `spawn` method to start the event loop without throwing an exception.
- Added `WindowEvent::Occluded(bool)`, currently implemented on macOS and X11.
- On X11, fix events for caps lock key not being sent
- Build docs on `docs.rs` for iOS and Android as well.
- **Breaking:** Removed the `WindowAttributes` struct, since all its functionality is accessible from `WindowBuilder`.
- Added `WindowBuilder::transparent` getter to check if the user set `transparent` attribute.
- On macOS, Fix emitting `Event::LoopDestroyed` on CMD+Q.
- On macOS, fixed an issue where having multiple windows would prevent run_return from ever returning.
- On Wayland, fix bug where the cursor wouldn't hide in GNOME.
- On macOS, Windows, and Wayland, add `set_cursor_hittest` to let the window ignore mouse events.
- On Windows, added `WindowExtWindows::set_skip_taskbar` and `WindowBuilderExtWindows::with_skip_taskbar`.
- On Windows, added `EventLoopBuilderExtWindows::with_msg_hook`.
- On Windows, remove internally unique DC per window.
- On macOS, remove the need to call `set_ime_position` after moving the window.
- Added `Window::is_visible`.
- Added `Window::is_resizable`.
- Added `Window::is_decorated`.
- On X11, fix for repeated event loop iteration when `ControlFlow` was `Wait`
- On X11, fix scale factor calculation when the only monitor is reconnected
- On Wayland, report unaccelerated mouse deltas in `DeviceEvent::MouseMotion`.
- On Web, a focused event is manually generated when a click occurs to emulate behaviour of other backends.
- **Breaking:** Bump `ndk` version to 0.6, ndk-sys to `v0.3`, `ndk-glue` to `0.6`.
- Remove no longer needed `WINIT_LINK_COLORSYNC` environment variable.
- **Breaking:** Rename the `Exit` variant of `ControlFlow` to `ExitWithCode`, which holds a value to control the exit code after running. Add an `Exit` constant which aliases to `ExitWithCode(0)` instead to avoid major breakage. This shouldn't affect most existing programs.
- Add `EventLoopBuilder`, which allows you to create and tweak the settings of an event loop before creating it.
- Deprecated `EventLoop::with_user_event`; use `EventLoopBuilder::with_user_event` instead.
- **Breaking:** Replaced `EventLoopExtMacOS` with `EventLoopBuilderExtMacOS` (which also has renamed methods).
- **Breaking:** Replaced `EventLoopExtWindows` with `EventLoopBuilderExtWindows` (which also has renamed methods).
- **Breaking:** Replaced `EventLoopExtUnix` with `EventLoopBuilderExtUnix` (which also has renamed methods).
- **Breaking:** The platform specific extensions for Windows `winit::platform::windows` have changed. All `HANDLE`-like types e.g. `HWND` and `HMENU` were converted from winapi types or `*mut c_void` to `isize`. This was done to be consistent with the type definitions in windows-sys and to not expose internal dependencies.
- The internal bindings to the [Windows API](https://docs.microsoft.com/en-us/windows/) were changed from the unofficial [winapi](https://github.com/retep998/winapi-rs) bindings to the official Microsoft [windows-sys](https://github.com/microsoft/windows-rs) bindings.
- On Wayland, fix polling during consecutive `EventLoop::run_return` invocations.
- On Windows, fix race issue creating fullscreen windows with `WindowBuilder::with_fullscreen`
- On Android, `virtual_keycode` for `KeyboardInput` events is now filled in where a suitable match is found.
- Added helper methods on `ControlFlow` to set its value.
- On Wayland, fix `TouchPhase::Ended` always reporting the location of the first touch down, unless the compositor
  sent a cancel or frame event.
- On iOS, send `RedrawEventsCleared` even if there are no redraw events, consistent with other platforms.
- **Breaking:** Replaced `Window::with_app_id` and `Window::with_class` with `Window::with_name` on `WindowBuilderExtUnix`.
- On Wayland, fallback CSD was replaced with proper one:
  - `WindowBuilderExtUnix::with_wayland_csd_theme` to set color theme in builder.
  - `WindowExtUnix::wayland_set_csd_theme` to set color theme when creating a window.
  - `WINIT_WAYLAND_CSD_THEME` env variable was added, it can be used to set "dark"/"light" theme in apps that don't expose theme setting.
  - `wayland-csd-adwaita` feature that enables proper CSD with title rendering using FreeType system library.
  - `wayland-csd-adwaita-notitle` feature that enables CSD but without title rendering.
- On Wayland and X11, fix window not resizing with `Window::set_inner_size` after calling `Window:set_resizable(false)`.
- On Windows, fix wrong fullscreen monitors being recognized when handling WM_WINDOWPOSCHANGING messages
- **Breaking:** Added new `WindowEvent::Ime` supported on desktop platforms.
- Added `Window::set_ime_allowed` supported on desktop platforms.
- **Breaking:** IME input on desktop platforms won't be received unless it's explicitly allowed via `Window::set_ime_allowed` and new `WindowEvent::Ime` events are handled.
- On macOS, `WindowEvent::Resized` is now emitted in `frameDidChange` instead of `windowDidResize`.
- **Breaking:** On X11, device events are now ignored for unfocused windows by default, use `EventLoopWindowTarget::set_device_event_filter` to set the filter level.
- Implemented `Default` on `EventLoop<()>`.
- Implemented `Eq` for `Fullscreen`, `Theme`, and `UserAttentionType`.
- **Breaking:** `Window::set_cursor_grab` now accepts `CursorGrabMode` to control grabbing behavior.
- On Wayland, add support for `Window::set_cursor_position`.
- Fix on macOS `WindowBuilder::with_disallow_hidpi`, setting true or false by the user no matter the SO default value.
- `EventLoopBuilder::build` will now panic when the `EventLoop` is being created more than once.
- Added `From<u64>` for `WindowId` and `From<WindowId>` for `u64`.
- Added `MonitorHandle::refresh_rate_millihertz` to get monitor's refresh rate.
- **Breaking**, Replaced `VideoMode::refresh_rate` with `VideoMode::refresh_rate_millihertz` providing better precision.
- On Web, add `with_prevent_default` and `with_focusable` to `WindowBuilderExtWebSys` to control whether events should be propagated.
- On Windows, fix focus events being sent to inactive windows.
- **Breaking**, update `raw-window-handle` to `v0.5` and implement `HasRawDisplayHandle` for `Window` and `EventLoopWindowTarget`.
- On X11, add function `register_xlib_error_hook` into `winit::platform::unix` to subscribe for errors comming from Xlib.
- On Android, upgrade `ndk` and `ndk-glue` dependencies to the recently released `0.7.0`.
- All platforms can now be relied on to emit a `Resumed` event. Applications are recommended to lazily initialize graphics state and windows on first resume for portability.
- **Breaking:**: Reverse horizontal scrolling sign in `MouseScrollDelta` to match the direction of vertical scrolling. A positive X value now means moving the content to the right. The meaning of vertical scrolling stays the same: a positive Y value means moving the content down.

# 0.26.1 (2022-01-05)

- Fix linking to the `ColorSync` framework on macOS 10.7, and in newer Rust versions.
- On Web, implement cursor grabbing through the pointer lock API.
- On X11, add mappings for numpad comma, numpad enter, numlock and pause.
- On macOS, fix Pinyin IME input by reverting a change that intended to improve IME.
- On Windows, fix a crash with transparent windows on Windows 11.

# 0.26.0 (2021-12-01)

- Update `raw-window-handle` to `v0.4`. This is _not_ a breaking change, we still implement `HasRawWindowHandle` from `v0.3`, see [rust-windowing/raw-window-handle#74](https://github.com/rust-windowing/raw-window-handle/pull/74). Note that you might have to run `cargo update -p raw-window-handle` after upgrading.
- On X11, bump `mio` to 0.8.
- On Android, fixed `WindowExtAndroid::config` initially returning an empty `Configuration`.
- On Android, fixed `Window::scale_factor` and `MonitorHandle::scale_factor` initially always returning 1.0.
- On X11, select an appropriate visual for transparency if is requested
- On Wayland and X11, fix diagonal window resize cursor orientation.
- On macOS, drop the event callback before exiting.
- On Android, implement `Window::request_redraw`
- **Breaking:** On Web, remove the `stdweb` backend.
- Added `Window::focus_window`to bring the window to the front and set input focus.
- On Wayland and X11, implement `is_maximized` method on `Window`.
- On Windows, prevent ghost window from showing up in the taskbar after either several hours of use or restarting `explorer.exe`.
- On macOS, fix issue where `ReceivedCharacter` was not being emitted during some key repeat events.
- On Wayland, load cursor icons `hand2` and `hand1` for `CursorIcon::Hand`.
- **Breaking:** On Wayland, Theme trait and its support types are dropped.
- On Wayland, bump `smithay-client-toolkit` to 0.15.1.
- On Wayland, implement `request_user_attention` with `xdg_activation_v1`.
- On X11, emit missing `WindowEvent::ScaleFactorChanged` when the only monitor gets reconnected.
- On X11, if RANDR based scale factor is higher than 20 reset it to 1
- On Wayland, add an enabled-by-default feature called `wayland-dlopen` so users can opt out of using `dlopen` to load system libraries.
- **Breaking:** On Android, bump `ndk` and `ndk-glue` to 0.5.
- On Windows, increase wait timer resolution for more accurate timing when using `WaitUntil`.
- On macOS, fix native file dialogs hanging the event loop.
- On Wayland, implement a workaround for wrong configure size when using `xdg_decoration` in `kwin_wayland`
- On macOS, fix an issue that prevented the menu bar from showing in borderless fullscreen mode.
- On X11, EINTR while polling for events no longer causes a panic. Instead it will be treated as a spurious wakeup.

# 0.25.0 (2021-05-15)

- **Breaking:** On macOS, replace `WindowBuilderExtMacOS::with_activation_policy` with `EventLoopExtMacOS::set_activation_policy`
- On macOS, wait with activating the application until the application has initialized.
- On macOS, fix creating new windows when the application has a main menu.
- On Windows, fix fractional deltas for mouse wheel device events.
- On macOS, fix segmentation fault after dropping the main window.
- On Android, `InputEvent::KeyEvent` is partially implemented providing the key scancode.
- Added `is_maximized` method to `Window`.
- On Windows, fix bug where clicking the decoration bar would make the cursor blink.
- On Windows, fix bug causing newly created windows to erroneously display the "wait" (spinning) cursor.
- On macOS, wake up the event loop immediately when a redraw is requested.
- On Windows, change the default window size (1024x768) to match the default on other desktop platforms (800x600).
- On Windows, fix bug causing mouse capture to not be released.
- On Windows, fix fullscreen not preserving minimized/maximized state.
- On Android, unimplemented events are marked as unhandled on the native event loop.
- On Windows, added `WindowBuilderExtWindows::with_menu` to set a custom menu at window creation time.
- On Android, bump `ndk` and `ndk-glue` to 0.3: use predefined constants for event `ident`.
- On macOS, fix objects captured by the event loop closure not being dropped on panic.
- On Windows, fixed `WindowEvent::ThemeChanged` not properly firing and fixed `Window::theme` returning the wrong theme.
- On Web, added support for `DeviceEvent::MouseMotion` to listen for relative mouse movements.
- Added `WindowBuilder::with_position` to allow setting the position of a `Window` on creation. Supported on Windows, macOS and X11.
- Added `Window::drag_window`. Implemented on Windows, macOS, X11 and Wayland.
- On X11, bump `mio` to 0.7.
- On Windows, added `WindowBuilderExtWindows::with_owner_window` to allow creating popup windows.
- On Windows, added `WindowExtWindows::set_enable` to allow creating modal popup windows.
- On macOS, emit `RedrawRequested` events immediately while the window is being resized.
- Implement `Default`, `Hash`, and `Eq` for `LogicalPosition`, `PhysicalPosition`, `LogicalSize`, and `PhysicalSize`.
- On macOS, initialize the Menu Bar with minimal defaults. (Can be prevented using `enable_default_menu_creation`)
- On macOS, change the default behavior for first click when the window was unfocused. Now the window becomes focused and then emits a `MouseInput` event on a "first mouse click".
- Implement mint (math interoperability standard types) conversions (under feature flag `mint`).

# 0.24.0 (2020-12-09)

- On Windows, fix applications not exiting gracefully due to thread_event_target_callback accessing corrupted memory.
- On Windows, implement `Window::set_ime_position`.
- **Breaking:** On Windows, Renamed `WindowBuilderExtWindows`'s `is_dark_mode` to `theme`.
- **Breaking:** On Windows, renamed `WindowBuilderExtWindows::is_dark_mode` to `theme`.
- On Windows, add `WindowBuilderExtWindows::with_theme` to set a preferred theme.
- On Windows, fix bug causing message boxes to appear delayed.
- On Android, calling `WindowEvent::Focused` now works properly instead of always returning false.
- On Windows, fix Alt-Tab behaviour by removing borderless fullscreen "always on top" flag.
- On Windows, fix bug preventing windows with transparency enabled from having fully-opaque regions.
- **Breaking:** On Windows, include prefix byte in scancodes.
- On Wayland, fix window not being resizeable when using `WindowBuilder::with_min_inner_size`.
- On Unix, fix cross-compiling to wasm32 without enabling X11 or Wayland.
- On Windows, fix use-after-free crash during window destruction.
- On Web, fix `WindowEvent::ReceivedCharacter` never being sent on key input.
- On macOS, fix compilation when targeting aarch64.
- On X11, fix `Window::request_redraw` not waking the event loop.
- On Wayland, the keypad arrow keys are now recognized.
- **Breaking** Rename `desktop::EventLoopExtDesktop` to `run_return::EventLoopExtRunReturn`.
- Added `request_user_attention` method to `Window`.
- **Breaking:** On macOS, removed `WindowExt::request_user_attention`, use `Window::request_user_attention`.
- **Breaking:** On X11, removed `WindowExt::set_urgent`, use `Window::request_user_attention`.
- On Wayland, default font size in CSD increased from 11 to 17.
- On Windows, fix bug causing message boxes to appear delayed.
- On Android, support multi-touch.
- On Wayland, extra mouse buttons are not dropped anymore.
- **Breaking**: `MouseButton::Other` now uses `u16`.

# 0.23.0 (2020-10-02)

- On iOS, fixed support for the "Debug View Heirarchy" feature in Xcode.
- On all platforms, `available_monitors` and `primary_monitor` are now on `EventLoopWindowTarget` rather than `EventLoop` to list monitors event in the event loop.
- On Unix, X11 and Wayland are now optional features (enabled by default)
- On X11, fix deadlock when calling `set_fullscreen_inner`.
- On Web, prevent the webpage from scrolling when the user is focused on a winit canvas
- On Web, calling `window.set_cursor_icon` no longer breaks HiDPI scaling
- On Windows, drag and drop is now optional (enabled by default) and can be disabled with `WindowBuilderExtWindows::with_drag_and_drop(false)`.
- On Wayland, fix deadlock when calling to `set_inner_size` from a callback.
- On macOS, add `hide__other_applications` to `EventLoopWindowTarget` via existing `EventLoopWindowTargetExtMacOS` trait. `hide_other_applications` will hide other applications by calling `-[NSApplication hideOtherApplications: nil]`.
- On android added support for `run_return`.
- On MacOS, Fixed fullscreen and dialog support for `run_return`.
- On Windows, fix bug where we'd try to emit `MainEventsCleared` events during nested win32 event loops.
- On Web, use mouse events if pointer events aren't supported. This affects Safari.
- On Windows, `set_ime_position` is now a no-op instead of a runtime crash.
- On Android, `set_fullscreen` is now a no-op instead of a runtime crash.
- On iOS and Android, `set_inner_size` is now a no-op instead of a runtime crash.
- On Android, fix `ControlFlow::Poll` not polling the Android event queue.
- On macOS, add `NSWindow.hasShadow` support.
- On Web, fix vertical mouse wheel scrolling being inverted.
- On Web, implement mouse capturing for click-dragging out of the canvas.
- On Web, fix `ControlFlow::Exit` not properly handled.
- On Web (web-sys only), send `WindowEvent::ScaleFactorChanged` event when `window.devicePixelRatio` is changed.
- **Breaking:** On Web, `set_cursor_position` and `set_cursor_grab` will now always return an error.
- **Breaking:** `PixelDelta` scroll events now return a `PhysicalPosition`.
- On NetBSD, fixed crash due to incorrect detection of the main thread.
- **Breaking:** On X11, `-` key is mapped to the `Minus` virtual key code, instead of `Subtract`.
- On macOS, fix inverted horizontal scroll.
- **Breaking:** `current_monitor` now returns `Option<MonitorHandle>`.
- **Breaking:** `primary_monitor` now returns `Option<MonitorHandle>`.
- On macOS, updated core-* dependencies and cocoa.
- Bump `parking_lot` to 0.11
- On Android, bump `ndk`, `ndk-sys` and `ndk-glue` to 0.2. Checkout the new ndk-glue main proc attribute.
- On iOS, fixed starting the app in landscape where the view still had portrait dimensions.
- Deprecate the stdweb backend, to be removed in a future release
- **Breaking:** Prefixed virtual key codes `Add`, `Multiply`, `Divide`, `Decimal`, and `Subtract` with `Numpad`.
- Added `Asterisk` and `Plus` virtual key codes.
- On Web (web-sys only), the `Event::LoopDestroyed` event is correctly emitted when leaving the page.
- On Web, the `WindowEvent::Destroyed` event now gets emitted when a `Window` is dropped.
- On Web (web-sys only), the event listeners are now removed when a `Window` is dropped or when the event loop is destroyed.
- On Web, the event handler closure passed to `EventLoop::run` now gets dropped after the event loop is destroyed.
- **Breaking:** On Web, the canvas element associated to a `Window` is no longer removed from the DOM when the `Window` is dropped.
- On Web, `WindowEvent::Resized` is now emitted when `Window::set_inner_size` is called.
- **Breaking:** `Fullscreen` enum now uses `Borderless(Option<MonitorHandle>)` instead of `Borderless(MonitorHandle)` to allow picking the current monitor.
- On MacOS, fix `WindowEvent::Moved` ignoring the scale factor.
- On Wayland, add missing virtual keycodes.
- On Wayland, implement proper `set_cursor_grab`.
- On Wayland, the cursor will use similar icons if the requested one isn't available.
- On Wayland, right clicking on client side decorations will request application menu.
- On Wayland, fix tracking of window size after state changes.
- On Wayland, fix client side decorations not being hidden properly in fullscreen.
- On Wayland, fix incorrect size event when entering fullscreen with client side decorations.
- On Wayland, fix `resizable` attribute not being applied properly on startup.
- On Wayland, fix disabled repeat rate not being handled.
- On Wayland, fix decoration buttons not working after tty switch.
- On Wayland, fix scaling not being applied on output re-enable.
- On Wayland, fix crash when `XCURSOR_SIZE` is `0`.
- On Wayland, fix pointer getting created in some cases without pointer capability.
- On Wayland, on kwin, fix space between window and decorations on startup.
- **Breaking:** On Wayland, `Theme` trait was reworked.
- On Wayland, disable maximize button for non-resizable window.
- On Wayland, added support for `set_ime_position`.
- On Wayland, fix crash on startup since GNOME 3.37.90.
- On X11, fix incorrect modifiers state on startup.

# 0.22.2 (2020-05-16)

- Added Clone implementation for 'static events.
- On Windows, fix window intermittently hanging when `ControlFlow` was set to `Poll`.
- On Windows, fix `WindowBuilder::with_maximized` being ignored.
- On Android, minimal platform support.
- On iOS, touch positions are now properly converted to physical pixels.
- On macOS, updated core-* dependencies and cocoa

# 0.22.1 (2020-04-16)

- On X11, fix `ResumeTimeReached` being fired too early.
- On Web, replaced zero timeout for `ControlFlow::Poll` with `requestAnimationFrame`
- On Web, fix a possible panic during event handling
- On macOS, fix `EventLoopProxy` leaking memory for every instance.

# 0.22.0 (2020-03-09)

- On Windows, fix minor timing issue in wait_until_time_or_msg
- On Windows, rework handling of request_redraw() to address panics.
- On macOS, fix `set_simple_screen` to remember frame excluding title bar.
- On Wayland, fix coordinates in touch events when scale factor isn't 1.
- On Wayland, fix color from `close_button_icon_color` not applying.
- Ignore locale if unsupported by X11 backend
- On Wayland, Add HiDPI cursor support
- On Web, add the ability to query "Light" or "Dark" system theme send `ThemeChanged` on change.
- Fix `Event::to_static` returning `None` for user events.
- On Wayland, Hide CSD for fullscreen windows.
- On Windows, ignore spurious mouse move messages.
- **Breaking:** Move `ModifiersChanged` variant from `DeviceEvent` to `WindowEvent`.
- On Windows, add `IconExtWindows` trait which exposes creating an `Icon` from an external file or embedded resource
- Add `BadIcon::OsError` variant for when OS icon functionality fails
- On Windows, fix crash at startup on systems that do not properly support Windows' Dark Mode
- Revert On macOS, fix not sending ReceivedCharacter event for specific keys combinations.
- on macOS, fix incorrect ReceivedCharacter events for some key combinations.
- **Breaking:** Use `i32` instead of `u32` for position type in `WindowEvent::Moved`.
- On macOS, a mouse motion event is now generated before every mouse click.

# 0.21.0 (2020-02-04)

- On Windows, fixed "error: linking with `link.exe` failed: exit code: 1120" error on older versions of windows.
- On macOS, fix set_minimized(true) works only with decorations.
- On macOS, add `hide_application` to `EventLoopWindowTarget` via a new `EventLoopWindowTargetExtMacOS` trait. `hide_application` will hide the entire application by calling `-[NSApplication hide: nil]`.
- On macOS, fix not sending ReceivedCharacter event for specific keys combinations.
- On macOS, fix `CursorMoved` event reporting the cursor position using logical coordinates.
- On macOS, fix issue where unbundled applications would sometimes open without being focused.
- On macOS, fix `run_return` does not return unless it receives a message.
- On Windows, fix bug where `RedrawRequested` would only get emitted every other iteration of the event loop.
- On X11, fix deadlock on window state when handling certain window events.
- `WindowBuilder` now implements `Default`.
- **Breaking:** `WindowEvent::CursorMoved` changed to `f64` units, preserving high-precision data supplied by most backends
- On Wayland, fix coordinates in mouse events when scale factor isn't 1
- On Web, add the ability to provide a custom canvas
- **Breaking:** On Wayland, the `WaylandTheme` struct has been replaced with a `Theme` trait, allowing for extra configuration

# 0.20.0 (2020-01-05)

- On X11, fix `ModifiersChanged` emitting incorrect modifier change events
- **Breaking**: Overhaul how Winit handles DPI:
  - Window functions and events now return `PhysicalSize` instead of `LogicalSize`.
  - Functions that take `Size` or `Position` types can now take either `Logical` or `Physical` types.
  - `hidpi_factor` has been renamed to `scale_factor`.
  - `HiDpiFactorChanged` has been renamed to `ScaleFactorChanged`, and lets you control how the OS
    resizes the window in response to the change.
  - On X11, deprecate `WINIT_HIDPI_FACTOR` environment variable in favor of `WINIT_X11_SCALE_FACTOR`.
  - `Size` and `Position` types are now generic over their exact pixel type.

# 0.20.0 Alpha 6 (2020-01-03)

- On macOS, fix `set_cursor_visible` hides cursor outside of window.
- On macOS, fix `CursorEntered` and `CursorLeft` events fired at old window size.
- On macOS, fix error when `set_fullscreen` is called during fullscreen transition.
- On all platforms except mobile and WASM, implement `Window::set_minimized`.
- On X11, fix `CursorEntered` event being generated for non-winit windows.
- On macOS, fix crash when starting maximized without decorations.
- On macOS, fix application not terminating on `run_return`.
- On Wayland, fix cursor icon updates on window borders when using CSD.
- On Wayland, under mutter(GNOME Wayland), fix CSD being behind the status bar, when starting window in maximized mode.
- On Windows, theme the title bar according to whether the system theme is "Light" or "Dark".
- Added `WindowEvent::ThemeChanged` variant to handle changes to the system theme. Currently only implemented on Windows.
- **Breaking**: Changes to the `RedrawRequested` event (#1041):
  - `RedrawRequested` has been moved from `WindowEvent` to `Event`.
  - `EventsCleared` has been renamed to `MainEventsCleared`.
  - `RedrawRequested` is now issued only after `MainEventsCleared`.
  - `RedrawEventsCleared` is issued after each set of `RedrawRequested` events.
- Implement synthetic window focus key events on Windows.
- **Breaking**: Change `ModifiersState` to a `bitflags` struct.
- On Windows, implement `VirtualKeyCode` translation for `LWin` and `RWin`.
- On Windows, fix closing the last opened window causing `DeviceEvent`s to stop getting emitted.
- On Windows, fix `Window::set_visible` not setting internal flags correctly. This resulted in some weird behavior.
- Add `DeviceEvent::ModifiersChanged`.
  - Deprecate `modifiers` fields in other events in favor of `ModifiersChanged`.
- On X11, `WINIT_HIDPI_FACTOR` now dominates `Xft.dpi` when picking DPI factor for output.
- On X11, add special value `randr` for `WINIT_HIDPI_FACTOR` to make winit use self computed DPI factor instead of the one from `Xft.dpi`.

# 0.20.0 Alpha 5 (2019-12-09)

- On macOS, fix application termination on `ControlFlow::Exit`
- On Windows, fix missing `ReceivedCharacter` events when Alt is held.
- On macOS, stop emitting private corporate characters in `ReceivedCharacter` events.
- On X11, fix misreporting DPI factor at startup.
- On X11, fix events not being reported when using `run_return`.
- On X11, fix key modifiers being incorrectly reported.
- On X11, fix window creation hanging when another window is fullscreen.
- On Windows, fix focusing unfocused windows when switching from fullscreen to windowed.
- On X11, fix reporting incorrect DPI factor when waking from suspend.
- Change `EventLoopClosed` to contain the original event.
- **Breaking**: Add `is_synthetic` field to `WindowEvent` variant `KeyboardInput`,
  indicating that the event is generated by winit.
- On X11, generate synthetic key events for keys held when a window gains or loses focus.
- On X11, issue a `CursorMoved` event when a `Touch` event occurs,
  as X11 implicitly moves the cursor for such events.

# 0.20.0 Alpha 4 (2019-10-18)

- Add web support via the 'stdweb' or 'web-sys' features
- On Windows, implemented function to get HINSTANCE
- On macOS, implement `run_return`.
- On iOS, fix inverted parameter in `set_prefers_home_indicator_hidden`.
- On X11, performance is improved when rapidly calling `Window::set_cursor_icon`.
- On iOS, fix improper `msg_send` usage that was UB and/or would break if `!` is stabilized.
- On Windows, unset `maximized` when manually changing the window's position or size.
- On Windows, add touch pressure information for touch events.
- On macOS, differentiate between `CursorIcon::Grab` and `CursorIcon::Grabbing`.
- On Wayland, fix event processing sometimes stalling when using OpenGL with vsync.
- Officially remove the Emscripten backend.
- On Windows, fix handling of surrogate pairs when dispatching `ReceivedCharacter`.
- On macOS 10.15, fix freeze upon exiting exclusive fullscreen mode.
- On iOS, fix panic upon closing the app.
- On X11, allow setting mulitple `XWindowType`s.
- On iOS, fix null window on initial `HiDpiFactorChanged` event.
- On Windows, fix fullscreen window shrinking upon getting restored to a normal window.
- On macOS, fix events not being emitted during modal loops, such as when windows are being resized
  by the user.
- On Windows, fix hovering the mouse over the active window creating an endless stream of CursorMoved events.
- Always dispatch a `RedrawRequested` event after creating a new window.
- On X11, return dummy monitor data to avoid panicking when no monitors exist.
- On X11, prevent stealing input focus when creating a new window.
  Only steal input focus when entering fullscreen mode.
- On Wayland, fixed DeviceEvents for relative mouse movement is not always produced
- On Wayland, add support for set_cursor_visible and set_cursor_grab.
- On Wayland, fixed DeviceEvents for relative mouse movement is not always produced.
- Removed `derivative` crate dependency.
- On Wayland, add support for set_cursor_icon.
- Use `impl Iterator<Item = MonitorHandle>` instead of `AvailableMonitorsIter` consistently.
- On macOS, fix fullscreen state being updated after entering fullscreen instead of before,
  resulting in `Window::fullscreen` returning the old state in `Resized` events instead of
  reflecting the new fullscreen state
- On X11, fix use-after-free during window creation
- On Windows, disable monitor change keyboard shortcut while in exclusive fullscreen.
- On Windows, ensure that changing a borderless fullscreen window's monitor via keyboard shortcuts keeps the window fullscreen on the new monitor.
- Prevent `EventLoop::new` and `EventLoop::with_user_event` from getting called outside the main thread.
  - This is because some platforms cannot run the event loop outside the main thread. Preventing this
    reduces the potential for cross-platform compatibility gotchyas.
- On Windows and Linux X11/Wayland, add platform-specific functions for creating an `EventLoop` outside the main thread.
- On Wayland, drop resize events identical to the current window size.
- On Windows, fix window rectangle not getting set correctly on high-DPI systems.

# 0.20.0 Alpha 3 (2019-08-14)

- On macOS, drop the run closure on exit.
- On Windows, location of `WindowEvent::Touch` are window client coordinates instead of screen coordinates.
- On X11, fix delayed events after window redraw.
- On macOS, add `WindowBuilderExt::with_disallow_hidpi` to have the option to turn off best resolution openGL surface.
- On Windows, screen saver won't start if the window is in fullscreen mode.
- Change all occurrences of the `new_user_event` method to `with_user_event`.
- On macOS, the dock and the menu bar are now hidden in fullscreen mode.
- `Window::set_fullscreen` now takes `Option<Fullscreen>` where `Fullscreen`
  consists of `Fullscreen::Exclusive(VideoMode)` and
  `Fullscreen::Borderless(MonitorHandle)` variants.
  - Adds support for exclusive fullscreen mode.
- On iOS, add support for hiding the home indicator.
- On iOS, add support for deferring system gestures.
- On iOS, fix a crash that occurred while acquiring a monitor's name.
- On iOS, fix armv7-apple-ios compile target.
- Removed the `T: Clone` requirement from the `Clone` impl of `EventLoopProxy<T>`.
- On iOS, disable overscan compensation for external displays (removes black
  bars surrounding the image).
- On Linux, the functions `is_wayland`, `is_x11`, `xlib_xconnection` and `wayland_display` have been moved to a new `EventLoopWindowTargetExtUnix` trait.
- On iOS, add `set_prefers_status_bar_hidden` extension function instead of
  hijacking `set_decorations` for this purpose.
- On macOS and iOS, corrected the auto trait impls of `EventLoopProxy`.
- On iOS, add touch pressure information for touch events.
- Implement `raw_window_handle::HasRawWindowHandle` for `Window` type on all supported platforms.
- On macOS, fix the signature of `-[NSView drawRect:]`.
- On iOS, fix the behavior of `ControlFlow::Poll`. It wasn't polling if that was the only mode ever used by the application.
- On iOS, fix DPI sent out by views on creation was `0.0` - now it gives a reasonable number.
- On iOS, RedrawRequested now works for gl/metal backed views.
- On iOS, RedrawRequested is generally ordered after EventsCleared.

# 0.20.0 Alpha 2 (2019-07-09)

- On X11, non-resizable windows now have maximize explicitly disabled.
- On Windows, support paths longer than MAX_PATH (260 characters) in `WindowEvent::DroppedFile`
and `WindowEvent::HoveredFile`.
- On Mac, implement `DeviceEvent::Button`.
- Change `Event::Suspended(true / false)` to `Event::Suspended` and `Event::Resumed`.
- On X11, fix sanity check which checks that a monitor's reported width and height (in millimeters) are non-zero when calculating the DPI factor.
- Revert the use of invisible surfaces in Wayland, which introduced graphical glitches with OpenGL (#835)
- On X11, implement `_NET_WM_PING` to allow desktop environment to kill unresponsive programs.
- On Windows, when a window is initially invisible, it won't take focus from the existing visible windows.
- On Windows, fix multiple calls to `request_redraw` during `EventsCleared` sending multiple `RedrawRequested events.`
- On Windows, fix edge case where `RedrawRequested` could be dispatched before input events in event loop iteration.
- On Windows, fix timing issue that could cause events to be improperly dispatched after `RedrawRequested` but before `EventsCleared`.
- On macOS, drop unused Metal dependency.
- On Windows, fix the trail effect happening on transparent decorated windows. Borderless (or un-decorated) windows were not affected.
- On Windows, fix `with_maximized` not properly setting window size to entire window.
- On macOS, change `WindowExtMacOS::request_user_attention()` to take an `enum` instead of a `bool`.

# 0.20.0 Alpha 1 (2019-06-21)

- Changes below are considered **breaking**.
- Change all occurrences of `EventsLoop` to `EventLoop`.
- Previously flat API is now exposed through `event`, `event_loop`, `monitor`, and `window` modules.
- `os` module changes:
  - Renamed to `platform`.
  - All traits now have platform-specific suffixes.
  - Exposes new `desktop` module on Windows, Mac, and Linux.
- Changes to event loop types:
  - `EventLoopProxy::wakeup` has been removed in favor of `send_event`.
  - **Major:** New `run` method drives winit event loop.
    - Returns `!` to ensure API behaves identically across all supported platforms.
      - This allows `emscripten` implementation to work without lying about the API.
    - `ControlFlow`'s variants have been replaced with `Wait`, `WaitUntil(Instant)`, `Poll`, and `Exit`.
      - Is read after `EventsCleared` is processed.
      - `Wait` waits until new events are available.
      - `WaitUntil` waits until either new events are available or the provided time has been reached.
      - `Poll` instantly resumes the event loop.
      - `Exit` aborts the event loop.
    - Takes a closure that implements `'static + FnMut(Event<T>, &EventLoop<T>, &mut ControlFlow)`.
      - `&EventLoop<T>` is provided to allow new `Window`s to be created.
  - **Major:** `platform::desktop` module exposes `EventLoopExtDesktop` trait with `run_return` method.
    - Behaves identically to `run`, but returns control flow to the calling context and can take non-`'static` closures.
  - `EventLoop`'s `poll_events` and `run_forever` methods have been removed in favor of `run` and `run_return`.
- Changes to events:
  - Remove `Event::Awakened` in favor of `Event::UserEvent(T)`.
    - Can be sent with `EventLoopProxy::send_event`.
  - Rename `WindowEvent::Refresh` to `WindowEvent::RedrawRequested`.
    - `RedrawRequested` can be sent by the user with the `Window::request_redraw` method.
  - `EventLoop`, `EventLoopProxy`, and `Event` are now generic over `T`, for use in `UserEvent`.
  - **Major:** Add `NewEvents(StartCause)`, `EventsCleared`, and `LoopDestroyed` variants to `Event`.
    - `NewEvents` is emitted when new events are ready to be processed by event loop.
      - `StartCause` describes why new events are available, with `ResumeTimeReached`, `Poll`, `WaitCancelled`, and `Init` (sent once at start of loop).
    - `EventsCleared` is emitted when all available events have been processed.
      - Can be used to perform logic that depends on all events being processed (e.g. an iteration of a game loop).
    - `LoopDestroyed` is emitted when the `run` or `run_return` method is about to exit.
- Rename `MonitorId` to `MonitorHandle`.
- Removed `serde` implementations from `ControlFlow`.
- Rename several functions to improve both internal consistency and compliance with Rust API guidelines.
- Remove `WindowBuilder::multitouch` field, since it was only implemented on a few platforms. Multitouch is always enabled now.
- **Breaking:** On macOS, change `ns` identifiers to use snake_case for consistency with iOS's `ui` identifiers.
- Add `MonitorHandle::video_modes` method for retrieving supported video modes for the given monitor.
- On Wayland, the window now exists even if nothing has been drawn.
- On Windows, fix initial dimensions of a fullscreen window.
- On Windows, Fix transparent borderless windows rendering wrong.

# Version 0.19.1 (2019-04-08)

- On Wayland, added a `get_wayland_display` function to `EventsLoopExt`.
- On Windows, fix `CursorMoved(0, 0)` getting dispatched on window focus.
- On macOS, fix command key event left and right reverse.
- On FreeBSD, NetBSD, and OpenBSD, fix build of X11 backend.
- On Linux, the numpad's add, subtract and divide keys are now mapped to the `Add`, `Subtract` and `Divide` virtual key codes
- On macOS, the numpad's subtract key has been added to the `Subtract` mapping
- On Wayland, the numpad's home, end, page up and page down keys are now mapped to the `Home`, `End`, `PageUp` and `PageDown` virtual key codes
- On Windows, fix icon not showing up in corner of window.
- On X11, change DPI scaling factor behavior. First, winit tries to read it from "Xft.dpi" XResource, and uses DPI calculation from xrandr dimensions as fallback behavior.

# Version 0.19.0 (2019-03-06)

- On X11, we will use the faster `XRRGetScreenResourcesCurrent` function instead of `XRRGetScreenResources` when available.
- On macOS, fix keycodes being incorrect when using a non-US keyboard layout.
- On Wayland, fix `with_title()` not setting the windows title
- On Wayland, add `set_wayland_theme()` to control client decoration color theme
- Added serde serialization to `os::unix::XWindowType`.
- **Breaking:** Remove the `icon_loading` feature and the associated `image` dependency.
- On X11, make event loop thread safe by replacing XNextEvent with select(2) and XCheckIfEvent
- On Windows, fix malformed function pointer typecast that could invoke undefined behavior.
- Refactored Windows state/flag-setting code.
- On Windows, hiding the cursor no longer hides the cursor for all Winit windows - just the one `hide_cursor` was called on.
- On Windows, cursor grabs used to get perpetually canceled when the grabbing window lost focus. Now, cursor grabs automatically get re-initialized when the window regains focus and the mouse moves over the client area.
- On Windows, only vertical mouse wheel events were handled. Now, horizontal mouse wheel events are also handled.
- On Windows, ignore the AltGr key when populating the `ModifersState` type.

# Version 0.18.1 (2018-12-30)

- On macOS, fix `Yen` (JIS) so applications receive the event.
- On X11 with a tiling WM, fixed high CPU usage when moving windows across monitors.
- On X11, fixed panic caused by dropping the window before running the event loop.
- on macOS, added `WindowExt::set_simple_fullscreen` which does not require a separate space
- Introduce `WindowBuilderExt::with_app_id` to allow setting the application ID on Wayland.
- On Windows, catch panics in event loop child thread and forward them to the parent thread. This prevents an invocation of undefined behavior due to unwinding into foreign code.
- On Windows, fix issue where resizing or moving window combined with grabbing the cursor would freeze program.
- On Windows, fix issue where resizing or moving window would eat `Awakened` events.
- On Windows, exiting fullscreen after entering fullscreen with disabled decorations no longer shrinks window.
- On X11, fixed a segfault when using virtual monitors with XRandR.
- Derive `Ord` and `PartialOrd` for `VirtualKeyCode` enum.
- On Windows, fix issue where hovering or dropping a non file item would create a panic.
- On Wayland, fix resizing and DPI calculation when a `wl_output` is removed without sending a `leave` event to the `wl_surface`, such as disconnecting a monitor from a laptop.
- On Wayland, DPI calculation is handled by smithay-client-toolkit.
- On X11, `WindowBuilder::with_min_dimensions` and `WindowBuilder::with_max_dimensions` now correctly account for DPI.
- Added support for generating dummy `DeviceId`s and `WindowId`s to better support unit testing.
- On macOS, fixed unsoundness in drag-and-drop that could result in drops being rejected.
- On macOS, implemented `WindowEvent::Refresh`.
- On macOS, all `MouseCursor` variants are now implemented and the cursor will no longer reset after unfocusing.
- Removed minimum supported Rust version guarantee.

# Version 0.18.0 (2018-11-07)

- **Breaking:** `image` crate upgraded to 0.20. This is exposed as part of the `icon_loading` API.
- On Wayland, pointer events will now provide the current modifiers state.
- On Wayland, titles will now be displayed in the window header decoration.
- On Wayland, key repetition is now ended when keyboard loses focus.
- On Wayland, windows will now use more stylish and modern client side decorations.
- On Wayland, windows will use server-side decorations when available.
- **Breaking:** Added support for F16-F24 keys (variants were added to the `VirtualKeyCode` enum).
- Fixed graphical glitches when resizing on Wayland.
- On Windows, fix freezes when performing certain actions after a window resize has been triggered. Reintroduces some visual artifacts when resizing.
- Updated window manager hints under X11 to v1.5 of [Extended Window Manager Hints](https://specifications.freedesktop.org/wm-spec/wm-spec-1.5.html#idm140200472629520).
- Added `WindowBuilderExt::with_gtk_theme_variant` to X11-specific `WindowBuilder` functions.
- Fixed UTF8 handling bug in X11 `set_title` function.
- On Windows, `Window::set_cursor` now applies immediately instead of requiring specific events to occur first.
- On Windows, the `HoveredFile` and `HoveredFileCancelled` events are now implemented.
- On Windows, fix `Window::set_maximized`.
- On Windows 10, fix transparency (#260).
- On macOS, fix modifiers during key repeat.
- Implemented the `Debug` trait for `Window`, `EventsLoop`, `EventsLoopProxy` and `WindowBuilder`.
- On X11, now a `Resized` event will always be generated after a DPI change to ensure the window's logical size is consistent with the new DPI.
- Added further clarifications to the DPI docs.
- On Linux, if neither X11 nor Wayland manage to initialize, the corresponding panic now consists of a single line only.
- Add optional `serde` feature with implementations of `Serialize`/`Deserialize` for DPI types and various event types.
- Add `PartialEq`, `Eq`, and `Hash` implementations on public types that could have them but were missing them.
- On X11, drag-and-drop receiving an unsupported drop type can no longer cause the WM to freeze.
- Fix issue whereby the OpenGL context would not appear at startup on macOS Mojave (#1069).
- **Breaking:** Removed `From<NSApplicationActivationPolicy>` impl from `ActivationPolicy` on macOS.
- On macOS, the application can request the user's attention with `WindowExt::request_user_attention`.

# Version 0.17.2 (2018-08-19)

- On macOS, fix `<C-Tab>` so applications receive the event.
- On macOS, fix `<Cmd-{key}>` so applications receive the event.
- On Wayland, key press events will now be repeated.

# Version 0.17.1 (2018-08-05)

- On X11, prevent a compilation failure in release mode for versions of Rust greater than or equal to 1.30.
- Fixed deadlock that broke fullscreen mode on Windows.

# Version 0.17.0 (2018-08-02)

- Cocoa and core-graphics updates.
- Fixed thread-safety issues in several `Window` functions on Windows.
- On MacOS, the key state for modifiers key events is now properly set.
- On iOS, the view is now set correctly. This makes it possible to render things (instead of being stuck on a black screen), and touch events work again.
- Added NetBSD support.
- **Breaking:** On iOS, `UIView` is now the default root view. `WindowBuilderExt::with_root_view_class` can be used to set the root view objective-c class to `GLKView` (OpenGLES) or `MTKView` (Metal/MoltenVK).
- On iOS, the `UIApplication` is not started until `Window::new` is called.
- Fixed thread unsafety with cursor hiding on macOS.
- On iOS, fixed the size of the `JmpBuf` type used for `setjmp`/`longjmp` calls. Previously this was a buffer overflow on most architectures.
- On Windows, use cached window DPI instead of repeatedly querying the system. This fixes sporadic crashes on Windows 7.

# Version 0.16.2 (2018-07-07)

- On Windows, non-resizable windows now have the maximization button disabled. This is consistent with behavior on macOS and popular X11 WMs.
- Corrected incorrect `unreachable!` usage when guessing the DPI factor with no detected monitors.

# Version 0.16.1 (2018-07-02)

- Added logging through `log`. Logging will become more extensive over time.
- On X11 and Windows, the window's DPI factor is guessed before creating the window. This _greatly_ cuts back on unsightly auto-resizing that would occur immediately after window creation.
- Fixed X11 backend compilation for environments where `c_char` is unsigned.

# Version 0.16.0 (2018-06-25)

- Windows additionally has `WindowBuilderExt::with_no_redirection_bitmap`.
- **Breaking:** Removed `VirtualKeyCode::LMenu` and `VirtualKeyCode::RMenu`; Windows now generates `VirtualKeyCode::LAlt` and `VirtualKeyCode::RAlt` instead.
- On X11, exiting fullscreen no longer leaves the window in the monitor's top left corner.
- **Breaking:** `Window::hidpi_factor` has been renamed to `Window::get_hidpi_factor` for better consistency. `WindowEvent::HiDPIFactorChanged` has been renamed to `WindowEvent::HiDpiFactorChanged`. DPI factors are always represented as `f64` instead of `f32` now.
- The Windows backend is now DPI aware. `WindowEvent::HiDpiFactorChanged` is implemented, and `MonitorId::get_hidpi_factor` and `Window::hidpi_factor` return accurate values.
- Implemented `WindowEvent::HiDpiFactorChanged` on X11.
- On macOS, `Window::set_cursor_position` is now relative to the client area.
- On macOS, setting the maximum and minimum dimensions now applies to the client area dimensions rather than to the window dimensions.
- On iOS, `MonitorId::get_dimensions` has been implemented and both `MonitorId::get_hidpi_factor` and `Window::get_hidpi_factor` return accurate values.
- On Emscripten, `MonitorId::get_hidpi_factor` now returns the same value as `Window::get_hidpi_factor` (it previously would always return 1.0).
- **Breaking:** The entire API for sizes, positions, etc. has changed. In the majority of cases, winit produces and consumes positions and sizes as `LogicalPosition` and `LogicalSize`, respectively. The notable exception is `MonitorId` methods, which deal in `PhysicalPosition` and `PhysicalSize`. See the documentation for specifics and explanations of the types. Additionally, winit automatically conserves logical size when the DPI factor changes.
- **Breaking:** All deprecated methods have been removed. For `Window::platform_display` and `Window::platform_window`, switch to the appropriate platform-specific `WindowExt` methods. For `Window::get_inner_size_points` and `Window::get_inner_size_pixels`, use the `LogicalSize` returned by `Window::get_inner_size` and convert as needed.
- HiDPI support for Wayland.
- `EventsLoop::get_available_monitors` and `EventsLoop::get_primary_monitor` now have identical counterparts on `Window`, so this information can be acquired without an `EventsLoop` borrow.
- `AvailableMonitorsIter` now implements `Debug`.
- Fixed quirk on macOS where certain keys would generate characters at twice the normal rate when held down.
- On X11, all event loops now share the same `XConnection`.
- **Breaking:** `Window::set_cursor_state` and `CursorState` enum removed in favor of the more composable `Window::grab_cursor` and `Window::hide_cursor`. As a result, grabbing the cursor no longer automatically hides it; you must call both methods to retain the old behavior on Windows and macOS. `Cursor::NoneCursor` has been removed, as it's no longer useful.
- **Breaking:** `Window::set_cursor_position` now returns `Result<(), String>`, thus allowing for `Box<Error>` conversion via `?`.

# Version 0.15.1 (2018-06-13)

- On X11, the `Moved` event is no longer sent when the window is resized without changing position.
- `MouseCursor` and `CursorState` now implement `Default`.
- `WindowBuilder::with_resizable` implemented for Windows, X11, Wayland, and macOS.
- `Window::set_resizable` implemented for Windows, X11, Wayland, and macOS.
- On X11, if the monitor's width or height in millimeters is reported as 0, the DPI is now 1.0 instead of +inf.
- On X11, the environment variable `WINIT_HIDPI_FACTOR` has been added for overriding DPI factor.
- On X11, enabling transparency no longer causes the window contents to flicker when resizing.
- On X11, `with_override_redirect` now actually enables override redirect.
- macOS now generates `VirtualKeyCode::LAlt` and `VirtualKeyCode::RAlt` instead of `None` for both.
- On macOS, `VirtualKeyCode::RWin` and `VirtualKeyCode::LWin` are no longer switched.
- On macOS, windows without decorations can once again be resized.
- Fixed race conditions when creating an `EventsLoop` on X11, most commonly manifesting as "[xcb] Unknown sequence number while processing queue".
- On macOS, `CursorMoved` and `MouseInput` events are only generated if they occurs within the window's client area.
- On macOS, resizing the window no longer generates a spurious `MouseInput` event.

# Version 0.15.0 (2018-05-22)

- `Icon::to_cardinals` is no longer public, since it was never supposed to be.
- Wayland: improve diagnostics if initialization fails
- Fix some system event key doesn't work when focused, do not block keyevent forward to system on macOS
- On X11, the scroll wheel position is now correctly reset on i3 and other WMs that have the same quirk.
- On X11, `Window::get_current_monitor` now reliably returns the correct monitor.
- On X11, `Window::hidpi_factor` returns values from XRandR rather than the inaccurate values previously queried from the core protocol.
- On X11, the primary monitor is detected correctly even when using versions of XRandR less than 1.5.
- `MonitorId` now implements `Debug`.
- Fixed bug on macOS where using `with_decorations(false)` would cause `set_decorations(true)` to produce a transparent titlebar with no title.
- Implemented `MonitorId::get_position` on macOS.
- On macOS, `Window::get_current_monitor` now returns accurate values.
- Added `WindowBuilderExt::with_resize_increments` to macOS.
- **Breaking:** On X11, `WindowBuilderExt::with_resize_increments` and `WindowBuilderExt::with_base_size` now take `u32` values rather than `i32`.
- macOS keyboard handling has been overhauled, allowing for the use of dead keys, IME, etc. Right modifier keys are also no longer reported as being left.
- Added the `Window::set_ime_spot(x: i32, y: i32)` method, which is implemented on X11 and macOS.
- **Breaking**: `os::unix::WindowExt::send_xim_spot(x: i16, y: i16)` no longer exists. Switch to the new `Window::set_ime_spot(x: i32, y: i32)`, which has equivalent functionality.
- Fixed detection of `Pause` and `Scroll` keys on Windows.
- On Windows, alt-tabbing while the cursor is grabbed no longer makes it impossible to re-grab the cursor.
- On Windows, using `CursorState::Hide` when the cursor is grabbed now ungrabs the cursor first.
- Implemented `MouseCursor::NoneCursor` on Windows.
- Added `WindowBuilder::with_always_on_top` and `Window::set_always_on_top`. Implemented on Windows, macOS, and X11.
- On X11, `WindowBuilderExt` now has `with_class`, `with_override_redirect`, and `with_x11_window_type` to allow for more control over window creation. `WindowExt` additionally has `set_urgent`.
- More hints are set by default on X11, including `_NET_WM_PID` and `WM_CLIENT_MACHINE`. Note that prior to this, the `WM_CLASS` hint was automatically set to whatever value was passed to `with_title`. It's now set to the executable name to better conform to expectations and the specification; if this is undesirable, you must explicitly use `WindowBuilderExt::with_class`.

# Version 0.14.0 (2018-05-09)

- Created the `Copy`, `Paste` and `Cut` `VirtualKeyCode`s and added support for them on X11 and Wayland
- Fix `.with_decorations(false)` in macOS
- On Mac, `NSWindow` and supporting objects might be alive long after they were `closed` which resulted in apps consuming more heap then needed. Mainly it was affecting multi window applications. Not expecting any user visible change of behaviour after the fix.
- Fix regression of Window platform extensions for macOS where `NSFullSizeContentViewWindowMask` was not being correctly applied to `.fullsize_content_view`.
- Corrected `get_position` on Windows to be relative to the screen rather than to the taskbar.
- Corrected `Moved` event on Windows to use position values equivalent to those returned by `get_position`. It previously supplied client area positions instead of window positions, and would additionally interpret negative values as being very large (around `u16::MAX`).
- Implemented `Moved` event on macOS.
- On X11, the `Moved` event correctly use window positions rather than client area positions. Additionally, a stray `Moved` that unconditionally accompanied `Resized` with the client area position relative to the parent has been eliminated; `Moved` is still received alongside `Resized`, but now only once and always correctly.
- On Windows, implemented all variants of `DeviceEvent` other than `Text`. Mouse `DeviceEvent`s are now received even if the window isn't in the foreground.
- `DeviceId` on Windows is no longer a unit struct, and now contains a `u32`. For `WindowEvent`s, this will always be 0, but on `DeviceEvent`s it will be the handle to that device. `DeviceIdExt::get_persistent_identifier` can be used to acquire a unique identifier for that device that persists across replugs/reboots/etc.
- Corrected `run_forever` on X11 to stop discarding `Awakened` events.
- Various safety and correctness improvements to the X11 backend internals.
- Fixed memory leak on X11 every time the mouse entered the window.
- On X11, drag and drop now works reliably in release mode.
- Added `WindowBuilderExt::with_resize_increments` and `WindowBuilderExt::with_base_size` to X11, allowing for more optional hints to be set.
- Rework of the wayland backend, migrating it to use [Smithay's Client Toolkit](https://github.com/Smithay/client-toolkit).
- Added `WindowBuilder::with_window_icon` and `Window::set_window_icon`, finally making it possible to set the window icon on Windows and X11. The `icon_loading` feature can be enabled to allow for icons to be easily loaded; see example program `window_icon.rs` for usage.
- Windows additionally has `WindowBuilderExt::with_taskbar_icon` and `WindowExt::set_taskbar_icon`.
- On Windows, fix panic when trying to call `set_fullscreen(None)` on a window that has not been fullscreened prior.

# Version 0.13.1 (2018-04-26)

- Ensure necessary `x11-dl` version is used.

# Version 0.13.0 (2018-04-25)

- Implement `WindowBuilder::with_maximized`, `Window::set_fullscreen`, `Window::set_maximized` and `Window::set_decorations` for MacOS.
- Implement `WindowBuilder::with_maximized`, `Window::set_fullscreen`, `Window::set_maximized` and `Window::set_decorations` for Windows.
- On Windows, `WindowBuilder::with_fullscreen` no longer changing monitor display resolution.
- Overhauled X11 window geometry calculations. `get_position` and `set_position` are more universally accurate across different window managers, and `get_outer_size` actually works now.
- Fixed SIGSEGV/SIGILL crashes on macOS caused by stabilization of the `!` (never) type.
- Implement `WindowEvent::HiDPIFactorChanged` for macOS
- On X11, input methods now work completely out of the box, no longer requiring application developers to manually call `setlocale`. Additionally, when input methods are started, stopped, or restarted on the server end, it's correctly handled.
- Implemented `Refresh` event on Windows.
- Properly calculate the minimum and maximum window size on Windows, including window decorations.
- Map more `MouseCursor` variants to cursor icons on Windows.
- Corrected `get_position` on macOS to return outer frame position, not content area position.
- Corrected `set_position` on macOS to set outer frame position, not content area position.
- Added `get_inner_position` method to `Window`, which gets the position of the window's client area. This is implemented on all applicable platforms (all desktop platforms other than Wayland, where this isn't possible).
- **Breaking:** the `Closed` event has been replaced by `CloseRequested` and `Destroyed`. To migrate, you typically just need to replace all usages of `Closed` with `CloseRequested`; see example programs for more info. The exception is iOS, where `Closed` must be replaced by `Destroyed`.

# Version 0.12.0 (2018-04-06)

- Added subclass to macos windows so they can be made resizable even with no decorations.
- Dead keys now work properly on X11, no longer resulting in a panic.
- On X11, input method creation first tries to use the value from the user's `XMODIFIERS` environment variable, so application developers should no longer need to manually call `XSetLocaleModifiers`. If that fails, fallbacks are tried, which should prevent input method initialization from ever outright failing.
- Fixed thread safety issues with input methods on X11.
- Add support for `Touch` for win32 backend.
- Fixed `Window::get_inner_size` and friends to return the size in pixels instead of points when using HIDPI displays on OSX.

# Version 0.11.3 (2018-03-28)

- Added `set_min_dimensions` and `set_max_dimensions` methods to `Window`, and implemented on Windows, X11, Wayland, and OSX.
- On X11, dropping a `Window` actually closes it now, and clicking the window's × button (or otherwise having the WM signal to close it) will result in the window closing.
- Added `WindowBuilderExt` methods for macos: `with_titlebar_transparent`,
  `with_title_hidden`, `with_titlebar_buttons_hidden`,
  `with_fullsize_content_view`.
- Mapped X11 numpad keycodes (arrows, Home, End, PageUp, PageDown, Insert and Delete) to corresponding virtual keycodes

# Version 0.11.2 (2018-03-06)

- Impl `Hash`, `PartialEq`, and `Eq` for `events::ModifiersState`.
- Implement `MonitorId::get_hidpi_factor` for MacOS.
- Added method `os::macos::MonitorIdExt::get_nsscreen() -> *mut c_void` that gets a `NSScreen` object matching the monitor ID.
- Send `Awakened` event on Android when event loop is woken up.

# Version 0.11.1 (2018-02-19)

- Fixed windows not receiving mouse events when click-dragging the mouse outside the client area of a window, on Windows platforms.
- Added method `os::android::EventsLoopExt:set_suspend_callback(Option<Box<Fn(bool) -> ()>>)` that allows glutin to register a callback when a suspend event happens

# Version 0.11.0 (2018-02-09)

- Implement `MonitorId::get_dimensions` for Android.
- Added method `os::macos::WindowBuilderExt::with_movable_by_window_background(bool)` that allows to move a window without a titlebar - `with_decorations(false)`
- Implement `Window::set_fullscreen`, `Window::set_maximized` and `Window::set_decorations` for Wayland.
- Added `Caret` as VirtualKeyCode and support OSX ^-Key with german input.

# Version 0.10.1 (2018-02-05)

_Yanked_

# Version 0.10.0 (2017-12-27)

- Add support for `Touch` for emscripten backend.
- Added support for `DroppedFile`, `HoveredFile`, and `HoveredFileCancelled` to X11 backend.
- **Breaking:** `unix::WindowExt` no longer returns pointers for things that aren't actually pointers; `get_xlib_window` now returns `Option<std::os::raw::c_ulong>` and `get_xlib_screen_id` returns `Option<std::os::raw::c_int>`. Additionally, methods that previously returned `libc::c_void` have been changed to return `std::os::raw::c_void`, which are not interchangeable types, so users wanting the former will need to explicitly cast.
- Added `set_decorations` method to `Window` to allow decorations to be toggled after the window is built. Presently only implemented on X11.
- Raised the minimum supported version of Rust to 1.20 on MacOS due to usage of associated constants in new versions of cocoa and core-graphics.
- Added `modifiers` field to `MouseInput`, `MouseWheel`, and `CursorMoved` events to track the modifiers state (`ModifiersState`).
- Fixed the emscripten backend to return the size of the canvas instead of the size of the window.

# Version 0.9.0 (2017-12-01)

- Added event `WindowEvent::HiDPIFactorChanged`.
- Added method `MonitorId::get_hidpi_factor`.
- Deprecated `get_inner_size_pixels` and `get_inner_size_points` methods of `Window` in favor of
`get_inner_size`.
- **Breaking:** `EventsLoop` is `!Send` and `!Sync` because of platform-dependant constraints,
  but `Window`, `WindowId`, `DeviceId` and `MonitorId` guaranteed to be `Send`.
- `MonitorId::get_position` now returns `(i32, i32)` instead of `(u32, u32)`.
- Rewrite of the wayland backend to use wayland-client-0.11
- Support for dead keys on wayland for keyboard utf8 input
- Monitor enumeration on Windows is now implemented using `EnumDisplayMonitors` instead of
`EnumDisplayDevices`. This changes the value returned by `MonitorId::get_name()`.
- On Windows added `MonitorIdExt::hmonitor` method
- Impl `Clone` for `EventsLoopProxy`
- `EventsLoop::get_primary_monitor()` on X11 will fallback to any available monitor if no primary is found
- Support for touch event on wayland
- `WindowEvent`s `MouseMoved`, `MouseEntered`, and `MouseLeft` have been renamed to
`CursorMoved`, `CursorEntered`, and `CursorLeft`.
- New `DeviceEvent`s added, `MouseMotion` and `MouseWheel`.
- Send `CursorMoved` event after `CursorEntered` and `Focused` events.
- Add support for `ModifiersState`, `MouseMove`, `MouseInput`, `MouseMotion` for emscripten backend.

# Version 0.8.3 (2017-10-11)

- Fixed issue of calls to `set_inner_size` blocking on Windows.
- Mapped `ISO_Left_Tab` to `VirtualKeyCode::Tab` to make the key work with modifiers
- Fixed the X11 backed on 32bit targets

# Version 0.8.2 (2017-09-28)

- Uniformize keyboard scancode values accross Wayland and X11 (#297).
- Internal rework of the wayland event loop
- Added method `os::linux::WindowExt::is_ready`

# Version 0.8.1 (2017-09-22)

- Added various methods to `os::linux::EventsLoopExt`, plus some hidden items necessary to make
  glutin work.

# Version 0.8.0 (2017-09-21)

- Added `Window::set_maximized`, `WindowAttributes::maximized` and `WindowBuilder::with_maximized`.
- Added `Window::set_fullscreen`.
- Changed `with_fullscreen` to take a `Option<MonitorId>` instead of a `MonitorId`.
- Removed `MonitorId::get_native_identifer()` in favor of platform-specific traits in the `os`
  module.
- Changed `get_available_monitors()` and `get_primary_monitor()` to be methods of `EventsLoop`
  instead of stand-alone methods.
- Changed `EventsLoop` to be tied to a specific X11 or Wayland connection.
- Added a `os::linux::EventsLoopExt` trait that makes it possible to configure the connection.
- Fixed the emscripten code, which now compiles.
- Changed the X11 fullscreen code to use `xrandr` instead of `xxf86vm`.
- Fixed the Wayland backend to produce `Refresh` event after window creation.
- Changed the `Suspended` event to be outside of `WindowEvent`.
- Fixed the X11 backend sometimes reporting the wrong virtual key (#273).<|MERGE_RESOLUTION|>--- conflicted
+++ resolved
@@ -8,22 +8,18 @@
 
 # Unreleased
 
+- On macOS, added `WindowBuilderExtMacOS::with_theme` and `WindowExtMacOS::theme` to support per-window dark/light/system theme configuration.
+- On macOS, added support for `WindowEvent::ThemeChanged`.
 - **Breaking:** Split the `platform::unix` module into `platform::x11` and `platform::wayland`. The extension types are similarly renamed.
 - **Breaking:**: Removed deprecated method `platform::unix::WindowExtUnix::is_ready`.
 - Removed `parking_lot` dependency.
 - On Windows, added `WindowExtWindows::set_undecorated_shadow` and `WindowBuilderExtWindows::with_undecorated_shadow` to draw the drop shadow behind a borderless window.
 - On Windows, fixed default window features (ie snap, animations, shake, etc.) when decorations are disabled.
-<<<<<<< HEAD
-- On macOS, add support for two-finger touchpad magnification and rotation gestures with new events `WindowEvent::TouchpadMagnify` and `WindowEvent::TouchpadRotate`.
-- On macOS, added `WindowBuilderExtMacOS::with_theme` and `WindowExtMacOS::theme` to support per-window dark/light/system theme configuration.
-- On macOS, added support for `WindowEvent::ThemeChanged`.
-=======
 - **Breaking:** On macOS, add support for two-finger touchpad magnification and rotation gestures with new events `WindowEvent::TouchpadMagnify` and `WindowEvent::TouchpadRotate`.
 - On Wayland, `wayland-csd-adwaita` now uses `ab_glyph` instead of `crossfont` to render the title for decorations.
 - On Wayland, a new `wayland-csd-adwaita-crossfont` feature was added to use `crossfont` instead of `ab_glyph` for decorations.
 - On Wayland, if not otherwise specified use upstream automatic CSD theme selection.
 - On Windows, fixed ALT+Space shortcut to open window menu.
->>>>>>> 1ca8b65e
 
 # 0.27.2 (2022-8-12)
 
