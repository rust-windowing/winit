--- conflicted
+++ resolved
@@ -74,11 +74,9 @@
 - On Mac, implement `DeviceEvent::Button`.
 - Change `Event::Suspended(true / false)` to `Event::Suspended` and `Event::Resumed`.
 - On X11, fix sanity check which checks that a monitor's reported width and height (in millimeters) are non-zero when calculating the DPI factor.
-<<<<<<< HEAD
 - On Windows, fix window rectangle not getting set correctly on high-DPI systems.
 
 # 0.20.0 Alpha 1
-=======
 - Revert the use of invisible surfaces in Wayland, which introduced graphical glitches with OpenGL (#835)
 - On X11, implement `_NET_WM_PING` to allow desktop environment to kill unresponsive programs.
 - On Windows, when a window is initially invisible, it won't take focus from the existing visible windows.
@@ -91,7 +89,6 @@
 - On macOS, change `WindowExtMacOS::request_user_attention()` to take an `enum` instead of a `bool`.
 
 # 0.20.0 Alpha 1 (2019-06-21)
->>>>>>> 8cfee815
 
 - Changes below are considered **breaking**.
 - Change all occurrences of `EventsLoop` to `EventLoop`.
