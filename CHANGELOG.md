# Unreleased

<<<<<<< HEAD
- On Windows, fix window intermittently hanging when `ControlFlow` was set to `Poll`.
=======
- On Windows, fix `WindowBuilder::with_maximized` being ignored.
>>>>>>> aabe42d2

# 0.22.1 (2020-04-16)

- On X11, fix `ResumeTimeReached` being fired too early.
- On Web, replaced zero timeout for `ControlFlow::Poll` with `requestAnimationFrame`
- On Web, fix a possible panic during event handling

# 0.22.0 (2020-03-09)

- On Windows, fix minor timing issue in wait_until_time_or_msg
- On Windows, rework handling of request_redraw() to address panics.
- On macOS, fix `set_simple_screen` to remember frame excluding title bar.
- On Wayland, fix coordinates in touch events when scale factor isn't 1.
- On Wayland, fix color from `close_button_icon_color` not applying.
- Ignore locale if unsupported by X11 backend
- On Wayland, Add HiDPI cursor support
- On Web, add the ability to query "Light" or "Dark" system theme send `ThemeChanged` on change.
- Fix `Event::to_static` returning `None` for user events.
- On Wayland, Hide CSD for fullscreen windows.
- On Windows, ignore spurious mouse move messages.
- **Breaking:** Move `ModifiersChanged` variant from `DeviceEvent` to `WindowEvent`.
- On Windows, add `IconExtWindows` trait which exposes creating an `Icon` from an external file or embedded resource
- Add `BadIcon::OsError` variant for when OS icon functionality fails
- On Windows, fix crash at startup on systems that do not properly support Windows' Dark Mode
- Revert On macOS, fix not sending ReceivedCharacter event for specific keys combinations.
- on macOS, fix incorrect ReceivedCharacter events for some key combinations.
- **Breaking:** Use `i32` instead of `u32` for position type in `WindowEvent::Moved`.

# 0.21.0 (2020-02-04)

- On Windows, fixed "error: linking with `link.exe` failed: exit code: 1120" error on older versions of windows.
- On macOS, fix set_minimized(true) works only with decorations.
- On macOS, add `hide_application` to `EventLoopWindowTarget` via a new `EventLoopWindowTargetExtMacOS` trait. `hide_application` will hide the entire application by calling `-[NSApplication hide: nil]`.
- On macOS, fix not sending ReceivedCharacter event for specific keys combinations.
- On macOS, fix `CursorMoved` event reporting the cursor position using logical coordinates.
- On macOS, fix issue where unbundled applications would sometimes open without being focused.
- On macOS, fix `run_return` does not return unless it receives a message.
- On Windows, fix bug where `RedrawRequested` would only get emitted every other iteration of the event loop.
- On X11, fix deadlock on window state when handling certain window events.
- `WindowBuilder` now implements `Default`.
- **Breaking:** `WindowEvent::CursorMoved` changed to `f64` units, preserving high-precision data supplied by most backends
- On Wayland, fix coordinates in mouse events when scale factor isn't 1
- On Web, add the ability to provide a custom canvas
- **Breaking:** On Wayland, the `WaylandTheme` struct has been replaced with a `Theme` trait, allowing for extra configuration

# 0.20.0 (2020-01-05)

- On X11, fix `ModifiersChanged` emitting incorrect modifier change events
- **Breaking**: Overhaul how Winit handles DPI:
  + Window functions and events now return `PhysicalSize` instead of `LogicalSize`.
  + Functions that take `Size` or `Position` types can now take either `Logical` or `Physical` types.
  + `hidpi_factor` has been renamed to `scale_factor`.
  + `HiDpiFactorChanged` has been renamed to `ScaleFactorChanged`, and lets you control how the OS
    resizes the window in response to the change.
  + On X11, deprecate `WINIT_HIDPI_FACTOR` environment variable in favor of `WINIT_X11_SCALE_FACTOR`.
  + `Size` and `Position` types are now generic over their exact pixel type.

# 0.20.0 Alpha 6 (2020-01-03)

- On macOS, fix `set_cursor_visible` hides cursor outside of window.
- On macOS, fix `CursorEntered` and `CursorLeft` events fired at old window size.
- On macOS, fix error when `set_fullscreen` is called during fullscreen transition.
- On all platforms except mobile and WASM, implement `Window::set_minimized`.
- On X11, fix `CursorEntered` event being generated for non-winit windows.
- On macOS, fix crash when starting maximized without decorations.
- On macOS, fix application not terminating on `run_return`.
- On Wayland, fix cursor icon updates on window borders when using CSD.
- On Wayland, under mutter(GNOME Wayland), fix CSD being behind the status bar, when starting window in maximized mode.
- On Windows, theme the title bar according to whether the system theme is "Light" or "Dark".
- Added `WindowEvent::ThemeChanged` variant to handle changes to the system theme. Currently only implemented on Windows.
- **Breaking**: Changes to the `RedrawRequested` event (#1041):
  - `RedrawRequested` has been moved from `WindowEvent` to `Event`.
  - `EventsCleared` has been renamed to `MainEventsCleared`.
  - `RedrawRequested` is now issued only after `MainEventsCleared`.
  - `RedrawEventsCleared` is issued after each set of `RedrawRequested` events.
- Implement synthetic window focus key events on Windows.
- **Breaking**: Change `ModifiersState` to a `bitflags` struct.
- On Windows, implement `VirtualKeyCode` translation for `LWin` and `RWin`.
- On Windows, fix closing the last opened window causing `DeviceEvent`s to stop getting emitted.
- On Windows, fix `Window::set_visible` not setting internal flags correctly. This resulted in some weird behavior.
- Add `DeviceEvent::ModifiersChanged`.
  - Deprecate `modifiers` fields in other events in favor of `ModifiersChanged`.
- On X11, `WINIT_HIDPI_FACTOR` now dominates `Xft.dpi` when picking DPI factor for output.
- On X11, add special value `randr` for `WINIT_HIDPI_FACTOR` to make winit use self computed DPI factor instead of the one from `Xft.dpi`.

# 0.20.0 Alpha 5 (2019-12-09)

- On macOS, fix application termination on `ControlFlow::Exit`
- On Windows, fix missing `ReceivedCharacter` events when Alt is held.
- On macOS, stop emitting private corporate characters in `ReceivedCharacter` events.
- On X11, fix misreporting DPI factor at startup.
- On X11, fix events not being reported when using `run_return`.
- On X11, fix key modifiers being incorrectly reported.
- On X11, fix window creation hanging when another window is fullscreen.
- On Windows, fix focusing unfocused windows when switching from fullscreen to windowed.
- On X11, fix reporting incorrect DPI factor when waking from suspend.
- Change `EventLoopClosed` to contain the original event.
- **Breaking**: Add `is_synthetic` field to `WindowEvent` variant `KeyboardInput`,
  indicating that the event is generated by winit.
- On X11, generate synthetic key events for keys held when a window gains or loses focus.
- On X11, issue a `CursorMoved` event when a `Touch` event occurs,
  as X11 implicitly moves the cursor for such events.

# 0.20.0 Alpha 4 (2019-10-18)

- Add web support via the 'stdweb' or 'web-sys' features
- On Windows, implemented function to get HINSTANCE
- On macOS, implement `run_return`.
- On iOS, fix inverted parameter in `set_prefers_home_indicator_hidden`.
- On X11, performance is improved when rapidly calling `Window::set_cursor_icon`.
- On iOS, fix improper `msg_send` usage that was UB and/or would break if `!` is stabilized.
- On Windows, unset `maximized` when manually changing the window's position or size.
- On Windows, add touch pressure information for touch events.
- On macOS, differentiate between `CursorIcon::Grab` and `CursorIcon::Grabbing`.
- On Wayland, fix event processing sometimes stalling when using OpenGL with vsync.
- Officially remove the Emscripten backend.
- On Windows, fix handling of surrogate pairs when dispatching `ReceivedCharacter`.
- On macOS 10.15, fix freeze upon exiting exclusive fullscreen mode.
- On iOS, fix panic upon closing the app.
- On X11, allow setting mulitple `XWindowType`s.
- On iOS, fix null window on initial `HiDpiFactorChanged` event.
- On Windows, fix fullscreen window shrinking upon getting restored to a normal window.
- On macOS, fix events not being emitted during modal loops, such as when windows are being resized
  by the user.
- On Windows, fix hovering the mouse over the active window creating an endless stream of CursorMoved events.
- Always dispatch a `RedrawRequested` event after creating a new window.
- On X11, return dummy monitor data to avoid panicking when no monitors exist.
- On X11, prevent stealing input focus when creating a new window.
  Only steal input focus when entering fullscreen mode.
- On Wayland, fixed DeviceEvents for relative mouse movement is not always produced
- On Wayland, add support for set_cursor_visible and set_cursor_grab.
- On Wayland, fixed DeviceEvents for relative mouse movement is not always produced.
- Removed `derivative` crate dependency.
- On Wayland, add support for set_cursor_icon.
- Use `impl Iterator<Item = MonitorHandle>` instead of `AvailableMonitorsIter` consistently.
- On macOS, fix fullscreen state being updated after entering fullscreen instead of before,
  resulting in `Window::fullscreen` returning the old state in `Resized` events instead of
  reflecting the new fullscreen state
- On X11, fix use-after-free during window creation
- On Windows, disable monitor change keyboard shortcut while in exclusive fullscreen.
- On Windows, ensure that changing a borderless fullscreen window's monitor via keyboard shortcuts keeps the window fullscreen on the new monitor.
- Prevent `EventLoop::new` and `EventLoop::with_user_event` from getting called outside the main thread.
  - This is because some platforms cannot run the event loop outside the main thread. Preventing this
    reduces the potential for cross-platform compatibility gotchyas.
- On Windows and Linux X11/Wayland, add platform-specific functions for creating an `EventLoop` outside the main thread.
- On Wayland, drop resize events identical to the current window size.
- On Windows, fix window rectangle not getting set correctly on high-DPI systems.

# 0.20.0 Alpha 3 (2019-08-14)

- On macOS, drop the run closure on exit.
- On Windows, location of `WindowEvent::Touch` are window client coordinates instead of screen coordinates.
- On X11, fix delayed events after window redraw.
- On macOS, add `WindowBuilderExt::with_disallow_hidpi` to have the option to turn off best resolution openGL surface.
- On Windows, screen saver won't start if the window is in fullscreen mode.
- Change all occurrences of the `new_user_event` method to `with_user_event`.
- On macOS, the dock and the menu bar are now hidden in fullscreen mode.
- `Window::set_fullscreen` now takes `Option<Fullscreen>` where `Fullscreen`
  consists of `Fullscreen::Exclusive(VideoMode)` and
  `Fullscreen::Borderless(MonitorHandle)` variants.
    - Adds support for exclusive fullscreen mode.
- On iOS, add support for hiding the home indicator.
- On iOS, add support for deferring system gestures.
- On iOS, fix a crash that occurred while acquiring a monitor's name.
- On iOS, fix armv7-apple-ios compile target.
- Removed the `T: Clone` requirement from the `Clone` impl of `EventLoopProxy<T>`.
- On iOS, disable overscan compensation for external displays (removes black
  bars surrounding the image).
- On Linux, the functions `is_wayland`, `is_x11`, `xlib_xconnection` and `wayland_display` have been moved to a new `EventLoopWindowTargetExtUnix` trait.
- On iOS, add `set_prefers_status_bar_hidden` extension function instead of
  hijacking `set_decorations` for this purpose.
- On macOS and iOS, corrected the auto trait impls of `EventLoopProxy`.
- On iOS, add touch pressure information for touch events.
- Implement `raw_window_handle::HasRawWindowHandle` for `Window` type on all supported platforms.
- On macOS, fix the signature of `-[NSView drawRect:]`.
- On iOS, fix the behavior of `ControlFlow::Poll`. It wasn't polling if that was the only mode ever used by the application.
- On iOS, fix DPI sent out by views on creation was `0.0` - now it gives a reasonable number.
- On iOS, RedrawRequested now works for gl/metal backed views.
- On iOS, RedrawRequested is generally ordered after EventsCleared.

# 0.20.0 Alpha 2 (2019-07-09)

- On X11, non-resizable windows now have maximize explicitly disabled.
- On Windows, support paths longer than MAX_PATH (260 characters) in `WindowEvent::DroppedFile`
and `WindowEvent::HoveredFile`.
- On Mac, implement `DeviceEvent::Button`.
- Change `Event::Suspended(true / false)` to `Event::Suspended` and `Event::Resumed`.
- On X11, fix sanity check which checks that a monitor's reported width and height (in millimeters) are non-zero when calculating the DPI factor.
- Revert the use of invisible surfaces in Wayland, which introduced graphical glitches with OpenGL (#835)
- On X11, implement `_NET_WM_PING` to allow desktop environment to kill unresponsive programs.
- On Windows, when a window is initially invisible, it won't take focus from the existing visible windows.
- On Windows, fix multiple calls to `request_redraw` during `EventsCleared` sending multiple `RedrawRequested events.`
- On Windows, fix edge case where `RedrawRequested` could be dispatched before input events in event loop iteration.
- On Windows, fix timing issue that could cause events to be improperly dispatched after `RedrawRequested` but before `EventsCleared`.
- On macOS, drop unused Metal dependency.
- On Windows, fix the trail effect happening on transparent decorated windows. Borderless (or un-decorated) windows were not affected.
- On Windows, fix `with_maximized` not properly setting window size to entire window.
- On macOS, change `WindowExtMacOS::request_user_attention()` to take an `enum` instead of a `bool`.

# 0.20.0 Alpha 1 (2019-06-21)

- Changes below are considered **breaking**.
- Change all occurrences of `EventsLoop` to `EventLoop`.
- Previously flat API is now exposed through `event`, `event_loop`, `monitor`, and `window` modules.
- `os` module changes:
  - Renamed to `platform`.
  - All traits now have platform-specific suffixes.
  - Exposes new `desktop` module on Windows, Mac, and Linux.
- Changes to event loop types:
  - `EventLoopProxy::wakeup` has been removed in favor of `send_event`.
  - **Major:** New `run` method drives winit event loop.
    - Returns `!` to ensure API behaves identically across all supported platforms.
      - This allows `emscripten` implementation to work without lying about the API.
    - `ControlFlow`'s variants have been replaced with `Wait`, `WaitUntil(Instant)`, `Poll`, and `Exit`.
      - Is read after `EventsCleared` is processed.
      - `Wait` waits until new events are available.
      - `WaitUntil` waits until either new events are available or the provided time has been reached.
      - `Poll` instantly resumes the event loop.
      - `Exit` aborts the event loop.
    - Takes a closure that implements `'static + FnMut(Event<T>, &EventLoop<T>, &mut ControlFlow)`.
      - `&EventLoop<T>` is provided to allow new `Window`s to be created.
  - **Major:** `platform::desktop` module exposes `EventLoopExtDesktop` trait with `run_return` method.
    - Behaves identically to `run`, but returns control flow to the calling context and can take non-`'static` closures.
  - `EventLoop`'s `poll_events` and `run_forever` methods have been removed in favor of `run` and `run_return`.
- Changes to events:
  - Remove `Event::Awakened` in favor of `Event::UserEvent(T)`.
    - Can be sent with `EventLoopProxy::send_event`.
  - Rename `WindowEvent::Refresh` to `WindowEvent::RedrawRequested`.
    - `RedrawRequested` can be sent by the user with the `Window::request_redraw` method.
  - `EventLoop`, `EventLoopProxy`, and `Event` are now generic over `T`, for use in `UserEvent`.
  - **Major:** Add `NewEvents(StartCause)`, `EventsCleared`, and `LoopDestroyed` variants to `Event`.
    - `NewEvents` is emitted when new events are ready to be processed by event loop.
      - `StartCause` describes why new events are available, with `ResumeTimeReached`, `Poll`, `WaitCancelled`, and `Init` (sent once at start of loop).
    - `EventsCleared` is emitted when all available events have been processed.
      - Can be used to perform logic that depends on all events being processed (e.g. an iteration of a game loop).
    - `LoopDestroyed` is emitted when the `run` or `run_return` method is about to exit.
- Rename `MonitorId` to `MonitorHandle`.
- Removed `serde` implementations from `ControlFlow`.
- Rename several functions to improve both internal consistency and compliance with Rust API guidelines.
- Remove `WindowBuilder::multitouch` field, since it was only implemented on a few platforms. Multitouch is always enabled now.
- **Breaking:** On macOS, change `ns` identifiers to use snake_case for consistency with iOS's `ui` identifiers.
- Add `MonitorHandle::video_modes` method for retrieving supported video modes for the given monitor.
- On Wayland, the window now exists even if nothing has been drawn.
- On Windows, fix initial dimensions of a fullscreen window.
- On Windows, Fix transparent borderless windows rendering wrong.

# Version 0.19.1 (2019-04-08)

- On Wayland, added a `get_wayland_display` function to `EventsLoopExt`.
- On Windows, fix `CursorMoved(0, 0)` getting dispatched on window focus.
- On macOS, fix command key event left and right reverse.
- On FreeBSD, NetBSD, and OpenBSD, fix build of X11 backend.
- On Linux, the numpad's add, subtract and divide keys are now mapped to the `Add`, `Subtract` and `Divide` virtual key codes
- On macOS, the numpad's subtract key has been added to the `Subtract` mapping
- On Wayland, the numpad's home, end, page up and page down keys are now mapped to the `Home`, `End`, `PageUp` and `PageDown` virtual key codes
- On Windows, fix icon not showing up in corner of window.
- On X11, change DPI scaling factor behavior. First, winit tries to read it from "Xft.dpi" XResource, and uses DPI calculation from xrandr dimensions as fallback behavior.

# Version 0.19.0 (2019-03-06)

- On X11, we will use the faster `XRRGetScreenResourcesCurrent` function instead of `XRRGetScreenResources` when available.
- On macOS, fix keycodes being incorrect when using a non-US keyboard layout.
- On Wayland, fix `with_title()` not setting the windows title
- On Wayland, add `set_wayland_theme()` to control client decoration color theme
- Added serde serialization to `os::unix::XWindowType`.
- **Breaking:** Remove the `icon_loading` feature and the associated `image` dependency.
- On X11, make event loop thread safe by replacing XNextEvent with select(2) and XCheckIfEvent
- On Windows, fix malformed function pointer typecast that could invoke undefined behavior.
- Refactored Windows state/flag-setting code.
- On Windows, hiding the cursor no longer hides the cursor for all Winit windows - just the one `hide_cursor` was called on.
- On Windows, cursor grabs used to get perpetually canceled when the grabbing window lost focus. Now, cursor grabs automatically get re-initialized when the window regains focus and the mouse moves over the client area.
- On Windows, only vertical mouse wheel events were handled. Now, horizontal mouse wheel events are also handled.
- On Windows, ignore the AltGr key when populating the `ModifersState` type.

# Version 0.18.1 (2018-12-30)

- On macOS, fix `Yen` (JIS) so applications receive the event.
- On X11 with a tiling WM, fixed high CPU usage when moving windows across monitors.
- On X11, fixed panic caused by dropping the window before running the event loop.
- on macOS, added `WindowExt::set_simple_fullscreen` which does not require a separate space
- Introduce `WindowBuilderExt::with_app_id` to allow setting the application ID on Wayland.
- On Windows, catch panics in event loop child thread and forward them to the parent thread. This prevents an invocation of undefined behavior due to unwinding into foreign code.
- On Windows, fix issue where resizing or moving window combined with grabbing the cursor would freeze program.
- On Windows, fix issue where resizing or moving window would eat `Awakened` events.
- On Windows, exiting fullscreen after entering fullscreen with disabled decorations no longer shrinks window.
- On X11, fixed a segfault when using virtual monitors with XRandR.
- Derive `Ord` and `PartialOrd` for `VirtualKeyCode` enum.
- On Windows, fix issue where hovering or dropping a non file item would create a panic.
- On Wayland, fix resizing and DPI calculation when a `wl_output` is removed without sending a `leave` event to the `wl_surface`, such as disconnecting a monitor from a laptop.
- On Wayland, DPI calculation is handled by smithay-client-toolkit.
- On X11, `WindowBuilder::with_min_dimensions` and `WindowBuilder::with_max_dimensions` now correctly account for DPI.
- Added support for generating dummy `DeviceId`s and `WindowId`s to better support unit testing.
- On macOS, fixed unsoundness in drag-and-drop that could result in drops being rejected.
- On macOS, implemented `WindowEvent::Refresh`.
- On macOS, all `MouseCursor` variants are now implemented and the cursor will no longer reset after unfocusing.
- Removed minimum supported Rust version guarantee.

# Version 0.18.0 (2018-11-07)

- **Breaking:** `image` crate upgraded to 0.20. This is exposed as part of the `icon_loading` API.
- On Wayland, pointer events will now provide the current modifiers state.
- On Wayland, titles will now be displayed in the window header decoration.
- On Wayland, key repetition is now ended when keyboard loses focus.
- On Wayland, windows will now use more stylish and modern client side decorations.
- On Wayland, windows will use server-side decorations when available.
- **Breaking:** Added support for F16-F24 keys (variants were added to the `VirtualKeyCode` enum).
- Fixed graphical glitches when resizing on Wayland.
- On Windows, fix freezes when performing certain actions after a window resize has been triggered. Reintroduces some visual artifacts when resizing.
- Updated window manager hints under X11 to v1.5 of [Extended Window Manager Hints](https://specifications.freedesktop.org/wm-spec/wm-spec-1.5.html#idm140200472629520).
- Added `WindowBuilderExt::with_gtk_theme_variant` to X11-specific `WindowBuilder` functions.
- Fixed UTF8 handling bug in X11 `set_title` function.
- On Windows, `Window::set_cursor` now applies immediately instead of requiring specific events to occur first.
- On Windows, the `HoveredFile` and `HoveredFileCancelled` events are now implemented.
- On Windows, fix `Window::set_maximized`.
- On Windows 10, fix transparency (#260).
- On macOS, fix modifiers during key repeat.
- Implemented the `Debug` trait for `Window`, `EventsLoop`, `EventsLoopProxy` and `WindowBuilder`.
- On X11, now a `Resized` event will always be generated after a DPI change to ensure the window's logical size is consistent with the new DPI.
- Added further clarifications to the DPI docs.
- On Linux, if neither X11 nor Wayland manage to initialize, the corresponding panic now consists of a single line only.
- Add optional `serde` feature with implementations of `Serialize`/`Deserialize` for DPI types and various event types.
- Add `PartialEq`, `Eq`, and `Hash` implementations on public types that could have them but were missing them.
- On X11, drag-and-drop receiving an unsupported drop type can no longer cause the WM to freeze.
- Fix issue whereby the OpenGL context would not appear at startup on macOS Mojave (#1069).
- **Breaking:** Removed `From<NSApplicationActivationPolicy>` impl from `ActivationPolicy` on macOS.
- On macOS, the application can request the user's attention with `WindowExt::request_user_attention`.

# Version 0.17.2 (2018-08-19)

- On macOS, fix `<C-Tab>` so applications receive the event.
- On macOS, fix `<Cmd-{key}>` so applications receive the event.
- On Wayland, key press events will now be repeated.

# Version 0.17.1 (2018-08-05)

- On X11, prevent a compilation failure in release mode for versions of Rust greater than or equal to 1.30.
- Fixed deadlock that broke fullscreen mode on Windows.

# Version 0.17.0 (2018-08-02)

- Cocoa and core-graphics updates.
- Fixed thread-safety issues in several `Window` functions on Windows.
- On MacOS, the key state for modifiers key events is now properly set.
- On iOS, the view is now set correctly. This makes it possible to render things (instead of being stuck on a black screen), and touch events work again.
- Added NetBSD support.
- **Breaking:** On iOS, `UIView` is now the default root view. `WindowBuilderExt::with_root_view_class` can be used to set the root view objective-c class to `GLKView` (OpenGLES) or `MTKView` (Metal/MoltenVK).
- On iOS, the `UIApplication` is not started until `Window::new` is called.
- Fixed thread unsafety with cursor hiding on macOS.
- On iOS, fixed the size of the `JmpBuf` type used for `setjmp`/`longjmp` calls. Previously this was a buffer overflow on most architectures.
- On Windows, use cached window DPI instead of repeatedly querying the system. This fixes sporadic crashes on Windows 7.

# Version 0.16.2 (2018-07-07)

- On Windows, non-resizable windows now have the maximization button disabled. This is consistent with behavior on macOS and popular X11 WMs.
- Corrected incorrect `unreachable!` usage when guessing the DPI factor with no detected monitors.

# Version 0.16.1 (2018-07-02)

- Added logging through `log`. Logging will become more extensive over time.
- On X11 and Windows, the window's DPI factor is guessed before creating the window. This *greatly* cuts back on unsightly auto-resizing that would occur immediately after window creation.
- Fixed X11 backend compilation for environments where `c_char` is unsigned.

# Version 0.16.0 (2018-06-25)

- Windows additionally has `WindowBuilderExt::with_no_redirection_bitmap`.
- **Breaking:** Removed `VirtualKeyCode::LMenu` and `VirtualKeyCode::RMenu`; Windows now generates `VirtualKeyCode::LAlt` and `VirtualKeyCode::RAlt` instead.
- On X11, exiting fullscreen no longer leaves the window in the monitor's top left corner.
- **Breaking:** `Window::hidpi_factor` has been renamed to `Window::get_hidpi_factor` for better consistency. `WindowEvent::HiDPIFactorChanged` has been renamed to `WindowEvent::HiDpiFactorChanged`. DPI factors are always represented as `f64` instead of `f32` now.
- The Windows backend is now DPI aware. `WindowEvent::HiDpiFactorChanged` is implemented, and `MonitorId::get_hidpi_factor` and `Window::hidpi_factor` return accurate values.
- Implemented `WindowEvent::HiDpiFactorChanged` on X11.
- On macOS, `Window::set_cursor_position` is now relative to the client area.
- On macOS, setting the maximum and minimum dimensions now applies to the client area dimensions rather than to the window dimensions.
- On iOS, `MonitorId::get_dimensions` has been implemented and both `MonitorId::get_hidpi_factor` and `Window::get_hidpi_factor` return accurate values.
- On Emscripten, `MonitorId::get_hidpi_factor` now returns the same value as `Window::get_hidpi_factor` (it previously would always return 1.0).
- **Breaking:** The entire API for sizes, positions, etc. has changed. In the majority of cases, winit produces and consumes positions and sizes as `LogicalPosition` and `LogicalSize`, respectively. The notable exception is `MonitorId` methods, which deal in `PhysicalPosition` and `PhysicalSize`. See the documentation for specifics and explanations of the types. Additionally, winit automatically conserves logical size when the DPI factor changes.
- **Breaking:** All deprecated methods have been removed. For `Window::platform_display` and `Window::platform_window`, switch to the appropriate platform-specific `WindowExt` methods. For `Window::get_inner_size_points` and `Window::get_inner_size_pixels`, use the `LogicalSize` returned by `Window::get_inner_size` and convert as needed.
- HiDPI support for Wayland.
- `EventsLoop::get_available_monitors` and `EventsLoop::get_primary_monitor` now have identical counterparts on `Window`, so this information can be acquired without an `EventsLoop` borrow.
- `AvailableMonitorsIter` now implements `Debug`.
- Fixed quirk on macOS where certain keys would generate characters at twice the normal rate when held down.
- On X11, all event loops now share the same `XConnection`.
- **Breaking:** `Window::set_cursor_state` and `CursorState` enum removed in favor of the more composable `Window::grab_cursor` and `Window::hide_cursor`. As a result, grabbing the cursor no longer automatically hides it; you must call both methods to retain the old behavior on Windows and macOS. `Cursor::NoneCursor` has been removed, as it's no longer useful.
- **Breaking:** `Window::set_cursor_position` now returns `Result<(), String>`, thus allowing for `Box<Error>` conversion via `?`.

# Version 0.15.1 (2018-06-13)

- On X11, the `Moved` event is no longer sent when the window is resized without changing position.
- `MouseCursor` and `CursorState` now implement `Default`.
- `WindowBuilder::with_resizable` implemented for Windows, X11, Wayland, and macOS.
- `Window::set_resizable` implemented for Windows, X11, Wayland, and macOS.
- On X11, if the monitor's width or height in millimeters is reported as 0, the DPI is now 1.0 instead of +inf.
- On X11, the environment variable `WINIT_HIDPI_FACTOR` has been added for overriding DPI factor.
- On X11, enabling transparency no longer causes the window contents to flicker when resizing.
- On X11, `with_override_redirect` now actually enables override redirect.
- macOS now generates `VirtualKeyCode::LAlt` and `VirtualKeyCode::RAlt` instead of `None` for both.
- On macOS, `VirtualKeyCode::RWin` and `VirtualKeyCode::LWin` are no longer switched.
- On macOS, windows without decorations can once again be resized.
- Fixed race conditions when creating an `EventsLoop` on X11, most commonly manifesting as "[xcb] Unknown sequence number while processing queue".
- On macOS, `CursorMoved` and `MouseInput` events are only generated if they occurs within the window's client area.
- On macOS, resizing the window no longer generates a spurious `MouseInput` event.

# Version 0.15.0 (2018-05-22)

- `Icon::to_cardinals` is no longer public, since it was never supposed to be.
- Wayland: improve diagnostics if initialization fails
- Fix some system event key doesn't work when focused, do not block keyevent forward to system on macOS
- On X11, the scroll wheel position is now correctly reset on i3 and other WMs that have the same quirk.
- On X11, `Window::get_current_monitor` now reliably returns the correct monitor.
- On X11, `Window::hidpi_factor` returns values from XRandR rather than the inaccurate values previously queried from the core protocol.
- On X11, the primary monitor is detected correctly even when using versions of XRandR less than 1.5.
- `MonitorId` now implements `Debug`.
- Fixed bug on macOS where using `with_decorations(false)` would cause `set_decorations(true)` to produce a transparent titlebar with no title.
- Implemented `MonitorId::get_position` on macOS.
- On macOS, `Window::get_current_monitor` now returns accurate values.
- Added `WindowBuilderExt::with_resize_increments` to macOS.
- **Breaking:** On X11, `WindowBuilderExt::with_resize_increments` and `WindowBuilderExt::with_base_size` now take `u32` values rather than `i32`.
- macOS keyboard handling has been overhauled, allowing for the use of dead keys, IME, etc. Right modifier keys are also no longer reported as being left.
- Added the `Window::set_ime_spot(x: i32, y: i32)` method, which is implemented on X11 and macOS.
- **Breaking**: `os::unix::WindowExt::send_xim_spot(x: i16, y: i16)` no longer exists. Switch to the new `Window::set_ime_spot(x: i32, y: i32)`, which has equivalent functionality.
- Fixed detection of `Pause` and `Scroll` keys on Windows.
- On Windows, alt-tabbing while the cursor is grabbed no longer makes it impossible to re-grab the cursor.
- On Windows, using `CursorState::Hide` when the cursor is grabbed now ungrabs the cursor first.
- Implemented `MouseCursor::NoneCursor` on Windows.
- Added `WindowBuilder::with_always_on_top` and `Window::set_always_on_top`. Implemented on Windows, macOS, and X11.
- On X11, `WindowBuilderExt` now has `with_class`, `with_override_redirect`, and `with_x11_window_type` to allow for more control over window creation. `WindowExt` additionally has `set_urgent`.
- More hints are set by default on X11, including `_NET_WM_PID` and `WM_CLIENT_MACHINE`. Note that prior to this, the `WM_CLASS` hint was automatically set to whatever value was passed to `with_title`. It's now set to the executable name to better conform to expectations and the specification; if this is undesirable, you must explicitly use `WindowBuilderExt::with_class`.

# Version 0.14.0 (2018-05-09)

- Created the `Copy`, `Paste` and `Cut` `VirtualKeyCode`s and added support for them on X11 and Wayland
- Fix `.with_decorations(false)` in macOS
- On Mac, `NSWindow` and supporting objects might be alive long after they were `closed` which resulted in apps consuming more heap then needed. Mainly it was affecting multi window applications. Not expecting any user visible change of behaviour after the fix.
- Fix regression of Window platform extensions for macOS where `NSFullSizeContentViewWindowMask` was not being correctly applied to `.fullsize_content_view`.
- Corrected `get_position` on Windows to be relative to the screen rather than to the taskbar.
- Corrected `Moved` event on Windows to use position values equivalent to those returned by `get_position`. It previously supplied client area positions instead of window positions, and would additionally interpret negative values as being very large (around `u16::MAX`).
- Implemented `Moved` event on macOS.
- On X11, the `Moved` event correctly use window positions rather than client area positions. Additionally, a stray `Moved` that unconditionally accompanied `Resized` with the client area position relative to the parent has been eliminated; `Moved` is still received alongside `Resized`, but now only once and always correctly.
- On Windows, implemented all variants of `DeviceEvent` other than `Text`. Mouse `DeviceEvent`s are now received even if the window isn't in the foreground.
- `DeviceId` on Windows is no longer a unit struct, and now contains a `u32`. For `WindowEvent`s, this will always be 0, but on `DeviceEvent`s it will be the handle to that device. `DeviceIdExt::get_persistent_identifier` can be used to acquire a unique identifier for that device that persists across replugs/reboots/etc.
- Corrected `run_forever` on X11 to stop discarding `Awakened` events.
- Various safety and correctness improvements to the X11 backend internals.
- Fixed memory leak on X11 every time the mouse entered the window.
- On X11, drag and drop now works reliably in release mode.
- Added `WindowBuilderExt::with_resize_increments` and `WindowBuilderExt::with_base_size` to X11, allowing for more optional hints to be set.
- Rework of the wayland backend, migrating it to use [Smithay's Client Toolkit](https://github.com/Smithay/client-toolkit).
- Added `WindowBuilder::with_window_icon` and `Window::set_window_icon`, finally making it possible to set the window icon on Windows and X11. The `icon_loading` feature can be enabled to allow for icons to be easily loaded; see example program `window_icon.rs` for usage.
- Windows additionally has `WindowBuilderExt::with_taskbar_icon` and `WindowExt::set_taskbar_icon`.
- On Windows, fix panic when trying to call `set_fullscreen(None)` on a window that has not been fullscreened prior.

# Version 0.13.1 (2018-04-26)

- Ensure necessary `x11-dl` version is used.

# Version 0.13.0 (2018-04-25)

- Implement `WindowBuilder::with_maximized`, `Window::set_fullscreen`, `Window::set_maximized` and `Window::set_decorations` for MacOS.
- Implement `WindowBuilder::with_maximized`, `Window::set_fullscreen`, `Window::set_maximized` and `Window::set_decorations` for Windows.
- On Windows, `WindowBuilder::with_fullscreen` no longer changing monitor display resolution.
- Overhauled X11 window geometry calculations. `get_position` and `set_position` are more universally accurate across different window managers, and `get_outer_size` actually works now.
- Fixed SIGSEGV/SIGILL crashes on macOS caused by stabilization of the `!` (never) type.
- Implement `WindowEvent::HiDPIFactorChanged` for macOS
- On X11, input methods now work completely out of the box, no longer requiring application developers to manually call `setlocale`. Additionally, when input methods are started, stopped, or restarted on the server end, it's correctly handled.
- Implemented `Refresh` event on Windows.
- Properly calculate the minimum and maximum window size on Windows, including window decorations.
- Map more `MouseCursor` variants to cursor icons on Windows.
- Corrected `get_position` on macOS to return outer frame position, not content area position.
- Corrected `set_position` on macOS to set outer frame position, not content area position.
- Added `get_inner_position` method to `Window`, which gets the position of the window's client area. This is implemented on all applicable platforms (all desktop platforms other than Wayland, where this isn't possible).
- **Breaking:** the `Closed` event has been replaced by `CloseRequested` and `Destroyed`. To migrate, you typically just need to replace all usages of `Closed` with `CloseRequested`; see example programs for more info. The exception is iOS, where `Closed` must be replaced by `Destroyed`.

# Version 0.12.0 (2018-04-06)

- Added subclass to macos windows so they can be made resizable even with no decorations.
- Dead keys now work properly on X11, no longer resulting in a panic.
- On X11, input method creation first tries to use the value from the user's `XMODIFIERS` environment variable, so application developers should no longer need to manually call `XSetLocaleModifiers`. If that fails, fallbacks are tried, which should prevent input method initialization from ever outright failing.
- Fixed thread safety issues with input methods on X11.
- Add support for `Touch` for win32 backend.
- Fixed `Window::get_inner_size` and friends to return the size in pixels instead of points when using HIDPI displays on OSX.

# Version 0.11.3 (2018-03-28)

- Added `set_min_dimensions` and `set_max_dimensions` methods to `Window`, and implemented on Windows, X11, Wayland, and OSX.
- On X11, dropping a `Window` actually closes it now, and clicking the window's × button (or otherwise having the WM signal to close it) will result in the window closing.
- Added `WindowBuilderExt` methods for macos: `with_titlebar_transparent`,
  `with_title_hidden`, `with_titlebar_buttons_hidden`,
  `with_fullsize_content_view`.
- Mapped X11 numpad keycodes (arrows, Home, End, PageUp, PageDown, Insert and Delete) to corresponding virtual keycodes

# Version 0.11.2 (2018-03-06)

- Impl `Hash`, `PartialEq`, and `Eq` for `events::ModifiersState`.
- Implement `MonitorId::get_hidpi_factor` for MacOS.
- Added method `os::macos::MonitorIdExt::get_nsscreen() -> *mut c_void` that gets a `NSScreen` object matching the monitor ID.
- Send `Awakened` event on Android when event loop is woken up.

# Version 0.11.1 (2018-02-19)

- Fixed windows not receiving mouse events when click-dragging the mouse outside the client area of a window, on Windows platforms.
- Added method `os::android::EventsLoopExt:set_suspend_callback(Option<Box<Fn(bool) -> ()>>)` that allows glutin to register a callback when a suspend event happens

# Version 0.11.0 (2018-02-09)

- Implement `MonitorId::get_dimensions` for Android.
- Added method `os::macos::WindowBuilderExt::with_movable_by_window_background(bool)` that allows to move a window without a titlebar - `with_decorations(false)`
- Implement `Window::set_fullscreen`, `Window::set_maximized` and `Window::set_decorations` for Wayland.
- Added `Caret` as VirtualKeyCode and support OSX ^-Key with german input.

# Version 0.10.1 (2018-02-05)

*Yanked*

# Version 0.10.0 (2017-12-27)

- Add support for `Touch` for emscripten backend.
- Added support for `DroppedFile`, `HoveredFile`, and `HoveredFileCancelled` to X11 backend.
- **Breaking:** `unix::WindowExt` no longer returns pointers for things that aren't actually pointers; `get_xlib_window` now returns `Option<std::os::raw::c_ulong>` and `get_xlib_screen_id` returns `Option<std::os::raw::c_int>`. Additionally, methods that previously returned `libc::c_void` have been changed to return `std::os::raw::c_void`, which are not interchangeable types, so users wanting the former will need to explicitly cast.
- Added `set_decorations` method to `Window` to allow decorations to be toggled after the window is built. Presently only implemented on X11.
- Raised the minimum supported version of Rust to 1.20 on MacOS due to usage of associated constants in new versions of cocoa and core-graphics.
- Added `modifiers` field to `MouseInput`, `MouseWheel`, and `CursorMoved` events to track the modifiers state (`ModifiersState`).
- Fixed the emscripten backend to return the size of the canvas instead of the size of the window.

# Version 0.9.0 (2017-12-01)

- Added event `WindowEvent::HiDPIFactorChanged`.
- Added method `MonitorId::get_hidpi_factor`.
- Deprecated `get_inner_size_pixels` and `get_inner_size_points` methods of `Window` in favor of
`get_inner_size`.
- **Breaking:** `EventsLoop` is `!Send` and `!Sync` because of platform-dependant constraints,
  but `Window`, `WindowId`, `DeviceId` and `MonitorId` guaranteed to be `Send`.
- `MonitorId::get_position` now returns `(i32, i32)` instead of `(u32, u32)`.
- Rewrite of the wayland backend to use wayland-client-0.11
- Support for dead keys on wayland for keyboard utf8 input
- Monitor enumeration on Windows is now implemented using `EnumDisplayMonitors` instead of
`EnumDisplayDevices`. This changes the value returned by `MonitorId::get_name()`.
- On Windows added `MonitorIdExt::hmonitor` method
- Impl `Clone` for `EventsLoopProxy`
- `EventsLoop::get_primary_monitor()` on X11 will fallback to any available monitor if no primary is found
- Support for touch event on wayland
- `WindowEvent`s `MouseMoved`, `MouseEntered`, and `MouseLeft` have been renamed to
`CursorMoved`, `CursorEntered`, and `CursorLeft`.
- New `DeviceEvent`s added, `MouseMotion` and `MouseWheel`.
- Send `CursorMoved` event after `CursorEntered` and `Focused` events.
- Add support for `ModifiersState`, `MouseMove`, `MouseInput`, `MouseMotion` for emscripten backend.

# Version 0.8.3 (2017-10-11)

- Fixed issue of calls to `set_inner_size` blocking on Windows.
- Mapped `ISO_Left_Tab` to `VirtualKeyCode::Tab` to make the key work with modifiers
- Fixed the X11 backed on 32bit targets

# Version 0.8.2 (2017-09-28)

- Uniformize keyboard scancode values accross Wayland and X11 (#297).
- Internal rework of the wayland event loop
- Added method `os::linux::WindowExt::is_ready`

# Version 0.8.1 (2017-09-22)

- Added various methods to `os::linux::EventsLoopExt`, plus some hidden items necessary to make
  glutin work.

# Version 0.8.0 (2017-09-21)

- Added `Window::set_maximized`, `WindowAttributes::maximized` and `WindowBuilder::with_maximized`.
- Added `Window::set_fullscreen`.
- Changed `with_fullscreen` to take a `Option<MonitorId>` instead of a `MonitorId`.
- Removed `MonitorId::get_native_identifer()` in favor of platform-specific traits in the `os`
  module.
- Changed `get_available_monitors()` and `get_primary_monitor()` to be methods of `EventsLoop`
  instead of stand-alone methods.
- Changed `EventsLoop` to be tied to a specific X11 or Wayland connection.
- Added a `os::linux::EventsLoopExt` trait that makes it possible to configure the connection.
- Fixed the emscripten code, which now compiles.
- Changed the X11 fullscreen code to use `xrandr` instead of `xxf86vm`.
- Fixed the Wayland backend to produce `Refresh` event after window creation.
- Changed the `Suspended` event to be outside of `WindowEvent`.
- Fixed the X11 backend sometimes reporting the wrong virtual key (#273).<|MERGE_RESOLUTION|>--- conflicted
+++ resolved
@@ -1,10 +1,7 @@
 # Unreleased
 
-<<<<<<< HEAD
 - On Windows, fix window intermittently hanging when `ControlFlow` was set to `Poll`.
-=======
 - On Windows, fix `WindowBuilder::with_maximized` being ignored.
->>>>>>> aabe42d2
 
 # 0.22.1 (2020-04-16)
 
