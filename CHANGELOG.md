--- conflicted
+++ resolved
@@ -15,11 +15,8 @@
 - On Windows, add `IconExtWindows` trait which exposes creating an `Icon` from an external file or embedded resource
 - Add `BadIcon::OsError` variant for when OS icon functionality fails
 - On Windows, fix crash at startup on systems that do not properly support Windows' Dark Mode
-<<<<<<< HEAD
+- **Breaking:** Use `i32` instead of `u32` for position type in `WindowEvent::Moved`.
 - On X11, fix `ResumeTimeReached` being fired too early.
-=======
-- **Breaking:** Use `i32` instead of `u32` for position type in `WindowEvent::Moved`.
->>>>>>> e85a80dd
 
 # 0.21.0 (2020-02-04)
 
