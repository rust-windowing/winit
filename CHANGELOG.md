# Changelog

All notable changes to this project will be documented in this file.

Please keep one empty line before and after all headers. (This is required for `git` to produce a conflict when a release is made while a PR is open and the PR's changelog entry would go into the wrong section).

And please only add new entries to the top of this list, right below the `# Unreleased` header.

# Unreleased

<<<<<<< HEAD
- On macOS, add `WindowExtMacOS::is_document_edited` and `WindowExtMacOS::set_document_edited` APIs.
=======
- **Breaking:** Removed `WindowBuilderExtIOS::with_root_view_class`; instead, you should use `[[view layer] addSublayer: ...]` to add an instance of the desired layer class (e.g. `CAEAGLLayer` or `CAMetalLayer`). See `vulkano-win` or `wgpu` for examples of this.
- On MacOS and Windows, add `Window::set_content_protected`.
- On MacOS, add `EventLoopBuilderExtMacOS::with_activate_ignoring_other_apps`.
>>>>>>> 6d0cf6a2
- On Windows, fix icons specified on `WindowBuilder` not taking effect for windows created after the first one.
- On Windows and macOS, add `Window::title` to query the current window title.
- On Windows, fix focusing menubar when pressing `Alt`.
- On MacOS, made `accepts_first_mouse` configurable.
- Migrated `WindowBuilderExtUnix::with_resize_increments` to `WindowBuilder`.
- Added `Window::resize_increments`/`Window::set_resize_increments` to update resize increments at runtime for X11/macOS.
- macOS/iOS: Use `objc2` instead of `objc` internally.
- **Breaking:** Bump MSRV from `1.57` to `1.60`.
- **Breaking:** Split the `platform::unix` module into `platform::x11` and `platform::wayland`. The extension types are similarly renamed.
- **Breaking:**: Removed deprecated method `platform::unix::WindowExtUnix::is_ready`.
- Removed `parking_lot` dependency.
- **Breaking:** On macOS, add support for two-finger touchpad magnification and rotation gestures with new events `WindowEvent::TouchpadMagnify` and `WindowEvent::TouchpadRotate`.
- **Breaking:** On web, the `WindowBuilderExtWebSys::with_prevent_default` setting (enabled by default), now additionally prevents scrolling of the webpage in mobile browsers, previously it only disabled scrolling on desktop.
- On Wayland, `wayland-csd-adwaita` now uses `ab_glyph` instead of `crossfont` to render the title for decorations.
- On Wayland, a new `wayland-csd-adwaita-crossfont` feature was added to use `crossfont` instead of `ab_glyph` for decorations.
- On Wayland, if not otherwise specified use upstream automatic CSD theme selection.
- On X11, added `WindowExtX11::with_parent` to create child windows.
- Added support for `WindowBuilder::with_theme` and `Window::theme` to support per-window dark/light/system theme configuration on macos, windows and wayland.
- On macOS, added support for `WindowEvent::ThemeChanged`.
- **Breaking:** Removed `WindowBuilderExtWindows::with_theme` and `WindowBuilderExtWayland::with_wayland_csd_theme` in favour of `WindowBuilder::with_theme`.
- **Breaking:** Removed `WindowExtWindows::theme` in favour of `Window::theme`.
- Enabled `doc_auto_cfg` when generating docs on docs.rs for feature labels.
- On macOS, fix panic when getting current monitor without any monitor attached.
- **Breaking:** On Android, switched to using [`android-activity`](https://github.com/rib/android-activity) crate as a glue layer instead of [`ndk-glue](https://github.com/rust-windowing/android-ndk-rs/tree/master/ndk-glue). See [README.md#Android](https://github.com/rust-windowing/winit#Android) for more details. ([#2444](https://github.com/rust-windowing/winit/pull/2444))

# 0.27.5

- On Wayland, fix byte offset in `Ime::Preedit` pointing to invalid bytes.

# 0.27.4

- On Windows, emit `ReceivedCharacter` events on system keybindings.
- On Windows, fixed focus event emission on minimize.
- On X11, fixed IME crashing during reload.

# 0.27.3

- On Windows, added `WindowExtWindows::set_undecorated_shadow` and `WindowBuilderExtWindows::with_undecorated_shadow` to draw the drop shadow behind a borderless window.
- On Windows, fixed default window features (ie snap, animations, shake, etc.) when decorations are disabled.
- On Windows, fixed ALT+Space shortcut to open window menu.
- On Wayland, fixed `Ime::Preedit` not being sent on IME reset.
- Fixed unbound version specified for `raw-window-handle` leading to compilation failures.
- Empty `Ime::Preedit` event will be sent before `Ime::Commit` to help clearing preedit.
- On X11, fixed IME context picking by querying for supported styles beforehand.

# 0.27.2 (2022-8-12)

- On macOS, fixed touch phase reporting when scrolling.
- On X11, fix min, max and resize increment hints not persisting for resizable windows (e.g. on DPI change).
- On Windows, respect min/max inner sizes when creating the window.
- For backwards compatibility, `Window` now (additionally) implements the old version (`0.4`) of the `HasRawWindowHandle` trait
- On Windows, added support for `EventLoopWindowTarget::set_device_event_filter`.
- On Wayland, fix user requested `WindowEvent::RedrawRequested` being delayed by a frame.

# 0.27.1 (2022-07-30)

- The minimum supported Rust version was lowered to `1.57.0` and now explicitly tested.
- On X11, fix crash on start due to inability to create an IME context without any preedit.

# 0.27.0 (2022-07-26)

- On Windows, fix hiding a maximized window.
- On Android, `ndk-glue`'s `NativeWindow` lock is now held between `Event::Resumed` and `Event::Suspended`.
- On Web, added `EventLoopExtWebSys` with a `spawn` method to start the event loop without throwing an exception.
- Added `WindowEvent::Occluded(bool)`, currently implemented on macOS and X11.
- On X11, fix events for caps lock key not being sent
- Build docs on `docs.rs` for iOS and Android as well.
- **Breaking:** Removed the `WindowAttributes` struct, since all its functionality is accessible from `WindowBuilder`.
- Added `WindowBuilder::transparent` getter to check if the user set `transparent` attribute.
- On macOS, Fix emitting `Event::LoopDestroyed` on CMD+Q.
- On macOS, fixed an issue where having multiple windows would prevent run_return from ever returning.
- On Wayland, fix bug where the cursor wouldn't hide in GNOME.
- On macOS, Windows, and Wayland, add `set_cursor_hittest` to let the window ignore mouse events.
- On Windows, added `WindowExtWindows::set_skip_taskbar` and `WindowBuilderExtWindows::with_skip_taskbar`.
- On Windows, added `EventLoopBuilderExtWindows::with_msg_hook`.
- On Windows, remove internally unique DC per window.
- On macOS, remove the need to call `set_ime_position` after moving the window.
- Added `Window::is_visible`.
- Added `Window::is_resizable`.
- Added `Window::is_decorated`.
- On X11, fix for repeated event loop iteration when `ControlFlow` was `Wait`
- On X11, fix scale factor calculation when the only monitor is reconnected
- On Wayland, report unaccelerated mouse deltas in `DeviceEvent::MouseMotion`.
- On Web, a focused event is manually generated when a click occurs to emulate behaviour of other backends.
- **Breaking:** Bump `ndk` version to 0.6, ndk-sys to `v0.3`, `ndk-glue` to `0.6`.
- Remove no longer needed `WINIT_LINK_COLORSYNC` environment variable.
- **Breaking:** Rename the `Exit` variant of `ControlFlow` to `ExitWithCode`, which holds a value to control the exit code after running. Add an `Exit` constant which aliases to `ExitWithCode(0)` instead to avoid major breakage. This shouldn't affect most existing programs.
- Add `EventLoopBuilder`, which allows you to create and tweak the settings of an event loop before creating it.
- Deprecated `EventLoop::with_user_event`; use `EventLoopBuilder::with_user_event` instead.
- **Breaking:** Replaced `EventLoopExtMacOS` with `EventLoopBuilderExtMacOS` (which also has renamed methods).
- **Breaking:** Replaced `EventLoopExtWindows` with `EventLoopBuilderExtWindows` (which also has renamed methods).
- **Breaking:** Replaced `EventLoopExtUnix` with `EventLoopBuilderExtUnix` (which also has renamed methods).
- **Breaking:** The platform specific extensions for Windows `winit::platform::windows` have changed. All `HANDLE`-like types e.g. `HWND` and `HMENU` were converted from winapi types or `*mut c_void` to `isize`. This was done to be consistent with the type definitions in windows-sys and to not expose internal dependencies.
- The internal bindings to the [Windows API](https://docs.microsoft.com/en-us/windows/) were changed from the unofficial [winapi](https://github.com/retep998/winapi-rs) bindings to the official Microsoft [windows-sys](https://github.com/microsoft/windows-rs) bindings.
- On Wayland, fix polling during consecutive `EventLoop::run_return` invocations.
- On Windows, fix race issue creating fullscreen windows with `WindowBuilder::with_fullscreen`
- On Android, `virtual_keycode` for `KeyboardInput` events is now filled in where a suitable match is found.
- Added helper methods on `ControlFlow` to set its value.
- On Wayland, fix `TouchPhase::Ended` always reporting the location of the first touch down, unless the compositor
  sent a cancel or frame event.
- On iOS, send `RedrawEventsCleared` even if there are no redraw events, consistent with other platforms.
- **Breaking:** Replaced `Window::with_app_id` and `Window::with_class` with `Window::with_name` on `WindowBuilderExtUnix`.
- On Wayland, fallback CSD was replaced with proper one:
  - `WindowBuilderExtUnix::with_wayland_csd_theme` to set color theme in builder.
  - `WindowExtUnix::wayland_set_csd_theme` to set color theme when creating a window.
  - `WINIT_WAYLAND_CSD_THEME` env variable was added, it can be used to set "dark"/"light" theme in apps that don't expose theme setting.
  - `wayland-csd-adwaita` feature that enables proper CSD with title rendering using FreeType system library.
  - `wayland-csd-adwaita-notitle` feature that enables CSD but without title rendering.
- On Wayland and X11, fix window not resizing with `Window::set_inner_size` after calling `Window:set_resizable(false)`.
- On Windows, fix wrong fullscreen monitors being recognized when handling WM_WINDOWPOSCHANGING messages
- **Breaking:** Added new `WindowEvent::Ime` supported on desktop platforms.
- Added `Window::set_ime_allowed` supported on desktop platforms.
- **Breaking:** IME input on desktop platforms won't be received unless it's explicitly allowed via `Window::set_ime_allowed` and new `WindowEvent::Ime` events are handled.
- On macOS, `WindowEvent::Resized` is now emitted in `frameDidChange` instead of `windowDidResize`.
- **Breaking:** On X11, device events are now ignored for unfocused windows by default, use `EventLoopWindowTarget::set_device_event_filter` to set the filter level.
- Implemented `Default` on `EventLoop<()>`.
- Implemented `Eq` for `Fullscreen`, `Theme`, and `UserAttentionType`.
- **Breaking:** `Window::set_cursor_grab` now accepts `CursorGrabMode` to control grabbing behavior.
- On Wayland, add support for `Window::set_cursor_position`.
- Fix on macOS `WindowBuilder::with_disallow_hidpi`, setting true or false by the user no matter the SO default value.
- `EventLoopBuilder::build` will now panic when the `EventLoop` is being created more than once.
- Added `From<u64>` for `WindowId` and `From<WindowId>` for `u64`.
- Added `MonitorHandle::refresh_rate_millihertz` to get monitor's refresh rate.
- **Breaking**, Replaced `VideoMode::refresh_rate` with `VideoMode::refresh_rate_millihertz` providing better precision.
- On Web, add `with_prevent_default` and `with_focusable` to `WindowBuilderExtWebSys` to control whether events should be propagated.
- On Windows, fix focus events being sent to inactive windows.
- **Breaking**, update `raw-window-handle` to `v0.5` and implement `HasRawDisplayHandle` for `Window` and `EventLoopWindowTarget`.
- On X11, add function `register_xlib_error_hook` into `winit::platform::unix` to subscribe for errors comming from Xlib.
- On Android, upgrade `ndk` and `ndk-glue` dependencies to the recently released `0.7.0`.
- All platforms can now be relied on to emit a `Resumed` event. Applications are recommended to lazily initialize graphics state and windows on first resume for portability.
- **Breaking:**: Reverse horizontal scrolling sign in `MouseScrollDelta` to match the direction of vertical scrolling. A positive X value now means moving the content to the right. The meaning of vertical scrolling stays the same: a positive Y value means moving the content down.

# 0.26.1 (2022-01-05)

- Fix linking to the `ColorSync` framework on macOS 10.7, and in newer Rust versions.
- On Web, implement cursor grabbing through the pointer lock API.
- On X11, add mappings for numpad comma, numpad enter, numlock and pause.
- On macOS, fix Pinyin IME input by reverting a change that intended to improve IME.
- On Windows, fix a crash with transparent windows on Windows 11.

# 0.26.0 (2021-12-01)

- Update `raw-window-handle` to `v0.4`. This is _not_ a breaking change, we still implement `HasRawWindowHandle` from `v0.3`, see [rust-windowing/raw-window-handle#74](https://github.com/rust-windowing/raw-window-handle/pull/74). Note that you might have to run `cargo update -p raw-window-handle` after upgrading.
- On X11, bump `mio` to 0.8.
- On Android, fixed `WindowExtAndroid::config` initially returning an empty `Configuration`.
- On Android, fixed `Window::scale_factor` and `MonitorHandle::scale_factor` initially always returning 1.0.
- On X11, select an appropriate visual for transparency if is requested
- On Wayland and X11, fix diagonal window resize cursor orientation.
- On macOS, drop the event callback before exiting.
- On Android, implement `Window::request_redraw`
- **Breaking:** On Web, remove the `stdweb` backend.
- Added `Window::focus_window`to bring the window to the front and set input focus.
- On Wayland and X11, implement `is_maximized` method on `Window`.
- On Windows, prevent ghost window from showing up in the taskbar after either several hours of use or restarting `explorer.exe`.
- On macOS, fix issue where `ReceivedCharacter` was not being emitted during some key repeat events.
- On Wayland, load cursor icons `hand2` and `hand1` for `CursorIcon::Hand`.
- **Breaking:** On Wayland, Theme trait and its support types are dropped.
- On Wayland, bump `smithay-client-toolkit` to 0.15.1.
- On Wayland, implement `request_user_attention` with `xdg_activation_v1`.
- On X11, emit missing `WindowEvent::ScaleFactorChanged` when the only monitor gets reconnected.
- On X11, if RANDR based scale factor is higher than 20 reset it to 1
- On Wayland, add an enabled-by-default feature called `wayland-dlopen` so users can opt out of using `dlopen` to load system libraries.
- **Breaking:** On Android, bump `ndk` and `ndk-glue` to 0.5.
- On Windows, increase wait timer resolution for more accurate timing when using `WaitUntil`.
- On macOS, fix native file dialogs hanging the event loop.
- On Wayland, implement a workaround for wrong configure size when using `xdg_decoration` in `kwin_wayland`
- On macOS, fix an issue that prevented the menu bar from showing in borderless fullscreen mode.
- On X11, EINTR while polling for events no longer causes a panic. Instead it will be treated as a spurious wakeup.

# 0.25.0 (2021-05-15)

- **Breaking:** On macOS, replace `WindowBuilderExtMacOS::with_activation_policy` with `EventLoopExtMacOS::set_activation_policy`
- On macOS, wait with activating the application until the application has initialized.
- On macOS, fix creating new windows when the application has a main menu.
- On Windows, fix fractional deltas for mouse wheel device events.
- On macOS, fix segmentation fault after dropping the main window.
- On Android, `InputEvent::KeyEvent` is partially implemented providing the key scancode.
- Added `is_maximized` method to `Window`.
- On Windows, fix bug where clicking the decoration bar would make the cursor blink.
- On Windows, fix bug causing newly created windows to erroneously display the "wait" (spinning) cursor.
- On macOS, wake up the event loop immediately when a redraw is requested.
- On Windows, change the default window size (1024x768) to match the default on other desktop platforms (800x600).
- On Windows, fix bug causing mouse capture to not be released.
- On Windows, fix fullscreen not preserving minimized/maximized state.
- On Android, unimplemented events are marked as unhandled on the native event loop.
- On Windows, added `WindowBuilderExtWindows::with_menu` to set a custom menu at window creation time.
- On Android, bump `ndk` and `ndk-glue` to 0.3: use predefined constants for event `ident`.
- On macOS, fix objects captured by the event loop closure not being dropped on panic.
- On Windows, fixed `WindowEvent::ThemeChanged` not properly firing and fixed `Window::theme` returning the wrong theme.
- On Web, added support for `DeviceEvent::MouseMotion` to listen for relative mouse movements.
- Added `WindowBuilder::with_position` to allow setting the position of a `Window` on creation. Supported on Windows, macOS and X11.
- Added `Window::drag_window`. Implemented on Windows, macOS, X11 and Wayland.
- On X11, bump `mio` to 0.7.
- On Windows, added `WindowBuilderExtWindows::with_owner_window` to allow creating popup windows.
- On Windows, added `WindowExtWindows::set_enable` to allow creating modal popup windows.
- On macOS, emit `RedrawRequested` events immediately while the window is being resized.
- Implement `Default`, `Hash`, and `Eq` for `LogicalPosition`, `PhysicalPosition`, `LogicalSize`, and `PhysicalSize`.
- On macOS, initialize the Menu Bar with minimal defaults. (Can be prevented using `enable_default_menu_creation`)
- On macOS, change the default behavior for first click when the window was unfocused. Now the window becomes focused and then emits a `MouseInput` event on a "first mouse click".
- Implement mint (math interoperability standard types) conversions (under feature flag `mint`).

# 0.24.0 (2020-12-09)

- On Windows, fix applications not exiting gracefully due to thread_event_target_callback accessing corrupted memory.
- On Windows, implement `Window::set_ime_position`.
- **Breaking:** On Windows, Renamed `WindowBuilderExtWindows`'s `is_dark_mode` to `theme`.
- **Breaking:** On Windows, renamed `WindowBuilderExtWindows::is_dark_mode` to `theme`.
- On Windows, add `WindowBuilderExtWindows::with_theme` to set a preferred theme.
- On Windows, fix bug causing message boxes to appear delayed.
- On Android, calling `WindowEvent::Focused` now works properly instead of always returning false.
- On Windows, fix Alt-Tab behaviour by removing borderless fullscreen "always on top" flag.
- On Windows, fix bug preventing windows with transparency enabled from having fully-opaque regions.
- **Breaking:** On Windows, include prefix byte in scancodes.
- On Wayland, fix window not being resizeable when using `WindowBuilder::with_min_inner_size`.
- On Unix, fix cross-compiling to wasm32 without enabling X11 or Wayland.
- On Windows, fix use-after-free crash during window destruction.
- On Web, fix `WindowEvent::ReceivedCharacter` never being sent on key input.
- On macOS, fix compilation when targeting aarch64.
- On X11, fix `Window::request_redraw` not waking the event loop.
- On Wayland, the keypad arrow keys are now recognized.
- **Breaking** Rename `desktop::EventLoopExtDesktop` to `run_return::EventLoopExtRunReturn`.
- Added `request_user_attention` method to `Window`.
- **Breaking:** On macOS, removed `WindowExt::request_user_attention`, use `Window::request_user_attention`.
- **Breaking:** On X11, removed `WindowExt::set_urgent`, use `Window::request_user_attention`.
- On Wayland, default font size in CSD increased from 11 to 17.
- On Windows, fix bug causing message boxes to appear delayed.
- On Android, support multi-touch.
- On Wayland, extra mouse buttons are not dropped anymore.
- **Breaking**: `MouseButton::Other` now uses `u16`.

# 0.23.0 (2020-10-02)

- On iOS, fixed support for the "Debug View Heirarchy" feature in Xcode.
- On all platforms, `available_monitors` and `primary_monitor` are now on `EventLoopWindowTarget` rather than `EventLoop` to list monitors event in the event loop.
- On Unix, X11 and Wayland are now optional features (enabled by default)
- On X11, fix deadlock when calling `set_fullscreen_inner`.
- On Web, prevent the webpage from scrolling when the user is focused on a winit canvas
- On Web, calling `window.set_cursor_icon` no longer breaks HiDPI scaling
- On Windows, drag and drop is now optional (enabled by default) and can be disabled with `WindowBuilderExtWindows::with_drag_and_drop(false)`.
- On Wayland, fix deadlock when calling to `set_inner_size` from a callback.
- On macOS, add `hide__other_applications` to `EventLoopWindowTarget` via existing `EventLoopWindowTargetExtMacOS` trait. `hide_other_applications` will hide other applications by calling `-[NSApplication hideOtherApplications: nil]`.
- On android added support for `run_return`.
- On MacOS, Fixed fullscreen and dialog support for `run_return`.
- On Windows, fix bug where we'd try to emit `MainEventsCleared` events during nested win32 event loops.
- On Web, use mouse events if pointer events aren't supported. This affects Safari.
- On Windows, `set_ime_position` is now a no-op instead of a runtime crash.
- On Android, `set_fullscreen` is now a no-op instead of a runtime crash.
- On iOS and Android, `set_inner_size` is now a no-op instead of a runtime crash.
- On Android, fix `ControlFlow::Poll` not polling the Android event queue.
- On macOS, add `NSWindow.hasShadow` support.
- On Web, fix vertical mouse wheel scrolling being inverted.
- On Web, implement mouse capturing for click-dragging out of the canvas.
- On Web, fix `ControlFlow::Exit` not properly handled.
- On Web (web-sys only), send `WindowEvent::ScaleFactorChanged` event when `window.devicePixelRatio` is changed.
- **Breaking:** On Web, `set_cursor_position` and `set_cursor_grab` will now always return an error.
- **Breaking:** `PixelDelta` scroll events now return a `PhysicalPosition`.
- On NetBSD, fixed crash due to incorrect detection of the main thread.
- **Breaking:** On X11, `-` key is mapped to the `Minus` virtual key code, instead of `Subtract`.
- On macOS, fix inverted horizontal scroll.
- **Breaking:** `current_monitor` now returns `Option<MonitorHandle>`.
- **Breaking:** `primary_monitor` now returns `Option<MonitorHandle>`.
- On macOS, updated core-* dependencies and cocoa.
- Bump `parking_lot` to 0.11
- On Android, bump `ndk`, `ndk-sys` and `ndk-glue` to 0.2. Checkout the new ndk-glue main proc attribute.
- On iOS, fixed starting the app in landscape where the view still had portrait dimensions.
- Deprecate the stdweb backend, to be removed in a future release
- **Breaking:** Prefixed virtual key codes `Add`, `Multiply`, `Divide`, `Decimal`, and `Subtract` with `Numpad`.
- Added `Asterisk` and `Plus` virtual key codes.
- On Web (web-sys only), the `Event::LoopDestroyed` event is correctly emitted when leaving the page.
- On Web, the `WindowEvent::Destroyed` event now gets emitted when a `Window` is dropped.
- On Web (web-sys only), the event listeners are now removed when a `Window` is dropped or when the event loop is destroyed.
- On Web, the event handler closure passed to `EventLoop::run` now gets dropped after the event loop is destroyed.
- **Breaking:** On Web, the canvas element associated to a `Window` is no longer removed from the DOM when the `Window` is dropped.
- On Web, `WindowEvent::Resized` is now emitted when `Window::set_inner_size` is called.
- **Breaking:** `Fullscreen` enum now uses `Borderless(Option<MonitorHandle>)` instead of `Borderless(MonitorHandle)` to allow picking the current monitor.
- On MacOS, fix `WindowEvent::Moved` ignoring the scale factor.
- On Wayland, add missing virtual keycodes.
- On Wayland, implement proper `set_cursor_grab`.
- On Wayland, the cursor will use similar icons if the requested one isn't available.
- On Wayland, right clicking on client side decorations will request application menu.
- On Wayland, fix tracking of window size after state changes.
- On Wayland, fix client side decorations not being hidden properly in fullscreen.
- On Wayland, fix incorrect size event when entering fullscreen with client side decorations.
- On Wayland, fix `resizable` attribute not being applied properly on startup.
- On Wayland, fix disabled repeat rate not being handled.
- On Wayland, fix decoration buttons not working after tty switch.
- On Wayland, fix scaling not being applied on output re-enable.
- On Wayland, fix crash when `XCURSOR_SIZE` is `0`.
- On Wayland, fix pointer getting created in some cases without pointer capability.
- On Wayland, on kwin, fix space between window and decorations on startup.
- **Breaking:** On Wayland, `Theme` trait was reworked.
- On Wayland, disable maximize button for non-resizable window.
- On Wayland, added support for `set_ime_position`.
- On Wayland, fix crash on startup since GNOME 3.37.90.
- On X11, fix incorrect modifiers state on startup.

# 0.22.2 (2020-05-16)

- Added Clone implementation for 'static events.
- On Windows, fix window intermittently hanging when `ControlFlow` was set to `Poll`.
- On Windows, fix `WindowBuilder::with_maximized` being ignored.
- On Android, minimal platform support.
- On iOS, touch positions are now properly converted to physical pixels.
- On macOS, updated core-* dependencies and cocoa

# 0.22.1 (2020-04-16)

- On X11, fix `ResumeTimeReached` being fired too early.
- On Web, replaced zero timeout for `ControlFlow::Poll` with `requestAnimationFrame`
- On Web, fix a possible panic during event handling
- On macOS, fix `EventLoopProxy` leaking memory for every instance.

# 0.22.0 (2020-03-09)

- On Windows, fix minor timing issue in wait_until_time_or_msg
- On Windows, rework handling of request_redraw() to address panics.
- On macOS, fix `set_simple_screen` to remember frame excluding title bar.
- On Wayland, fix coordinates in touch events when scale factor isn't 1.
- On Wayland, fix color from `close_button_icon_color` not applying.
- Ignore locale if unsupported by X11 backend
- On Wayland, Add HiDPI cursor support
- On Web, add the ability to query "Light" or "Dark" system theme send `ThemeChanged` on change.
- Fix `Event::to_static` returning `None` for user events.
- On Wayland, Hide CSD for fullscreen windows.
- On Windows, ignore spurious mouse move messages.
- **Breaking:** Move `ModifiersChanged` variant from `DeviceEvent` to `WindowEvent`.
- On Windows, add `IconExtWindows` trait which exposes creating an `Icon` from an external file or embedded resource
- Add `BadIcon::OsError` variant for when OS icon functionality fails
- On Windows, fix crash at startup on systems that do not properly support Windows' Dark Mode
- Revert On macOS, fix not sending ReceivedCharacter event for specific keys combinations.
- on macOS, fix incorrect ReceivedCharacter events for some key combinations.
- **Breaking:** Use `i32` instead of `u32` for position type in `WindowEvent::Moved`.
- On macOS, a mouse motion event is now generated before every mouse click.

# 0.21.0 (2020-02-04)

- On Windows, fixed "error: linking with `link.exe` failed: exit code: 1120" error on older versions of windows.
- On macOS, fix set_minimized(true) works only with decorations.
- On macOS, add `hide_application` to `EventLoopWindowTarget` via a new `EventLoopWindowTargetExtMacOS` trait. `hide_application` will hide the entire application by calling `-[NSApplication hide: nil]`.
- On macOS, fix not sending ReceivedCharacter event for specific keys combinations.
- On macOS, fix `CursorMoved` event reporting the cursor position using logical coordinates.
- On macOS, fix issue where unbundled applications would sometimes open without being focused.
- On macOS, fix `run_return` does not return unless it receives a message.
- On Windows, fix bug where `RedrawRequested` would only get emitted every other iteration of the event loop.
- On X11, fix deadlock on window state when handling certain window events.
- `WindowBuilder` now implements `Default`.
- **Breaking:** `WindowEvent::CursorMoved` changed to `f64` units, preserving high-precision data supplied by most backends
- On Wayland, fix coordinates in mouse events when scale factor isn't 1
- On Web, add the ability to provide a custom canvas
- **Breaking:** On Wayland, the `WaylandTheme` struct has been replaced with a `Theme` trait, allowing for extra configuration

# 0.20.0 (2020-01-05)

- On X11, fix `ModifiersChanged` emitting incorrect modifier change events
- **Breaking**: Overhaul how Winit handles DPI:
  - Window functions and events now return `PhysicalSize` instead of `LogicalSize`.
  - Functions that take `Size` or `Position` types can now take either `Logical` or `Physical` types.
  - `hidpi_factor` has been renamed to `scale_factor`.
  - `HiDpiFactorChanged` has been renamed to `ScaleFactorChanged`, and lets you control how the OS
    resizes the window in response to the change.
  - On X11, deprecate `WINIT_HIDPI_FACTOR` environment variable in favor of `WINIT_X11_SCALE_FACTOR`.
  - `Size` and `Position` types are now generic over their exact pixel type.

# 0.20.0 Alpha 6 (2020-01-03)

- On macOS, fix `set_cursor_visible` hides cursor outside of window.
- On macOS, fix `CursorEntered` and `CursorLeft` events fired at old window size.
- On macOS, fix error when `set_fullscreen` is called during fullscreen transition.
- On all platforms except mobile and WASM, implement `Window::set_minimized`.
- On X11, fix `CursorEntered` event being generated for non-winit windows.
- On macOS, fix crash when starting maximized without decorations.
- On macOS, fix application not terminating on `run_return`.
- On Wayland, fix cursor icon updates on window borders when using CSD.
- On Wayland, under mutter(GNOME Wayland), fix CSD being behind the status bar, when starting window in maximized mode.
- On Windows, theme the title bar according to whether the system theme is "Light" or "Dark".
- Added `WindowEvent::ThemeChanged` variant to handle changes to the system theme. Currently only implemented on Windows.
- **Breaking**: Changes to the `RedrawRequested` event (#1041):
  - `RedrawRequested` has been moved from `WindowEvent` to `Event`.
  - `EventsCleared` has been renamed to `MainEventsCleared`.
  - `RedrawRequested` is now issued only after `MainEventsCleared`.
  - `RedrawEventsCleared` is issued after each set of `RedrawRequested` events.
- Implement synthetic window focus key events on Windows.
- **Breaking**: Change `ModifiersState` to a `bitflags` struct.
- On Windows, implement `VirtualKeyCode` translation for `LWin` and `RWin`.
- On Windows, fix closing the last opened window causing `DeviceEvent`s to stop getting emitted.
- On Windows, fix `Window::set_visible` not setting internal flags correctly. This resulted in some weird behavior.
- Add `DeviceEvent::ModifiersChanged`.
  - Deprecate `modifiers` fields in other events in favor of `ModifiersChanged`.
- On X11, `WINIT_HIDPI_FACTOR` now dominates `Xft.dpi` when picking DPI factor for output.
- On X11, add special value `randr` for `WINIT_HIDPI_FACTOR` to make winit use self computed DPI factor instead of the one from `Xft.dpi`.

# 0.20.0 Alpha 5 (2019-12-09)

- On macOS, fix application termination on `ControlFlow::Exit`
- On Windows, fix missing `ReceivedCharacter` events when Alt is held.
- On macOS, stop emitting private corporate characters in `ReceivedCharacter` events.
- On X11, fix misreporting DPI factor at startup.
- On X11, fix events not being reported when using `run_return`.
- On X11, fix key modifiers being incorrectly reported.
- On X11, fix window creation hanging when another window is fullscreen.
- On Windows, fix focusing unfocused windows when switching from fullscreen to windowed.
- On X11, fix reporting incorrect DPI factor when waking from suspend.
- Change `EventLoopClosed` to contain the original event.
- **Breaking**: Add `is_synthetic` field to `WindowEvent` variant `KeyboardInput`,
  indicating that the event is generated by winit.
- On X11, generate synthetic key events for keys held when a window gains or loses focus.
- On X11, issue a `CursorMoved` event when a `Touch` event occurs,
  as X11 implicitly moves the cursor for such events.

# 0.20.0 Alpha 4 (2019-10-18)

- Add web support via the 'stdweb' or 'web-sys' features
- On Windows, implemented function to get HINSTANCE
- On macOS, implement `run_return`.
- On iOS, fix inverted parameter in `set_prefers_home_indicator_hidden`.
- On X11, performance is improved when rapidly calling `Window::set_cursor_icon`.
- On iOS, fix improper `msg_send` usage that was UB and/or would break if `!` is stabilized.
- On Windows, unset `maximized` when manually changing the window's position or size.
- On Windows, add touch pressure information for touch events.
- On macOS, differentiate between `CursorIcon::Grab` and `CursorIcon::Grabbing`.
- On Wayland, fix event processing sometimes stalling when using OpenGL with vsync.
- Officially remove the Emscripten backend.
- On Windows, fix handling of surrogate pairs when dispatching `ReceivedCharacter`.
- On macOS 10.15, fix freeze upon exiting exclusive fullscreen mode.
- On iOS, fix panic upon closing the app.
- On X11, allow setting mulitple `XWindowType`s.
- On iOS, fix null window on initial `HiDpiFactorChanged` event.
- On Windows, fix fullscreen window shrinking upon getting restored to a normal window.
- On macOS, fix events not being emitted during modal loops, such as when windows are being resized
  by the user.
- On Windows, fix hovering the mouse over the active window creating an endless stream of CursorMoved events.
- Always dispatch a `RedrawRequested` event after creating a new window.
- On X11, return dummy monitor data to avoid panicking when no monitors exist.
- On X11, prevent stealing input focus when creating a new window.
  Only steal input focus when entering fullscreen mode.
- On Wayland, fixed DeviceEvents for relative mouse movement is not always produced
- On Wayland, add support for set_cursor_visible and set_cursor_grab.
- On Wayland, fixed DeviceEvents for relative mouse movement is not always produced.
- Removed `derivative` crate dependency.
- On Wayland, add support for set_cursor_icon.
- Use `impl Iterator<Item = MonitorHandle>` instead of `AvailableMonitorsIter` consistently.
- On macOS, fix fullscreen state being updated after entering fullscreen instead of before,
  resulting in `Window::fullscreen` returning the old state in `Resized` events instead of
  reflecting the new fullscreen state
- On X11, fix use-after-free during window creation
- On Windows, disable monitor change keyboard shortcut while in exclusive fullscreen.
- On Windows, ensure that changing a borderless fullscreen window's monitor via keyboard shortcuts keeps the window fullscreen on the new monitor.
- Prevent `EventLoop::new` and `EventLoop::with_user_event` from getting called outside the main thread.
  - This is because some platforms cannot run the event loop outside the main thread. Preventing this
    reduces the potential for cross-platform compatibility gotchyas.
- On Windows and Linux X11/Wayland, add platform-specific functions for creating an `EventLoop` outside the main thread.
- On Wayland, drop resize events identical to the current window size.
- On Windows, fix window rectangle not getting set correctly on high-DPI systems.

# 0.20.0 Alpha 3 (2019-08-14)

- On macOS, drop the run closure on exit.
- On Windows, location of `WindowEvent::Touch` are window client coordinates instead of screen coordinates.
- On X11, fix delayed events after window redraw.
- On macOS, add `WindowBuilderExt::with_disallow_hidpi` to have the option to turn off best resolution openGL surface.
- On Windows, screen saver won't start if the window is in fullscreen mode.
- Change all occurrences of the `new_user_event` method to `with_user_event`.
- On macOS, the dock and the menu bar are now hidden in fullscreen mode.
- `Window::set_fullscreen` now takes `Option<Fullscreen>` where `Fullscreen`
  consists of `Fullscreen::Exclusive(VideoMode)` and
  `Fullscreen::Borderless(MonitorHandle)` variants.
  - Adds support for exclusive fullscreen mode.
- On iOS, add support for hiding the home indicator.
- On iOS, add support for deferring system gestures.
- On iOS, fix a crash that occurred while acquiring a monitor's name.
- On iOS, fix armv7-apple-ios compile target.
- Removed the `T: Clone` requirement from the `Clone` impl of `EventLoopProxy<T>`.
- On iOS, disable overscan compensation for external displays (removes black
  bars surrounding the image).
- On Linux, the functions `is_wayland`, `is_x11`, `xlib_xconnection` and `wayland_display` have been moved to a new `EventLoopWindowTargetExtUnix` trait.
- On iOS, add `set_prefers_status_bar_hidden` extension function instead of
  hijacking `set_decorations` for this purpose.
- On macOS and iOS, corrected the auto trait impls of `EventLoopProxy`.
- On iOS, add touch pressure information for touch events.
- Implement `raw_window_handle::HasRawWindowHandle` for `Window` type on all supported platforms.
- On macOS, fix the signature of `-[NSView drawRect:]`.
- On iOS, fix the behavior of `ControlFlow::Poll`. It wasn't polling if that was the only mode ever used by the application.
- On iOS, fix DPI sent out by views on creation was `0.0` - now it gives a reasonable number.
- On iOS, RedrawRequested now works for gl/metal backed views.
- On iOS, RedrawRequested is generally ordered after EventsCleared.

# 0.20.0 Alpha 2 (2019-07-09)

- On X11, non-resizable windows now have maximize explicitly disabled.
- On Windows, support paths longer than MAX_PATH (260 characters) in `WindowEvent::DroppedFile`
and `WindowEvent::HoveredFile`.
- On Mac, implement `DeviceEvent::Button`.
- Change `Event::Suspended(true / false)` to `Event::Suspended` and `Event::Resumed`.
- On X11, fix sanity check which checks that a monitor's reported width and height (in millimeters) are non-zero when calculating the DPI factor.
- Revert the use of invisible surfaces in Wayland, which introduced graphical glitches with OpenGL (#835)
- On X11, implement `_NET_WM_PING` to allow desktop environment to kill unresponsive programs.
- On Windows, when a window is initially invisible, it won't take focus from the existing visible windows.
- On Windows, fix multiple calls to `request_redraw` during `EventsCleared` sending multiple `RedrawRequested events.`
- On Windows, fix edge case where `RedrawRequested` could be dispatched before input events in event loop iteration.
- On Windows, fix timing issue that could cause events to be improperly dispatched after `RedrawRequested` but before `EventsCleared`.
- On macOS, drop unused Metal dependency.
- On Windows, fix the trail effect happening on transparent decorated windows. Borderless (or un-decorated) windows were not affected.
- On Windows, fix `with_maximized` not properly setting window size to entire window.
- On macOS, change `WindowExtMacOS::request_user_attention()` to take an `enum` instead of a `bool`.

# 0.20.0 Alpha 1 (2019-06-21)

- Changes below are considered **breaking**.
- Change all occurrences of `EventsLoop` to `EventLoop`.
- Previously flat API is now exposed through `event`, `event_loop`, `monitor`, and `window` modules.
- `os` module changes:
  - Renamed to `platform`.
  - All traits now have platform-specific suffixes.
  - Exposes new `desktop` module on Windows, Mac, and Linux.
- Changes to event loop types:
  - `EventLoopProxy::wakeup` has been removed in favor of `send_event`.
  - **Major:** New `run` method drives winit event loop.
    - Returns `!` to ensure API behaves identically across all supported platforms.
      - This allows `emscripten` implementation to work without lying about the API.
    - `ControlFlow`'s variants have been replaced with `Wait`, `WaitUntil(Instant)`, `Poll`, and `Exit`.
      - Is read after `EventsCleared` is processed.
      - `Wait` waits until new events are available.
      - `WaitUntil` waits until either new events are available or the provided time has been reached.
      - `Poll` instantly resumes the event loop.
      - `Exit` aborts the event loop.
    - Takes a closure that implements `'static + FnMut(Event<T>, &EventLoop<T>, &mut ControlFlow)`.
      - `&EventLoop<T>` is provided to allow new `Window`s to be created.
  - **Major:** `platform::desktop` module exposes `EventLoopExtDesktop` trait with `run_return` method.
    - Behaves identically to `run`, but returns control flow to the calling context and can take non-`'static` closures.
  - `EventLoop`'s `poll_events` and `run_forever` methods have been removed in favor of `run` and `run_return`.
- Changes to events:
  - Remove `Event::Awakened` in favor of `Event::UserEvent(T)`.
    - Can be sent with `EventLoopProxy::send_event`.
  - Rename `WindowEvent::Refresh` to `WindowEvent::RedrawRequested`.
    - `RedrawRequested` can be sent by the user with the `Window::request_redraw` method.
  - `EventLoop`, `EventLoopProxy`, and `Event` are now generic over `T`, for use in `UserEvent`.
  - **Major:** Add `NewEvents(StartCause)`, `EventsCleared`, and `LoopDestroyed` variants to `Event`.
    - `NewEvents` is emitted when new events are ready to be processed by event loop.
      - `StartCause` describes why new events are available, with `ResumeTimeReached`, `Poll`, `WaitCancelled`, and `Init` (sent once at start of loop).
    - `EventsCleared` is emitted when all available events have been processed.
      - Can be used to perform logic that depends on all events being processed (e.g. an iteration of a game loop).
    - `LoopDestroyed` is emitted when the `run` or `run_return` method is about to exit.
- Rename `MonitorId` to `MonitorHandle`.
- Removed `serde` implementations from `ControlFlow`.
- Rename several functions to improve both internal consistency and compliance with Rust API guidelines.
- Remove `WindowBuilder::multitouch` field, since it was only implemented on a few platforms. Multitouch is always enabled now.
- **Breaking:** On macOS, change `ns` identifiers to use snake_case for consistency with iOS's `ui` identifiers.
- Add `MonitorHandle::video_modes` method for retrieving supported video modes for the given monitor.
- On Wayland, the window now exists even if nothing has been drawn.
- On Windows, fix initial dimensions of a fullscreen window.
- On Windows, Fix transparent borderless windows rendering wrong.

# Version 0.19.1 (2019-04-08)

- On Wayland, added a `get_wayland_display` function to `EventsLoopExt`.
- On Windows, fix `CursorMoved(0, 0)` getting dispatched on window focus.
- On macOS, fix command key event left and right reverse.
- On FreeBSD, NetBSD, and OpenBSD, fix build of X11 backend.
- On Linux, the numpad's add, subtract and divide keys are now mapped to the `Add`, `Subtract` and `Divide` virtual key codes
- On macOS, the numpad's subtract key has been added to the `Subtract` mapping
- On Wayland, the numpad's home, end, page up and page down keys are now mapped to the `Home`, `End`, `PageUp` and `PageDown` virtual key codes
- On Windows, fix icon not showing up in corner of window.
- On X11, change DPI scaling factor behavior. First, winit tries to read it from "Xft.dpi" XResource, and uses DPI calculation from xrandr dimensions as fallback behavior.

# Version 0.19.0 (2019-03-06)

- On X11, we will use the faster `XRRGetScreenResourcesCurrent` function instead of `XRRGetScreenResources` when available.
- On macOS, fix keycodes being incorrect when using a non-US keyboard layout.
- On Wayland, fix `with_title()` not setting the windows title
- On Wayland, add `set_wayland_theme()` to control client decoration color theme
- Added serde serialization to `os::unix::XWindowType`.
- **Breaking:** Remove the `icon_loading` feature and the associated `image` dependency.
- On X11, make event loop thread safe by replacing XNextEvent with select(2) and XCheckIfEvent
- On Windows, fix malformed function pointer typecast that could invoke undefined behavior.
- Refactored Windows state/flag-setting code.
- On Windows, hiding the cursor no longer hides the cursor for all Winit windows - just the one `hide_cursor` was called on.
- On Windows, cursor grabs used to get perpetually canceled when the grabbing window lost focus. Now, cursor grabs automatically get re-initialized when the window regains focus and the mouse moves over the client area.
- On Windows, only vertical mouse wheel events were handled. Now, horizontal mouse wheel events are also handled.
- On Windows, ignore the AltGr key when populating the `ModifersState` type.

# Version 0.18.1 (2018-12-30)

- On macOS, fix `Yen` (JIS) so applications receive the event.
- On X11 with a tiling WM, fixed high CPU usage when moving windows across monitors.
- On X11, fixed panic caused by dropping the window before running the event loop.
- on macOS, added `WindowExt::set_simple_fullscreen` which does not require a separate space
- Introduce `WindowBuilderExt::with_app_id` to allow setting the application ID on Wayland.
- On Windows, catch panics in event loop child thread and forward them to the parent thread. This prevents an invocation of undefined behavior due to unwinding into foreign code.
- On Windows, fix issue where resizing or moving window combined with grabbing the cursor would freeze program.
- On Windows, fix issue where resizing or moving window would eat `Awakened` events.
- On Windows, exiting fullscreen after entering fullscreen with disabled decorations no longer shrinks window.
- On X11, fixed a segfault when using virtual monitors with XRandR.
- Derive `Ord` and `PartialOrd` for `VirtualKeyCode` enum.
- On Windows, fix issue where hovering or dropping a non file item would create a panic.
- On Wayland, fix resizing and DPI calculation when a `wl_output` is removed without sending a `leave` event to the `wl_surface`, such as disconnecting a monitor from a laptop.
- On Wayland, DPI calculation is handled by smithay-client-toolkit.
- On X11, `WindowBuilder::with_min_dimensions` and `WindowBuilder::with_max_dimensions` now correctly account for DPI.
- Added support for generating dummy `DeviceId`s and `WindowId`s to better support unit testing.
- On macOS, fixed unsoundness in drag-and-drop that could result in drops being rejected.
- On macOS, implemented `WindowEvent::Refresh`.
- On macOS, all `MouseCursor` variants are now implemented and the cursor will no longer reset after unfocusing.
- Removed minimum supported Rust version guarantee.

# Version 0.18.0 (2018-11-07)

- **Breaking:** `image` crate upgraded to 0.20. This is exposed as part of the `icon_loading` API.
- On Wayland, pointer events will now provide the current modifiers state.
- On Wayland, titles will now be displayed in the window header decoration.
- On Wayland, key repetition is now ended when keyboard loses focus.
- On Wayland, windows will now use more stylish and modern client side decorations.
- On Wayland, windows will use server-side decorations when available.
- **Breaking:** Added support for F16-F24 keys (variants were added to the `VirtualKeyCode` enum).
- Fixed graphical glitches when resizing on Wayland.
- On Windows, fix freezes when performing certain actions after a window resize has been triggered. Reintroduces some visual artifacts when resizing.
- Updated window manager hints under X11 to v1.5 of [Extended Window Manager Hints](https://specifications.freedesktop.org/wm-spec/wm-spec-1.5.html#idm140200472629520).
- Added `WindowBuilderExt::with_gtk_theme_variant` to X11-specific `WindowBuilder` functions.
- Fixed UTF8 handling bug in X11 `set_title` function.
- On Windows, `Window::set_cursor` now applies immediately instead of requiring specific events to occur first.
- On Windows, the `HoveredFile` and `HoveredFileCancelled` events are now implemented.
- On Windows, fix `Window::set_maximized`.
- On Windows 10, fix transparency (#260).
- On macOS, fix modifiers during key repeat.
- Implemented the `Debug` trait for `Window`, `EventsLoop`, `EventsLoopProxy` and `WindowBuilder`.
- On X11, now a `Resized` event will always be generated after a DPI change to ensure the window's logical size is consistent with the new DPI.
- Added further clarifications to the DPI docs.
- On Linux, if neither X11 nor Wayland manage to initialize, the corresponding panic now consists of a single line only.
- Add optional `serde` feature with implementations of `Serialize`/`Deserialize` for DPI types and various event types.
- Add `PartialEq`, `Eq`, and `Hash` implementations on public types that could have them but were missing them.
- On X11, drag-and-drop receiving an unsupported drop type can no longer cause the WM to freeze.
- Fix issue whereby the OpenGL context would not appear at startup on macOS Mojave (#1069).
- **Breaking:** Removed `From<NSApplicationActivationPolicy>` impl from `ActivationPolicy` on macOS.
- On macOS, the application can request the user's attention with `WindowExt::request_user_attention`.

# Version 0.17.2 (2018-08-19)

- On macOS, fix `<C-Tab>` so applications receive the event.
- On macOS, fix `<Cmd-{key}>` so applications receive the event.
- On Wayland, key press events will now be repeated.

# Version 0.17.1 (2018-08-05)

- On X11, prevent a compilation failure in release mode for versions of Rust greater than or equal to 1.30.
- Fixed deadlock that broke fullscreen mode on Windows.

# Version 0.17.0 (2018-08-02)

- Cocoa and core-graphics updates.
- Fixed thread-safety issues in several `Window` functions on Windows.
- On MacOS, the key state for modifiers key events is now properly set.
- On iOS, the view is now set correctly. This makes it possible to render things (instead of being stuck on a black screen), and touch events work again.
- Added NetBSD support.
- **Breaking:** On iOS, `UIView` is now the default root view. `WindowBuilderExt::with_root_view_class` can be used to set the root view objective-c class to `GLKView` (OpenGLES) or `MTKView` (Metal/MoltenVK).
- On iOS, the `UIApplication` is not started until `Window::new` is called.
- Fixed thread unsafety with cursor hiding on macOS.
- On iOS, fixed the size of the `JmpBuf` type used for `setjmp`/`longjmp` calls. Previously this was a buffer overflow on most architectures.
- On Windows, use cached window DPI instead of repeatedly querying the system. This fixes sporadic crashes on Windows 7.

# Version 0.16.2 (2018-07-07)

- On Windows, non-resizable windows now have the maximization button disabled. This is consistent with behavior on macOS and popular X11 WMs.
- Corrected incorrect `unreachable!` usage when guessing the DPI factor with no detected monitors.

# Version 0.16.1 (2018-07-02)

- Added logging through `log`. Logging will become more extensive over time.
- On X11 and Windows, the window's DPI factor is guessed before creating the window. This _greatly_ cuts back on unsightly auto-resizing that would occur immediately after window creation.
- Fixed X11 backend compilation for environments where `c_char` is unsigned.

# Version 0.16.0 (2018-06-25)

- Windows additionally has `WindowBuilderExt::with_no_redirection_bitmap`.
- **Breaking:** Removed `VirtualKeyCode::LMenu` and `VirtualKeyCode::RMenu`; Windows now generates `VirtualKeyCode::LAlt` and `VirtualKeyCode::RAlt` instead.
- On X11, exiting fullscreen no longer leaves the window in the monitor's top left corner.
- **Breaking:** `Window::hidpi_factor` has been renamed to `Window::get_hidpi_factor` for better consistency. `WindowEvent::HiDPIFactorChanged` has been renamed to `WindowEvent::HiDpiFactorChanged`. DPI factors are always represented as `f64` instead of `f32` now.
- The Windows backend is now DPI aware. `WindowEvent::HiDpiFactorChanged` is implemented, and `MonitorId::get_hidpi_factor` and `Window::hidpi_factor` return accurate values.
- Implemented `WindowEvent::HiDpiFactorChanged` on X11.
- On macOS, `Window::set_cursor_position` is now relative to the client area.
- On macOS, setting the maximum and minimum dimensions now applies to the client area dimensions rather than to the window dimensions.
- On iOS, `MonitorId::get_dimensions` has been implemented and both `MonitorId::get_hidpi_factor` and `Window::get_hidpi_factor` return accurate values.
- On Emscripten, `MonitorId::get_hidpi_factor` now returns the same value as `Window::get_hidpi_factor` (it previously would always return 1.0).
- **Breaking:** The entire API for sizes, positions, etc. has changed. In the majority of cases, winit produces and consumes positions and sizes as `LogicalPosition` and `LogicalSize`, respectively. The notable exception is `MonitorId` methods, which deal in `PhysicalPosition` and `PhysicalSize`. See the documentation for specifics and explanations of the types. Additionally, winit automatically conserves logical size when the DPI factor changes.
- **Breaking:** All deprecated methods have been removed. For `Window::platform_display` and `Window::platform_window`, switch to the appropriate platform-specific `WindowExt` methods. For `Window::get_inner_size_points` and `Window::get_inner_size_pixels`, use the `LogicalSize` returned by `Window::get_inner_size` and convert as needed.
- HiDPI support for Wayland.
- `EventsLoop::get_available_monitors` and `EventsLoop::get_primary_monitor` now have identical counterparts on `Window`, so this information can be acquired without an `EventsLoop` borrow.
- `AvailableMonitorsIter` now implements `Debug`.
- Fixed quirk on macOS where certain keys would generate characters at twice the normal rate when held down.
- On X11, all event loops now share the same `XConnection`.
- **Breaking:** `Window::set_cursor_state` and `CursorState` enum removed in favor of the more composable `Window::grab_cursor` and `Window::hide_cursor`. As a result, grabbing the cursor no longer automatically hides it; you must call both methods to retain the old behavior on Windows and macOS. `Cursor::NoneCursor` has been removed, as it's no longer useful.
- **Breaking:** `Window::set_cursor_position` now returns `Result<(), String>`, thus allowing for `Box<Error>` conversion via `?`.

# Version 0.15.1 (2018-06-13)

- On X11, the `Moved` event is no longer sent when the window is resized without changing position.
- `MouseCursor` and `CursorState` now implement `Default`.
- `WindowBuilder::with_resizable` implemented for Windows, X11, Wayland, and macOS.
- `Window::set_resizable` implemented for Windows, X11, Wayland, and macOS.
- On X11, if the monitor's width or height in millimeters is reported as 0, the DPI is now 1.0 instead of +inf.
- On X11, the environment variable `WINIT_HIDPI_FACTOR` has been added for overriding DPI factor.
- On X11, enabling transparency no longer causes the window contents to flicker when resizing.
- On X11, `with_override_redirect` now actually enables override redirect.
- macOS now generates `VirtualKeyCode::LAlt` and `VirtualKeyCode::RAlt` instead of `None` for both.
- On macOS, `VirtualKeyCode::RWin` and `VirtualKeyCode::LWin` are no longer switched.
- On macOS, windows without decorations can once again be resized.
- Fixed race conditions when creating an `EventsLoop` on X11, most commonly manifesting as "[xcb] Unknown sequence number while processing queue".
- On macOS, `CursorMoved` and `MouseInput` events are only generated if they occurs within the window's client area.
- On macOS, resizing the window no longer generates a spurious `MouseInput` event.

# Version 0.15.0 (2018-05-22)

- `Icon::to_cardinals` is no longer public, since it was never supposed to be.
- Wayland: improve diagnostics if initialization fails
- Fix some system event key doesn't work when focused, do not block keyevent forward to system on macOS
- On X11, the scroll wheel position is now correctly reset on i3 and other WMs that have the same quirk.
- On X11, `Window::get_current_monitor` now reliably returns the correct monitor.
- On X11, `Window::hidpi_factor` returns values from XRandR rather than the inaccurate values previously queried from the core protocol.
- On X11, the primary monitor is detected correctly even when using versions of XRandR less than 1.5.
- `MonitorId` now implements `Debug`.
- Fixed bug on macOS where using `with_decorations(false)` would cause `set_decorations(true)` to produce a transparent titlebar with no title.
- Implemented `MonitorId::get_position` on macOS.
- On macOS, `Window::get_current_monitor` now returns accurate values.
- Added `WindowBuilderExt::with_resize_increments` to macOS.
- **Breaking:** On X11, `WindowBuilderExt::with_resize_increments` and `WindowBuilderExt::with_base_size` now take `u32` values rather than `i32`.
- macOS keyboard handling has been overhauled, allowing for the use of dead keys, IME, etc. Right modifier keys are also no longer reported as being left.
- Added the `Window::set_ime_spot(x: i32, y: i32)` method, which is implemented on X11 and macOS.
- **Breaking**: `os::unix::WindowExt::send_xim_spot(x: i16, y: i16)` no longer exists. Switch to the new `Window::set_ime_spot(x: i32, y: i32)`, which has equivalent functionality.
- Fixed detection of `Pause` and `Scroll` keys on Windows.
- On Windows, alt-tabbing while the cursor is grabbed no longer makes it impossible to re-grab the cursor.
- On Windows, using `CursorState::Hide` when the cursor is grabbed now ungrabs the cursor first.
- Implemented `MouseCursor::NoneCursor` on Windows.
- Added `WindowBuilder::with_always_on_top` and `Window::set_always_on_top`. Implemented on Windows, macOS, and X11.
- On X11, `WindowBuilderExt` now has `with_class`, `with_override_redirect`, and `with_x11_window_type` to allow for more control over window creation. `WindowExt` additionally has `set_urgent`.
- More hints are set by default on X11, including `_NET_WM_PID` and `WM_CLIENT_MACHINE`. Note that prior to this, the `WM_CLASS` hint was automatically set to whatever value was passed to `with_title`. It's now set to the executable name to better conform to expectations and the specification; if this is undesirable, you must explicitly use `WindowBuilderExt::with_class`.

# Version 0.14.0 (2018-05-09)

- Created the `Copy`, `Paste` and `Cut` `VirtualKeyCode`s and added support for them on X11 and Wayland
- Fix `.with_decorations(false)` in macOS
- On Mac, `NSWindow` and supporting objects might be alive long after they were `closed` which resulted in apps consuming more heap then needed. Mainly it was affecting multi window applications. Not expecting any user visible change of behaviour after the fix.
- Fix regression of Window platform extensions for macOS where `NSFullSizeContentViewWindowMask` was not being correctly applied to `.fullsize_content_view`.
- Corrected `get_position` on Windows to be relative to the screen rather than to the taskbar.
- Corrected `Moved` event on Windows to use position values equivalent to those returned by `get_position`. It previously supplied client area positions instead of window positions, and would additionally interpret negative values as being very large (around `u16::MAX`).
- Implemented `Moved` event on macOS.
- On X11, the `Moved` event correctly use window positions rather than client area positions. Additionally, a stray `Moved` that unconditionally accompanied `Resized` with the client area position relative to the parent has been eliminated; `Moved` is still received alongside `Resized`, but now only once and always correctly.
- On Windows, implemented all variants of `DeviceEvent` other than `Text`. Mouse `DeviceEvent`s are now received even if the window isn't in the foreground.
- `DeviceId` on Windows is no longer a unit struct, and now contains a `u32`. For `WindowEvent`s, this will always be 0, but on `DeviceEvent`s it will be the handle to that device. `DeviceIdExt::get_persistent_identifier` can be used to acquire a unique identifier for that device that persists across replugs/reboots/etc.
- Corrected `run_forever` on X11 to stop discarding `Awakened` events.
- Various safety and correctness improvements to the X11 backend internals.
- Fixed memory leak on X11 every time the mouse entered the window.
- On X11, drag and drop now works reliably in release mode.
- Added `WindowBuilderExt::with_resize_increments` and `WindowBuilderExt::with_base_size` to X11, allowing for more optional hints to be set.
- Rework of the wayland backend, migrating it to use [Smithay's Client Toolkit](https://github.com/Smithay/client-toolkit).
- Added `WindowBuilder::with_window_icon` and `Window::set_window_icon`, finally making it possible to set the window icon on Windows and X11. The `icon_loading` feature can be enabled to allow for icons to be easily loaded; see example program `window_icon.rs` for usage.
- Windows additionally has `WindowBuilderExt::with_taskbar_icon` and `WindowExt::set_taskbar_icon`.
- On Windows, fix panic when trying to call `set_fullscreen(None)` on a window that has not been fullscreened prior.

# Version 0.13.1 (2018-04-26)

- Ensure necessary `x11-dl` version is used.

# Version 0.13.0 (2018-04-25)

- Implement `WindowBuilder::with_maximized`, `Window::set_fullscreen`, `Window::set_maximized` and `Window::set_decorations` for MacOS.
- Implement `WindowBuilder::with_maximized`, `Window::set_fullscreen`, `Window::set_maximized` and `Window::set_decorations` for Windows.
- On Windows, `WindowBuilder::with_fullscreen` no longer changing monitor display resolution.
- Overhauled X11 window geometry calculations. `get_position` and `set_position` are more universally accurate across different window managers, and `get_outer_size` actually works now.
- Fixed SIGSEGV/SIGILL crashes on macOS caused by stabilization of the `!` (never) type.
- Implement `WindowEvent::HiDPIFactorChanged` for macOS
- On X11, input methods now work completely out of the box, no longer requiring application developers to manually call `setlocale`. Additionally, when input methods are started, stopped, or restarted on the server end, it's correctly handled.
- Implemented `Refresh` event on Windows.
- Properly calculate the minimum and maximum window size on Windows, including window decorations.
- Map more `MouseCursor` variants to cursor icons on Windows.
- Corrected `get_position` on macOS to return outer frame position, not content area position.
- Corrected `set_position` on macOS to set outer frame position, not content area position.
- Added `get_inner_position` method to `Window`, which gets the position of the window's client area. This is implemented on all applicable platforms (all desktop platforms other than Wayland, where this isn't possible).
- **Breaking:** the `Closed` event has been replaced by `CloseRequested` and `Destroyed`. To migrate, you typically just need to replace all usages of `Closed` with `CloseRequested`; see example programs for more info. The exception is iOS, where `Closed` must be replaced by `Destroyed`.

# Version 0.12.0 (2018-04-06)

- Added subclass to macos windows so they can be made resizable even with no decorations.
- Dead keys now work properly on X11, no longer resulting in a panic.
- On X11, input method creation first tries to use the value from the user's `XMODIFIERS` environment variable, so application developers should no longer need to manually call `XSetLocaleModifiers`. If that fails, fallbacks are tried, which should prevent input method initialization from ever outright failing.
- Fixed thread safety issues with input methods on X11.
- Add support for `Touch` for win32 backend.
- Fixed `Window::get_inner_size` and friends to return the size in pixels instead of points when using HIDPI displays on OSX.

# Version 0.11.3 (2018-03-28)

- Added `set_min_dimensions` and `set_max_dimensions` methods to `Window`, and implemented on Windows, X11, Wayland, and OSX.
- On X11, dropping a `Window` actually closes it now, and clicking the window's × button (or otherwise having the WM signal to close it) will result in the window closing.
- Added `WindowBuilderExt` methods for macos: `with_titlebar_transparent`,
  `with_title_hidden`, `with_titlebar_buttons_hidden`,
  `with_fullsize_content_view`.
- Mapped X11 numpad keycodes (arrows, Home, End, PageUp, PageDown, Insert and Delete) to corresponding virtual keycodes

# Version 0.11.2 (2018-03-06)

- Impl `Hash`, `PartialEq`, and `Eq` for `events::ModifiersState`.
- Implement `MonitorId::get_hidpi_factor` for MacOS.
- Added method `os::macos::MonitorIdExt::get_nsscreen() -> *mut c_void` that gets a `NSScreen` object matching the monitor ID.
- Send `Awakened` event on Android when event loop is woken up.

# Version 0.11.1 (2018-02-19)

- Fixed windows not receiving mouse events when click-dragging the mouse outside the client area of a window, on Windows platforms.
- Added method `os::android::EventsLoopExt:set_suspend_callback(Option<Box<Fn(bool) -> ()>>)` that allows glutin to register a callback when a suspend event happens

# Version 0.11.0 (2018-02-09)

- Implement `MonitorId::get_dimensions` for Android.
- Added method `os::macos::WindowBuilderExt::with_movable_by_window_background(bool)` that allows to move a window without a titlebar - `with_decorations(false)`
- Implement `Window::set_fullscreen`, `Window::set_maximized` and `Window::set_decorations` for Wayland.
- Added `Caret` as VirtualKeyCode and support OSX ^-Key with german input.

# Version 0.10.1 (2018-02-05)

_Yanked_

# Version 0.10.0 (2017-12-27)

- Add support for `Touch` for emscripten backend.
- Added support for `DroppedFile`, `HoveredFile`, and `HoveredFileCancelled` to X11 backend.
- **Breaking:** `unix::WindowExt` no longer returns pointers for things that aren't actually pointers; `get_xlib_window` now returns `Option<std::os::raw::c_ulong>` and `get_xlib_screen_id` returns `Option<std::os::raw::c_int>`. Additionally, methods that previously returned `libc::c_void` have been changed to return `std::os::raw::c_void`, which are not interchangeable types, so users wanting the former will need to explicitly cast.
- Added `set_decorations` method to `Window` to allow decorations to be toggled after the window is built. Presently only implemented on X11.
- Raised the minimum supported version of Rust to 1.20 on MacOS due to usage of associated constants in new versions of cocoa and core-graphics.
- Added `modifiers` field to `MouseInput`, `MouseWheel`, and `CursorMoved` events to track the modifiers state (`ModifiersState`).
- Fixed the emscripten backend to return the size of the canvas instead of the size of the window.

# Version 0.9.0 (2017-12-01)

- Added event `WindowEvent::HiDPIFactorChanged`.
- Added method `MonitorId::get_hidpi_factor`.
- Deprecated `get_inner_size_pixels` and `get_inner_size_points` methods of `Window` in favor of
`get_inner_size`.
- **Breaking:** `EventsLoop` is `!Send` and `!Sync` because of platform-dependant constraints,
  but `Window`, `WindowId`, `DeviceId` and `MonitorId` guaranteed to be `Send`.
- `MonitorId::get_position` now returns `(i32, i32)` instead of `(u32, u32)`.
- Rewrite of the wayland backend to use wayland-client-0.11
- Support for dead keys on wayland for keyboard utf8 input
- Monitor enumeration on Windows is now implemented using `EnumDisplayMonitors` instead of
`EnumDisplayDevices`. This changes the value returned by `MonitorId::get_name()`.
- On Windows added `MonitorIdExt::hmonitor` method
- Impl `Clone` for `EventsLoopProxy`
- `EventsLoop::get_primary_monitor()` on X11 will fallback to any available monitor if no primary is found
- Support for touch event on wayland
- `WindowEvent`s `MouseMoved`, `MouseEntered`, and `MouseLeft` have been renamed to
`CursorMoved`, `CursorEntered`, and `CursorLeft`.
- New `DeviceEvent`s added, `MouseMotion` and `MouseWheel`.
- Send `CursorMoved` event after `CursorEntered` and `Focused` events.
- Add support for `ModifiersState`, `MouseMove`, `MouseInput`, `MouseMotion` for emscripten backend.

# Version 0.8.3 (2017-10-11)

- Fixed issue of calls to `set_inner_size` blocking on Windows.
- Mapped `ISO_Left_Tab` to `VirtualKeyCode::Tab` to make the key work with modifiers
- Fixed the X11 backed on 32bit targets

# Version 0.8.2 (2017-09-28)

- Uniformize keyboard scancode values accross Wayland and X11 (#297).
- Internal rework of the wayland event loop
- Added method `os::linux::WindowExt::is_ready`

# Version 0.8.1 (2017-09-22)

- Added various methods to `os::linux::EventsLoopExt`, plus some hidden items necessary to make
  glutin work.

# Version 0.8.0 (2017-09-21)

- Added `Window::set_maximized`, `WindowAttributes::maximized` and `WindowBuilder::with_maximized`.
- Added `Window::set_fullscreen`.
- Changed `with_fullscreen` to take a `Option<MonitorId>` instead of a `MonitorId`.
- Removed `MonitorId::get_native_identifer()` in favor of platform-specific traits in the `os`
  module.
- Changed `get_available_monitors()` and `get_primary_monitor()` to be methods of `EventsLoop`
  instead of stand-alone methods.
- Changed `EventsLoop` to be tied to a specific X11 or Wayland connection.
- Added a `os::linux::EventsLoopExt` trait that makes it possible to configure the connection.
- Fixed the emscripten code, which now compiles.
- Changed the X11 fullscreen code to use `xrandr` instead of `xxf86vm`.
- Fixed the Wayland backend to produce `Refresh` event after window creation.
- Changed the `Suspended` event to be outside of `WindowEvent`.
- Fixed the X11 backend sometimes reporting the wrong virtual key (#273).<|MERGE_RESOLUTION|>--- conflicted
+++ resolved
@@ -8,13 +8,10 @@
 
 # Unreleased
 
-<<<<<<< HEAD
 - On macOS, add `WindowExtMacOS::is_document_edited` and `WindowExtMacOS::set_document_edited` APIs.
-=======
 - **Breaking:** Removed `WindowBuilderExtIOS::with_root_view_class`; instead, you should use `[[view layer] addSublayer: ...]` to add an instance of the desired layer class (e.g. `CAEAGLLayer` or `CAMetalLayer`). See `vulkano-win` or `wgpu` for examples of this.
 - On MacOS and Windows, add `Window::set_content_protected`.
 - On MacOS, add `EventLoopBuilderExtMacOS::with_activate_ignoring_other_apps`.
->>>>>>> 6d0cf6a2
 - On Windows, fix icons specified on `WindowBuilder` not taking effect for windows created after the first one.
 - On Windows and macOS, add `Window::title` to query the current window title.
 - On Windows, fix focusing menubar when pressing `Alt`.
