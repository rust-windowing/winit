# Unreleased

- On macOS, fix keycodes being incorrect when using a non-US keyboard layout.
- On Wayland, fix `with_title()` not setting the windows title
- On Wayland, add `set_wayland_theme()` to control client decoration color theme
- Added serde serialization to `os::unix::XWindowType`.
- **Breaking:** `image` crate upgraded to 0.21. This is exposed as part of the `icon_loading` API.
<<<<<<< HEAD
- On X11, make event loop thread safe by replacing XNextEvent with select(2) and XCheckIfEvent
=======
- On Windows, fix malformed function pointer typecast that could invoke undefined behavior.
- Refactored Windows state/flag-setting code.
- On Windows, hiding the cursor no longer hides the cursor for all Winit windows - just the one `hide_cursor` was called on.
- On Windows, cursor grabs used to get perpetually canceled when the grabbing window lost focus. Now, cursor grabs automatically get re-initialized when the window regains focus and the mouse moves over the client area.
- On Windows, only vertical mouse wheel events were handled. Now, horizontal mouse wheel events are also handled.
>>>>>>> 9a23ec3c

# Version 0.18.1 (2018-12-30)

- On macOS, fix `Yen` (JIS) so applications receive the event.
- On X11 with a tiling WM, fixed high CPU usage when moving windows across monitors.
- On X11, fixed panic caused by dropping the window before running the event loop.
- on macOS, added `WindowExt::set_simple_fullscreen` which does not require a separate space
- Introduce `WindowBuilderExt::with_app_id` to allow setting the application ID on Wayland.
- On Windows, catch panics in event loop child thread and forward them to the parent thread. This prevents an invocation of undefined behavior due to unwinding into foreign code.
- On Windows, fix issue where resizing or moving window combined with grabbing the cursor would freeze program.
- On Windows, fix issue where resizing or moving window would eat `Awakened` events.
- On Windows, exiting fullscreen after entering fullscreen with disabled decorations no longer shrinks window.
- On X11, fixed a segfault when using virtual monitors with XRandR.
- Derive `Ord` and `PartialOrd` for `VirtualKeyCode` enum.
- On Windows, fix issue where hovering or dropping a non file item would create a panic.
- On Wayland, fix resizing and DPI calculation when a `wl_output` is removed without sending a `leave` event to the `wl_surface`, such as disconnecting a monitor from a laptop.
- On Wayland, DPI calculation is handled by smithay-client-toolkit.
- On X11, `WindowBuilder::with_min_dimensions` and `WindowBuilder::with_max_dimensions` now correctly account for DPI.
- Added support for generating dummy `DeviceId`s and `WindowId`s to better support unit testing.
- On macOS, fixed unsoundness in drag-and-drop that could result in drops being rejected.
- On macOS, implemented `WindowEvent::Refresh`.
- On macOS, all `MouseCursor` variants are now implemented and the cursor will no longer reset after unfocusing.
- Removed minimum supported Rust version guarantee.

# Version 0.18.0 (2018-11-07)

- **Breaking:** `image` crate upgraded to 0.20. This is exposed as part of the `icon_loading` API.
- On Wayland, pointer events will now provide the current modifiers state.
- On Wayland, titles will now be displayed in the window header decoration.
- On Wayland, key repetition is now ended when keyboard loses focus.
- On Wayland, windows will now use more stylish and modern client side decorations.
- On Wayland, windows will use server-side decorations when available.
- **Breaking:** Added support for F16-F24 keys (variants were added to the `VirtualKeyCode` enum).
- Fixed graphical glitches when resizing on Wayland.
- On Windows, fix freezes when performing certain actions after a window resize has been triggered. Reintroduces some visual artifacts when resizing.
- Updated window manager hints under X11 to v1.5 of [Extended Window Manager Hints](https://specifications.freedesktop.org/wm-spec/wm-spec-1.5.html#idm140200472629520).
- Added `WindowBuilderExt::with_gtk_theme_variant` to X11-specific `WindowBuilder` functions.
- Fixed UTF8 handling bug in X11 `set_title` function.
- On Windows, `Window::set_cursor` now applies immediately instead of requiring specific events to occur first.
- On Windows, the `HoveredFile` and `HoveredFileCancelled` events are now implemented.
- On Windows, fix `Window::set_maximized`.
- On Windows 10, fix transparency (#260).
- On macOS, fix modifiers during key repeat.
- Implemented the `Debug` trait for `Window`, `EventsLoop`, `EventsLoopProxy` and `WindowBuilder`.
- On X11, now a `Resized` event will always be generated after a DPI change to ensure the window's logical size is consistent with the new DPI.
- Added further clarifications to the DPI docs.
- On Linux, if neither X11 nor Wayland manage to initialize, the corresponding panic now consists of a single line only.
- Add optional `serde` feature with implementations of `Serialize`/`Deserialize` for DPI types and various event types.
- Add `PartialEq`, `Eq`, and `Hash` implementations on public types that could have them but were missing them.
- On X11, drag-and-drop receiving an unsupported drop type can no longer cause the WM to freeze.
- Fix issue whereby the OpenGL context would not appear at startup on macOS Mojave (#1069).
- **Breaking:** Removed `From<NSApplicationActivationPolicy>` impl from `ActivationPolicy` on macOS.
- On macOS, the application can request the user's attention with `WindowExt::request_user_attention`.

# Version 0.17.2 (2018-08-19)

- On macOS, fix `<C-Tab>` so applications receive the event.
- On macOS, fix `<Cmd-{key}>` so applications receive the event.
- On Wayland, key press events will now be repeated.

# Version 0.17.1 (2018-08-05)

- On X11, prevent a compilation failure in release mode for versions of Rust greater than or equal to 1.30.
- Fixed deadlock that broke fullscreen mode on Windows.

# Version 0.17.0 (2018-08-02)

- Cocoa and core-graphics updates.
- Fixed thread-safety issues in several `Window` functions on Windows.
- On MacOS, the key state for modifiers key events is now properly set.
- On iOS, the view is now set correctly. This makes it possible to render things (instead of being stuck on a black screen), and touch events work again.
- Added NetBSD support.
- **Breaking:** On iOS, `UIView` is now the default root view. `WindowBuilderExt::with_root_view_class` can be used to set the root view objective-c class to `GLKView` (OpenGLES) or `MTKView` (Metal/MoltenVK).
- On iOS, the `UIApplication` is not started until `Window::new` is called.
- Fixed thread unsafety with cursor hiding on macOS.
- On iOS, fixed the size of the `JmpBuf` type used for `setjmp`/`longjmp` calls. Previously this was a buffer overflow on most architectures.
- On Windows, use cached window DPI instead of repeatedly querying the system. This fixes sporadic crashes on Windows 7.

# Version 0.16.2 (2018-07-07)

- On Windows, non-resizable windows now have the maximization button disabled. This is consistent with behavior on macOS and popular X11 WMs.
- Corrected incorrect `unreachable!` usage when guessing the DPI factor with no detected monitors.

# Version 0.16.1 (2018-07-02)

- Added logging through `log`. Logging will become more extensive over time.
- On X11 and Windows, the window's DPI factor is guessed before creating the window. This *greatly* cuts back on unsightly auto-resizing that would occur immediately after window creation.
- Fixed X11 backend compilation for environments where `c_char` is unsigned.

# Version 0.16.0 (2018-06-25)

- Windows additionally has `WindowBuilderExt::with_no_redirection_bitmap`.
- **Breaking:** Removed `VirtualKeyCode::LMenu` and `VirtualKeyCode::RMenu`; Windows now generates `VirtualKeyCode::LAlt` and `VirtualKeyCode::RAlt` instead.
- On X11, exiting fullscreen no longer leaves the window in the monitor's top left corner.
- **Breaking:** `Window::hidpi_factor` has been renamed to `Window::get_hidpi_factor` for better consistency. `WindowEvent::HiDPIFactorChanged` has been renamed to `WindowEvent::HiDpiFactorChanged`. DPI factors are always represented as `f64` instead of `f32` now.
- The Windows backend is now DPI aware. `WindowEvent::HiDpiFactorChanged` is implemented, and `MonitorId::get_hidpi_factor` and `Window::hidpi_factor` return accurate values.
- Implemented `WindowEvent::HiDpiFactorChanged` on X11.
- On macOS, `Window::set_cursor_position` is now relative to the client area.
- On macOS, setting the maximum and minimum dimensions now applies to the client area dimensions rather than to the window dimensions.
- On iOS, `MonitorId::get_dimensions` has been implemented and both `MonitorId::get_hidpi_factor` and `Window::get_hidpi_factor` return accurate values.
- On Emscripten, `MonitorId::get_hidpi_factor` now returns the same value as `Window::get_hidpi_factor` (it previously would always return 1.0).
- **Breaking:** The entire API for sizes, positions, etc. has changed. In the majority of cases, winit produces and consumes positions and sizes as `LogicalPosition` and `LogicalSize`, respectively. The notable exception is `MonitorId` methods, which deal in `PhysicalPosition` and `PhysicalSize`. See the documentation for specifics and explanations of the types. Additionally, winit automatically conserves logical size when the DPI factor changes.
- **Breaking:** All deprecated methods have been removed. For `Window::platform_display` and `Window::platform_window`, switch to the appropriate platform-specific `WindowExt` methods. For `Window::get_inner_size_points` and `Window::get_inner_size_pixels`, use the `LogicalSize` returned by `Window::get_inner_size` and convert as needed.
- HiDPI support for Wayland.
- `EventsLoop::get_available_monitors` and `EventsLoop::get_primary_monitor` now have identical counterparts on `Window`, so this information can be acquired without an `EventsLoop` borrow.
- `AvailableMonitorsIter` now implements `Debug`.
- Fixed quirk on macOS where certain keys would generate characters at twice the normal rate when held down.
- On X11, all event loops now share the same `XConnection`.
- **Breaking:** `Window::set_cursor_state` and `CursorState` enum removed in favor of the more composable `Window::grab_cursor` and `Window::hide_cursor`. As a result, grabbing the cursor no longer automatically hides it; you must call both methods to retain the old behavior on Windows and macOS. `Cursor::NoneCursor` has been removed, as it's no longer useful.
- **Breaking:** `Window::set_cursor_position` now returns `Result<(), String>`, thus allowing for `Box<Error>` conversion via `?`.

# Version 0.15.1 (2018-06-13)

- On X11, the `Moved` event is no longer sent when the window is resized without changing position.
- `MouseCursor` and `CursorState` now implement `Default`.
- `WindowBuilder::with_resizable` implemented for Windows, X11, Wayland, and macOS.
- `Window::set_resizable` implemented for Windows, X11, Wayland, and macOS.
- On X11, if the monitor's width or height in millimeters is reported as 0, the DPI is now 1.0 instead of +inf.
- On X11, the environment variable `WINIT_HIDPI_FACTOR` has been added for overriding DPI factor.
- On X11, enabling transparency no longer causes the window contents to flicker when resizing.
- On X11, `with_override_redirect` now actually enables override redirect.
- macOS now generates `VirtualKeyCode::LAlt` and `VirtualKeyCode::RAlt` instead of `None` for both.
- On macOS, `VirtualKeyCode::RWin` and `VirtualKeyCode::LWin` are no longer switched.
- On macOS, windows without decorations can once again be resized.
- Fixed race conditions when creating an `EventsLoop` on X11, most commonly manifesting as "[xcb] Unknown sequence number while processing queue".
- On macOS, `CursorMoved` and `MouseInput` events are only generated if they occurs within the window's client area.
- On macOS, resizing the window no longer generates a spurious `MouseInput` event.

# Version 0.15.0 (2018-05-22)

- `Icon::to_cardinals` is no longer public, since it was never supposed to be.
- Wayland: improve diagnostics if initialization fails
- Fix some system event key doesn't work when focused, do not block keyevent forward to system on macOS
- On X11, the scroll wheel position is now correctly reset on i3 and other WMs that have the same quirk.
- On X11, `Window::get_current_monitor` now reliably returns the correct monitor.
- On X11, `Window::hidpi_factor` returns values from XRandR rather than the inaccurate values previously queried from the core protocol.
- On X11, the primary monitor is detected correctly even when using versions of XRandR less than 1.5.
- `MonitorId` now implements `Debug`.
- Fixed bug on macOS where using `with_decorations(false)` would cause `set_decorations(true)` to produce a transparent titlebar with no title.
- Implemented `MonitorId::get_position` on macOS.
- On macOS, `Window::get_current_monitor` now returns accurate values.
- Added `WindowBuilderExt::with_resize_increments` to macOS.
- **Breaking:** On X11, `WindowBuilderExt::with_resize_increments` and `WindowBuilderExt::with_base_size` now take `u32` values rather than `i32`.
- macOS keyboard handling has been overhauled, allowing for the use of dead keys, IME, etc. Right modifier keys are also no longer reported as being left.
- Added the `Window::set_ime_spot(x: i32, y: i32)` method, which is implemented on X11 and macOS.
- **Breaking**: `os::unix::WindowExt::send_xim_spot(x: i16, y: i16)` no longer exists. Switch to the new `Window::set_ime_spot(x: i32, y: i32)`, which has equivalent functionality.
- Fixed detection of `Pause` and `Scroll` keys on Windows.
- On Windows, alt-tabbing while the cursor is grabbed no longer makes it impossible to re-grab the cursor.
- On Windows, using `CursorState::Hide` when the cursor is grabbed now ungrabs the cursor first.
- Implemented `MouseCursor::NoneCursor` on Windows.
- Added `WindowBuilder::with_always_on_top` and `Window::set_always_on_top`. Implemented on Windows, macOS, and X11.
- On X11, `WindowBuilderExt` now has `with_class`, `with_override_redirect`, and `with_x11_window_type` to allow for more control over window creation. `WindowExt` additionally has `set_urgent`.
- More hints are set by default on X11, including `_NET_WM_PID` and `WM_CLIENT_MACHINE`. Note that prior to this, the `WM_CLASS` hint was automatically set to whatever value was passed to `with_title`. It's now set to the executable name to better conform to expectations and the specification; if this is undesirable, you must explicitly use `WindowBuilderExt::with_class`.

# Version 0.14.0 (2018-05-09)

- Created the `Copy`, `Paste` and `Cut` `VirtualKeyCode`s and added support for them on X11 and Wayland
- Fix `.with_decorations(false)` in macOS
- On Mac, `NSWindow` and supporting objects might be alive long after they were `closed` which resulted in apps consuming more heap then needed. Mainly it was affecting multi window applications. Not expecting any user visible change of behaviour after the fix.
- Fix regression of Window platform extensions for macOS where `NSFullSizeContentViewWindowMask` was not being correctly applied to `.fullsize_content_view`.
- Corrected `get_position` on Windows to be relative to the screen rather than to the taskbar.
- Corrected `Moved` event on Windows to use position values equivalent to those returned by `get_position`. It previously supplied client area positions instead of window positions, and would additionally interpret negative values as being very large (around `u16::MAX`).
- Implemented `Moved` event on macOS.
- On X11, the `Moved` event correctly use window positions rather than client area positions. Additionally, a stray `Moved` that unconditionally accompanied `Resized` with the client area position relative to the parent has been eliminated; `Moved` is still received alongside `Resized`, but now only once and always correctly.
- On Windows, implemented all variants of `DeviceEvent` other than `Text`. Mouse `DeviceEvent`s are now received even if the window isn't in the foreground.
- `DeviceId` on Windows is no longer a unit struct, and now contains a `u32`. For `WindowEvent`s, this will always be 0, but on `DeviceEvent`s it will be the handle to that device. `DeviceIdExt::get_persistent_identifier` can be used to acquire a unique identifier for that device that persists across replugs/reboots/etc.
- Corrected `run_forever` on X11 to stop discarding `Awakened` events.
- Various safety and correctness improvements to the X11 backend internals.
- Fixed memory leak on X11 every time the mouse entered the window.
- On X11, drag and drop now works reliably in release mode.
- Added `WindowBuilderExt::with_resize_increments` and `WindowBuilderExt::with_base_size` to X11, allowing for more optional hints to be set.
- Rework of the wayland backend, migrating it to use [Smithay's Client Toolkit](https://github.com/Smithay/client-toolkit).
- Added `WindowBuilder::with_window_icon` and `Window::set_window_icon`, finally making it possible to set the window icon on Windows and X11. The `icon_loading` feature can be enabled to allow for icons to be easily loaded; see example program `window_icon.rs` for usage.
- Windows additionally has `WindowBuilderExt::with_taskbar_icon` and `WindowExt::set_taskbar_icon`.
- On Windows, fix panic when trying to call `set_fullscreen(None)` on a window that has not been fullscreened prior.

# Version 0.13.1 (2018-04-26)

- Ensure necessary `x11-dl` version is used.

# Version 0.13.0 (2018-04-25)

- Implement `WindowBuilder::with_maximized`, `Window::set_fullscreen`, `Window::set_maximized` and `Window::set_decorations` for MacOS.
- Implement `WindowBuilder::with_maximized`, `Window::set_fullscreen`, `Window::set_maximized` and `Window::set_decorations` for Windows.
- On Windows, `WindowBuilder::with_fullscreen` no longer changing monitor display resolution.
- Overhauled X11 window geometry calculations. `get_position` and `set_position` are more universally accurate across different window managers, and `get_outer_size` actually works now.
- Fixed SIGSEGV/SIGILL crashes on macOS caused by stabilization of the `!` (never) type.
- Implement `WindowEvent::HiDPIFactorChanged` for macOS
- On X11, input methods now work completely out of the box, no longer requiring application developers to manually call `setlocale`. Additionally, when input methods are started, stopped, or restarted on the server end, it's correctly handled.
- Implemented `Refresh` event on Windows.
- Properly calculate the minimum and maximum window size on Windows, including window decorations.
- Map more `MouseCursor` variants to cursor icons on Windows.
- Corrected `get_position` on macOS to return outer frame position, not content area position.
- Corrected `set_position` on macOS to set outer frame position, not content area position.
- Added `get_inner_position` method to `Window`, which gets the position of the window's client area. This is implemented on all applicable platforms (all desktop platforms other than Wayland, where this isn't possible).
- **Breaking:** the `Closed` event has been replaced by `CloseRequested` and `Destroyed`. To migrate, you typically just need to replace all usages of `Closed` with `CloseRequested`; see example programs for more info. The exception is iOS, where `Closed` must be replaced by `Destroyed`.

# Version 0.12.0 (2018-04-06)

- Added subclass to macos windows so they can be made resizable even with no decorations.
- Dead keys now work properly on X11, no longer resulting in a panic.
- On X11, input method creation first tries to use the value from the user's `XMODIFIERS` environment variable, so application developers should no longer need to manually call `XSetLocaleModifiers`. If that fails, fallbacks are tried, which should prevent input method initialization from ever outright failing.
- Fixed thread safety issues with input methods on X11.
- Add support for `Touch` for win32 backend.
- Fixed `Window::get_inner_size` and friends to return the size in pixels instead of points when using HIDPI displays on OSX.

# Version 0.11.3 (2018-03-28)

- Added `set_min_dimensions` and `set_max_dimensions` methods to `Window`, and implemented on Windows, X11, Wayland, and OSX.
- On X11, dropping a `Window` actually closes it now, and clicking the window's × button (or otherwise having the WM signal to close it) will result in the window closing.
- Added `WindowBuilderExt` methods for macos: `with_titlebar_transparent`,
  `with_title_hidden`, `with_titlebar_buttons_hidden`,
  `with_fullsize_content_view`.
- Mapped X11 numpad keycodes (arrows, Home, End, PageUp, PageDown, Insert and Delete) to corresponding virtual keycodes

# Version 0.11.2 (2018-03-06)

- Impl `Hash`, `PartialEq`, and `Eq` for `events::ModifiersState`.
- Implement `MonitorId::get_hidpi_factor` for MacOS.
- Added method `os::macos::MonitorIdExt::get_nsscreen() -> *mut c_void` that gets a `NSScreen` object matching the monitor ID.
- Send `Awakened` event on Android when event loop is woken up.

# Version 0.11.1 (2018-02-19)

- Fixed windows not receiving mouse events when click-dragging the mouse outside the client area of a window, on Windows platforms.
- Added method `os::android::EventsLoopExt:set_suspend_callback(Option<Box<Fn(bool) -> ()>>)` that allows glutin to register a callback when a suspend event happens

# Version 0.11.0 (2018-02-09)

- Implement `MonitorId::get_dimensions` for Android.
- Added method `os::macos::WindowBuilderExt::with_movable_by_window_background(bool)` that allows to move a window without a titlebar - `with_decorations(false)`
- Implement `Window::set_fullscreen`, `Window::set_maximized` and `Window::set_decorations` for Wayland.
- Added `Caret` as VirtualKeyCode and support OSX ^-Key with german input.

# Version 0.10.1 (2018-02-05)

*Yanked*

# Version 0.10.0 (2017-12-27)

- Add support for `Touch` for emscripten backend.
- Added support for `DroppedFile`, `HoveredFile`, and `HoveredFileCancelled` to X11 backend.
- **Breaking:** `unix::WindowExt` no longer returns pointers for things that aren't actually pointers; `get_xlib_window` now returns `Option<std::os::raw::c_ulong>` and `get_xlib_screen_id` returns `Option<std::os::raw::c_int>`. Additionally, methods that previously returned `libc::c_void` have been changed to return `std::os::raw::c_void`, which are not interchangeable types, so users wanting the former will need to explicitly cast.
- Added `set_decorations` method to `Window` to allow decorations to be toggled after the window is built. Presently only implemented on X11.
- Raised the minimum supported version of Rust to 1.20 on MacOS due to usage of associated constants in new versions of cocoa and core-graphics.
- Added `modifiers` field to `MouseInput`, `MouseWheel`, and `CursorMoved` events to track the modifiers state (`ModifiersState`).
- Fixed the emscripten backend to return the size of the canvas instead of the size of the window.

# Version 0.9.0 (2017-12-01)

- Added event `WindowEvent::HiDPIFactorChanged`.
- Added method `MonitorId::get_hidpi_factor`.
- Deprecated `get_inner_size_pixels` and `get_inner_size_points` methods of `Window` in favor of
`get_inner_size`.
- **Breaking:** `EventsLoop` is `!Send` and `!Sync` because of platform-dependant constraints,
  but `Window`, `WindowId`, `DeviceId` and `MonitorId` guaranteed to be `Send`.
- `MonitorId::get_position` now returns `(i32, i32)` instead of `(u32, u32)`.
- Rewrite of the wayland backend to use wayland-client-0.11
- Support for dead keys on wayland for keyboard utf8 input
- Monitor enumeration on Windows is now implemented using `EnumDisplayMonitors` instead of
`EnumDisplayDevices`. This changes the value returned by `MonitorId::get_name()`.
- On Windows added `MonitorIdExt::hmonitor` method
- Impl `Clone` for `EventsLoopProxy`
- `EventsLoop::get_primary_monitor()` on X11 will fallback to any available monitor if no primary is found
- Support for touch event on wayland
- `WindowEvent`s `MouseMoved`, `MouseEntered`, and `MouseLeft` have been renamed to
`CursorMoved`, `CursorEntered`, and `CursorLeft`.
- New `DeviceEvent`s added, `MouseMotion` and `MouseWheel`.
- Send `CursorMoved` event after `CursorEntered` and `Focused` events.
- Add support for `ModifiersState`, `MouseMove`, `MouseInput`, `MouseMotion` for emscripten backend.

# Version 0.8.3 (2017-10-11)

- Fixed issue of calls to `set_inner_size` blocking on Windows.
- Mapped `ISO_Left_Tab` to `VirtualKeyCode::Tab` to make the key work with modifiers
- Fixed the X11 backed on 32bit targets

# Version 0.8.2 (2017-09-28)

- Uniformize keyboard scancode values accross Wayland and X11 (#297).
- Internal rework of the wayland event loop
- Added method `os::linux::WindowExt::is_ready`

# Version 0.8.1 (2017-09-22)

- Added various methods to `os::linux::EventsLoopExt`, plus some hidden items necessary to make
  glutin work.

# Version 0.8.0 (2017-09-21)

- Added `Window::set_maximized`, `WindowAttributes::maximized` and `WindowBuilder::with_maximized`.
- Added `Window::set_fullscreen`.
- Changed `with_fullscreen` to take a `Option<MonitorId>` instead of a `MonitorId`.
- Removed `MonitorId::get_native_identifer()` in favor of platform-specific traits in the `os`
  module.
- Changed `get_available_monitors()` and `get_primary_monitor()` to be methods of `EventsLoop`
  instead of stand-alone methods.
- Changed `EventsLoop` to be tied to a specific X11 or Wayland connection.
- Added a `os::linux::EventsLoopExt` trait that makes it possible to configure the connection.
- Fixed the emscripten code, which now compiles.
- Changed the X11 fullscreen code to use `xrandr` instead of `xxf86vm`.
- Fixed the Wayland backend to produce `Refresh` event after window creation.
- Changed the `Suspended` event to be outside of `WindowEvent`.
- Fixed the X11 backend sometimes reporting the wrong virtual key (#273).<|MERGE_RESOLUTION|>--- conflicted
+++ resolved
@@ -5,15 +5,12 @@
 - On Wayland, add `set_wayland_theme()` to control client decoration color theme
 - Added serde serialization to `os::unix::XWindowType`.
 - **Breaking:** `image` crate upgraded to 0.21. This is exposed as part of the `icon_loading` API.
-<<<<<<< HEAD
 - On X11, make event loop thread safe by replacing XNextEvent with select(2) and XCheckIfEvent
-=======
 - On Windows, fix malformed function pointer typecast that could invoke undefined behavior.
 - Refactored Windows state/flag-setting code.
 - On Windows, hiding the cursor no longer hides the cursor for all Winit windows - just the one `hide_cursor` was called on.
 - On Windows, cursor grabs used to get perpetually canceled when the grabbing window lost focus. Now, cursor grabs automatically get re-initialized when the window regains focus and the mouse moves over the client area.
 - On Windows, only vertical mouse wheel events were handled. Now, horizontal mouse wheel events are also handled.
->>>>>>> 9a23ec3c
 
 # Version 0.18.1 (2018-12-30)
 
