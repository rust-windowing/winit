--- conflicted
+++ resolved
@@ -11,6 +11,7 @@
 
 # Unreleased
 
+- On Windows, add `with_system_backdrop`.
 - **Breaking:** Removed unnecessary generic parameter `T` from `EventLoopWindowTarget`.
 - On Windows, macOS, X11, Wayland and Web, implement setting images as cursors. See the `custom_cursors.rs` example.
   - **Breaking:** Remove `Window::set_cursor_icon`
@@ -73,15 +74,11 @@
   misinterpreted during a drag and drop operation.
 - On X11, fix a bug where focusing the window would panic.
 - On macOS, fix `refresh_rate_millihertz`.
-<<<<<<< HEAD
-- On Windows, add `with_system_backdrop`.
-=======
 - On Wayland, disable Client Side Decorations when `wl_subcompositor` is not supported.
 - On X11, fix `Xft.dpi` detection from Xresources.
 - On Windows, fix consecutive calls to `window.set_fullscreen(Some(Fullscreen::Borderless(None)))` resulting in losing previous window state when eventually exiting fullscreen using `window.set_fullscreen(None)`.
 - On Wayland, fix resize being sent on focus change.
 - On Windows, fix `set_ime_cursor_area`.
->>>>>>> d7c7ba1d
 
 # 0.29.4
 
