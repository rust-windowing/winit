# Unreleased

- **Breaking:** Removed `VirtualKeyCode::LMenu` and `VirtualKeyCode::RMenu`; Windows now generates `VirtualKeyCode::LAlt` and `VirtualKeyCode::RAlt` instead.
- On X11, exiting fullscreen no longer leaves the window in the monitor's top left corner.
- **Breaking:** `Window::hidpi_factor` has been renamed to `Window::get_hidpi_factor` for better consistency. `WindowEvent::HiDPIFactorChanged` has been renamed to `WindowEvent::HiDpiFactorChanged`. DPI factors are always represented as `f64` instead of `f32` now.
- The Windows backend is now DPI aware. `WindowEvent::HiDpiFactorChanged` is implemented, and `MonitorId::get_hidpi_factor` and `Window::hidpi_factor` return accurate values.
- Implemented `WindowEvent::HiDpiFactorChanged` on X11.
- On macOS, `Window::set_cursor_position` is now relative to the client area.
- On macOS, setting the maximum and minimum dimensions now applies to the client area dimensions rather than to the window dimensions.
- On iOS, `MonitorId::get_dimensions` has been implemented and both `MonitorId::get_hidpi_factor` and `Window::get_hidpi_factor` return accurate values.
- On Emscripten, `MonitorId::get_hidpi_factor` now returns the same value as `Window::get_hidpi_factor` (it previously would always return 1.0).
- **Breaking:** The entire API for sizes, positions, etc. has changed. In the majority of cases, winit produces and consumes positions and sizes as `LogicalPosition` and `LogicalSize`, respectively. The notable exception is `MonitorId` methods, which deal in `PhysicalPosition` and `PhysicalSize`. See the documentation for specifics and explanations of the types. Additionally, winit automatically conserves logical size when the DPI factor changes.
- **Breaking:** All deprecated methods have been removed. For `Window::platform_display` and `Window::platform_window`, switch to the appropriate platform-specific `WindowExt` methods. For `Window::get_inner_size_points` and `Window::get_inner_size_pixels`, use the `LogicalSize` returned by `Window::get_inner_size` and convert as needed.
- HiDPI support for Wayland.
- `EventsLoop::get_available_monitors` and `EventsLoop::get_primary_monitor` now have identical counterparts on `Window`, so this information can be acquired without an `EventsLoop` borrow.
- `AvailableMonitorsIter` now implements `Debug`.
- Fixed quirk on macOS where certain keys would generate characters at twice the normal rate when held down.
<<<<<<< HEAD
- **Breaking:** `Window::set_cursor_state` and `CursorState` enum removed in favor of the more composable `Window::grab_cursor` and `Window::hide_cursor`. As a result, grabbing the cursor no longer automatically hides it; you must call both methods to retain the old behavior on Windows and macOS. `Cursor::NoneCursor` has been removed, as it's no longer useful.
=======
- On X11, all event loops now share the same `XConnection`.
>>>>>>> 042f5fe4

# Version 0.15.1 (2018-06-13)

- On X11, the `Moved` event is no longer sent when the window is resized without changing position.
- `MouseCursor` and `CursorState` now implement `Default`.
- `WindowBuilder::with_resizable` implemented for Windows, X11, Wayland, and macOS.
- `Window::set_resizable` implemented for Windows, X11, Wayland, and macOS.
- On X11, if the monitor's width or height in millimeters is reported as 0, the DPI is now 1.0 instead of +inf.
- On X11, the environment variable `WINIT_HIDPI_FACTOR` has been added for overriding DPI factor.
- On X11, enabling transparency no longer causes the window contents to flicker when resizing.
- On X11, `with_override_redirect` now actually enables override redirect.
- macOS now generates `VirtualKeyCode::LAlt` and `VirtualKeyCode::RAlt` instead of `None` for both.
- On macOS, `VirtualKeyCode::RWin` and `VirtualKeyCode::LWin` are no longer switched.
- On macOS, windows without decorations can once again be resized.
- Fixed race conditions when creating an `EventsLoop` on X11, most commonly manifesting as "[xcb] Unknown sequence number while processing queue".
- On macOS, `CursorMoved` and `MouseInput` events are only generated if they occurs within the window's client area.
- On macOS, resizing the window no longer generates a spurious `MouseInput` event.

# Version 0.15.0 (2018-05-22)

- `Icon::to_cardinals` is no longer public, since it was never supposed to be.
- Wayland: improve diagnostics if initialization fails
- Fix some system event key doesn't work when focused, do not block keyevent forward to system on macOS
- On X11, the scroll wheel position is now correctly reset on i3 and other WMs that have the same quirk.
- On X11, `Window::get_current_monitor` now reliably returns the correct monitor.
- On X11, `Window::hidpi_factor` returns values from XRandR rather than the inaccurate values previously queried from the core protocol.
- On X11, the primary monitor is detected correctly even when using versions of XRandR less than 1.5.
- `MonitorId` now implements `Debug`.
- Fixed bug on macOS where using `with_decorations(false)` would cause `set_decorations(true)` to produce a transparent titlebar with no title.
- Implemented `MonitorId::get_position` on macOS.
- On macOS, `Window::get_current_monitor` now returns accurate values.
- Added `WindowBuilderExt::with_resize_increments` to macOS.
- **Breaking:** On X11, `WindowBuilderExt::with_resize_increments` and `WindowBuilderExt::with_base_size` now take `u32` values rather than `i32`.
- macOS keyboard handling has been overhauled, allowing for the use of dead keys, IME, etc. Right modifier keys are also no longer reported as being left.
- Added the `Window::set_ime_spot(x: i32, y: i32)` method, which is implemented on X11 and macOS.
- **Breaking**: `os::unix::WindowExt::send_xim_spot(x: i16, y: i16)` no longer exists. Switch to the new `Window::set_ime_spot(x: i32, y: i32)`, which has equivalent functionality.
- Fixed detection of `Pause` and `Scroll` keys on Windows.
- On Windows, alt-tabbing while the cursor is grabbed no longer makes it impossible to re-grab the cursor.
- On Windows, using `CursorState::Hide` when the cursor is grabbed now ungrabs the cursor first.
- Implemented `MouseCursor::NoneCursor` on Windows.
- Added `WindowBuilder::with_always_on_top` and `Window::set_always_on_top`. Implemented on Windows, macOS, and X11.
- On X11, `WindowBuilderExt` now has `with_class`, `with_override_redirect`, and `with_x11_window_type` to allow for more control over window creation. `WindowExt` additionally has `set_urgent`.
- More hints are set by default on X11, including `_NET_WM_PID` and `WM_CLIENT_MACHINE`. Note that prior to this, the `WM_CLASS` hint was automatically set to whatever value was passed to `with_title`. It's now set to the executable name to better conform to expectations and the specification; if this is undesirable, you must explicitly use `WindowBuilderExt::with_class`.

# Version 0.14.0 (2018-05-09)

- Created the `Copy`, `Paste` and `Cut` `VirtualKeyCode`s and added support for them on X11 and Wayland
- Fix `.with_decorations(false)` in macOS
- On Mac, `NSWindow` and supporting objects might be alive long after they were `closed` which resulted in apps consuming more heap then needed. Mainly it was affecting multi window applications. Not expecting any user visible change of behaviour after the fix.
- Fix regression of Window platform extensions for macOS where `NSFullSizeContentViewWindowMask` was not being correctly applied to `.fullsize_content_view`.
- Corrected `get_position` on Windows to be relative to the screen rather than to the taskbar.
- Corrected `Moved` event on Windows to use position values equivalent to those returned by `get_position`. It previously supplied client area positions instead of window positions, and would additionally interpret negative values as being very large (around `u16::MAX`).
- Implemented `Moved` event on macOS.
- On X11, the `Moved` event correctly use window positions rather than client area positions. Additionally, a stray `Moved` that unconditionally accompanied `Resized` with the client area position relative to the parent has been eliminated; `Moved` is still received alongside `Resized`, but now only once and always correctly.
- On Windows, implemented all variants of `DeviceEvent` other than `Text`. Mouse `DeviceEvent`s are now received even if the window isn't in the foreground.
- `DeviceId` on Windows is no longer a unit struct, and now contains a `u32`. For `WindowEvent`s, this will always be 0, but on `DeviceEvent`s it will be the handle to that device. `DeviceIdExt::get_persistent_identifier` can be used to acquire a unique identifier for that device that persists across replugs/reboots/etc.
- Corrected `run_forever` on X11 to stop discarding `Awakened` events.
- Various safety and correctness improvements to the X11 backend internals.
- Fixed memory leak on X11 every time the mouse entered the window.
- On X11, drag and drop now works reliably in release mode.
- Added `WindowBuilderExt::with_resize_increments` and `WindowBuilderExt::with_base_size` to X11, allowing for more optional hints to be set.
- Rework of the wayland backend, migrating it to use [Smithay's Client Toolkit](https://github.com/Smithay/client-toolkit).
- Added `WindowBuilder::with_window_icon` and `Window::set_window_icon`, finally making it possible to set the window icon on Windows and X11. The `icon_loading` feature can be enabled to allow for icons to be easily loaded; see example program `window_icon.rs` for usage.
- Windows additionally has `WindowBuilderExt::with_taskbar_icon` and `WindowExt::set_taskbar_icon`.
- On Windows, fix panic when trying to call `set_fullscreen(None)` on a window that has not been fullscreened prior.

# Version 0.13.1 (2018-04-26)

- Ensure necessary `x11-dl` version is used.

# Version 0.13.0 (2018-04-25)

- Implement `WindowBuilder::with_maximized`, `Window::set_fullscreen`, `Window::set_maximized` and `Window::set_decorations` for MacOS.
- Implement `WindowBuilder::with_maximized`, `Window::set_fullscreen`, `Window::set_maximized` and `Window::set_decorations` for Windows.
- On Windows, `WindowBuilder::with_fullscreen` no longer changing monitor display resolution.
- Overhauled X11 window geometry calculations. `get_position` and `set_position` are more universally accurate across different window managers, and `get_outer_size` actually works now.
- Fixed SIGSEGV/SIGILL crashes on macOS caused by stabilization of the `!` (never) type.
- Implement `WindowEvent::HiDPIFactorChanged` for macOS
- On X11, input methods now work completely out of the box, no longer requiring application developers to manually call `setlocale`. Additionally, when input methods are started, stopped, or restarted on the server end, it's correctly handled.
- Implemented `Refresh` event on Windows.
- Properly calculate the minimum and maximum window size on Windows, including window decorations.
- Map more `MouseCursor` variants to cursor icons on Windows.
- Corrected `get_position` on macOS to return outer frame position, not content area position.
- Corrected `set_position` on macOS to set outer frame position, not content area position.
- Added `get_inner_position` method to `Window`, which gets the position of the window's client area. This is implemented on all applicable platforms (all desktop platforms other than Wayland, where this isn't possible).
- **Breaking:** the `Closed` event has been replaced by `CloseRequested` and `Destroyed`. To migrate, you typically just need to replace all usages of `Closed` with `CloseRequested`; see example programs for more info. The exception is iOS, where `Closed` must be replaced by `Destroyed`.

# Version 0.12.0 (2018-04-06)

- Added subclass to macos windows so they can be made resizable even with no decorations.
- Dead keys now work properly on X11, no longer resulting in a panic.
- On X11, input method creation first tries to use the value from the user's `XMODIFIERS` environment variable, so application developers should no longer need to manually call `XSetLocaleModifiers`. If that fails, fallbacks are tried, which should prevent input method initialization from ever outright failing.
- Fixed thread safety issues with input methods on X11.
- Add support for `Touch` for win32 backend.
- Fixed `Window::get_inner_size` and friends to return the size in pixels instead of points when using HIDPI displays on OSX.

# Version 0.11.3 (2018-03-28)

- Added `set_min_dimensions` and `set_max_dimensions` methods to `Window`, and implemented on Windows, X11, Wayland, and OSX.
- On X11, dropping a `Window` actually closes it now, and clicking the window's × button (or otherwise having the WM signal to close it) will result in the window closing.
- Added `WindowBuilderExt` methods for macos: `with_titlebar_transparent`,
  `with_title_hidden`, `with_titlebar_buttons_hidden`,
  `with_fullsize_content_view`.
- Mapped X11 numpad keycodes (arrows, Home, End, PageUp, PageDown, Insert and Delete) to corresponding virtual keycodes

# Version 0.11.2 (2018-03-06)

- Impl `Hash`, `PartialEq`, and `Eq` for `events::ModifiersState`.
- Implement `MonitorId::get_hidpi_factor` for MacOS.
- Added method `os::macos::MonitorIdExt::get_nsscreen() -> *mut c_void` that gets a `NSScreen` object matching the monitor ID.
- Send `Awakened` event on Android when event loop is woken up.

# Version 0.11.1 (2018-02-19)

- Fixed windows not receiving mouse events when click-dragging the mouse outside the client area of a window, on Windows platforms.
- Added method `os::android::EventsLoopExt:set_suspend_callback(Option<Box<Fn(bool) -> ()>>)` that allows glutin to register a callback when a suspend event happens

# Version 0.11.0 (2018-02-09)

- Implement `MonitorId::get_dimensions` for Android.
- Added method `os::macos::WindowBuilderExt::with_movable_by_window_background(bool)` that allows to move a window without a titlebar - `with_decorations(false)`
- Implement `Window::set_fullscreen`, `Window::set_maximized` and `Window::set_decorations` for Wayland.
- Added `Caret` as VirtualKeyCode and support OSX ^-Key with german input.

# Version 0.10.1 (2018-02-05)

*Yanked*

# Version 0.10.0 (2017-12-27)

- Add support for `Touch` for emscripten backend.
- Added support for `DroppedFile`, `HoveredFile`, and `HoveredFileCancelled` to X11 backend.
- **Breaking:** `unix::WindowExt` no longer returns pointers for things that aren't actually pointers; `get_xlib_window` now returns `Option<std::os::raw::c_ulong>` and `get_xlib_screen_id` returns `Option<std::os::raw::c_int>`. Additionally, methods that previously returned `libc::c_void` have been changed to return `std::os::raw::c_void`, which are not interchangeable types, so users wanting the former will need to explicitly cast.
- Added `set_decorations` method to `Window` to allow decorations to be toggled after the window is built. Presently only implemented on X11.
- Raised the minimum supported version of Rust to 1.20 on MacOS due to usage of associated constants in new versions of cocoa and core-graphics.
- Added `modifiers` field to `MouseInput`, `MouseWheel`, and `CursorMoved` events to track the modifiers state (`ModifiersState`).
- Fixed the emscripten backend to return the size of the canvas instead of the size of the window.

# Version 0.9.0 (2017-12-01)

- Added event `WindowEvent::HiDPIFactorChanged`.
- Added method `MonitorId::get_hidpi_factor`.
- Deprecated `get_inner_size_pixels` and `get_inner_size_points` methods of `Window` in favor of
`get_inner_size`.
- **Breaking:** `EventsLoop` is `!Send` and `!Sync` because of platform-dependant constraints,
  but `Window`, `WindowId`, `DeviceId` and `MonitorId` guaranteed to be `Send`.
- `MonitorId::get_position` now returns `(i32, i32)` instead of `(u32, u32)`.
- Rewrite of the wayland backend to use wayland-client-0.11
- Support for dead keys on wayland for keyboard utf8 input
- Monitor enumeration on Windows is now implemented using `EnumDisplayMonitors` instead of
`EnumDisplayDevices`. This changes the value returned by `MonitorId::get_name()`.
- On Windows added `MonitorIdExt::hmonitor` method
- Impl `Clone` for `EventsLoopProxy`
- `EventsLoop::get_primary_monitor()` on X11 will fallback to any available monitor if no primary is found
- Support for touch event on wayland
- `WindowEvent`s `MouseMoved`, `MouseEntered`, and `MouseLeft` have been renamed to
`CursorMoved`, `CursorEntered`, and `CursorLeft`.
- New `DeviceEvent`s added, `MouseMotion` and `MouseWheel`.
- Send `CursorMoved` event after `CursorEntered` and `Focused` events.
- Add support for `ModifiersState`, `MouseMove`, `MouseInput`, `MouseMotion` for emscripten backend.

# Version 0.8.3 (2017-10-11)

- Fixed issue of calls to `set_inner_size` blocking on Windows.
- Mapped `ISO_Left_Tab` to `VirtualKeyCode::Tab` to make the key work with modifiers
- Fixed the X11 backed on 32bit targets

# Version 0.8.2 (2017-09-28)

- Uniformize keyboard scancode values accross Wayland and X11 (#297).
- Internal rework of the wayland event loop
- Added method `os::linux::WindowExt::is_ready`

# Version 0.8.1 (2017-09-22)

- Added various methods to `os::linux::EventsLoopExt`, plus some hidden items necessary to make
  glutin work.

# Version 0.8.0 (2017-09-21)

- Added `Window::set_maximized`, `WindowAttributes::maximized` and `WindowBuilder::with_maximized`.
- Added `Window::set_fullscreen`.
- Changed `with_fullscreen` to take a `Option<MonitorId>` instead of a `MonitorId`.
- Removed `MonitorId::get_native_identifer()` in favor of platform-specific traits in the `os`
  module.
- Changed `get_available_monitors()` and `get_primary_monitor()` to be methods of `EventsLoop`
  instead of stand-alone methods.
- Changed `EventsLoop` to be tied to a specific X11 or Wayland connection.
- Added a `os::linux::EventsLoopExt` trait that makes it possible to configure the connection.
- Fixed the emscripten code, which now compiles.
- Changed the X11 fullscreen code to use `xrandr` instead of `xxf86vm`.
- Fixed the Wayland backend to produce `Refresh` event after window creation.
- Changed the `Suspended` event to be outside of `WindowEvent`.
- Fixed the X11 backend sometimes reporting the wrong virtual key (#273).<|MERGE_RESOLUTION|>--- conflicted
+++ resolved
@@ -15,11 +15,8 @@
 - `EventsLoop::get_available_monitors` and `EventsLoop::get_primary_monitor` now have identical counterparts on `Window`, so this information can be acquired without an `EventsLoop` borrow.
 - `AvailableMonitorsIter` now implements `Debug`.
 - Fixed quirk on macOS where certain keys would generate characters at twice the normal rate when held down.
-<<<<<<< HEAD
+- On X11, all event loops now share the same `XConnection`.
 - **Breaking:** `Window::set_cursor_state` and `CursorState` enum removed in favor of the more composable `Window::grab_cursor` and `Window::hide_cursor`. As a result, grabbing the cursor no longer automatically hides it; you must call both methods to retain the old behavior on Windows and macOS. `Cursor::NoneCursor` has been removed, as it's no longer useful.
-=======
-- On X11, all event loops now share the same `XConnection`.
->>>>>>> 042f5fe4
 
 # Version 0.15.1 (2018-06-13)
 
