--- conflicted
+++ resolved
@@ -2,11 +2,8 @@
 
 - On Windows, fix window intermittently hanging when `ControlFlow` was set to `Poll`.
 - On Windows, fix `WindowBuilder::with_maximized` being ignored.
-<<<<<<< HEAD
 - On Android, minimal platform support.
-=======
 - On iOS, touch positions are now properly converted to physical pixels.
->>>>>>> 007b195a
 
 # 0.22.1 (2020-04-16)
 
