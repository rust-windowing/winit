--- conflicted
+++ resolved
@@ -10,15 +10,12 @@
 - On android added support for `run_return`.
 - On MacOS, Fixed fullscreen and dialog support for `run_return`.
 - On Windows, fix bug where we'd try to emit `MainEventsCleared` events during nested win32 event loops.
-<<<<<<< HEAD
 - On Web, use mouse events if pointer events aren't supported. This affects Safari.
-=======
 - On Windows, `set_ime_position` is now a no-op instead of a runtime crash.
 - On Android, `set_fullscreen` is now a no-op instead of a runtime crash.
 - On iOS and Android, `set_inner_size` is now a no-op instead of a runtime crash.
 - **Breaking:** On Web, `set_cursor_position` and `set_cursor_grab` will now always return an error.
 - **Breaking:** `PixelDelta` scroll events now return a `PhysicalPosition`.
->>>>>>> 7a49c882
 
 # 0.22.2 (2020-05-16)
 
