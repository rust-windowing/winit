# Changelog

All notable changes to this project will be documented in this file.

Please keep one empty line before and after all headers. (This is required for
`git` to produce a conflict when a release is made while a PR is open and the
PR's changelog entry would go into the wrong section).

And please only add new entries to the top of this list, right below the `#
Unreleased` header.

# Unreleased

- **Breaking:** Removed unnecessary generic parameter `T` from `EventLoopWindowTarget`.
- On Windows, macOS, X11, Wayland and Web, implement setting images as cursors. See the `custom_cursors.rs` example.
  - **Breaking:** Remove `Window::set_cursor_icon`
  - Add `WindowBuilder::with_cursor` and `Window::set_cursor` which takes a `CursorIcon` or `CustomCursor`
  - Add `CustomCursor`
  - Add `CustomCursor::from_rgba` to allow creating cursor images from RGBA data.
  - Add `CustomCursorExtWebSys::from_url` to allow loading cursor images from URLs.
  - Add `CustomCursorExtWebSys::from_animation` to allow creating animated cursors from other `CustomCursor`s.
- On macOS, add services menu.
- **Breaking:** On Web, remove queuing fullscreen request in absence of transient activation.
- On Web, fix setting cursor icon overriding cursor visibility.
- **Breaking:** On Web, return `RawWindowHandle::WebCanvas` instead of `RawWindowHandle::Web`.
- **Breaking:** On Web, macOS and iOS, return `HandleError::Unavailable` when a window handle is not available.
- **Breaking:** Bump MSRV from `1.65` to `1.70`.
- On Web, add the ability to toggle calling `Event.preventDefault()` on `Window`.
- **Breaking:** Remove `WindowAttributes::fullscreen()` and expose as field directly.
- **Breaking:** Rename `VideoMode` to `VideoModeHandle` to represent that it doesn't hold static data.
- **Breaking:** No longer export `platform::x11::XNotSupported`.
- **Breaking:** Renamed `platform::x11::XWindowType` to `platform::x11::WindowType`.
- Add the `OwnedDisplayHandle` type for allowing safe display handle usage outside of trivial cases.
- **Breaking:** Rename `TouchpadMagnify` to `PinchGesture`, `SmartMagnify` to `DoubleTapGesture` and `TouchpadRotate` to `RotationGesture` to represent the action rather than the intent.
- on iOS, add detection support for `PinchGesture`, `DoubleTapGesture` and `RotationGesture`.
- on Windows: add `with_border_color`, `with_title_background_color`, `with_title_text_color` and `with_corner_preference`
- On Windows, Remove `WS_CAPTION`, `WS_BORDER` and `WS_EX_WINDOWEDGE` styles for child windows without decorations.
<<<<<<< HEAD
- On Windows, buffer `ScaleFactorChanged` new size if window is maximized until exiting maximzed state.
=======
- On Windows, fixed a race condition when sending an event through the loop proxy.
>>>>>>> a5b08fc4

# 0.29.10

- On Web, account for canvas being focused already before event loop starts.
- On Web, increase cursor position accuracy.

# 0.29.9

- On X11, fix `NotSupported` error not propagated when creating event loop.
- On Wayland, fix resize not issued when scale changes
- On X11 and Wayland, fix arrow up on keypad reported as `ArrowLeft`.
- On macOS, report correct logical key when Ctrl or Cmd is pressed.

# 0.29.8

- On X11, fix IME input lagging behind.
- On X11, fix `ModifiersChanged` not sent from xdotool-like input
- On X11, fix keymap not updated from xmodmap.
- On X11, reduce the amount of time spent fetching screen resources.
- On Wayland, fix `Window::request_inner_size` being overwritten by resize.
- On Wayland, fix `Window::inner_size` not using the correct rounding.

# 0.29.7

- On X11, fix `Xft.dpi` reload during runtime.
- On X11, fix window minimize.

# 0.29.6

- On Web, fix context menu not being disabled by `with_prevent_default(true)`.
- On Wayland, fix `WindowEvent::Destroyed` not being delivered after destroying window.
- Fix `EventLoopExtRunOnDemand::run_on_demand` not working for consequent invocation

# 0.29.5

- On macOS, remove spurious error logging when handling `Fn`.
- On X11, fix an issue where floating point data from the server is
  misinterpreted during a drag and drop operation.
- On X11, fix a bug where focusing the window would panic.
- On macOS, fix `refresh_rate_millihertz`.
- On Wayland, disable Client Side Decorations when `wl_subcompositor` is not supported.
- On X11, fix `Xft.dpi` detection from Xresources.
- On Windows, fix consecutive calls to `window.set_fullscreen(Some(Fullscreen::Borderless(None)))` resulting in losing previous window state when eventually exiting fullscreen using `window.set_fullscreen(None)`.
- On Wayland, fix resize being sent on focus change.
- On Windows, fix `set_ime_cursor_area`.

# 0.29.4

- Fix crash when running iOS app on macOS.
- On X11, check common alternative cursor names when loading cursor.
- On X11, reload the DPI after a property change event.
- On Windows, fix so `drag_window` and `drag_resize_window` can be called from another thread.
- On Windows, fix `set_control_flow` in `AboutToWait` not being taken in account.
- On macOS, send a `Resized` event after each `ScaleFactorChanged` event.
- On Wayland, fix `wl_surface` being destroyed before associated objects.
- On macOS, fix assertion when pressing `Fn` key.
- On Windows, add `WindowBuilderExtWindows::with_clip_children` to control `WS_CLIPCHILDREN` style.

# 0.29.3

- On Wayland, apply correct scale to `PhysicalSize` passed in `WindowBuilder::with_inner_size` when possible.
- On Wayland, fix `RedrawRequsted` being always sent without decorations and `sctk-adwaita` feature.
- On Wayland, ignore resize requests when the window is fully tiled.
- On Wayland, use `configure_bounds` to constrain `with_inner_size` when compositor wants users to pick size.
- On Windows, fix deadlock when accessing the state during `Cursor{Enter,Leave}`.
- On Windows, add support for `Window::set_transparent`.
- On macOS, fix deadlock when entering a nested event loop from an event handler.
- On macOS, add support for `Window::set_blur`.

# 0.29.2

- **Breaking:** Bump MSRV from `1.60` to `1.65`.
- **Breaking:** Add `Event::MemoryWarning`; implemented on iOS/Android.
- **Breaking:** Bump `ndk` version to `0.8.0`, ndk-sys to `0.5.0`, `android-activity` to `0.5.0`.
- **Breaking:** Change default `ControlFlow` from `Poll` to `Wait`.
- **Breaking:** Move `Event::RedrawRequested` to `WindowEvent::RedrawRequested`.
- **Breaking:** Moved `ControlFlow::Exit` to `EventLoopWindowTarget::exit()` and `EventLoopWindowTarget::exiting()` and removed `ControlFlow::ExitWithCode(_)` entirely.
- **Breaking:** Moved `ControlFlow` to `EventLoopWindowTarget::set_control_flow()` and `EventLoopWindowTarget::control_flow()`.
- **Breaking:** `EventLoop::new` and `EventLoopBuilder::build` now return `Result<Self, EventLoopError>`
- **Breaking:** `WINIT_UNIX_BACKEND` was removed in favor of standard `WAYLAND_DISPLAY` and `DISPLAY` variables.
- **Breaking:** on Wayland, dispatching user created Wayland queue won't wake up the loop unless winit has event to send back.
- **Breaking:** remove `DeviceEvent::Text`.
- **Breaking:** Remove lifetime parameter from `Event` and `WindowEvent`.
- **Breaking:** Rename `Window::set_inner_size` to `Window::request_inner_size` and indicate if the size was applied immediately.
- **Breaking:** `ActivationTokenDone` event which could be requested with the new `startup_notify` module, see its docs for more.
- **Breaking:** `ScaleFactorChanged` now contains a writer instead of a reference to update inner size.
- **Breaking** `run() -> !` has been replaced by `run() -> Result<(), EventLoopError>` for returning errors without calling `std::process::exit()` ([#2767](https://github.com/rust-windowing/winit/pull/2767))
- **Breaking** Removed `EventLoopExtRunReturn` / `run_return` in favor of `EventLoopExtPumpEvents` / `pump_events` and `EventLoopExtRunOnDemand` / `run_on_demand` ([#2767](https://github.com/rust-windowing/winit/pull/2767))
- `RedrawRequested` is no longer guaranteed to be emitted after `MainEventsCleared`, it is now platform-specific when the event is emitted after being requested via `redraw_request()`.
  - On Windows, `RedrawRequested` is now driven by `WM_PAINT` messages which are requested via `redraw_request()`
- **Breaking** `LoopDestroyed` renamed to `LoopExiting` ([#2900](https://github.com/rust-windowing/winit/issues/2900))
- **Breaking** `RedrawEventsCleared` removed ([#2900](https://github.com/rust-windowing/winit/issues/2900))
- **Breaking** `MainEventsCleared` removed ([#2900](https://github.com/rust-windowing/winit/issues/2900))
- **Breaking:** Remove all deprecated `modifiers` fields.
- **Breaking:** Rename `DeviceEventFilter` to `DeviceEvents` reversing the behavior of variants.
- **Breaking** Add `AboutToWait` event which is emitted when the event loop is about to block and wait for new events ([#2900](https://github.com/rust-windowing/winit/issues/2900))
- **Breaking:** Rename `EventLoopWindowTarget::set_device_event_filter` to `listen_device_events`.
- **Breaking:** Rename `Window::set_ime_position` to `Window::set_ime_cursor_area` adding a way to set exclusive zone.
- **Breaking:** `with_x11_visual` now takes the visual ID instead of the bare pointer.
- **Breaking** `MouseButton` now supports `Back` and `Forward` variants, emitted from mouse events on Wayland, X11, Windows, macOS and Web.
- **Breaking:** On Web, `instant` is now replaced by `web_time`.
- **Breaking:** On Web, dropped support for Safari versions below 13.1.
- **Breaking:** On Web, the canvas output bitmap size is no longer adjusted.
- **Breaking:** On Web, the canvas size is not controlled by Winit anymore and external changes to the canvas size will be reported through `WindowEvent::Resized`.
- **Breaking:** Updated `bitflags` crate version to `2`, which changes the API on exposed types.
- **Breaking:** `CursorIcon::Arrow` was removed.
- **Breaking:** `CursorIcon::Hand` is now named `CursorIcon::Pointer`.
- **Breaking:** `CursorIcon` is now used from the `cursor-icon` crate.
- **Breaking:** `WindowExtWebSys::canvas()` now returns an `Option`.
- **Breaking:** Overhaul keyboard input handling.
  - Replace `KeyboardInput` with `KeyEvent` and `RawKeyEvent`.
    - Change `WindowEvent::KeyboardInput` to contain a `KeyEvent`.
    - Change `Event::Key` to contain a `RawKeyEvent`.
  - Remove `Event::ReceivedCharacter`. In its place, you should use
    `KeyEvent.text` in combination with `WindowEvent::Ime`.
  - Replace `VirtualKeyCode` with the `Key` enum.
  - Replace `ScanCode` with the `KeyCode` enum.
  - Rename `ModifiersState::LOGO` to `SUPER` and `ModifiersState::CTRL` to `CONTROL`.
  - Add `PhysicalKey` wrapping `KeyCode` and `NativeKeyCode`.
  - Add `KeyCode` to refer to keys (roughly) by their physical location.
  - Add `NativeKeyCode` to represent raw `KeyCode`s which Winit doesn't
    understand.
  - Add `Key` to represent the keys after they've been interpreted by the
    active (software) keyboard layout.
  - Add `NamedKey` to represent the categorized keys.
  - Add `NativeKey` to represent raw `Key`s which Winit doesn't understand.
  - Add `KeyLocation` to tell apart `Key`s which usually "mean" the same thing,
    but can appear simultaneously in different spots on the same keyboard
    layout.
  - Add `Window::reset_dead_keys` to enable application-controlled cancellation
    of dead key sequences.
  - Add `KeyEventExtModifierSupplement` to expose additional (and less
    portable) interpretations of a given key-press.
  - Add `PhysicalKeyExtScancode`, which lets you convert between scancodes and
    `PhysicalKey`.
  - `ModifiersChanged` now uses dedicated `Modifiers` struct.
- Removed platform-specific extensions that should be retrieved through `raw-window-handle` trait implementations instead:
  - `platform::windows::HINSTANCE`.
  - `WindowExtWindows::hinstance`.
  - `WindowExtWindows::hwnd`.
  - `WindowExtIOS::ui_window`.
  - `WindowExtIOS::ui_view_controller`.
  - `WindowExtIOS::ui_view`.
  - `WindowExtMacOS::ns_window`.
  - `WindowExtMacOS::ns_view`.
  - `EventLoopWindowTargetExtWayland::wayland_display`.
  - `WindowExtWayland::wayland_surface`.
  - `WindowExtWayland::wayland_display`.
  - `WindowExtX11::xlib_window`.
  - `WindowExtX11::xlib_display`.
  - `WindowExtX11::xlib_screen_id`.
  - `WindowExtX11::xcb_connection`.
- Reexport `raw-window-handle` in `window` module.
- Add `ElementState::is_pressed`.
- Add `Window::pre_present_notify` to notify winit before presenting to the windowing system.
- Add `Window::set_blur` to request a blur behind the window; implemented on Wayland for now.
- Add `Window::show_window_menu` to request a titlebar/system menu; implemented on Wayland/Windows for now.
- Implement `AsFd`/`AsRawFd` for `EventLoop<T>` on X11 and Wayland.
- Implement `PartialOrd` and `Ord` for `MouseButton`.
- Implement `PartialOrd` and `Ord` on types in the `dpi` module.
- Make `WindowBuilder` `Send + Sync`.
- Make iOS `MonitorHandle` and `VideoMode` usable from other threads.
- Make iOS windows usable from other threads.
- On Android, add force data to touch events.
- On Android, added `EventLoopBuilderExtAndroid::handle_volume_keys` to indicate that the application will handle the volume keys manually.
- On Android, fix `DeviceId` to contain device id's.
- On Orbital, fix `ModifiersChanged` not being sent.
- On Wayland, `Window::outer_size` now accounts for **client side** decorations.
- On Wayland, add `Window::drag_resize_window` method.
- On Wayland, remove `WINIT_WAYLAND_CSD_THEME` variable.
- On Wayland, fix `TouchPhase::Canceled` being sent for moved events.
- On Wayland, fix forward compatibility issues.
- On Wayland, fix initial window size not restored for maximized/fullscreened on startup window.
- On Wayland, fix maximized startup not taking full size on GNOME.
- On Wayland, fix maximized window creation and window geometry handling.
- On Wayland, fix window not checking that it actually got initial configure event.
- On Wayland, make double clicking and moving the CSD frame more reliable.
- On Wayland, support `Occluded` event with xdg-shell v6
- On Wayland, use frame callbacks to throttle `RedrawRequested` events so redraws will align with compositor.
- On Web, `ControlFlow::WaitUntil` now uses the Prioritized Task Scheduling API. `setTimeout()`, with a trick to circumvent throttling to 4ms, is used as a fallback.
- On Web, `EventLoopProxy` now implements `Send`.
- On Web, `Window` now implements `Send` and `Sync`.
- On Web, account for CSS `padding`, `border`, and `margin` when getting or setting the canvas position.
- On Web, add Fullscreen API compatibility for Safari.
- On Web, add `DeviceEvent::Motion`, `DeviceEvent::MouseWheel`, `DeviceEvent::Button` and `DeviceEvent::Key` support.
- On Web, add `EventLoopWindowTargetExtWebSys` and `PollStrategy`, which allows to set different strategies for `ControlFlow::Poll`. By default the Prioritized Task Scheduling API is used, but an option to use `Window.requestIdleCallback` is available as well. Both use `setTimeout()`, with a trick to circumvent throttling to 4ms, as a fallback.
- On Web, add `WindowBuilderExtWebSys::with_append()` to append the canvas element to the web page on creation.
- On Web, allow event loops to be recreated with `spawn`.
- On Web, enable event propagation.
- On Web, fix `ControlFlow::WaitUntil` to never wake up **before** the given time.
- On Web, fix `DeviceEvent::MouseMotion` only being emitted for each canvas instead of the whole window.
- On Web, fix `Window:::set_fullscreen` doing nothing when called outside the event loop but during transient activation.
- On Web, fix pen treated as mouse input.
- On Web, fix pointer button events not being processed when a buttons is already pressed.
- On Web, fix scale factor resize suggestion always overwriting the canvas size.
- On Web, fix some `WindowBuilder` methods doing nothing.
- On Web, fix some `Window` methods using incorrect HTML attributes instead of CSS properties.
- On Web, fix the bfcache by not using the `beforeunload` event and map bfcache loading/unloading to `Suspended`/`Resumed` events.
- On Web, fix touch input not gaining or loosing focus.
- On Web, fix touch location to be as accurate as mouse position.
- On Web, handle coalesced pointer events, which increases the resolution of pointer inputs.
- On Web, implement `Window::focus_window()`.
- On Web, implement `Window::set_(min|max)_inner_size()`.
- On Web, implement `WindowEvent::Occluded`.
- On Web, never return a `MonitorHandle`.
- On Web, prevent clicks on the canvas to select text.
- On Web, remove any fullscreen requests from the queue when an external fullscreen activation was detected.
- On Web, remove unnecessary `Window::is_dark_mode()`, which was replaced with `Window::theme()`.
- On Web, respect `EventLoopWindowTarget::listen_device_events()` settings.
- On Web, scale factor and dark mode detection are now more robust.
- On Web, send mouse position on button release as well.
- On Web, take all transient activations on the canvas and window into account to queue a fullscreen request.
- On Web, use `Window.requestAnimationFrame()` to throttle `RedrawRequested` events.
- On Web, use the correct canvas size when calculating the new size during scale factor change, instead of using the output bitmap size.
- On Web: fix `Window::request_redraw` not waking the event loop when called from outside the loop.
- On Web: fix position of touch events to be relative to the canvas.
- On Windows, add `drag_resize_window` method support.
- On Windows, add horizontal MouseWheel `DeviceEvent`.
- On Windows, added `WindowBuilderExtWindows::with_class_name` to customize the internal class name.
- On Windows, fix IME APIs not working when from non event loop thread.
- On Windows, fix `CursorEnter/Left` not being sent when grabbing the mouse.
- On Windows, fix `RedrawRequested` not being delivered when calling `Window::request_redraw` from `RedrawRequested`.
- On Windows, port to `windows-sys` version 0.48.0.
- On X11, add a `with_embedded_parent_window` function to the window builder to allow embedding a window into another window.
- On X11, fix event loop not waking up on `ControlFlow::Poll` and `ControlFlow::WaitUntil`.
- On X11, fix false positive flagging of key repeats when pressing different keys with no release between presses.
- On X11, set `visual_id` in returned `raw-window-handle`.
- On iOS, add ability to change the status bar style.
- On iOS, add force data to touch events when using the Apple Pencil.
- On iOS, always wake the event loop when transitioning from `ControlFlow::Poll` to `ControlFlow::Poll`.
- On iOS, send events `WindowEvent::Occluded(false)`, `WindowEvent::Occluded(true)` when application enters/leaves foreground.
- On macOS, add tabbing APIs on `WindowExtMacOS` and `EventLoopWindowTargetExtMacOS`.
- On macOS, fix assertion when pressing `Globe` key.
- On macOS, fix crash in `window.set_minimized(false)`.
- On macOS, fix crash when dropping `Window`.

# 0.28.7

- Fix window size sometimes being invalid when resizing on macOS 14 Sonoma.

# 0.28.6

- On macOS, fixed memory leak when getting monitor handle.
- On macOS, fix `Backspace` being emitted when clearing preedit with it.

# 0.28.5

- On macOS, fix `key_up` being ignored when `Ime` is disabled.

# 0.28.4

- On macOS, fix empty marked text blocking regular input.
- On macOS, fix potential panic when getting refresh rate.
- On macOS, fix crash when calling `Window::set_ime_position` from another thread.

# 0.28.3

- Fix macOS memory leaks.

# 0.28.2

- Implement `HasRawDisplayHandle` for `EventLoop`.
- On macOS, set resize increments only for live resizes.
- On Wayland, fix rare crash on DPI change
- Web: Added support for `Window::theme`.
- On Wayland, fix rounding issues when doing resize.
- On macOS, fix wrong focused state on startup.
- On Windows, fix crash on setting taskbar when using Visual Studio debugger.
- On macOS, resize simple fullscreen windows on windowDidChangeScreen events.

# 0.28.1

- On Wayland, fix crash when dropping a window in multi-window setup.

# 0.28.0

- On macOS, fixed `Ime::Commit` persisting for all input after interacting with `Ime`.
- On macOS, added `WindowExtMacOS::option_as_alt` and `WindowExtMacOS::set_option_as_alt`.
- On Windows, fix window size for maximized, undecorated windows.
- On Windows and macOS, add `WindowBuilder::with_active`.
- Add `Window::is_minimized`.
- On X11, fix errors handled during `register_xlib_error_hook` invocation bleeding into winit.
- Add `Window::has_focus`.
- On Windows, fix `Window::set_minimized(false)` not working for windows minimized by `Win + D` hotkey.
- **Breaking:** On Web, touch input no longer fires `WindowEvent::Cursor*`, `WindowEvent::MouseInput`, or `DeviceEvent::MouseMotion` like other platforms, but instead it fires `WindowEvent::Touch`.
- **Breaking:** Removed platform specific `WindowBuilder::with_parent` API in favor of `WindowBuilder::with_parent_window`.
- On Windows, retain `WS_MAXIMIZE` window style when un-minimizing a maximized window.
- On Windows, fix left mouse button release event not being sent after `Window::drag_window`.
- On macOS, run most actions on the main thread, which is strictly more correct, but might make multithreaded applications block slightly more.
- On macOS, fix panic when getting current monitor without any monitor attached.
- On Windows and MacOS, add API to enable/disable window buttons (close, minimize, ...etc).
- On Windows, macOS, X11 and Wayland, add `Window::set_theme`.
- **Breaking:** Remove `WindowExtWayland::wayland_set_csd_theme` and `WindowBuilderExtX11::with_gtk_theme_variant`.
- On Windows, revert window background to an empty brush to avoid white flashes when changing scaling.
- **Breaking:** Removed `Window::set_always_on_top` and related APIs in favor of `Window::set_window_level`.
- On Windows, MacOS and X11, add always on bottom APIs.
- On Windows, fix the value in `MouseButton::Other`.
- On macOS, add `WindowExtMacOS::is_document_edited` and `WindowExtMacOS::set_document_edited` APIs.
- **Breaking:** Removed `WindowBuilderExtIOS::with_root_view_class`; instead, you should use `[[view layer] addSublayer: ...]` to add an instance of the desired layer class (e.g. `CAEAGLLayer` or `CAMetalLayer`). See `vulkano-win` or `wgpu` for examples of this.
- On MacOS and Windows, add `Window::set_content_protected`.
- On MacOS, add `EventLoopBuilderExtMacOS::with_activate_ignoring_other_apps`.
- On Windows, fix icons specified on `WindowBuilder` not taking effect for windows created after the first one.
- On Windows and macOS, add `Window::title` to query the current window title.
- On Windows, fix focusing menubar when pressing `Alt`.
- On MacOS, made `accepts_first_mouse` configurable.
- Migrated `WindowBuilderExtUnix::with_resize_increments` to `WindowBuilder`.
- Added `Window::resize_increments`/`Window::set_resize_increments` to update resize increments at runtime for X11/macOS.
- macOS/iOS: Use `objc2` instead of `objc` internally.
- **Breaking:** Bump MSRV from `1.57` to `1.60`.
- **Breaking:** Split the `platform::unix` module into `platform::x11` and `platform::wayland`. The extension types are similarly renamed.
- **Breaking:**: Removed deprecated method `platform::unix::WindowExtUnix::is_ready`.
- Removed `parking_lot` dependency.
- **Breaking:** On macOS, add support for two-finger touchpad magnification and rotation gestures with new events `WindowEvent::TouchpadMagnify` and `WindowEvent::TouchpadRotate`. Also add support for touchpad smart-magnification gesture with a new event `WindowEvent::SmartMagnify`.
- **Breaking:** On web, the `WindowBuilderExtWebSys::with_prevent_default` setting (enabled by default), now additionally prevents scrolling of the webpage in mobile browsers, previously it only disabled scrolling on desktop.
- On Wayland, `wayland-csd-adwaita` now uses `ab_glyph` instead of `crossfont` to render the title for decorations.
- On Wayland, a new `wayland-csd-adwaita-crossfont` feature was added to use `crossfont` instead of `ab_glyph` for decorations.
- On Wayland, if not otherwise specified use upstream automatic CSD theme selection.
- On X11, added `WindowExtX11::with_parent` to create child windows.
- Added support for `WindowBuilder::with_theme` and `Window::theme` to support per-window dark/light/system theme configuration on macos, windows and wayland.
- On macOS, added support for `WindowEvent::ThemeChanged`.
- **Breaking:** Removed `WindowBuilderExtWindows::with_theme` and `WindowBuilderExtWayland::with_wayland_csd_theme` in favour of `WindowBuilder::with_theme`.
- **Breaking:** Removed `WindowExtWindows::theme` in favour of `Window::theme`.
- Enabled `doc_auto_cfg` when generating docs on docs.rs for feature labels.
- **Breaking:** On Android, switched to using [`android-activity`](https://github.com/rib/android-activity) crate as a glue layer instead of [`ndk-glue`](https://github.com/rust-windowing/android-ndk-rs/tree/master/ndk-glue). See [README.md#Android](https://github.com/rust-windowing/winit#Android) for more details. ([#2444](https://github.com/rust-windowing/winit/pull/2444))
- **Breaking:** Removed support for `raw-window-handle` version `0.4`
- On Wayland, `RedrawRequested` not emitted during resize.
- Add a `set_wait_timeout` function to `ControlFlow` to allow waiting for a `Duration`.
- **Breaking:** Remove the unstable `xlib_xconnection()` function from the private interface.
- Added Orbital support for Redox OS
- On X11, added `drag_resize_window` method.
- Added `Window::set_transparent` to provide a hint about transparency of the window on Wayland and macOS.
- On macOS, fix the mouse buttons other than left/right/middle being reported as middle.
- On Wayland, support fractional scaling via the wp-fractional-scale protocol.
- On web, fix removal of mouse event listeners from the global object upon window distruction.
- Add WindowAttributes getter to WindowBuilder to allow introspection of default values.
- Added `Window::set_ime_purpose` for setting the IME purpose, currently implemented on Wayland only.

# 0.27.5

- On Wayland, fix byte offset in `Ime::Preedit` pointing to invalid bytes.

# 0.27.4

- On Windows, emit `ReceivedCharacter` events on system keybindings.
- On Windows, fixed focus event emission on minimize.
- On X11, fixed IME crashing during reload.

# 0.27.3

- On Windows, added `WindowExtWindows::set_undecorated_shadow` and `WindowBuilderExtWindows::with_undecorated_shadow` to draw the drop shadow behind a borderless window.
- On Windows, fixed default window features (ie snap, animations, shake, etc.) when decorations are disabled.
- On Windows, fixed ALT+Space shortcut to open window menu.
- On Wayland, fixed `Ime::Preedit` not being sent on IME reset.
- Fixed unbound version specified for `raw-window-handle` leading to compilation failures.
- Empty `Ime::Preedit` event will be sent before `Ime::Commit` to help clearing preedit.
- On X11, fixed IME context picking by querying for supported styles beforehand.

# 0.27.2 (2022-8-12)

- On macOS, fixed touch phase reporting when scrolling.
- On X11, fix min, max and resize increment hints not persisting for resizable windows (e.g. on DPI change).
- On Windows, respect min/max inner sizes when creating the window.
- For backwards compatibility, `Window` now (additionally) implements the old version (`0.4`) of the `HasRawWindowHandle` trait
- On Windows, added support for `EventLoopWindowTarget::set_device_event_filter`.
- On Wayland, fix user requested `WindowEvent::RedrawRequested` being delayed by a frame.

# 0.27.1 (2022-07-30)

- The minimum supported Rust version was lowered to `1.57.0` and now explicitly tested.
- On X11, fix crash on start due to inability to create an IME context without any preedit.

# 0.27.0 (2022-07-26)

- On Windows, fix hiding a maximized window.
- On Android, `ndk-glue`'s `NativeWindow` lock is now held between `Event::Resumed` and `Event::Suspended`.
- On Web, added `EventLoopExtWebSys` with a `spawn` method to start the event loop without throwing an exception.
- Added `WindowEvent::Occluded(bool)`, currently implemented on macOS and X11.
- On X11, fix events for caps lock key not being sent
- Build docs on `docs.rs` for iOS and Android as well.
- **Breaking:** Removed the `WindowAttributes` struct, since all its functionality is accessible from `WindowBuilder`.
- Added `WindowBuilder::transparent` getter to check if the user set `transparent` attribute.
- On macOS, Fix emitting `Event::LoopDestroyed` on CMD+Q.
- On macOS, fixed an issue where having multiple windows would prevent run_return from ever returning.
- On Wayland, fix bug where the cursor wouldn't hide in GNOME.
- On macOS, Windows, and Wayland, add `set_cursor_hittest` to let the window ignore mouse events.
- On Windows, added `WindowExtWindows::set_skip_taskbar` and `WindowBuilderExtWindows::with_skip_taskbar`.
- On Windows, added `EventLoopBuilderExtWindows::with_msg_hook`.
- On Windows, remove internally unique DC per window.
- On macOS, remove the need to call `set_ime_position` after moving the window.
- Added `Window::is_visible`.
- Added `Window::is_resizable`.
- Added `Window::is_decorated`.
- On X11, fix for repeated event loop iteration when `ControlFlow` was `Wait`
- On X11, fix scale factor calculation when the only monitor is reconnected
- On Wayland, report unaccelerated mouse deltas in `DeviceEvent::MouseMotion`.
- On Web, a focused event is manually generated when a click occurs to emulate behaviour of other backends.
- **Breaking:** Bump `ndk` version to 0.6, ndk-sys to `v0.3`, `ndk-glue` to `0.6`.
- Remove no longer needed `WINIT_LINK_COLORSYNC` environment variable.
- **Breaking:** Rename the `Exit` variant of `ControlFlow` to `ExitWithCode`, which holds a value to control the exit code after running. Add an `Exit` constant which aliases to `ExitWithCode(0)` instead to avoid major breakage. This shouldn't affect most existing programs.
- Add `EventLoopBuilder`, which allows you to create and tweak the settings of an event loop before creating it.
- Deprecated `EventLoop::with_user_event`; use `EventLoopBuilder::with_user_event` instead.
- **Breaking:** Replaced `EventLoopExtMacOS` with `EventLoopBuilderExtMacOS` (which also has renamed methods).
- **Breaking:** Replaced `EventLoopExtWindows` with `EventLoopBuilderExtWindows` (which also has renamed methods).
- **Breaking:** Replaced `EventLoopExtUnix` with `EventLoopBuilderExtUnix` (which also has renamed methods).
- **Breaking:** The platform specific extensions for Windows `winit::platform::windows` have changed. All `HANDLE`-like types e.g. `HWND` and `HMENU` were converted from winapi types or `*mut c_void` to `isize`. This was done to be consistent with the type definitions in windows-sys and to not expose internal dependencies.
- The internal bindings to the [Windows API](https://docs.microsoft.com/en-us/windows/) were changed from the unofficial [winapi](https://github.com/retep998/winapi-rs) bindings to the official Microsoft [windows-sys](https://github.com/microsoft/windows-rs) bindings.
- On Wayland, fix polling during consecutive `EventLoop::run_return` invocations.
- On Windows, fix race issue creating fullscreen windows with `WindowBuilder::with_fullscreen`
- On Android, `virtual_keycode` for `KeyboardInput` events is now filled in where a suitable match is found.
- Added helper methods on `ControlFlow` to set its value.
- On Wayland, fix `TouchPhase::Ended` always reporting the location of the first touch down, unless the compositor
  sent a cancel or frame event.
- On iOS, send `RedrawEventsCleared` even if there are no redraw events, consistent with other platforms.
- **Breaking:** Replaced `Window::with_app_id` and `Window::with_class` with `Window::with_name` on `WindowBuilderExtUnix`.
- On Wayland, fallback CSD was replaced with proper one:
  - `WindowBuilderExtUnix::with_wayland_csd_theme` to set color theme in builder.
  - `WindowExtUnix::wayland_set_csd_theme` to set color theme when creating a window.
  - `WINIT_WAYLAND_CSD_THEME` env variable was added, it can be used to set "dark"/"light" theme in apps that don't expose theme setting.
  - `wayland-csd-adwaita` feature that enables proper CSD with title rendering using FreeType system library.
  - `wayland-csd-adwaita-notitle` feature that enables CSD but without title rendering.
- On Wayland and X11, fix window not resizing with `Window::set_inner_size` after calling `Window:set_resizable(false)`.
- On Windows, fix wrong fullscreen monitors being recognized when handling WM_WINDOWPOSCHANGING messages
- **Breaking:** Added new `WindowEvent::Ime` supported on desktop platforms.
- Added `Window::set_ime_allowed` supported on desktop platforms.
- **Breaking:** IME input on desktop platforms won't be received unless it's explicitly allowed via `Window::set_ime_allowed` and new `WindowEvent::Ime` events are handled.
- On macOS, `WindowEvent::Resized` is now emitted in `frameDidChange` instead of `windowDidResize`.
- **Breaking:** On X11, device events are now ignored for unfocused windows by default, use `EventLoopWindowTarget::set_device_event_filter` to set the filter level.
- Implemented `Default` on `EventLoop<()>`.
- Implemented `Eq` for `Fullscreen`, `Theme`, and `UserAttentionType`.
- **Breaking:** `Window::set_cursor_grab` now accepts `CursorGrabMode` to control grabbing behavior.
- On Wayland, add support for `Window::set_cursor_position`.
- Fix on macOS `WindowBuilder::with_disallow_hidpi`, setting true or false by the user no matter the SO default value.
- `EventLoopBuilder::build` will now panic when the `EventLoop` is being created more than once.
- Added `From<u64>` for `WindowId` and `From<WindowId>` for `u64`.
- Added `MonitorHandle::refresh_rate_millihertz` to get monitor's refresh rate.
- **Breaking**, Replaced `VideoMode::refresh_rate` with `VideoMode::refresh_rate_millihertz` providing better precision.
- On Web, add `with_prevent_default` and `with_focusable` to `WindowBuilderExtWebSys` to control whether events should be propagated.
- On Windows, fix focus events being sent to inactive windows.
- **Breaking**, update `raw-window-handle` to `v0.5` and implement `HasRawDisplayHandle` for `Window` and `EventLoopWindowTarget`.
- On X11, add function `register_xlib_error_hook` into `winit::platform::unix` to subscribe for errors comming from Xlib.
- On Android, upgrade `ndk` and `ndk-glue` dependencies to the recently released `0.7.0`.
- All platforms can now be relied on to emit a `Resumed` event. Applications are recommended to lazily initialize graphics state and windows on first resume for portability.
- **Breaking:**: Reverse horizontal scrolling sign in `MouseScrollDelta` to match the direction of vertical scrolling. A positive X value now means moving the content to the right. The meaning of vertical scrolling stays the same: a positive Y value means moving the content down.
- On MacOS, fix deadlock when calling `set_maximized` from event loop.

# 0.26.1 (2022-01-05)

- Fix linking to the `ColorSync` framework on macOS 10.7, and in newer Rust versions.
- On Web, implement cursor grabbing through the pointer lock API.
- On X11, add mappings for numpad comma, numpad enter, numlock and pause.
- On macOS, fix Pinyin IME input by reverting a change that intended to improve IME.
- On Windows, fix a crash with transparent windows on Windows 11.

# 0.26.0 (2021-12-01)

- Update `raw-window-handle` to `v0.4`. This is _not_ a breaking change, we still implement `HasRawWindowHandle` from `v0.3`, see [rust-windowing/raw-window-handle#74](https://github.com/rust-windowing/raw-window-handle/pull/74). Note that you might have to run `cargo update -p raw-window-handle` after upgrading.
- On X11, bump `mio` to 0.8.
- On Android, fixed `WindowExtAndroid::config` initially returning an empty `Configuration`.
- On Android, fixed `Window::scale_factor` and `MonitorHandle::scale_factor` initially always returning 1.0.
- On X11, select an appropriate visual for transparency if is requested
- On Wayland and X11, fix diagonal window resize cursor orientation.
- On macOS, drop the event callback before exiting.
- On Android, implement `Window::request_redraw`
- **Breaking:** On Web, remove the `stdweb` backend.
- Added `Window::focus_window`to bring the window to the front and set input focus.
- On Wayland and X11, implement `is_maximized` method on `Window`.
- On Windows, prevent ghost window from showing up in the taskbar after either several hours of use or restarting `explorer.exe`.
- On macOS, fix issue where `ReceivedCharacter` was not being emitted during some key repeat events.
- On Wayland, load cursor icons `hand2` and `hand1` for `CursorIcon::Hand`.
- **Breaking:** On Wayland, Theme trait and its support types are dropped.
- On Wayland, bump `smithay-client-toolkit` to 0.15.1.
- On Wayland, implement `request_user_attention` with `xdg_activation_v1`.
- On X11, emit missing `WindowEvent::ScaleFactorChanged` when the only monitor gets reconnected.
- On X11, if RANDR based scale factor is higher than 20 reset it to 1
- On Wayland, add an enabled-by-default feature called `wayland-dlopen` so users can opt out of using `dlopen` to load system libraries.
- **Breaking:** On Android, bump `ndk` and `ndk-glue` to 0.5.
- On Windows, increase wait timer resolution for more accurate timing when using `WaitUntil`.
- On macOS, fix native file dialogs hanging the event loop.
- On Wayland, implement a workaround for wrong configure size when using `xdg_decoration` in `kwin_wayland`
- On macOS, fix an issue that prevented the menu bar from showing in borderless fullscreen mode.
- On X11, EINTR while polling for events no longer causes a panic. Instead it will be treated as a spurious wakeup.

# 0.25.0 (2021-05-15)

- **Breaking:** On macOS, replace `WindowBuilderExtMacOS::with_activation_policy` with `EventLoopExtMacOS::set_activation_policy`
- On macOS, wait with activating the application until the application has initialized.
- On macOS, fix creating new windows when the application has a main menu.
- On Windows, fix fractional deltas for mouse wheel device events.
- On macOS, fix segmentation fault after dropping the main window.
- On Android, `InputEvent::KeyEvent` is partially implemented providing the key scancode.
- Added `is_maximized` method to `Window`.
- On Windows, fix bug where clicking the decoration bar would make the cursor blink.
- On Windows, fix bug causing newly created windows to erroneously display the "wait" (spinning) cursor.
- On macOS, wake up the event loop immediately when a redraw is requested.
- On Windows, change the default window size (1024x768) to match the default on other desktop platforms (800x600).
- On Windows, fix bug causing mouse capture to not be released.
- On Windows, fix fullscreen not preserving minimized/maximized state.
- On Android, unimplemented events are marked as unhandled on the native event loop.
- On Windows, added `WindowBuilderExtWindows::with_menu` to set a custom menu at window creation time.
- On Android, bump `ndk` and `ndk-glue` to 0.3: use predefined constants for event `ident`.
- On macOS, fix objects captured by the event loop closure not being dropped on panic.
- On Windows, fixed `WindowEvent::ThemeChanged` not properly firing and fixed `Window::theme` returning the wrong theme.
- On Web, added support for `DeviceEvent::MouseMotion` to listen for relative mouse movements.
- Added `WindowBuilder::with_position` to allow setting the position of a `Window` on creation. Supported on Windows, macOS and X11.
- Added `Window::drag_window`. Implemented on Windows, macOS, X11 and Wayland.
- On X11, bump `mio` to 0.7.
- On Windows, added `WindowBuilderExtWindows::with_owner_window` to allow creating popup windows.
- On Windows, added `WindowExtWindows::set_enable` to allow creating modal popup windows.
- On macOS, emit `RedrawRequested` events immediately while the window is being resized.
- Implement `Default`, `Hash`, and `Eq` for `LogicalPosition`, `PhysicalPosition`, `LogicalSize`, and `PhysicalSize`.
- On macOS, initialize the Menu Bar with minimal defaults. (Can be prevented using `enable_default_menu_creation`)
- On macOS, change the default behavior for first click when the window was unfocused. Now the window becomes focused and then emits a `MouseInput` event on a "first mouse click".
- Implement mint (math interoperability standard types) conversions (under feature flag `mint`).

# 0.24.0 (2020-12-09)

- On Windows, fix applications not exiting gracefully due to thread_event_target_callback accessing corrupted memory.
- On Windows, implement `Window::set_ime_position`.
- **Breaking:** On Windows, Renamed `WindowBuilderExtWindows`'s `is_dark_mode` to `theme`.
- **Breaking:** On Windows, renamed `WindowBuilderExtWindows::is_dark_mode` to `theme`.
- On Windows, add `WindowBuilderExtWindows::with_theme` to set a preferred theme.
- On Windows, fix bug causing message boxes to appear delayed.
- On Android, calling `WindowEvent::Focused` now works properly instead of always returning false.
- On Windows, fix Alt-Tab behaviour by removing borderless fullscreen "always on top" flag.
- On Windows, fix bug preventing windows with transparency enabled from having fully-opaque regions.
- **Breaking:** On Windows, include prefix byte in scancodes.
- On Wayland, fix window not being resizeable when using `WindowBuilder::with_min_inner_size`.
- On Unix, fix cross-compiling to wasm32 without enabling X11 or Wayland.
- On Windows, fix use-after-free crash during window destruction.
- On Web, fix `WindowEvent::ReceivedCharacter` never being sent on key input.
- On macOS, fix compilation when targeting aarch64.
- On X11, fix `Window::request_redraw` not waking the event loop.
- On Wayland, the keypad arrow keys are now recognized.
- **Breaking** Rename `desktop::EventLoopExtDesktop` to `run_return::EventLoopExtRunReturn`.
- Added `request_user_attention` method to `Window`.
- **Breaking:** On macOS, removed `WindowExt::request_user_attention`, use `Window::request_user_attention`.
- **Breaking:** On X11, removed `WindowExt::set_urgent`, use `Window::request_user_attention`.
- On Wayland, default font size in CSD increased from 11 to 17.
- On Windows, fix bug causing message boxes to appear delayed.
- On Android, support multi-touch.
- On Wayland, extra mouse buttons are not dropped anymore.
- **Breaking**: `MouseButton::Other` now uses `u16`.

# 0.23.0 (2020-10-02)

- On iOS, fixed support for the "Debug View Hierarchy" feature in Xcode.
- On all platforms, `available_monitors` and `primary_monitor` are now on `EventLoopWindowTarget` rather than `EventLoop` to list monitors event in the event loop.
- On Unix, X11 and Wayland are now optional features (enabled by default)
- On X11, fix deadlock when calling `set_fullscreen_inner`.
- On Web, prevent the webpage from scrolling when the user is focused on a winit canvas
- On Web, calling `window.set_cursor_icon` no longer breaks HiDPI scaling
- On Windows, drag and drop is now optional (enabled by default) and can be disabled with `WindowBuilderExtWindows::with_drag_and_drop(false)`.
- On Wayland, fix deadlock when calling to `set_inner_size` from a callback.
- On macOS, add `hide__other_applications` to `EventLoopWindowTarget` via existing `EventLoopWindowTargetExtMacOS` trait. `hide_other_applications` will hide other applications by calling `-[NSApplication hideOtherApplications: nil]`.
- On android added support for `run_return`.
- On MacOS, Fixed fullscreen and dialog support for `run_return`.
- On Windows, fix bug where we'd try to emit `MainEventsCleared` events during nested win32 event loops.
- On Web, use mouse events if pointer events aren't supported. This affects Safari.
- On Windows, `set_ime_position` is now a no-op instead of a runtime crash.
- On Android, `set_fullscreen` is now a no-op instead of a runtime crash.
- On iOS and Android, `set_inner_size` is now a no-op instead of a runtime crash.
- On Android, fix `ControlFlow::Poll` not polling the Android event queue.
- On macOS, add `NSWindow.hasShadow` support.
- On Web, fix vertical mouse wheel scrolling being inverted.
- On Web, implement mouse capturing for click-dragging out of the canvas.
- On Web, fix `ControlFlow::Exit` not properly handled.
- On Web (web-sys only), send `WindowEvent::ScaleFactorChanged` event when `window.devicePixelRatio` is changed.
- **Breaking:** On Web, `set_cursor_position` and `set_cursor_grab` will now always return an error.
- **Breaking:** `PixelDelta` scroll events now return a `PhysicalPosition`.
- On NetBSD, fixed crash due to incorrect detection of the main thread.
- **Breaking:** On X11, `-` key is mapped to the `Minus` virtual key code, instead of `Subtract`.
- On macOS, fix inverted horizontal scroll.
- **Breaking:** `current_monitor` now returns `Option<MonitorHandle>`.
- **Breaking:** `primary_monitor` now returns `Option<MonitorHandle>`.
- On macOS, updated core-* dependencies and cocoa.
- Bump `parking_lot` to 0.11
- On Android, bump `ndk`, `ndk-sys` and `ndk-glue` to 0.2. Checkout the new ndk-glue main proc attribute.
- On iOS, fixed starting the app in landscape where the view still had portrait dimensions.
- Deprecate the stdweb backend, to be removed in a future release
- **Breaking:** Prefixed virtual key codes `Add`, `Multiply`, `Divide`, `Decimal`, and `Subtract` with `Numpad`.
- Added `Asterisk` and `Plus` virtual key codes.
- On Web (web-sys only), the `Event::LoopDestroyed` event is correctly emitted when leaving the page.
- On Web, the `WindowEvent::Destroyed` event now gets emitted when a `Window` is dropped.
- On Web (web-sys only), the event listeners are now removed when a `Window` is dropped or when the event loop is destroyed.
- On Web, the event handler closure passed to `EventLoop::run` now gets dropped after the event loop is destroyed.
- **Breaking:** On Web, the canvas element associated to a `Window` is no longer removed from the DOM when the `Window` is dropped.
- On Web, `WindowEvent::Resized` is now emitted when `Window::set_inner_size` is called.
- **Breaking:** `Fullscreen` enum now uses `Borderless(Option<MonitorHandle>)` instead of `Borderless(MonitorHandle)` to allow picking the current monitor.
- On MacOS, fix `WindowEvent::Moved` ignoring the scale factor.
- On Wayland, add missing virtual keycodes.
- On Wayland, implement proper `set_cursor_grab`.
- On Wayland, the cursor will use similar icons if the requested one isn't available.
- On Wayland, right clicking on client side decorations will request application menu.
- On Wayland, fix tracking of window size after state changes.
- On Wayland, fix client side decorations not being hidden properly in fullscreen.
- On Wayland, fix incorrect size event when entering fullscreen with client side decorations.
- On Wayland, fix `resizable` attribute not being applied properly on startup.
- On Wayland, fix disabled repeat rate not being handled.
- On Wayland, fix decoration buttons not working after tty switch.
- On Wayland, fix scaling not being applied on output re-enable.
- On Wayland, fix crash when `XCURSOR_SIZE` is `0`.
- On Wayland, fix pointer getting created in some cases without pointer capability.
- On Wayland, on kwin, fix space between window and decorations on startup.
- **Breaking:** On Wayland, `Theme` trait was reworked.
- On Wayland, disable maximize button for non-resizable window.
- On Wayland, added support for `set_ime_position`.
- On Wayland, fix crash on startup since GNOME 3.37.90.
- On X11, fix incorrect modifiers state on startup.

# 0.22.2 (2020-05-16)

- Added Clone implementation for 'static events.
- On Windows, fix window intermittently hanging when `ControlFlow` was set to `Poll`.
- On Windows, fix `WindowBuilder::with_maximized` being ignored.
- On Android, minimal platform support.
- On iOS, touch positions are now properly converted to physical pixels.
- On macOS, updated core-* dependencies and cocoa

# 0.22.1 (2020-04-16)

- On X11, fix `ResumeTimeReached` being fired too early.
- On Web, replaced zero timeout for `ControlFlow::Poll` with `requestAnimationFrame`
- On Web, fix a possible panic during event handling
- On macOS, fix `EventLoopProxy` leaking memory for every instance.

# 0.22.0 (2020-03-09)

- On Windows, fix minor timing issue in wait_until_time_or_msg
- On Windows, rework handling of request_redraw() to address panics.
- On macOS, fix `set_simple_screen` to remember frame excluding title bar.
- On Wayland, fix coordinates in touch events when scale factor isn't 1.
- On Wayland, fix color from `close_button_icon_color` not applying.
- Ignore locale if unsupported by X11 backend
- On Wayland, Add HiDPI cursor support
- On Web, add the ability to query "Light" or "Dark" system theme send `ThemeChanged` on change.
- Fix `Event::to_static` returning `None` for user events.
- On Wayland, Hide CSD for fullscreen windows.
- On Windows, ignore spurious mouse move messages.
- **Breaking:** Move `ModifiersChanged` variant from `DeviceEvent` to `WindowEvent`.
- On Windows, add `IconExtWindows` trait which exposes creating an `Icon` from an external file or embedded resource
- Add `BadIcon::OsError` variant for when OS icon functionality fails
- On Windows, fix crash at startup on systems that do not properly support Windows' Dark Mode
- Revert On macOS, fix not sending ReceivedCharacter event for specific keys combinations.
- on macOS, fix incorrect ReceivedCharacter events for some key combinations.
- **Breaking:** Use `i32` instead of `u32` for position type in `WindowEvent::Moved`.
- On macOS, a mouse motion event is now generated before every mouse click.

# 0.21.0 (2020-02-04)

- On Windows, fixed "error: linking with `link.exe` failed: exit code: 1120" error on older versions of windows.
- On macOS, fix set_minimized(true) works only with decorations.
- On macOS, add `hide_application` to `EventLoopWindowTarget` via a new `EventLoopWindowTargetExtMacOS` trait. `hide_application` will hide the entire application by calling `-[NSApplication hide: nil]`.
- On macOS, fix not sending ReceivedCharacter event for specific keys combinations.
- On macOS, fix `CursorMoved` event reporting the cursor position using logical coordinates.
- On macOS, fix issue where unbundled applications would sometimes open without being focused.
- On macOS, fix `run_return` does not return unless it receives a message.
- On Windows, fix bug where `RedrawRequested` would only get emitted every other iteration of the event loop.
- On X11, fix deadlock on window state when handling certain window events.
- `WindowBuilder` now implements `Default`.
- **Breaking:** `WindowEvent::CursorMoved` changed to `f64` units, preserving high-precision data supplied by most backends
- On Wayland, fix coordinates in mouse events when scale factor isn't 1
- On Web, add the ability to provide a custom canvas
- **Breaking:** On Wayland, the `WaylandTheme` struct has been replaced with a `Theme` trait, allowing for extra configuration

# 0.20.0 (2020-01-05)

- On X11, fix `ModifiersChanged` emitting incorrect modifier change events
- **Breaking**: Overhaul how Winit handles DPI:
  - Window functions and events now return `PhysicalSize` instead of `LogicalSize`.
  - Functions that take `Size` or `Position` types can now take either `Logical` or `Physical` types.
  - `hidpi_factor` has been renamed to `scale_factor`.
  - `HiDpiFactorChanged` has been renamed to `ScaleFactorChanged`, and lets you control how the OS
    resizes the window in response to the change.
  - On X11, deprecate `WINIT_HIDPI_FACTOR` environment variable in favor of `WINIT_X11_SCALE_FACTOR`.
  - `Size` and `Position` types are now generic over their exact pixel type.

# 0.20.0 Alpha 6 (2020-01-03)

- On macOS, fix `set_cursor_visible` hides cursor outside of window.
- On macOS, fix `CursorEntered` and `CursorLeft` events fired at old window size.
- On macOS, fix error when `set_fullscreen` is called during fullscreen transition.
- On all platforms except mobile and WASM, implement `Window::set_minimized`.
- On X11, fix `CursorEntered` event being generated for non-winit windows.
- On macOS, fix crash when starting maximized without decorations.
- On macOS, fix application not terminating on `run_return`.
- On Wayland, fix cursor icon updates on window borders when using CSD.
- On Wayland, under mutter(GNOME Wayland), fix CSD being behind the status bar, when starting window in maximized mode.
- On Windows, theme the title bar according to whether the system theme is "Light" or "Dark".
- Added `WindowEvent::ThemeChanged` variant to handle changes to the system theme. Currently only implemented on Windows.
- **Breaking**: Changes to the `RedrawRequested` event (#1041):
  - `RedrawRequested` has been moved from `WindowEvent` to `Event`.
  - `EventsCleared` has been renamed to `MainEventsCleared`.
  - `RedrawRequested` is now issued only after `MainEventsCleared`.
  - `RedrawEventsCleared` is issued after each set of `RedrawRequested` events.
- Implement synthetic window focus key events on Windows.
- **Breaking**: Change `ModifiersState` to a `bitflags` struct.
- On Windows, implement `VirtualKeyCode` translation for `LWin` and `RWin`.
- On Windows, fix closing the last opened window causing `DeviceEvent`s to stop getting emitted.
- On Windows, fix `Window::set_visible` not setting internal flags correctly. This resulted in some weird behavior.
- Add `DeviceEvent::ModifiersChanged`.
  - Deprecate `modifiers` fields in other events in favor of `ModifiersChanged`.
- On X11, `WINIT_HIDPI_FACTOR` now dominates `Xft.dpi` when picking DPI factor for output.
- On X11, add special value `randr` for `WINIT_HIDPI_FACTOR` to make winit use self computed DPI factor instead of the one from `Xft.dpi`.

# 0.20.0 Alpha 5 (2019-12-09)

- On macOS, fix application termination on `ControlFlow::Exit`
- On Windows, fix missing `ReceivedCharacter` events when Alt is held.
- On macOS, stop emitting private corporate characters in `ReceivedCharacter` events.
- On X11, fix misreporting DPI factor at startup.
- On X11, fix events not being reported when using `run_return`.
- On X11, fix key modifiers being incorrectly reported.
- On X11, fix window creation hanging when another window is fullscreen.
- On Windows, fix focusing unfocused windows when switching from fullscreen to windowed.
- On X11, fix reporting incorrect DPI factor when waking from suspend.
- Change `EventLoopClosed` to contain the original event.
- **Breaking**: Add `is_synthetic` field to `WindowEvent` variant `KeyboardInput`,
  indicating that the event is generated by winit.
- On X11, generate synthetic key events for keys held when a window gains or loses focus.
- On X11, issue a `CursorMoved` event when a `Touch` event occurs,
  as X11 implicitly moves the cursor for such events.

# 0.20.0 Alpha 4 (2019-10-18)

- Add web support via the 'stdweb' or 'web-sys' features
- On Windows, implemented function to get HINSTANCE
- On macOS, implement `run_return`.
- On iOS, fix inverted parameter in `set_prefers_home_indicator_hidden`.
- On X11, performance is improved when rapidly calling `Window::set_cursor_icon`.
- On iOS, fix improper `msg_send` usage that was UB and/or would break if `!` is stabilized.
- On Windows, unset `maximized` when manually changing the window's position or size.
- On Windows, add touch pressure information for touch events.
- On macOS, differentiate between `CursorIcon::Grab` and `CursorIcon::Grabbing`.
- On Wayland, fix event processing sometimes stalling when using OpenGL with vsync.
- Officially remove the Emscripten backend.
- On Windows, fix handling of surrogate pairs when dispatching `ReceivedCharacter`.
- On macOS 10.15, fix freeze upon exiting exclusive fullscreen mode.
- On iOS, fix panic upon closing the app.
- On X11, allow setting mulitple `XWindowType`s.
- On iOS, fix null window on initial `HiDpiFactorChanged` event.
- On Windows, fix fullscreen window shrinking upon getting restored to a normal window.
- On macOS, fix events not being emitted during modal loops, such as when windows are being resized
  by the user.
- On Windows, fix hovering the mouse over the active window creating an endless stream of CursorMoved events.
- Always dispatch a `RedrawRequested` event after creating a new window.
- On X11, return dummy monitor data to avoid panicking when no monitors exist.
- On X11, prevent stealing input focus when creating a new window.
  Only steal input focus when entering fullscreen mode.
- On Wayland, fixed DeviceEvents for relative mouse movement is not always produced
- On Wayland, add support for set_cursor_visible and set_cursor_grab.
- On Wayland, fixed DeviceEvents for relative mouse movement is not always produced.
- Removed `derivative` crate dependency.
- On Wayland, add support for set_cursor_icon.
- Use `impl Iterator<Item = MonitorHandle>` instead of `AvailableMonitorsIter` consistently.
- On macOS, fix fullscreen state being updated after entering fullscreen instead of before,
  resulting in `Window::fullscreen` returning the old state in `Resized` events instead of
  reflecting the new fullscreen state
- On X11, fix use-after-free during window creation
- On Windows, disable monitor change keyboard shortcut while in exclusive fullscreen.
- On Windows, ensure that changing a borderless fullscreen window's monitor via keyboard shortcuts keeps the window fullscreen on the new monitor.
- Prevent `EventLoop::new` and `EventLoop::with_user_event` from getting called outside the main thread.
  - This is because some platforms cannot run the event loop outside the main thread. Preventing this
    reduces the potential for cross-platform compatibility gotchyas.
- On Windows and Linux X11/Wayland, add platform-specific functions for creating an `EventLoop` outside the main thread.
- On Wayland, drop resize events identical to the current window size.
- On Windows, fix window rectangle not getting set correctly on high-DPI systems.

# 0.20.0 Alpha 3 (2019-08-14)

- On macOS, drop the run closure on exit.
- On Windows, location of `WindowEvent::Touch` are window client coordinates instead of screen coordinates.
- On X11, fix delayed events after window redraw.
- On macOS, add `WindowBuilderExt::with_disallow_hidpi` to have the option to turn off best resolution openGL surface.
- On Windows, screen saver won't start if the window is in fullscreen mode.
- Change all occurrences of the `new_user_event` method to `with_user_event`.
- On macOS, the dock and the menu bar are now hidden in fullscreen mode.
- `Window::set_fullscreen` now takes `Option<Fullscreen>` where `Fullscreen`
  consists of `Fullscreen::Exclusive(VideoMode)` and
  `Fullscreen::Borderless(MonitorHandle)` variants.
  - Adds support for exclusive fullscreen mode.
- On iOS, add support for hiding the home indicator.
- On iOS, add support for deferring system gestures.
- On iOS, fix a crash that occurred while acquiring a monitor's name.
- On iOS, fix armv7-apple-ios compile target.
- Removed the `T: Clone` requirement from the `Clone` impl of `EventLoopProxy<T>`.
- On iOS, disable overscan compensation for external displays (removes black
  bars surrounding the image).
- On Linux, the functions `is_wayland`, `is_x11`, `xlib_xconnection` and `wayland_display` have been moved to a new `EventLoopWindowTargetExtUnix` trait.
- On iOS, add `set_prefers_status_bar_hidden` extension function instead of
  hijacking `set_decorations` for this purpose.
- On macOS and iOS, corrected the auto trait impls of `EventLoopProxy`.
- On iOS, add touch pressure information for touch events.
- Implement `raw_window_handle::HasRawWindowHandle` for `Window` type on all supported platforms.
- On macOS, fix the signature of `-[NSView drawRect:]`.
- On iOS, fix the behavior of `ControlFlow::Poll`. It wasn't polling if that was the only mode ever used by the application.
- On iOS, fix DPI sent out by views on creation was `0.0` - now it gives a reasonable number.
- On iOS, RedrawRequested now works for gl/metal backed views.
- On iOS, RedrawRequested is generally ordered after EventsCleared.

# 0.20.0 Alpha 2 (2019-07-09)

- On X11, non-resizable windows now have maximize explicitly disabled.
- On Windows, support paths longer than MAX_PATH (260 characters) in `WindowEvent::DroppedFile`
and `WindowEvent::HoveredFile`.
- On Mac, implement `DeviceEvent::Button`.
- Change `Event::Suspended(true / false)` to `Event::Suspended` and `Event::Resumed`.
- On X11, fix sanity check which checks that a monitor's reported width and height (in millimeters) are non-zero when calculating the DPI factor.
- Revert the use of invisible surfaces in Wayland, which introduced graphical glitches with OpenGL (#835)
- On X11, implement `_NET_WM_PING` to allow desktop environment to kill unresponsive programs.
- On Windows, when a window is initially invisible, it won't take focus from the existing visible windows.
- On Windows, fix multiple calls to `request_redraw` during `EventsCleared` sending multiple `RedrawRequested events.`
- On Windows, fix edge case where `RedrawRequested` could be dispatched before input events in event loop iteration.
- On Windows, fix timing issue that could cause events to be improperly dispatched after `RedrawRequested` but before `EventsCleared`.
- On macOS, drop unused Metal dependency.
- On Windows, fix the trail effect happening on transparent decorated windows. Borderless (or un-decorated) windows were not affected.
- On Windows, fix `with_maximized` not properly setting window size to entire window.
- On macOS, change `WindowExtMacOS::request_user_attention()` to take an `enum` instead of a `bool`.

# 0.20.0 Alpha 1 (2019-06-21)

- Changes below are considered **breaking**.
- Change all occurrences of `EventsLoop` to `EventLoop`.
- Previously flat API is now exposed through `event`, `event_loop`, `monitor`, and `window` modules.
- `os` module changes:
  - Renamed to `platform`.
  - All traits now have platform-specific suffixes.
  - Exposes new `desktop` module on Windows, Mac, and Linux.
- Changes to event loop types:
  - `EventLoopProxy::wakeup` has been removed in favor of `send_event`.
  - **Major:** New `run` method drives winit event loop.
    - Returns `!` to ensure API behaves identically across all supported platforms.
      - This allows `emscripten` implementation to work without lying about the API.
    - `ControlFlow`'s variants have been replaced with `Wait`, `WaitUntil(Instant)`, `Poll`, and `Exit`.
      - Is read after `EventsCleared` is processed.
      - `Wait` waits until new events are available.
      - `WaitUntil` waits until either new events are available or the provided time has been reached.
      - `Poll` instantly resumes the event loop.
      - `Exit` aborts the event loop.
    - Takes a closure that implements `'static + FnMut(Event<T>, &EventLoop<T>, &mut ControlFlow)`.
      - `&EventLoop<T>` is provided to allow new `Window`s to be created.
  - **Major:** `platform::desktop` module exposes `EventLoopExtDesktop` trait with `run_return` method.
    - Behaves identically to `run`, but returns control flow to the calling context and can take non-`'static` closures.
  - `EventLoop`'s `poll_events` and `run_forever` methods have been removed in favor of `run` and `run_return`.
- Changes to events:
  - Remove `Event::Awakened` in favor of `Event::UserEvent(T)`.
    - Can be sent with `EventLoopProxy::send_event`.
  - Rename `WindowEvent::Refresh` to `WindowEvent::RedrawRequested`.
    - `RedrawRequested` can be sent by the user with the `Window::request_redraw` method.
  - `EventLoop`, `EventLoopProxy`, and `Event` are now generic over `T`, for use in `UserEvent`.
  - **Major:** Add `NewEvents(StartCause)`, `EventsCleared`, and `LoopDestroyed` variants to `Event`.
    - `NewEvents` is emitted when new events are ready to be processed by event loop.
      - `StartCause` describes why new events are available, with `ResumeTimeReached`, `Poll`, `WaitCancelled`, and `Init` (sent once at start of loop).
    - `EventsCleared` is emitted when all available events have been processed.
      - Can be used to perform logic that depends on all events being processed (e.g. an iteration of a game loop).
    - `LoopDestroyed` is emitted when the `run` or `run_return` method is about to exit.
- Rename `MonitorId` to `MonitorHandle`.
- Removed `serde` implementations from `ControlFlow`.
- Rename several functions to improve both internal consistency and compliance with Rust API guidelines.
- Remove `WindowBuilder::multitouch` field, since it was only implemented on a few platforms. Multitouch is always enabled now.
- **Breaking:** On macOS, change `ns` identifiers to use snake_case for consistency with iOS's `ui` identifiers.
- Add `MonitorHandle::video_modes` method for retrieving supported video modes for the given monitor.
- On Wayland, the window now exists even if nothing has been drawn.
- On Windows, fix initial dimensions of a fullscreen window.
- On Windows, Fix transparent borderless windows rendering wrong.

# Version 0.19.1 (2019-04-08)

- On Wayland, added a `get_wayland_display` function to `EventsLoopExt`.
- On Windows, fix `CursorMoved(0, 0)` getting dispatched on window focus.
- On macOS, fix command key event left and right reverse.
- On FreeBSD, NetBSD, and OpenBSD, fix build of X11 backend.
- On Linux, the numpad's add, subtract and divide keys are now mapped to the `Add`, `Subtract` and `Divide` virtual key codes
- On macOS, the numpad's subtract key has been added to the `Subtract` mapping
- On Wayland, the numpad's home, end, page up and page down keys are now mapped to the `Home`, `End`, `PageUp` and `PageDown` virtual key codes
- On Windows, fix icon not showing up in corner of window.
- On X11, change DPI scaling factor behavior. First, winit tries to read it from "Xft.dpi" XResource, and uses DPI calculation from xrandr dimensions as fallback behavior.

# Version 0.19.0 (2019-03-06)

- On X11, we will use the faster `XRRGetScreenResourcesCurrent` function instead of `XRRGetScreenResources` when available.
- On macOS, fix keycodes being incorrect when using a non-US keyboard layout.
- On Wayland, fix `with_title()` not setting the windows title
- On Wayland, add `set_wayland_theme()` to control client decoration color theme
- Added serde serialization to `os::unix::XWindowType`.
- **Breaking:** Remove the `icon_loading` feature and the associated `image` dependency.
- On X11, make event loop thread safe by replacing XNextEvent with select(2) and XCheckIfEvent
- On Windows, fix malformed function pointer typecast that could invoke undefined behavior.
- Refactored Windows state/flag-setting code.
- On Windows, hiding the cursor no longer hides the cursor for all Winit windows - just the one `hide_cursor` was called on.
- On Windows, cursor grabs used to get perpetually canceled when the grabbing window lost focus. Now, cursor grabs automatically get re-initialized when the window regains focus and the mouse moves over the client area.
- On Windows, only vertical mouse wheel events were handled. Now, horizontal mouse wheel events are also handled.
- On Windows, ignore the AltGr key when populating the `ModifersState` type.

# Version 0.18.1 (2018-12-30)

- On macOS, fix `Yen` (JIS) so applications receive the event.
- On X11 with a tiling WM, fixed high CPU usage when moving windows across monitors.
- On X11, fixed panic caused by dropping the window before running the event loop.
- on macOS, added `WindowExt::set_simple_fullscreen` which does not require a separate space
- Introduce `WindowBuilderExt::with_app_id` to allow setting the application ID on Wayland.
- On Windows, catch panics in event loop child thread and forward them to the parent thread. This prevents an invocation of undefined behavior due to unwinding into foreign code.
- On Windows, fix issue where resizing or moving window combined with grabbing the cursor would freeze program.
- On Windows, fix issue where resizing or moving window would eat `Awakened` events.
- On Windows, exiting fullscreen after entering fullscreen with disabled decorations no longer shrinks window.
- On X11, fixed a segfault when using virtual monitors with XRandR.
- Derive `Ord` and `PartialOrd` for `VirtualKeyCode` enum.
- On Windows, fix issue where hovering or dropping a non file item would create a panic.
- On Wayland, fix resizing and DPI calculation when a `wl_output` is removed without sending a `leave` event to the `wl_surface`, such as disconnecting a monitor from a laptop.
- On Wayland, DPI calculation is handled by smithay-client-toolkit.
- On X11, `WindowBuilder::with_min_dimensions` and `WindowBuilder::with_max_dimensions` now correctly account for DPI.
- Added support for generating dummy `DeviceId`s and `WindowId`s to better support unit testing.
- On macOS, fixed unsoundness in drag-and-drop that could result in drops being rejected.
- On macOS, implemented `WindowEvent::Refresh`.
- On macOS, all `MouseCursor` variants are now implemented and the cursor will no longer reset after unfocusing.
- Removed minimum supported Rust version guarantee.

# Version 0.18.0 (2018-11-07)

- **Breaking:** `image` crate upgraded to 0.20. This is exposed as part of the `icon_loading` API.
- On Wayland, pointer events will now provide the current modifiers state.
- On Wayland, titles will now be displayed in the window header decoration.
- On Wayland, key repetition is now ended when keyboard loses focus.
- On Wayland, windows will now use more stylish and modern client side decorations.
- On Wayland, windows will use server-side decorations when available.
- **Breaking:** Added support for F16-F24 keys (variants were added to the `VirtualKeyCode` enum).
- Fixed graphical glitches when resizing on Wayland.
- On Windows, fix freezes when performing certain actions after a window resize has been triggered. Reintroduces some visual artifacts when resizing.
- Updated window manager hints under X11 to v1.5 of [Extended Window Manager Hints](https://specifications.freedesktop.org/wm-spec/wm-spec-1.5.html#idm140200472629520).
- Added `WindowBuilderExt::with_gtk_theme_variant` to X11-specific `WindowBuilder` functions.
- Fixed UTF8 handling bug in X11 `set_title` function.
- On Windows, `Window::set_cursor` now applies immediately instead of requiring specific events to occur first.
- On Windows, the `HoveredFile` and `HoveredFileCancelled` events are now implemented.
- On Windows, fix `Window::set_maximized`.
- On Windows 10, fix transparency (#260).
- On macOS, fix modifiers during key repeat.
- Implemented the `Debug` trait for `Window`, `EventsLoop`, `EventsLoopProxy` and `WindowBuilder`.
- On X11, now a `Resized` event will always be generated after a DPI change to ensure the window's logical size is consistent with the new DPI.
- Added further clarifications to the DPI docs.
- On Linux, if neither X11 nor Wayland manage to initialize, the corresponding panic now consists of a single line only.
- Add optional `serde` feature with implementations of `Serialize`/`Deserialize` for DPI types and various event types.
- Add `PartialEq`, `Eq`, and `Hash` implementations on public types that could have them but were missing them.
- On X11, drag-and-drop receiving an unsupported drop type can no longer cause the WM to freeze.
- Fix issue whereby the OpenGL context would not appear at startup on macOS Mojave (#1069).
- **Breaking:** Removed `From<NSApplicationActivationPolicy>` impl from `ActivationPolicy` on macOS.
- On macOS, the application can request the user's attention with `WindowExt::request_user_attention`.

# Version 0.17.2 (2018-08-19)

- On macOS, fix `<C-Tab>` so applications receive the event.
- On macOS, fix `<Cmd-{key}>` so applications receive the event.
- On Wayland, key press events will now be repeated.

# Version 0.17.1 (2018-08-05)

- On X11, prevent a compilation failure in release mode for versions of Rust greater than or equal to 1.30.
- Fixed deadlock that broke fullscreen mode on Windows.

# Version 0.17.0 (2018-08-02)

- Cocoa and core-graphics updates.
- Fixed thread-safety issues in several `Window` functions on Windows.
- On MacOS, the key state for modifiers key events is now properly set.
- On iOS, the view is now set correctly. This makes it possible to render things (instead of being stuck on a black screen), and touch events work again.
- Added NetBSD support.
- **Breaking:** On iOS, `UIView` is now the default root view. `WindowBuilderExt::with_root_view_class` can be used to set the root view objective-c class to `GLKView` (OpenGLES) or `MTKView` (Metal/MoltenVK).
- On iOS, the `UIApplication` is not started until `Window::new` is called.
- Fixed thread unsafety with cursor hiding on macOS.
- On iOS, fixed the size of the `JmpBuf` type used for `setjmp`/`longjmp` calls. Previously this was a buffer overflow on most architectures.
- On Windows, use cached window DPI instead of repeatedly querying the system. This fixes sporadic crashes on Windows 7.

# Version 0.16.2 (2018-07-07)

- On Windows, non-resizable windows now have the maximization button disabled. This is consistent with behavior on macOS and popular X11 WMs.
- Corrected incorrect `unreachable!` usage when guessing the DPI factor with no detected monitors.

# Version 0.16.1 (2018-07-02)

- Added logging through `log`. Logging will become more extensive over time.
- On X11 and Windows, the window's DPI factor is guessed before creating the window. This _greatly_ cuts back on unsightly auto-resizing that would occur immediately after window creation.
- Fixed X11 backend compilation for environments where `c_char` is unsigned.

# Version 0.16.0 (2018-06-25)

- Windows additionally has `WindowBuilderExt::with_no_redirection_bitmap`.
- **Breaking:** Removed `VirtualKeyCode::LMenu` and `VirtualKeyCode::RMenu`; Windows now generates `VirtualKeyCode::LAlt` and `VirtualKeyCode::RAlt` instead.
- On X11, exiting fullscreen no longer leaves the window in the monitor's top left corner.
- **Breaking:** `Window::hidpi_factor` has been renamed to `Window::get_hidpi_factor` for better consistency. `WindowEvent::HiDPIFactorChanged` has been renamed to `WindowEvent::HiDpiFactorChanged`. DPI factors are always represented as `f64` instead of `f32` now.
- The Windows backend is now DPI aware. `WindowEvent::HiDpiFactorChanged` is implemented, and `MonitorId::get_hidpi_factor` and `Window::hidpi_factor` return accurate values.
- Implemented `WindowEvent::HiDpiFactorChanged` on X11.
- On macOS, `Window::set_cursor_position` is now relative to the client area.
- On macOS, setting the maximum and minimum dimensions now applies to the client area dimensions rather than to the window dimensions.
- On iOS, `MonitorId::get_dimensions` has been implemented and both `MonitorId::get_hidpi_factor` and `Window::get_hidpi_factor` return accurate values.
- On Emscripten, `MonitorId::get_hidpi_factor` now returns the same value as `Window::get_hidpi_factor` (it previously would always return 1.0).
- **Breaking:** The entire API for sizes, positions, etc. has changed. In the majority of cases, winit produces and consumes positions and sizes as `LogicalPosition` and `LogicalSize`, respectively. The notable exception is `MonitorId` methods, which deal in `PhysicalPosition` and `PhysicalSize`. See the documentation for specifics and explanations of the types. Additionally, winit automatically conserves logical size when the DPI factor changes.
- **Breaking:** All deprecated methods have been removed. For `Window::platform_display` and `Window::platform_window`, switch to the appropriate platform-specific `WindowExt` methods. For `Window::get_inner_size_points` and `Window::get_inner_size_pixels`, use the `LogicalSize` returned by `Window::get_inner_size` and convert as needed.
- HiDPI support for Wayland.
- `EventsLoop::get_available_monitors` and `EventsLoop::get_primary_monitor` now have identical counterparts on `Window`, so this information can be acquired without an `EventsLoop` borrow.
- `AvailableMonitorsIter` now implements `Debug`.
- Fixed quirk on macOS where certain keys would generate characters at twice the normal rate when held down.
- On X11, all event loops now share the same `XConnection`.
- **Breaking:** `Window::set_cursor_state` and `CursorState` enum removed in favor of the more composable `Window::grab_cursor` and `Window::hide_cursor`. As a result, grabbing the cursor no longer automatically hides it; you must call both methods to retain the old behavior on Windows and macOS. `Cursor::NoneCursor` has been removed, as it's no longer useful.
- **Breaking:** `Window::set_cursor_position` now returns `Result<(), String>`, thus allowing for `Box<Error>` conversion via `?`.

# Version 0.15.1 (2018-06-13)

- On X11, the `Moved` event is no longer sent when the window is resized without changing position.
- `MouseCursor` and `CursorState` now implement `Default`.
- `WindowBuilder::with_resizable` implemented for Windows, X11, Wayland, and macOS.
- `Window::set_resizable` implemented for Windows, X11, Wayland, and macOS.
- On X11, if the monitor's width or height in millimeters is reported as 0, the DPI is now 1.0 instead of +inf.
- On X11, the environment variable `WINIT_HIDPI_FACTOR` has been added for overriding DPI factor.
- On X11, enabling transparency no longer causes the window contents to flicker when resizing.
- On X11, `with_override_redirect` now actually enables override redirect.
- macOS now generates `VirtualKeyCode::LAlt` and `VirtualKeyCode::RAlt` instead of `None` for both.
- On macOS, `VirtualKeyCode::RWin` and `VirtualKeyCode::LWin` are no longer switched.
- On macOS, windows without decorations can once again be resized.
- Fixed race conditions when creating an `EventsLoop` on X11, most commonly manifesting as "[xcb] Unknown sequence number while processing queue".
- On macOS, `CursorMoved` and `MouseInput` events are only generated if they occurs within the window's client area.
- On macOS, resizing the window no longer generates a spurious `MouseInput` event.

# Version 0.15.0 (2018-05-22)

- `Icon::to_cardinals` is no longer public, since it was never supposed to be.
- Wayland: improve diagnostics if initialization fails
- Fix some system event key doesn't work when focused, do not block keyevent forward to system on macOS
- On X11, the scroll wheel position is now correctly reset on i3 and other WMs that have the same quirk.
- On X11, `Window::get_current_monitor` now reliably returns the correct monitor.
- On X11, `Window::hidpi_factor` returns values from XRandR rather than the inaccurate values previously queried from the core protocol.
- On X11, the primary monitor is detected correctly even when using versions of XRandR less than 1.5.
- `MonitorId` now implements `Debug`.
- Fixed bug on macOS where using `with_decorations(false)` would cause `set_decorations(true)` to produce a transparent titlebar with no title.
- Implemented `MonitorId::get_position` on macOS.
- On macOS, `Window::get_current_monitor` now returns accurate values.
- Added `WindowBuilderExt::with_resize_increments` to macOS.
- **Breaking:** On X11, `WindowBuilderExt::with_resize_increments` and `WindowBuilderExt::with_base_size` now take `u32` values rather than `i32`.
- macOS keyboard handling has been overhauled, allowing for the use of dead keys, IME, etc. Right modifier keys are also no longer reported as being left.
- Added the `Window::set_ime_spot(x: i32, y: i32)` method, which is implemented on X11 and macOS.
- **Breaking**: `os::unix::WindowExt::send_xim_spot(x: i16, y: i16)` no longer exists. Switch to the new `Window::set_ime_spot(x: i32, y: i32)`, which has equivalent functionality.
- Fixed detection of `Pause` and `Scroll` keys on Windows.
- On Windows, alt-tabbing while the cursor is grabbed no longer makes it impossible to re-grab the cursor.
- On Windows, using `CursorState::Hide` when the cursor is grabbed now ungrabs the cursor first.
- Implemented `MouseCursor::NoneCursor` on Windows.
- Added `WindowBuilder::with_always_on_top` and `Window::set_always_on_top`. Implemented on Windows, macOS, and X11.
- On X11, `WindowBuilderExt` now has `with_class`, `with_override_redirect`, and `with_x11_window_type` to allow for more control over window creation. `WindowExt` additionally has `set_urgent`.
- More hints are set by default on X11, including `_NET_WM_PID` and `WM_CLIENT_MACHINE`. Note that prior to this, the `WM_CLASS` hint was automatically set to whatever value was passed to `with_title`. It's now set to the executable name to better conform to expectations and the specification; if this is undesirable, you must explicitly use `WindowBuilderExt::with_class`.

# Version 0.14.0 (2018-05-09)

- Created the `Copy`, `Paste` and `Cut` `VirtualKeyCode`s and added support for them on X11 and Wayland
- Fix `.with_decorations(false)` in macOS
- On Mac, `NSWindow` and supporting objects might be alive long after they were `closed` which resulted in apps consuming more heap then needed. Mainly it was affecting multi window applications. Not expecting any user visible change of behaviour after the fix.
- Fix regression of Window platform extensions for macOS where `NSFullSizeContentViewWindowMask` was not being correctly applied to `.fullsize_content_view`.
- Corrected `get_position` on Windows to be relative to the screen rather than to the taskbar.
- Corrected `Moved` event on Windows to use position values equivalent to those returned by `get_position`. It previously supplied client area positions instead of window positions, and would additionally interpret negative values as being very large (around `u16::MAX`).
- Implemented `Moved` event on macOS.
- On X11, the `Moved` event correctly use window positions rather than client area positions. Additionally, a stray `Moved` that unconditionally accompanied `Resized` with the client area position relative to the parent has been eliminated; `Moved` is still received alongside `Resized`, but now only once and always correctly.
- On Windows, implemented all variants of `DeviceEvent` other than `Text`. Mouse `DeviceEvent`s are now received even if the window isn't in the foreground.
- `DeviceId` on Windows is no longer a unit struct, and now contains a `u32`. For `WindowEvent`s, this will always be 0, but on `DeviceEvent`s it will be the handle to that device. `DeviceIdExt::get_persistent_identifier` can be used to acquire a unique identifier for that device that persists across replugs/reboots/etc.
- Corrected `run_forever` on X11 to stop discarding `Awakened` events.
- Various safety and correctness improvements to the X11 backend internals.
- Fixed memory leak on X11 every time the mouse entered the window.
- On X11, drag and drop now works reliably in release mode.
- Added `WindowBuilderExt::with_resize_increments` and `WindowBuilderExt::with_base_size` to X11, allowing for more optional hints to be set.
- Rework of the wayland backend, migrating it to use [Smithay's Client Toolkit](https://github.com/Smithay/client-toolkit).
- Added `WindowBuilder::with_window_icon` and `Window::set_window_icon`, finally making it possible to set the window icon on Windows and X11. The `icon_loading` feature can be enabled to allow for icons to be easily loaded; see example program `window_icon.rs` for usage.
- Windows additionally has `WindowBuilderExt::with_taskbar_icon` and `WindowExt::set_taskbar_icon`.
- On Windows, fix panic when trying to call `set_fullscreen(None)` on a window that has not been fullscreened prior.

# Version 0.13.1 (2018-04-26)

- Ensure necessary `x11-dl` version is used.

# Version 0.13.0 (2018-04-25)

- Implement `WindowBuilder::with_maximized`, `Window::set_fullscreen`, `Window::set_maximized` and `Window::set_decorations` for MacOS.
- Implement `WindowBuilder::with_maximized`, `Window::set_fullscreen`, `Window::set_maximized` and `Window::set_decorations` for Windows.
- On Windows, `WindowBuilder::with_fullscreen` no longer changing monitor display resolution.
- Overhauled X11 window geometry calculations. `get_position` and `set_position` are more universally accurate across different window managers, and `get_outer_size` actually works now.
- Fixed SIGSEGV/SIGILL crashes on macOS caused by stabilization of the `!` (never) type.
- Implement `WindowEvent::HiDPIFactorChanged` for macOS
- On X11, input methods now work completely out of the box, no longer requiring application developers to manually call `setlocale`. Additionally, when input methods are started, stopped, or restarted on the server end, it's correctly handled.
- Implemented `Refresh` event on Windows.
- Properly calculate the minimum and maximum window size on Windows, including window decorations.
- Map more `MouseCursor` variants to cursor icons on Windows.
- Corrected `get_position` on macOS to return outer frame position, not content area position.
- Corrected `set_position` on macOS to set outer frame position, not content area position.
- Added `get_inner_position` method to `Window`, which gets the position of the window's client area. This is implemented on all applicable platforms (all desktop platforms other than Wayland, where this isn't possible).
- **Breaking:** the `Closed` event has been replaced by `CloseRequested` and `Destroyed`. To migrate, you typically just need to replace all usages of `Closed` with `CloseRequested`; see example programs for more info. The exception is iOS, where `Closed` must be replaced by `Destroyed`.

# Version 0.12.0 (2018-04-06)

- Added subclass to macos windows so they can be made resizable even with no decorations.
- Dead keys now work properly on X11, no longer resulting in a panic.
- On X11, input method creation first tries to use the value from the user's `XMODIFIERS` environment variable, so application developers should no longer need to manually call `XSetLocaleModifiers`. If that fails, fallbacks are tried, which should prevent input method initialization from ever outright failing.
- Fixed thread safety issues with input methods on X11.
- Add support for `Touch` for win32 backend.
- Fixed `Window::get_inner_size` and friends to return the size in pixels instead of points when using HIDPI displays on OSX.

# Version 0.11.3 (2018-03-28)

- Added `set_min_dimensions` and `set_max_dimensions` methods to `Window`, and implemented on Windows, X11, Wayland, and OSX.
- On X11, dropping a `Window` actually closes it now, and clicking the window's × button (or otherwise having the WM signal to close it) will result in the window closing.
- Added `WindowBuilderExt` methods for macos: `with_titlebar_transparent`,
  `with_title_hidden`, `with_titlebar_buttons_hidden`,
  `with_fullsize_content_view`.
- Mapped X11 numpad keycodes (arrows, Home, End, PageUp, PageDown, Insert and Delete) to corresponding virtual keycodes

# Version 0.11.2 (2018-03-06)

- Impl `Hash`, `PartialEq`, and `Eq` for `events::ModifiersState`.
- Implement `MonitorId::get_hidpi_factor` for MacOS.
- Added method `os::macos::MonitorIdExt::get_nsscreen() -> *mut c_void` that gets a `NSScreen` object matching the monitor ID.
- Send `Awakened` event on Android when event loop is woken up.

# Version 0.11.1 (2018-02-19)

- Fixed windows not receiving mouse events when click-dragging the mouse outside the client area of a window, on Windows platforms.
- Added method `os::android::EventsLoopExt:set_suspend_callback(Option<Box<Fn(bool) -> ()>>)` that allows glutin to register a callback when a suspend event happens

# Version 0.11.0 (2018-02-09)

- Implement `MonitorId::get_dimensions` for Android.
- Added method `os::macos::WindowBuilderExt::with_movable_by_window_background(bool)` that allows to move a window without a titlebar - `with_decorations(false)`
- Implement `Window::set_fullscreen`, `Window::set_maximized` and `Window::set_decorations` for Wayland.
- Added `Caret` as VirtualKeyCode and support OSX ^-Key with german input.

# Version 0.10.1 (2018-02-05)

_Yanked_

# Version 0.10.0 (2017-12-27)

- Add support for `Touch` for emscripten backend.
- Added support for `DroppedFile`, `HoveredFile`, and `HoveredFileCancelled` to X11 backend.
- **Breaking:** `unix::WindowExt` no longer returns pointers for things that aren't actually pointers; `get_xlib_window` now returns `Option<std::os::raw::c_ulong>` and `get_xlib_screen_id` returns `Option<std::os::raw::c_int>`. Additionally, methods that previously returned `libc::c_void` have been changed to return `std::os::raw::c_void`, which are not interchangeable types, so users wanting the former will need to explicitly cast.
- Added `set_decorations` method to `Window` to allow decorations to be toggled after the window is built. Presently only implemented on X11.
- Raised the minimum supported version of Rust to 1.20 on MacOS due to usage of associated constants in new versions of cocoa and core-graphics.
- Added `modifiers` field to `MouseInput`, `MouseWheel`, and `CursorMoved` events to track the modifiers state (`ModifiersState`).
- Fixed the emscripten backend to return the size of the canvas instead of the size of the window.

# Version 0.9.0 (2017-12-01)

- Added event `WindowEvent::HiDPIFactorChanged`.
- Added method `MonitorId::get_hidpi_factor`.
- Deprecated `get_inner_size_pixels` and `get_inner_size_points` methods of `Window` in favor of
`get_inner_size`.
- **Breaking:** `EventsLoop` is `!Send` and `!Sync` because of platform-dependant constraints,
  but `Window`, `WindowId`, `DeviceId` and `MonitorId` guaranteed to be `Send`.
- `MonitorId::get_position` now returns `(i32, i32)` instead of `(u32, u32)`.
- Rewrite of the wayland backend to use wayland-client-0.11
- Support for dead keys on wayland for keyboard utf8 input
- Monitor enumeration on Windows is now implemented using `EnumDisplayMonitors` instead of
`EnumDisplayDevices`. This changes the value returned by `MonitorId::get_name()`.
- On Windows added `MonitorIdExt::hmonitor` method
- Impl `Clone` for `EventsLoopProxy`
- `EventsLoop::get_primary_monitor()` on X11 will fallback to any available monitor if no primary is found
- Support for touch event on wayland
- `WindowEvent`s `MouseMoved`, `MouseEntered`, and `MouseLeft` have been renamed to
`CursorMoved`, `CursorEntered`, and `CursorLeft`.
- New `DeviceEvent`s added, `MouseMotion` and `MouseWheel`.
- Send `CursorMoved` event after `CursorEntered` and `Focused` events.
- Add support for `ModifiersState`, `MouseMove`, `MouseInput`, `MouseMotion` for emscripten backend.

# Version 0.8.3 (2017-10-11)

- Fixed issue of calls to `set_inner_size` blocking on Windows.
- Mapped `ISO_Left_Tab` to `VirtualKeyCode::Tab` to make the key work with modifiers
- Fixed the X11 backed on 32bit targets

# Version 0.8.2 (2017-09-28)

- Uniformize keyboard scancode values accross Wayland and X11 (#297).
- Internal rework of the wayland event loop
- Added method `os::linux::WindowExt::is_ready`

# Version 0.8.1 (2017-09-22)

- Added various methods to `os::linux::EventsLoopExt`, plus some hidden items necessary to make
  glutin work.

# Version 0.8.0 (2017-09-21)

- Added `Window::set_maximized`, `WindowAttributes::maximized` and `WindowBuilder::with_maximized`.
- Added `Window::set_fullscreen`.
- Changed `with_fullscreen` to take a `Option<MonitorId>` instead of a `MonitorId`.
- Removed `MonitorId::get_native_identifer()` in favor of platform-specific traits in the `os`
  module.
- Changed `get_available_monitors()` and `get_primary_monitor()` to be methods of `EventsLoop`
  instead of stand-alone methods.
- Changed `EventsLoop` to be tied to a specific X11 or Wayland connection.
- Added a `os::linux::EventsLoopExt` trait that makes it possible to configure the connection.
- Fixed the emscripten code, which now compiles.
- Changed the X11 fullscreen code to use `xrandr` instead of `xxf86vm`.
- Fixed the Wayland backend to produce `Refresh` event after window creation.
- Changed the `Suspended` event to be outside of `WindowEvent`.
- Fixed the X11 backend sometimes reporting the wrong virtual key (#273).<|MERGE_RESOLUTION|>--- conflicted
+++ resolved
@@ -35,11 +35,8 @@
 - on iOS, add detection support for `PinchGesture`, `DoubleTapGesture` and `RotationGesture`.
 - on Windows: add `with_border_color`, `with_title_background_color`, `with_title_text_color` and `with_corner_preference`
 - On Windows, Remove `WS_CAPTION`, `WS_BORDER` and `WS_EX_WINDOWEDGE` styles for child windows without decorations.
-<<<<<<< HEAD
+- On Windows, fixed a race condition when sending an event through the loop proxy.
 - On Windows, buffer `ScaleFactorChanged` new size if window is maximized until exiting maximzed state.
-=======
-- On Windows, fixed a race condition when sending an event through the loop proxy.
->>>>>>> a5b08fc4
 
 # 0.29.10
 
