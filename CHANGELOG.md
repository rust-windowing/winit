--- conflicted
+++ resolved
@@ -6,11 +6,8 @@
 - On iOS, fix improper `msg_send` usage that was UB and/or would break if `!` is stabilized.
 - On Windows, unset `maximized` when manually changing the window's position or size.
 - On Windows, add touch pressure information for touch events.
-<<<<<<< HEAD
+- On Wayland, fix event processing sometimes stalling when using OpenGL with vsync.
 - On X11, return dummy monitor data to avoid panicking when no monitors exist.
-=======
-- On Wayland, fix event processing sometimes stalling when using OpenGL with vsync.
->>>>>>> b6de19e9
 
 # 0.20.0 Alpha 3 (2019-08-14)
 
