--- conflicted
+++ resolved
@@ -38,9 +38,6 @@
 - On Windows, Remove `WS_CAPTION`, `WS_BORDER` and `WS_EX_WINDOWEDGE` styles for child windows without decorations.
 - On Windows, fixed a race condition when sending an event through the loop proxy.
 - **Breaking:** Removed `EventLoopError::AlreadyRunning`, which can't happen as it is already prevented by the type system.
-<<<<<<< HEAD
-- On Windows, apply `ScaleFactorChanged` changes only if user new size is different than what the OS reporeted, which fixes and issue when moving a window to another monitor and immediately maximizing it, previously resulted in a maximized window but is not expanded to the full working area of the monitor.
-=======
 - On Wayland, disable `Occluded` event handling.
 - Added `EventLoop::builder`, which is intended to replace the (now deprecated) `EventLoopBuilder::new`.
 - **Breaking:** Changed the signature of `EventLoop::with_user_event` to return a builder.
@@ -50,7 +47,7 @@
 - On X11, fix deadlock when adjusting DPI and resizing at the same time.
 - On Wayland, fix `Focused(false)` being send when other seats still have window focused.
 - On Wayland, fix `Window::set_{min,max}_inner_size` not always applied.
->>>>>>> 4d4d6e50
+- On Windows, apply `ScaleFactorChanged` changes only if user new size is different than what the OS reporeted, which fixes and issue when moving a window to another monitor and immediately maximizing it, previously resulted in a maximized window but is not expanded to the full working area of the monitor.
 
 # 0.29.10
 
