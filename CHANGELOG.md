--- conflicted
+++ resolved
@@ -8,12 +8,9 @@
 
 # Unreleased
 
-<<<<<<< HEAD
 - On Android, fix pointer index for multi-touch gesture in Android.
-=======
 - **Breaking:** On Web, touch input no longer fires `WindowEvent::Cursor*`, `WindowEvent::MouseInput`, or `DeviceEvent::MouseMotion` like other platforms, but instead it fires `WindowEvent::Touch`.
 - **Breaking:** Removed platform specific `WindowBuilder::with_parent` API in favor of `WindowBuilder::with_parent_window`.
->>>>>>> 4b22ca8d
 - On Windows, retain `WS_MAXIMIZE` window style when un-minimizing a maximized window.
 - On Windows, fix left mouse button release event not being sent after `Window::drag_window`.
 - On macOS, run most actions on the main thread, which is strictly more correct, but might make multithreaded applications block slightly more.
