--- conflicted
+++ resolved
@@ -5,11 +5,8 @@
 - **Breaking:** On Web, remove the `stdweb` backend.
 - Added `Window::focus_window`to bring the window to the front and set input focus.
 - On Wayland and X11, implement `is_maximized` method on `Window`.
-<<<<<<< HEAD
+- On macOS, fix issue where `ReceivedCharacter` was not being emitted during some key repeat events.
 - On X11 retry cursor grab on failure (up to 10 times / 500ms)
-=======
-- On macOS, fix issue where `ReceivedCharacter` was not being emitted during some key repeat events.
->>>>>>> 63ad47a7
 
 # 0.25.0 (2021-05-15)
 
