--- conflicted
+++ resolved
@@ -1,11 +1,8 @@
 # Unreleased
 
 - On X11, add mappings for numpad comma, numpad enter, numlock and pause.
-<<<<<<< HEAD
+- On macOS, fix Pinyin IME input by reverting a change that intended to improve IME.
 - On Windows, fix a crash with transparent windows on Windows 11.
-=======
-- On macOS, fix Pinyin IME input by reverting a change that intended to improve IME.
->>>>>>> 6b250a74
 
 # 0.26.0 (2021-12-01)
 
