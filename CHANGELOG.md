# Unreleased

- Added `is_maximized` method to `Window`.
- On Windows, fix bug causing newly created windows to erroneously display the "wait" (spinning) cursor.
- On Windows, change the default window size (1024x768) to match the default on other desktop platforms (800x600).
- On Windows, fix bug causing mouse capture to not be released.
- On Windows, fix fullscreen not preserving minimized/maximized state.
- On Android, unimplemented events are marked as unhandled on the native event loop.
<<<<<<< HEAD
- On Windows, added `WindowBuilderExtWindows::with_menu` to set a custom menu at window creation time.
=======
- On Android, bump `ndk` and `ndk-glue` to 0.3: use predefined constants for event `ident`.
>>>>>>> bd99eb13

# 0.24.0 (2020-12-09)

- On Windows, fix applications not exiting gracefully due to thread_event_target_callback accessing corrupted memory.
- On Windows, implement `Window::set_ime_position`.
- **Breaking:** On Windows, Renamed `WindowBuilderExtWindows`'s `is_dark_mode` to `theme`.
- **Breaking:** On Windows, renamed `WindowBuilderExtWindows::is_dark_mode` to `theme`.
- On Windows, add `WindowBuilderExtWindows::with_theme` to set a preferred theme.
- On Windows, fix bug causing message boxes to appear delayed.
- On Android, calling `WindowEvent::Focused` now works properly instead of always returning false.
- On Windows, fix Alt-Tab behaviour by removing borderless fullscreen "always on top" flag.
- On Windows, fix bug preventing windows with transparency enabled from having fully-opaque regions.
- **Breaking:** On Windows, include prefix byte in scancodes.
- On Wayland, fix window not being resizeable when using `WindowBuilder::with_min_inner_size`.
- On Unix, fix cross-compiling to wasm32 without enabling X11 or Wayland.
- On Windows, fix use-after-free crash during window destruction.
- On Web, fix `WindowEvent::ReceivedCharacter` never being sent on key input.
- On macOS, fix compilation when targeting aarch64.
- On X11, fix `Window::request_redraw` not waking the event loop.
- On Wayland, the keypad arrow keys are now recognized.
- **Breaking** Rename `desktop::EventLoopExtDesktop` to `run_return::EventLoopExtRunReturn`.
- Added `request_user_attention` method to `Window`.
- **Breaking:** On macOS, removed `WindowExt::request_user_attention`, use `Window::request_user_attention`.
- **Breaking:** On X11, removed `WindowExt::set_urgent`, use `Window::request_user_attention`.
- On Wayland, default font size in CSD increased from 11 to 17.
- On Windows, fix bug causing message boxes to appear delayed.
- On Android, support multi-touch.
- On Wayland, extra mouse buttons are not dropped anymore.
- **Breaking**: `MouseButton::Other` now uses `u16`.

# 0.23.0 (2020-10-02)

- On iOS, fixed support for the "Debug View Heirarchy" feature in Xcode.
- On all platforms, `available_monitors` and `primary_monitor` are now on `EventLoopWindowTarget` rather than `EventLoop` to list monitors event in the event loop.
- On Unix, X11 and Wayland are now optional features (enabled by default)
- On X11, fix deadlock when calling `set_fullscreen_inner`.
- On Web, prevent the webpage from scrolling when the user is focused on a winit canvas
- On Web, calling `window.set_cursor_icon` no longer breaks HiDPI scaling
- On Windows, drag and drop is now optional and must be enabled with `WindowBuilderExtWindows::with_drag_and_drop(true)`.
- On Wayland, fix deadlock when calling to `set_inner_size` from a callback.
- On macOS, add `hide__other_applications` to `EventLoopWindowTarget` via existing `EventLoopWindowTargetExtMacOS` trait. `hide_other_applications` will hide other applications by calling `-[NSApplication hideOtherApplications: nil]`.
- On android added support for `run_return`.
- On MacOS, Fixed fullscreen and dialog support for `run_return`.
- On Windows, fix bug where we'd try to emit `MainEventsCleared` events during nested win32 event loops.
- On Web, use mouse events if pointer events aren't supported. This affects Safari.
- On Windows, `set_ime_position` is now a no-op instead of a runtime crash.
- On Android, `set_fullscreen` is now a no-op instead of a runtime crash.
- On iOS and Android, `set_inner_size` is now a no-op instead of a runtime crash.
- On Android, fix `ControlFlow::Poll` not polling the Android event queue.
- On macOS, add `NSWindow.hasShadow` support.
- On Web, fix vertical mouse wheel scrolling being inverted.
- On Web, implement mouse capturing for click-dragging out of the canvas.
- On Web, fix `ControlFlow::Exit` not properly handled.
- On Web (web-sys only), send `WindowEvent::ScaleFactorChanged` event when `window.devicePixelRatio` is changed.
- **Breaking:** On Web, `set_cursor_position` and `set_cursor_grab` will now always return an error.
- **Breaking:** `PixelDelta` scroll events now return a `PhysicalPosition`.
- On NetBSD, fixed crash due to incorrect detection of the main thread.
- **Breaking:** On X11, `-` key is mapped to the `Minus` virtual key code, instead of `Subtract`.
- On macOS, fix inverted horizontal scroll.
- **Breaking:** `current_monitor` now returns `Option<MonitorHandle>`.
- **Breaking:** `primary_monitor` now returns `Option<MonitorHandle>`.
- On macOS, updated core-* dependencies and cocoa.
- Bump `parking_lot` to 0.11
- On Android, bump `ndk`, `ndk-sys` and `ndk-glue` to 0.2. Checkout the new ndk-glue main proc attribute.
- On iOS, fixed starting the app in landscape where the view still had portrait dimensions.
- Deprecate the stdweb backend, to be removed in a future release
- **Breaking:** Prefixed virtual key codes `Add`, `Multiply`, `Divide`, `Decimal`, and `Subtract` with `Numpad`.
- Added `Asterisk` and `Plus` virtual key codes.
- On Web (web-sys only), the `Event::LoopDestroyed` event is correctly emitted when leaving the page.
- On Web, the `WindowEvent::Destroyed` event now gets emitted when a `Window` is dropped.
- On Web (web-sys only), the event listeners are now removed when a `Window` is dropped or when the event loop is destroyed.
- On Web, the event handler closure passed to `EventLoop::run` now gets dropped after the event loop is destroyed.
- **Breaking:** On Web, the canvas element associated to a `Window` is no longer removed from the DOM when the `Window` is dropped.
- On Web, `WindowEvent::Resized` is now emitted when `Window::set_inner_size` is called.
- **Breaking:** `Fullscreen` enum now uses `Borderless(Option<MonitorHandle>)` instead of `Borderless(MonitorHandle)` to allow picking the current monitor.
- On MacOS, fix `WindowEvent::Moved` ignoring the scale factor.
- On Wayland, add missing virtual keycodes.
- On Wayland, implement proper `set_cursor_grab`.
- On Wayland, the cursor will use similar icons if the requested one isn't available.
- On Wayland, right clicking on client side decorations will request application menu.
- On Wayland, fix tracking of window size after state changes.
- On Wayland, fix client side decorations not being hidden properly in fullscreen.
- On Wayland, fix incorrect size event when entering fullscreen with client side decorations.
- On Wayland, fix `resizable` attribute not being applied properly on startup.
- On Wayland, fix disabled repeat rate not being handled.
- On Wayland, fix decoration buttons not working after tty switch.
- On Wayland, fix scaling not being applied on output re-enable.
- On Wayland, fix crash when `XCURSOR_SIZE` is `0`.
- On Wayland, fix pointer getting created in some cases without pointer capability.
- On Wayland, on kwin, fix space between window and decorations on startup.
- **Breaking:** On Wayland, `Theme` trait was reworked.
- On Wayland, disable maximize button for non-resizable window.
- On Wayland, added support for `set_ime_position`.
- On Wayland, fix crash on startup since GNOME 3.37.90.
- On X11, fix incorrect modifiers state on startup.

# 0.22.2 (2020-05-16)

- Added Clone implementation for 'static events.
- On Windows, fix window intermittently hanging when `ControlFlow` was set to `Poll`.
- On Windows, fix `WindowBuilder::with_maximized` being ignored.
- On Android, minimal platform support.
- On iOS, touch positions are now properly converted to physical pixels.
- On macOS, updated core-* dependencies and cocoa

# 0.22.1 (2020-04-16)

- On X11, fix `ResumeTimeReached` being fired too early.
- On Web, replaced zero timeout for `ControlFlow::Poll` with `requestAnimationFrame`
- On Web, fix a possible panic during event handling
- On macOS, fix `EventLoopProxy` leaking memory for every instance.
- On Windows, drag and drop can now be disabled with `WindowBuilderExtWindows::with_drag_and_drop(false)`.

# 0.22.0 (2020-03-09)

- On Windows, fix minor timing issue in wait_until_time_or_msg
- On Windows, rework handling of request_redraw() to address panics.
- On macOS, fix `set_simple_screen` to remember frame excluding title bar.
- On Wayland, fix coordinates in touch events when scale factor isn't 1.
- On Wayland, fix color from `close_button_icon_color` not applying.
- Ignore locale if unsupported by X11 backend
- On Wayland, Add HiDPI cursor support
- On Web, add the ability to query "Light" or "Dark" system theme send `ThemeChanged` on change.
- Fix `Event::to_static` returning `None` for user events.
- On Wayland, Hide CSD for fullscreen windows.
- On Windows, ignore spurious mouse move messages.
- **Breaking:** Move `ModifiersChanged` variant from `DeviceEvent` to `WindowEvent`.
- On Windows, add `IconExtWindows` trait which exposes creating an `Icon` from an external file or embedded resource
- Add `BadIcon::OsError` variant for when OS icon functionality fails
- On Windows, fix crash at startup on systems that do not properly support Windows' Dark Mode
- Revert On macOS, fix not sending ReceivedCharacter event for specific keys combinations.
- on macOS, fix incorrect ReceivedCharacter events for some key combinations.
- **Breaking:** Use `i32` instead of `u32` for position type in `WindowEvent::Moved`.
- On macOS, a mouse motion event is now generated before every mouse click.

# 0.21.0 (2020-02-04)

- On Windows, fixed "error: linking with `link.exe` failed: exit code: 1120" error on older versions of windows.
- On macOS, fix set_minimized(true) works only with decorations.
- On macOS, add `hide_application` to `EventLoopWindowTarget` via a new `EventLoopWindowTargetExtMacOS` trait. `hide_application` will hide the entire application by calling `-[NSApplication hide: nil]`.
- On macOS, fix not sending ReceivedCharacter event for specific keys combinations.
- On macOS, fix `CursorMoved` event reporting the cursor position using logical coordinates.
- On macOS, fix issue where unbundled applications would sometimes open without being focused.
- On macOS, fix `run_return` does not return unless it receives a message.
- On Windows, fix bug where `RedrawRequested` would only get emitted every other iteration of the event loop.
- On X11, fix deadlock on window state when handling certain window events.
- `WindowBuilder` now implements `Default`.
- **Breaking:** `WindowEvent::CursorMoved` changed to `f64` units, preserving high-precision data supplied by most backends
- On Wayland, fix coordinates in mouse events when scale factor isn't 1
- On Web, add the ability to provide a custom canvas
- **Breaking:** On Wayland, the `WaylandTheme` struct has been replaced with a `Theme` trait, allowing for extra configuration

# 0.20.0 (2020-01-05)

- On X11, fix `ModifiersChanged` emitting incorrect modifier change events
- **Breaking**: Overhaul how Winit handles DPI:
  + Window functions and events now return `PhysicalSize` instead of `LogicalSize`.
  + Functions that take `Size` or `Position` types can now take either `Logical` or `Physical` types.
  + `hidpi_factor` has been renamed to `scale_factor`.
  + `HiDpiFactorChanged` has been renamed to `ScaleFactorChanged`, and lets you control how the OS
    resizes the window in response to the change.
  + On X11, deprecate `WINIT_HIDPI_FACTOR` environment variable in favor of `WINIT_X11_SCALE_FACTOR`.
  + `Size` and `Position` types are now generic over their exact pixel type.

# 0.20.0 Alpha 6 (2020-01-03)

- On macOS, fix `set_cursor_visible` hides cursor outside of window.
- On macOS, fix `CursorEntered` and `CursorLeft` events fired at old window size.
- On macOS, fix error when `set_fullscreen` is called during fullscreen transition.
- On all platforms except mobile and WASM, implement `Window::set_minimized`.
- On X11, fix `CursorEntered` event being generated for non-winit windows.
- On macOS, fix crash when starting maximized without decorations.
- On macOS, fix application not terminating on `run_return`.
- On Wayland, fix cursor icon updates on window borders when using CSD.
- On Wayland, under mutter(GNOME Wayland), fix CSD being behind the status bar, when starting window in maximized mode.
- On Windows, theme the title bar according to whether the system theme is "Light" or "Dark".
- Added `WindowEvent::ThemeChanged` variant to handle changes to the system theme. Currently only implemented on Windows.
- **Breaking**: Changes to the `RedrawRequested` event (#1041):
  - `RedrawRequested` has been moved from `WindowEvent` to `Event`.
  - `EventsCleared` has been renamed to `MainEventsCleared`.
  - `RedrawRequested` is now issued only after `MainEventsCleared`.
  - `RedrawEventsCleared` is issued after each set of `RedrawRequested` events.
- Implement synthetic window focus key events on Windows.
- **Breaking**: Change `ModifiersState` to a `bitflags` struct.
- On Windows, implement `VirtualKeyCode` translation for `LWin` and `RWin`.
- On Windows, fix closing the last opened window causing `DeviceEvent`s to stop getting emitted.
- On Windows, fix `Window::set_visible` not setting internal flags correctly. This resulted in some weird behavior.
- Add `DeviceEvent::ModifiersChanged`.
  - Deprecate `modifiers` fields in other events in favor of `ModifiersChanged`.
- On X11, `WINIT_HIDPI_FACTOR` now dominates `Xft.dpi` when picking DPI factor for output.
- On X11, add special value `randr` for `WINIT_HIDPI_FACTOR` to make winit use self computed DPI factor instead of the one from `Xft.dpi`.

# 0.20.0 Alpha 5 (2019-12-09)

- On macOS, fix application termination on `ControlFlow::Exit`
- On Windows, fix missing `ReceivedCharacter` events when Alt is held.
- On macOS, stop emitting private corporate characters in `ReceivedCharacter` events.
- On X11, fix misreporting DPI factor at startup.
- On X11, fix events not being reported when using `run_return`.
- On X11, fix key modifiers being incorrectly reported.
- On X11, fix window creation hanging when another window is fullscreen.
- On Windows, fix focusing unfocused windows when switching from fullscreen to windowed.
- On X11, fix reporting incorrect DPI factor when waking from suspend.
- Change `EventLoopClosed` to contain the original event.
- **Breaking**: Add `is_synthetic` field to `WindowEvent` variant `KeyboardInput`,
  indicating that the event is generated by winit.
- On X11, generate synthetic key events for keys held when a window gains or loses focus.
- On X11, issue a `CursorMoved` event when a `Touch` event occurs,
  as X11 implicitly moves the cursor for such events.

# 0.20.0 Alpha 4 (2019-10-18)

- Add web support via the 'stdweb' or 'web-sys' features
- On Windows, implemented function to get HINSTANCE
- On macOS, implement `run_return`.
- On iOS, fix inverted parameter in `set_prefers_home_indicator_hidden`.
- On X11, performance is improved when rapidly calling `Window::set_cursor_icon`.
- On iOS, fix improper `msg_send` usage that was UB and/or would break if `!` is stabilized.
- On Windows, unset `maximized` when manually changing the window's position or size.
- On Windows, add touch pressure information for touch events.
- On macOS, differentiate between `CursorIcon::Grab` and `CursorIcon::Grabbing`.
- On Wayland, fix event processing sometimes stalling when using OpenGL with vsync.
- Officially remove the Emscripten backend.
- On Windows, fix handling of surrogate pairs when dispatching `ReceivedCharacter`.
- On macOS 10.15, fix freeze upon exiting exclusive fullscreen mode.
- On iOS, fix panic upon closing the app.
- On X11, allow setting mulitple `XWindowType`s.
- On iOS, fix null window on initial `HiDpiFactorChanged` event.
- On Windows, fix fullscreen window shrinking upon getting restored to a normal window.
- On macOS, fix events not being emitted during modal loops, such as when windows are being resized
  by the user.
- On Windows, fix hovering the mouse over the active window creating an endless stream of CursorMoved events.
- Always dispatch a `RedrawRequested` event after creating a new window.
- On X11, return dummy monitor data to avoid panicking when no monitors exist.
- On X11, prevent stealing input focus when creating a new window.
  Only steal input focus when entering fullscreen mode.
- On Wayland, fixed DeviceEvents for relative mouse movement is not always produced
- On Wayland, add support for set_cursor_visible and set_cursor_grab.
- On Wayland, fixed DeviceEvents for relative mouse movement is not always produced.
- Removed `derivative` crate dependency.
- On Wayland, add support for set_cursor_icon.
- Use `impl Iterator<Item = MonitorHandle>` instead of `AvailableMonitorsIter` consistently.
- On macOS, fix fullscreen state being updated after entering fullscreen instead of before,
  resulting in `Window::fullscreen` returning the old state in `Resized` events instead of
  reflecting the new fullscreen state
- On X11, fix use-after-free during window creation
- On Windows, disable monitor change keyboard shortcut while in exclusive fullscreen.
- On Windows, ensure that changing a borderless fullscreen window's monitor via keyboard shortcuts keeps the window fullscreen on the new monitor.
- Prevent `EventLoop::new` and `EventLoop::with_user_event` from getting called outside the main thread.
  - This is because some platforms cannot run the event loop outside the main thread. Preventing this
    reduces the potential for cross-platform compatibility gotchyas.
- On Windows and Linux X11/Wayland, add platform-specific functions for creating an `EventLoop` outside the main thread.
- On Wayland, drop resize events identical to the current window size.
- On Windows, fix window rectangle not getting set correctly on high-DPI systems.

# 0.20.0 Alpha 3 (2019-08-14)

- On macOS, drop the run closure on exit.
- On Windows, location of `WindowEvent::Touch` are window client coordinates instead of screen coordinates.
- On X11, fix delayed events after window redraw.
- On macOS, add `WindowBuilderExt::with_disallow_hidpi` to have the option to turn off best resolution openGL surface.
- On Windows, screen saver won't start if the window is in fullscreen mode.
- Change all occurrences of the `new_user_event` method to `with_user_event`.
- On macOS, the dock and the menu bar are now hidden in fullscreen mode.
- `Window::set_fullscreen` now takes `Option<Fullscreen>` where `Fullscreen`
  consists of `Fullscreen::Exclusive(VideoMode)` and
  `Fullscreen::Borderless(MonitorHandle)` variants.
    - Adds support for exclusive fullscreen mode.
- On iOS, add support for hiding the home indicator.
- On iOS, add support for deferring system gestures.
- On iOS, fix a crash that occurred while acquiring a monitor's name.
- On iOS, fix armv7-apple-ios compile target.
- Removed the `T: Clone` requirement from the `Clone` impl of `EventLoopProxy<T>`.
- On iOS, disable overscan compensation for external displays (removes black
  bars surrounding the image).
- On Linux, the functions `is_wayland`, `is_x11`, `xlib_xconnection` and `wayland_display` have been moved to a new `EventLoopWindowTargetExtUnix` trait.
- On iOS, add `set_prefers_status_bar_hidden` extension function instead of
  hijacking `set_decorations` for this purpose.
- On macOS and iOS, corrected the auto trait impls of `EventLoopProxy`.
- On iOS, add touch pressure information for touch events.
- Implement `raw_window_handle::HasRawWindowHandle` for `Window` type on all supported platforms.
- On macOS, fix the signature of `-[NSView drawRect:]`.
- On iOS, fix the behavior of `ControlFlow::Poll`. It wasn't polling if that was the only mode ever used by the application.
- On iOS, fix DPI sent out by views on creation was `0.0` - now it gives a reasonable number.
- On iOS, RedrawRequested now works for gl/metal backed views.
- On iOS, RedrawRequested is generally ordered after EventsCleared.

# 0.20.0 Alpha 2 (2019-07-09)

- On X11, non-resizable windows now have maximize explicitly disabled.
- On Windows, support paths longer than MAX_PATH (260 characters) in `WindowEvent::DroppedFile`
and `WindowEvent::HoveredFile`.
- On Mac, implement `DeviceEvent::Button`.
- Change `Event::Suspended(true / false)` to `Event::Suspended` and `Event::Resumed`.
- On X11, fix sanity check which checks that a monitor's reported width and height (in millimeters) are non-zero when calculating the DPI factor.
- Revert the use of invisible surfaces in Wayland, which introduced graphical glitches with OpenGL (#835)
- On X11, implement `_NET_WM_PING` to allow desktop environment to kill unresponsive programs.
- On Windows, when a window is initially invisible, it won't take focus from the existing visible windows.
- On Windows, fix multiple calls to `request_redraw` during `EventsCleared` sending multiple `RedrawRequested events.`
- On Windows, fix edge case where `RedrawRequested` could be dispatched before input events in event loop iteration.
- On Windows, fix timing issue that could cause events to be improperly dispatched after `RedrawRequested` but before `EventsCleared`.
- On macOS, drop unused Metal dependency.
- On Windows, fix the trail effect happening on transparent decorated windows. Borderless (or un-decorated) windows were not affected.
- On Windows, fix `with_maximized` not properly setting window size to entire window.
- On macOS, change `WindowExtMacOS::request_user_attention()` to take an `enum` instead of a `bool`.

# 0.20.0 Alpha 1 (2019-06-21)

- Changes below are considered **breaking**.
- Change all occurrences of `EventsLoop` to `EventLoop`.
- Previously flat API is now exposed through `event`, `event_loop`, `monitor`, and `window` modules.
- `os` module changes:
  - Renamed to `platform`.
  - All traits now have platform-specific suffixes.
  - Exposes new `desktop` module on Windows, Mac, and Linux.
- Changes to event loop types:
  - `EventLoopProxy::wakeup` has been removed in favor of `send_event`.
  - **Major:** New `run` method drives winit event loop.
    - Returns `!` to ensure API behaves identically across all supported platforms.
      - This allows `emscripten` implementation to work without lying about the API.
    - `ControlFlow`'s variants have been replaced with `Wait`, `WaitUntil(Instant)`, `Poll`, and `Exit`.
      - Is read after `EventsCleared` is processed.
      - `Wait` waits until new events are available.
      - `WaitUntil` waits until either new events are available or the provided time has been reached.
      - `Poll` instantly resumes the event loop.
      - `Exit` aborts the event loop.
    - Takes a closure that implements `'static + FnMut(Event<T>, &EventLoop<T>, &mut ControlFlow)`.
      - `&EventLoop<T>` is provided to allow new `Window`s to be created.
  - **Major:** `platform::desktop` module exposes `EventLoopExtDesktop` trait with `run_return` method.
    - Behaves identically to `run`, but returns control flow to the calling context and can take non-`'static` closures.
  - `EventLoop`'s `poll_events` and `run_forever` methods have been removed in favor of `run` and `run_return`.
- Changes to events:
  - Remove `Event::Awakened` in favor of `Event::UserEvent(T)`.
    - Can be sent with `EventLoopProxy::send_event`.
  - Rename `WindowEvent::Refresh` to `WindowEvent::RedrawRequested`.
    - `RedrawRequested` can be sent by the user with the `Window::request_redraw` method.
  - `EventLoop`, `EventLoopProxy`, and `Event` are now generic over `T`, for use in `UserEvent`.
  - **Major:** Add `NewEvents(StartCause)`, `EventsCleared`, and `LoopDestroyed` variants to `Event`.
    - `NewEvents` is emitted when new events are ready to be processed by event loop.
      - `StartCause` describes why new events are available, with `ResumeTimeReached`, `Poll`, `WaitCancelled`, and `Init` (sent once at start of loop).
    - `EventsCleared` is emitted when all available events have been processed.
      - Can be used to perform logic that depends on all events being processed (e.g. an iteration of a game loop).
    - `LoopDestroyed` is emitted when the `run` or `run_return` method is about to exit.
- Rename `MonitorId` to `MonitorHandle`.
- Removed `serde` implementations from `ControlFlow`.
- Rename several functions to improve both internal consistency and compliance with Rust API guidelines.
- Remove `WindowBuilder::multitouch` field, since it was only implemented on a few platforms. Multitouch is always enabled now.
- **Breaking:** On macOS, change `ns` identifiers to use snake_case for consistency with iOS's `ui` identifiers.
- Add `MonitorHandle::video_modes` method for retrieving supported video modes for the given monitor.
- On Wayland, the window now exists even if nothing has been drawn.
- On Windows, fix initial dimensions of a fullscreen window.
- On Windows, Fix transparent borderless windows rendering wrong.

# Version 0.19.1 (2019-04-08)

- On Wayland, added a `get_wayland_display` function to `EventsLoopExt`.
- On Windows, fix `CursorMoved(0, 0)` getting dispatched on window focus.
- On macOS, fix command key event left and right reverse.
- On FreeBSD, NetBSD, and OpenBSD, fix build of X11 backend.
- On Linux, the numpad's add, subtract and divide keys are now mapped to the `Add`, `Subtract` and `Divide` virtual key codes
- On macOS, the numpad's subtract key has been added to the `Subtract` mapping
- On Wayland, the numpad's home, end, page up and page down keys are now mapped to the `Home`, `End`, `PageUp` and `PageDown` virtual key codes
- On Windows, fix icon not showing up in corner of window.
- On X11, change DPI scaling factor behavior. First, winit tries to read it from "Xft.dpi" XResource, and uses DPI calculation from xrandr dimensions as fallback behavior.

# Version 0.19.0 (2019-03-06)

- On X11, we will use the faster `XRRGetScreenResourcesCurrent` function instead of `XRRGetScreenResources` when available.
- On macOS, fix keycodes being incorrect when using a non-US keyboard layout.
- On Wayland, fix `with_title()` not setting the windows title
- On Wayland, add `set_wayland_theme()` to control client decoration color theme
- Added serde serialization to `os::unix::XWindowType`.
- **Breaking:** Remove the `icon_loading` feature and the associated `image` dependency.
- On X11, make event loop thread safe by replacing XNextEvent with select(2) and XCheckIfEvent
- On Windows, fix malformed function pointer typecast that could invoke undefined behavior.
- Refactored Windows state/flag-setting code.
- On Windows, hiding the cursor no longer hides the cursor for all Winit windows - just the one `hide_cursor` was called on.
- On Windows, cursor grabs used to get perpetually canceled when the grabbing window lost focus. Now, cursor grabs automatically get re-initialized when the window regains focus and the mouse moves over the client area.
- On Windows, only vertical mouse wheel events were handled. Now, horizontal mouse wheel events are also handled.
- On Windows, ignore the AltGr key when populating the `ModifersState` type.

# Version 0.18.1 (2018-12-30)

- On macOS, fix `Yen` (JIS) so applications receive the event.
- On X11 with a tiling WM, fixed high CPU usage when moving windows across monitors.
- On X11, fixed panic caused by dropping the window before running the event loop.
- on macOS, added `WindowExt::set_simple_fullscreen` which does not require a separate space
- Introduce `WindowBuilderExt::with_app_id` to allow setting the application ID on Wayland.
- On Windows, catch panics in event loop child thread and forward them to the parent thread. This prevents an invocation of undefined behavior due to unwinding into foreign code.
- On Windows, fix issue where resizing or moving window combined with grabbing the cursor would freeze program.
- On Windows, fix issue where resizing or moving window would eat `Awakened` events.
- On Windows, exiting fullscreen after entering fullscreen with disabled decorations no longer shrinks window.
- On X11, fixed a segfault when using virtual monitors with XRandR.
- Derive `Ord` and `PartialOrd` for `VirtualKeyCode` enum.
- On Windows, fix issue where hovering or dropping a non file item would create a panic.
- On Wayland, fix resizing and DPI calculation when a `wl_output` is removed without sending a `leave` event to the `wl_surface`, such as disconnecting a monitor from a laptop.
- On Wayland, DPI calculation is handled by smithay-client-toolkit.
- On X11, `WindowBuilder::with_min_dimensions` and `WindowBuilder::with_max_dimensions` now correctly account for DPI.
- Added support for generating dummy `DeviceId`s and `WindowId`s to better support unit testing.
- On macOS, fixed unsoundness in drag-and-drop that could result in drops being rejected.
- On macOS, implemented `WindowEvent::Refresh`.
- On macOS, all `MouseCursor` variants are now implemented and the cursor will no longer reset after unfocusing.
- Removed minimum supported Rust version guarantee.

# Version 0.18.0 (2018-11-07)

- **Breaking:** `image` crate upgraded to 0.20. This is exposed as part of the `icon_loading` API.
- On Wayland, pointer events will now provide the current modifiers state.
- On Wayland, titles will now be displayed in the window header decoration.
- On Wayland, key repetition is now ended when keyboard loses focus.
- On Wayland, windows will now use more stylish and modern client side decorations.
- On Wayland, windows will use server-side decorations when available.
- **Breaking:** Added support for F16-F24 keys (variants were added to the `VirtualKeyCode` enum).
- Fixed graphical glitches when resizing on Wayland.
- On Windows, fix freezes when performing certain actions after a window resize has been triggered. Reintroduces some visual artifacts when resizing.
- Updated window manager hints under X11 to v1.5 of [Extended Window Manager Hints](https://specifications.freedesktop.org/wm-spec/wm-spec-1.5.html#idm140200472629520).
- Added `WindowBuilderExt::with_gtk_theme_variant` to X11-specific `WindowBuilder` functions.
- Fixed UTF8 handling bug in X11 `set_title` function.
- On Windows, `Window::set_cursor` now applies immediately instead of requiring specific events to occur first.
- On Windows, the `HoveredFile` and `HoveredFileCancelled` events are now implemented.
- On Windows, fix `Window::set_maximized`.
- On Windows 10, fix transparency (#260).
- On macOS, fix modifiers during key repeat.
- Implemented the `Debug` trait for `Window`, `EventsLoop`, `EventsLoopProxy` and `WindowBuilder`.
- On X11, now a `Resized` event will always be generated after a DPI change to ensure the window's logical size is consistent with the new DPI.
- Added further clarifications to the DPI docs.
- On Linux, if neither X11 nor Wayland manage to initialize, the corresponding panic now consists of a single line only.
- Add optional `serde` feature with implementations of `Serialize`/`Deserialize` for DPI types and various event types.
- Add `PartialEq`, `Eq`, and `Hash` implementations on public types that could have them but were missing them.
- On X11, drag-and-drop receiving an unsupported drop type can no longer cause the WM to freeze.
- Fix issue whereby the OpenGL context would not appear at startup on macOS Mojave (#1069).
- **Breaking:** Removed `From<NSApplicationActivationPolicy>` impl from `ActivationPolicy` on macOS.
- On macOS, the application can request the user's attention with `WindowExt::request_user_attention`.

# Version 0.17.2 (2018-08-19)

- On macOS, fix `<C-Tab>` so applications receive the event.
- On macOS, fix `<Cmd-{key}>` so applications receive the event.
- On Wayland, key press events will now be repeated.

# Version 0.17.1 (2018-08-05)

- On X11, prevent a compilation failure in release mode for versions of Rust greater than or equal to 1.30.
- Fixed deadlock that broke fullscreen mode on Windows.

# Version 0.17.0 (2018-08-02)

- Cocoa and core-graphics updates.
- Fixed thread-safety issues in several `Window` functions on Windows.
- On MacOS, the key state for modifiers key events is now properly set.
- On iOS, the view is now set correctly. This makes it possible to render things (instead of being stuck on a black screen), and touch events work again.
- Added NetBSD support.
- **Breaking:** On iOS, `UIView` is now the default root view. `WindowBuilderExt::with_root_view_class` can be used to set the root view objective-c class to `GLKView` (OpenGLES) or `MTKView` (Metal/MoltenVK).
- On iOS, the `UIApplication` is not started until `Window::new` is called.
- Fixed thread unsafety with cursor hiding on macOS.
- On iOS, fixed the size of the `JmpBuf` type used for `setjmp`/`longjmp` calls. Previously this was a buffer overflow on most architectures.
- On Windows, use cached window DPI instead of repeatedly querying the system. This fixes sporadic crashes on Windows 7.

# Version 0.16.2 (2018-07-07)

- On Windows, non-resizable windows now have the maximization button disabled. This is consistent with behavior on macOS and popular X11 WMs.
- Corrected incorrect `unreachable!` usage when guessing the DPI factor with no detected monitors.

# Version 0.16.1 (2018-07-02)

- Added logging through `log`. Logging will become more extensive over time.
- On X11 and Windows, the window's DPI factor is guessed before creating the window. This *greatly* cuts back on unsightly auto-resizing that would occur immediately after window creation.
- Fixed X11 backend compilation for environments where `c_char` is unsigned.

# Version 0.16.0 (2018-06-25)

- Windows additionally has `WindowBuilderExt::with_no_redirection_bitmap`.
- **Breaking:** Removed `VirtualKeyCode::LMenu` and `VirtualKeyCode::RMenu`; Windows now generates `VirtualKeyCode::LAlt` and `VirtualKeyCode::RAlt` instead.
- On X11, exiting fullscreen no longer leaves the window in the monitor's top left corner.
- **Breaking:** `Window::hidpi_factor` has been renamed to `Window::get_hidpi_factor` for better consistency. `WindowEvent::HiDPIFactorChanged` has been renamed to `WindowEvent::HiDpiFactorChanged`. DPI factors are always represented as `f64` instead of `f32` now.
- The Windows backend is now DPI aware. `WindowEvent::HiDpiFactorChanged` is implemented, and `MonitorId::get_hidpi_factor` and `Window::hidpi_factor` return accurate values.
- Implemented `WindowEvent::HiDpiFactorChanged` on X11.
- On macOS, `Window::set_cursor_position` is now relative to the client area.
- On macOS, setting the maximum and minimum dimensions now applies to the client area dimensions rather than to the window dimensions.
- On iOS, `MonitorId::get_dimensions` has been implemented and both `MonitorId::get_hidpi_factor` and `Window::get_hidpi_factor` return accurate values.
- On Emscripten, `MonitorId::get_hidpi_factor` now returns the same value as `Window::get_hidpi_factor` (it previously would always return 1.0).
- **Breaking:** The entire API for sizes, positions, etc. has changed. In the majority of cases, winit produces and consumes positions and sizes as `LogicalPosition` and `LogicalSize`, respectively. The notable exception is `MonitorId` methods, which deal in `PhysicalPosition` and `PhysicalSize`. See the documentation for specifics and explanations of the types. Additionally, winit automatically conserves logical size when the DPI factor changes.
- **Breaking:** All deprecated methods have been removed. For `Window::platform_display` and `Window::platform_window`, switch to the appropriate platform-specific `WindowExt` methods. For `Window::get_inner_size_points` and `Window::get_inner_size_pixels`, use the `LogicalSize` returned by `Window::get_inner_size` and convert as needed.
- HiDPI support for Wayland.
- `EventsLoop::get_available_monitors` and `EventsLoop::get_primary_monitor` now have identical counterparts on `Window`, so this information can be acquired without an `EventsLoop` borrow.
- `AvailableMonitorsIter` now implements `Debug`.
- Fixed quirk on macOS where certain keys would generate characters at twice the normal rate when held down.
- On X11, all event loops now share the same `XConnection`.
- **Breaking:** `Window::set_cursor_state` and `CursorState` enum removed in favor of the more composable `Window::grab_cursor` and `Window::hide_cursor`. As a result, grabbing the cursor no longer automatically hides it; you must call both methods to retain the old behavior on Windows and macOS. `Cursor::NoneCursor` has been removed, as it's no longer useful.
- **Breaking:** `Window::set_cursor_position` now returns `Result<(), String>`, thus allowing for `Box<Error>` conversion via `?`.

# Version 0.15.1 (2018-06-13)

- On X11, the `Moved` event is no longer sent when the window is resized without changing position.
- `MouseCursor` and `CursorState` now implement `Default`.
- `WindowBuilder::with_resizable` implemented for Windows, X11, Wayland, and macOS.
- `Window::set_resizable` implemented for Windows, X11, Wayland, and macOS.
- On X11, if the monitor's width or height in millimeters is reported as 0, the DPI is now 1.0 instead of +inf.
- On X11, the environment variable `WINIT_HIDPI_FACTOR` has been added for overriding DPI factor.
- On X11, enabling transparency no longer causes the window contents to flicker when resizing.
- On X11, `with_override_redirect` now actually enables override redirect.
- macOS now generates `VirtualKeyCode::LAlt` and `VirtualKeyCode::RAlt` instead of `None` for both.
- On macOS, `VirtualKeyCode::RWin` and `VirtualKeyCode::LWin` are no longer switched.
- On macOS, windows without decorations can once again be resized.
- Fixed race conditions when creating an `EventsLoop` on X11, most commonly manifesting as "[xcb] Unknown sequence number while processing queue".
- On macOS, `CursorMoved` and `MouseInput` events are only generated if they occurs within the window's client area.
- On macOS, resizing the window no longer generates a spurious `MouseInput` event.

# Version 0.15.0 (2018-05-22)

- `Icon::to_cardinals` is no longer public, since it was never supposed to be.
- Wayland: improve diagnostics if initialization fails
- Fix some system event key doesn't work when focused, do not block keyevent forward to system on macOS
- On X11, the scroll wheel position is now correctly reset on i3 and other WMs that have the same quirk.
- On X11, `Window::get_current_monitor` now reliably returns the correct monitor.
- On X11, `Window::hidpi_factor` returns values from XRandR rather than the inaccurate values previously queried from the core protocol.
- On X11, the primary monitor is detected correctly even when using versions of XRandR less than 1.5.
- `MonitorId` now implements `Debug`.
- Fixed bug on macOS where using `with_decorations(false)` would cause `set_decorations(true)` to produce a transparent titlebar with no title.
- Implemented `MonitorId::get_position` on macOS.
- On macOS, `Window::get_current_monitor` now returns accurate values.
- Added `WindowBuilderExt::with_resize_increments` to macOS.
- **Breaking:** On X11, `WindowBuilderExt::with_resize_increments` and `WindowBuilderExt::with_base_size` now take `u32` values rather than `i32`.
- macOS keyboard handling has been overhauled, allowing for the use of dead keys, IME, etc. Right modifier keys are also no longer reported as being left.
- Added the `Window::set_ime_spot(x: i32, y: i32)` method, which is implemented on X11 and macOS.
- **Breaking**: `os::unix::WindowExt::send_xim_spot(x: i16, y: i16)` no longer exists. Switch to the new `Window::set_ime_spot(x: i32, y: i32)`, which has equivalent functionality.
- Fixed detection of `Pause` and `Scroll` keys on Windows.
- On Windows, alt-tabbing while the cursor is grabbed no longer makes it impossible to re-grab the cursor.
- On Windows, using `CursorState::Hide` when the cursor is grabbed now ungrabs the cursor first.
- Implemented `MouseCursor::NoneCursor` on Windows.
- Added `WindowBuilder::with_always_on_top` and `Window::set_always_on_top`. Implemented on Windows, macOS, and X11.
- On X11, `WindowBuilderExt` now has `with_class`, `with_override_redirect`, and `with_x11_window_type` to allow for more control over window creation. `WindowExt` additionally has `set_urgent`.
- More hints are set by default on X11, including `_NET_WM_PID` and `WM_CLIENT_MACHINE`. Note that prior to this, the `WM_CLASS` hint was automatically set to whatever value was passed to `with_title`. It's now set to the executable name to better conform to expectations and the specification; if this is undesirable, you must explicitly use `WindowBuilderExt::with_class`.

# Version 0.14.0 (2018-05-09)

- Created the `Copy`, `Paste` and `Cut` `VirtualKeyCode`s and added support for them on X11 and Wayland
- Fix `.with_decorations(false)` in macOS
- On Mac, `NSWindow` and supporting objects might be alive long after they were `closed` which resulted in apps consuming more heap then needed. Mainly it was affecting multi window applications. Not expecting any user visible change of behaviour after the fix.
- Fix regression of Window platform extensions for macOS where `NSFullSizeContentViewWindowMask` was not being correctly applied to `.fullsize_content_view`.
- Corrected `get_position` on Windows to be relative to the screen rather than to the taskbar.
- Corrected `Moved` event on Windows to use position values equivalent to those returned by `get_position`. It previously supplied client area positions instead of window positions, and would additionally interpret negative values as being very large (around `u16::MAX`).
- Implemented `Moved` event on macOS.
- On X11, the `Moved` event correctly use window positions rather than client area positions. Additionally, a stray `Moved` that unconditionally accompanied `Resized` with the client area position relative to the parent has been eliminated; `Moved` is still received alongside `Resized`, but now only once and always correctly.
- On Windows, implemented all variants of `DeviceEvent` other than `Text`. Mouse `DeviceEvent`s are now received even if the window isn't in the foreground.
- `DeviceId` on Windows is no longer a unit struct, and now contains a `u32`. For `WindowEvent`s, this will always be 0, but on `DeviceEvent`s it will be the handle to that device. `DeviceIdExt::get_persistent_identifier` can be used to acquire a unique identifier for that device that persists across replugs/reboots/etc.
- Corrected `run_forever` on X11 to stop discarding `Awakened` events.
- Various safety and correctness improvements to the X11 backend internals.
- Fixed memory leak on X11 every time the mouse entered the window.
- On X11, drag and drop now works reliably in release mode.
- Added `WindowBuilderExt::with_resize_increments` and `WindowBuilderExt::with_base_size` to X11, allowing for more optional hints to be set.
- Rework of the wayland backend, migrating it to use [Smithay's Client Toolkit](https://github.com/Smithay/client-toolkit).
- Added `WindowBuilder::with_window_icon` and `Window::set_window_icon`, finally making it possible to set the window icon on Windows and X11. The `icon_loading` feature can be enabled to allow for icons to be easily loaded; see example program `window_icon.rs` for usage.
- Windows additionally has `WindowBuilderExt::with_taskbar_icon` and `WindowExt::set_taskbar_icon`.
- On Windows, fix panic when trying to call `set_fullscreen(None)` on a window that has not been fullscreened prior.

# Version 0.13.1 (2018-04-26)

- Ensure necessary `x11-dl` version is used.

# Version 0.13.0 (2018-04-25)

- Implement `WindowBuilder::with_maximized`, `Window::set_fullscreen`, `Window::set_maximized` and `Window::set_decorations` for MacOS.
- Implement `WindowBuilder::with_maximized`, `Window::set_fullscreen`, `Window::set_maximized` and `Window::set_decorations` for Windows.
- On Windows, `WindowBuilder::with_fullscreen` no longer changing monitor display resolution.
- Overhauled X11 window geometry calculations. `get_position` and `set_position` are more universally accurate across different window managers, and `get_outer_size` actually works now.
- Fixed SIGSEGV/SIGILL crashes on macOS caused by stabilization of the `!` (never) type.
- Implement `WindowEvent::HiDPIFactorChanged` for macOS
- On X11, input methods now work completely out of the box, no longer requiring application developers to manually call `setlocale`. Additionally, when input methods are started, stopped, or restarted on the server end, it's correctly handled.
- Implemented `Refresh` event on Windows.
- Properly calculate the minimum and maximum window size on Windows, including window decorations.
- Map more `MouseCursor` variants to cursor icons on Windows.
- Corrected `get_position` on macOS to return outer frame position, not content area position.
- Corrected `set_position` on macOS to set outer frame position, not content area position.
- Added `get_inner_position` method to `Window`, which gets the position of the window's client area. This is implemented on all applicable platforms (all desktop platforms other than Wayland, where this isn't possible).
- **Breaking:** the `Closed` event has been replaced by `CloseRequested` and `Destroyed`. To migrate, you typically just need to replace all usages of `Closed` with `CloseRequested`; see example programs for more info. The exception is iOS, where `Closed` must be replaced by `Destroyed`.

# Version 0.12.0 (2018-04-06)

- Added subclass to macos windows so they can be made resizable even with no decorations.
- Dead keys now work properly on X11, no longer resulting in a panic.
- On X11, input method creation first tries to use the value from the user's `XMODIFIERS` environment variable, so application developers should no longer need to manually call `XSetLocaleModifiers`. If that fails, fallbacks are tried, which should prevent input method initialization from ever outright failing.
- Fixed thread safety issues with input methods on X11.
- Add support for `Touch` for win32 backend.
- Fixed `Window::get_inner_size` and friends to return the size in pixels instead of points when using HIDPI displays on OSX.

# Version 0.11.3 (2018-03-28)

- Added `set_min_dimensions` and `set_max_dimensions` methods to `Window`, and implemented on Windows, X11, Wayland, and OSX.
- On X11, dropping a `Window` actually closes it now, and clicking the window's × button (or otherwise having the WM signal to close it) will result in the window closing.
- Added `WindowBuilderExt` methods for macos: `with_titlebar_transparent`,
  `with_title_hidden`, `with_titlebar_buttons_hidden`,
  `with_fullsize_content_view`.
- Mapped X11 numpad keycodes (arrows, Home, End, PageUp, PageDown, Insert and Delete) to corresponding virtual keycodes

# Version 0.11.2 (2018-03-06)

- Impl `Hash`, `PartialEq`, and `Eq` for `events::ModifiersState`.
- Implement `MonitorId::get_hidpi_factor` for MacOS.
- Added method `os::macos::MonitorIdExt::get_nsscreen() -> *mut c_void` that gets a `NSScreen` object matching the monitor ID.
- Send `Awakened` event on Android when event loop is woken up.

# Version 0.11.1 (2018-02-19)

- Fixed windows not receiving mouse events when click-dragging the mouse outside the client area of a window, on Windows platforms.
- Added method `os::android::EventsLoopExt:set_suspend_callback(Option<Box<Fn(bool) -> ()>>)` that allows glutin to register a callback when a suspend event happens

# Version 0.11.0 (2018-02-09)

- Implement `MonitorId::get_dimensions` for Android.
- Added method `os::macos::WindowBuilderExt::with_movable_by_window_background(bool)` that allows to move a window without a titlebar - `with_decorations(false)`
- Implement `Window::set_fullscreen`, `Window::set_maximized` and `Window::set_decorations` for Wayland.
- Added `Caret` as VirtualKeyCode and support OSX ^-Key with german input.

# Version 0.10.1 (2018-02-05)

*Yanked*

# Version 0.10.0 (2017-12-27)

- Add support for `Touch` for emscripten backend.
- Added support for `DroppedFile`, `HoveredFile`, and `HoveredFileCancelled` to X11 backend.
- **Breaking:** `unix::WindowExt` no longer returns pointers for things that aren't actually pointers; `get_xlib_window` now returns `Option<std::os::raw::c_ulong>` and `get_xlib_screen_id` returns `Option<std::os::raw::c_int>`. Additionally, methods that previously returned `libc::c_void` have been changed to return `std::os::raw::c_void`, which are not interchangeable types, so users wanting the former will need to explicitly cast.
- Added `set_decorations` method to `Window` to allow decorations to be toggled after the window is built. Presently only implemented on X11.
- Raised the minimum supported version of Rust to 1.20 on MacOS due to usage of associated constants in new versions of cocoa and core-graphics.
- Added `modifiers` field to `MouseInput`, `MouseWheel`, and `CursorMoved` events to track the modifiers state (`ModifiersState`).
- Fixed the emscripten backend to return the size of the canvas instead of the size of the window.

# Version 0.9.0 (2017-12-01)

- Added event `WindowEvent::HiDPIFactorChanged`.
- Added method `MonitorId::get_hidpi_factor`.
- Deprecated `get_inner_size_pixels` and `get_inner_size_points` methods of `Window` in favor of
`get_inner_size`.
- **Breaking:** `EventsLoop` is `!Send` and `!Sync` because of platform-dependant constraints,
  but `Window`, `WindowId`, `DeviceId` and `MonitorId` guaranteed to be `Send`.
- `MonitorId::get_position` now returns `(i32, i32)` instead of `(u32, u32)`.
- Rewrite of the wayland backend to use wayland-client-0.11
- Support for dead keys on wayland for keyboard utf8 input
- Monitor enumeration on Windows is now implemented using `EnumDisplayMonitors` instead of
`EnumDisplayDevices`. This changes the value returned by `MonitorId::get_name()`.
- On Windows added `MonitorIdExt::hmonitor` method
- Impl `Clone` for `EventsLoopProxy`
- `EventsLoop::get_primary_monitor()` on X11 will fallback to any available monitor if no primary is found
- Support for touch event on wayland
- `WindowEvent`s `MouseMoved`, `MouseEntered`, and `MouseLeft` have been renamed to
`CursorMoved`, `CursorEntered`, and `CursorLeft`.
- New `DeviceEvent`s added, `MouseMotion` and `MouseWheel`.
- Send `CursorMoved` event after `CursorEntered` and `Focused` events.
- Add support for `ModifiersState`, `MouseMove`, `MouseInput`, `MouseMotion` for emscripten backend.

# Version 0.8.3 (2017-10-11)

- Fixed issue of calls to `set_inner_size` blocking on Windows.
- Mapped `ISO_Left_Tab` to `VirtualKeyCode::Tab` to make the key work with modifiers
- Fixed the X11 backed on 32bit targets

# Version 0.8.2 (2017-09-28)

- Uniformize keyboard scancode values accross Wayland and X11 (#297).
- Internal rework of the wayland event loop
- Added method `os::linux::WindowExt::is_ready`

# Version 0.8.1 (2017-09-22)

- Added various methods to `os::linux::EventsLoopExt`, plus some hidden items necessary to make
  glutin work.

# Version 0.8.0 (2017-09-21)

- Added `Window::set_maximized`, `WindowAttributes::maximized` and `WindowBuilder::with_maximized`.
- Added `Window::set_fullscreen`.
- Changed `with_fullscreen` to take a `Option<MonitorId>` instead of a `MonitorId`.
- Removed `MonitorId::get_native_identifer()` in favor of platform-specific traits in the `os`
  module.
- Changed `get_available_monitors()` and `get_primary_monitor()` to be methods of `EventsLoop`
  instead of stand-alone methods.
- Changed `EventsLoop` to be tied to a specific X11 or Wayland connection.
- Added a `os::linux::EventsLoopExt` trait that makes it possible to configure the connection.
- Fixed the emscripten code, which now compiles.
- Changed the X11 fullscreen code to use `xrandr` instead of `xxf86vm`.
- Fixed the Wayland backend to produce `Refresh` event after window creation.
- Changed the `Suspended` event to be outside of `WindowEvent`.
- Fixed the X11 backend sometimes reporting the wrong virtual key (#273).<|MERGE_RESOLUTION|>--- conflicted
+++ resolved
@@ -6,11 +6,8 @@
 - On Windows, fix bug causing mouse capture to not be released.
 - On Windows, fix fullscreen not preserving minimized/maximized state.
 - On Android, unimplemented events are marked as unhandled on the native event loop.
-<<<<<<< HEAD
 - On Windows, added `WindowBuilderExtWindows::with_menu` to set a custom menu at window creation time.
-=======
 - On Android, bump `ndk` and `ndk-glue` to 0.3: use predefined constants for event `ident`.
->>>>>>> bd99eb13
 
 # 0.24.0 (2020-12-09)
 
