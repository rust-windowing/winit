--- conflicted
+++ resolved
@@ -19,12 +19,9 @@
 - Added `WindowBuilder::with_position` to allow setting the position of a `Window` on creation. Supported on Windows, macOS and X11.
 - Added `Window::drag_window`. Implemented on Windows, macOS, X11 and Wayland.
 - On X11, bump `mio` to 0.7.
-<<<<<<< HEAD
+- On macOS, emit `RedrawRequested` events immediately while the window is being resized.
 - On Widows, added `WindowBuilderExtWindows::with_owner_window` to allow creating popup windows.
 - On Widows, added `WindowExtWindows::set_enabled` to allow creating modal popup windows.
-=======
-- On macOS, emit `RedrawRequested` events immediately while the window is being resized.
->>>>>>> ba704c4e
 
 # 0.24.0 (2020-12-09)
 
