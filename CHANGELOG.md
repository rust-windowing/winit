# Changelog

All notable changes to this project will be documented in this file.

Please keep one empty line before and after all headers. (This is required for `git` to produce a conflict when a release is made while a PR is open and the PR's changelog entry would go into the wrong section).

And please only add new entries to the top of this list, right below the `# Unreleased` header.

# Unreleased

<<<<<<< HEAD
- **Breaking**: ButtonIds in Button DeviceEvent now matches MouseButton enum on Windows and X11
- Add horizontal MouseWheel DeviceEvent on Windows
=======
- Make iOS `MonitorHandle` and `VideoMode` usable from other threads.
- Fix window size sometimes being invalid when resizing on macOS.
- On Web, `ControlFlow::Poll` and `ControlFlow::WaitUntil` are now using the Prioritized Task Scheduling API. `setTimeout()` with a trick to circumvent throttling to 4ms is used as a fallback.
- On Web, never return a `MonitorHandle`.
- **Breaking:** Move `Event::RedrawRequested` to `WindowEvent::RedrawRequested`.
- On macOS, fix crash in `window.set_minimized(false)`.
- On Web, enable event propagation and let `DeviceEvent`s appear after `WindowEvent`s.
- On Web, take all transient activations on the canvas and window into account to queue a fullscreen request.
- On Web, remove any fullscreen requests from the queue when an external fullscreen activation was detected.
- On Wayland, fix `TouchPhase::Canceled` being sent for moved events.
- Mark `startup_notify` unsafe functions as safe.
- Fix a bug where Wayland would be chosen on Linux even if the user specified `with_x11`. (#3058)
>>>>>>> 8fdd81ec

# 0.29.1-beta

- **Breaking:** Bump `ndk` version to `0.8.0-beta.0`, ndk-sys to `v0.5.0-beta.0`, `android-activity` to `0.5.0-beta.1`.
- **Breaking:** Bump MSRV from `1.64` to `1.65`.
- Make iOS windows usable from other threads.
- Reexport `raw-window-handle` in `window` module.
- **Breaking:** `WINIT_UNIX_BACKEND` was removed in favor of standard `WAYLAND_DISPLAY` and `DISPLAY` variables.
- **Breaking:** `EventLoop::new` and `EventLoopBuilder::build` now return `Result<Self, EventLoopError>`
- On X11, set `visual_id` in returned `raw-window-handle`.
- **Breaking:** on Wayland, dispatching user created wayland queue won't wake up the loop unless winit has event to send back.
- Removed platform-specific extensions that should be retrieved through `raw-window-handle` trait implementations instead:
  - `platform::windows::HINSTANCE`.
  - `WindowExtWindows::hinstance`.
  - `WindowExtWindows::hwnd`.
  - `WindowExtIOS::ui_window`.
  - `WindowExtIOS::ui_view_controller`.
  - `WindowExtIOS::ui_view`.
  - `WindowExtMacOS::ns_window`.
  - `WindowExtMacOS::ns_view`.
  - `EventLoopWindowTargetExtWayland::wayland_display`.
  - `WindowExtWayland::wayland_surface`.
  - `WindowExtWayland::wayland_display`.
  - `WindowExtX11::xlib_window`.
  - `WindowExtX11::xlib_display`.
  - `WindowExtX11::xlib_screen_id`.
  - `WindowExtX11::xcb_connection`.
- On Web, use `Window.requestAnimationFrame()` to throttle `RedrawRequested` events.
- On Wayland, use frame callbacks to throttle `RedrawRequested` events so redraws will align with compositor.
- Add `Window::pre_present_notify` to notify winit before presenting to the windowing system.
- On Windows, added `WindowBuilderExtWindows::with_class_name` to customize the internal class name.
- **Breaking:** Remove lifetime parameter from `Event` and `WindowEvent`.
- **Breaking:** `ScaleFactorChanged` now contains a writer instead of a reference to update inner size.
- On iOS, always wake the event loop when transitioning from `ControlFlow::Poll` to `ControlFlow::Poll`.
- **Breaking:** `ActivationTokenDone` event which could be requested with the new `startup_notify` module, see its docs for more.
- On Wayland, make double clicking and moving the CSD frame more reliable.
- On macOS, add tabbing APIs on `WindowExtMacOS` and `EventLoopWindowTargetExtMacOS`.
- **Breaking:** Rename `Window::set_inner_size` to `Window::request_inner_size` and indicate if the size was applied immediately.
- On X11, fix false positive flagging of key repeats when pressing different keys with no release between presses.
- Implement `PartialOrd` and `Ord` for `Key`, `KeyCode`, `NativeKey`, and `NativeKeyCode`.
- Add `ElementState::is_pressed`.
- On Web, implement `WindowEvent::Occluded`.
- On Web, fix touch location to be as accurate as mouse position.
- On Web, account for CSS `padding`, `border`, and `margin` when getting or setting the canvas position.
- On Web, add Fullscreen API compatibility for Safari.
- On Web, implement `Window::set_(min|max)_inner_size()`.
- On Web, fix some `Window` methods using incorrect HTML attributes instead of CSS properties.
- On Web, fix some `WindowBuilder` methods doing nothing.
- On Web, implement `Window::focus_window()`.
- On Web, remove unnecessary `Window::is_dark_mode()`, which was replaced with `Window::theme()`.
- On Web, add `WindowBuilderExtWebSys::with_append()` to append the canvas element to the web page on creation.
- On Windows, add `drag_resize_window` method support.
- **Breaking** `run() ->!` has been replaced by `run() -> Result<(), EventLoopError>` for returning errors without calling `std::process::exit()` ([#2767](https://github.com/rust-windowing/winit/pull/2767))
- **Breaking** Removed `EventLoopExtRunReturn` / `run_return` in favor of `EventLoopExtPumpEvents` / `pump_events` and `EventLoopExtRunOnDemand` / `run_ondemand` ([#2767](https://github.com/rust-windowing/winit/pull/2767))
- `RedrawRequested` is no longer guaranteed to be emitted after `MainEventsCleared`, it is now platform-specific when the event is emitted after being requested via `redraw_request()`.
  - On Windows, `RedrawRequested` is now driven by `WM_PAINT` messages which are requested via `redraw_request()`
- **Breaking** `LoopDestroyed` renamed to `LoopExiting` ([#2900](https://github.com/rust-windowing/winit/issues/2900))
- **Breaking** `RedrawEventsCleared` removed ([#2900](https://github.com/rust-windowing/winit/issues/2900))
- **Breaking** `MainEventsCleared` removed ([#2900](https://github.com/rust-windowing/winit/issues/2900))
- Added `AboutToWait` event which is emitted when the event loop is about to block and wait for new events ([#2900](https://github.com/rust-windowing/winit/issues/2900))
- **Breaking:** `with_x11_visual` now takes the visual ID instead of the bare pointer.
- On X11, add a `with_embedded_parent_window` function to the window builder to allow embedding a window into another window.
- On iOS, add force data to touch events when using the Apple Pencil.

# 0.29.0-beta.0

- On Web, allow event loops to be recreated with `spawn`.
- **Breaking:** Rename `Window::set_ime_position` to `Window::set_ime_cursor_area` adding a way to set exclusive zone.
- On Android, changed default behavior of Android to ignore volume keys letting the operating system handle them.
- On Android, added `EventLoopBuilderExtAndroid::handle_volume_keys` to indicate that the application will handle the volume keys manually.
- **Breaking:** Rename `DeviceEventFilter` to `DeviceEvents` reversing the behavior of variants.
- **Breaking:** Rename `EventLoopWindowTarget::set_device_event_filter` to `listen_device_events`.
- On X11, fix `EventLoopWindowTarget::listen_device_events` effect being reversed.
- **Breaking:** Remove all deprecated `modifiers` fields.
- **Breaking:** Overhaul keyboard input handling.
  - Replace `KeyboardInput` with `KeyEvent` and `RawKeyEvent`.
    - Change `WindowEvent::KeyboardInput` to contain a `KeyEvent`.
    - Change `Event::Key` to contain a `RawKeyEvent`.
  - Remove `Event::ReceivedCharacter`. In its place, you should use
    `KeyEvent.text` in combination with `WindowEvent::Ime`.
  - Replace `VirtualKeyCode` with the `Key` enum.
  - Replace `ScanCode` with the `KeyCode` enum.
  - Rename `ModifiersState::LOGO` to `SUPER` and `ModifiersState::CTRL` to `CONTROL`.
  - Add `KeyCode` to refer to keys (roughly) by their physical location.
  - Add `NativeKeyCode` to represent raw `KeyCode`s which Winit doesn't
    understand.
  - Add `Key` to represent the keys after they've been interpreted by the
    active (software) keyboard layout.
  - Add `NativeKey` to represent raw `Key`s which Winit doesn't understand.
  - Add `KeyLocation` to tell apart `Key`s which usually "mean" the same thing,
    but can appear simultaneously in different spots on the same keyboard
    layout.
  - Add `Window::reset_dead_keys` to enable application-controlled cancellation
    of dead key sequences.
  - Add `KeyEventExtModifierSupplement` to expose additional (and less
    portable) interpretations of a given key-press.
  - Add `KeyCodeExtScancode`, which lets you convert between raw keycodes and
    `KeyCode`.
  - `ModifiersChanged` now uses dedicated `Modifiers` struct.
- On Orbital, fix `ModifiersChanged` not being sent.
- **Breaking:** `CursorIcon` is now used from the `cursor-icon` crate.
- **Breaking:** `CursorIcon::Hand` is now named `CursorIcon::Pointer`.
- **Breaking:** `CursorIcon::Arrow` was removed.
- On Wayland, fix maximized startup not taking full size on GNOME.
- On Wayland, fix initial window size not restored for maximized/fullscreened on startup window.
- On Wayland, `Window::outer_size` now accounts for **client side** decorations.
- On Wayland, fix window not checking that it actually got initial configure event.
- On Wayland, fix maximized window creation and window geometry handling.
- On Wayland, fix forward compatibility issues.
- On Wayland, add `Window::drag_resize_window` method.
- On Wayland, drop `WINIT_WAYLAND_CSD_THEME` variable.
- Implement `PartialOrd` and `Ord` on types in the `dpi` module.
- **Breaking:** Bump MSRV from `1.60` to `1.64`.
- **Breaking:** On Web, the canvas output bitmap size is no longer adjusted.
- On Web: fix `Window::request_redraw` not waking the event loop when called from outside the loop.
- On Web: fix position of touch events to be relative to the canvas.
- On Web, fix `Window:::set_fullscreen` doing nothing when called outside the event loop but during
  a transient activation.
- On Web, fix pointer button events not being processed when a buttons is already pressed.
- **Breaking:** Updated `bitflags` crate version to `2`, which changes the API on exposed types.
- On Web, handle coalesced pointer events, which increases the resolution of pointer inputs.
- **Breaking:** On Web, `instant` is now replaced by `web_time`.
- On Windows, port to `windows-sys` version 0.48.0.
- On Web, fix pen treated as mouse input.
- On Web, send mouse position on button release as well.
- On Web, fix touch input not gaining or loosing focus.
- **Breaking:** On Web, dropped support for Safari versions below 13.1.
- On Web, prevent clicks on the canvas to select text.
- On Web, `EventLoopProxy` now implements `Send`.
- On Web, `Window` now implements `Send` and `Sync`.
- **Breaking:** `WindowExtWebSys::canvas()` now returns an `Option`.
- On Web, use the correct canvas size when calculating the new size during scale factor change,
  instead of using the output bitmap size.
- On Web, scale factor and dark mode detection are now more robust.
- On Web, fix the bfcache by not using the `beforeunload` event and map bfcache loading/unloading to `Suspended`/`Resumed` events.
- On Web, fix scale factor resize suggestion always overwriting the canvas size.
- On macOS, fix crash when dropping `Window`.
- On Web, use `Window.requestIdleCallback()` for `ControlFlow::Poll` when available.
- **Breaking:** On Web, the canvas size is not controlled by Winit anymore and external changes to
  the canvas size will be reported through `WindowEvent::Resized`.
- On Web, respect `EventLoopWindowTarget::listen_device_events()` settings.
- On Web, fix `DeviceEvent::MouseMotion` only being emitted for each canvas instead of the whole window.
- On Web, add `DeviceEvent::Motion`, `DeviceEvent::MouseWheel`, `DeviceEvent::Button` and
  `DeviceEvent::Key` support.
- **Breaking** `MouseButton` now supports `Back` and `Forward` variants, emitted from mouse events
  on Wayland, X11, Windows, macOS and Web.

# 0.28.6

- On macOS, fixed memory leak when getting monitor handle.
- On macOS, fix `Backspace` being emitted when clearing preedit with it.

# 0.28.5

- On macOS, fix `key_up` being ignored when `Ime` is disabled.

# 0.28.4

- On macOS, fix empty marked text blocking regular input.
- On macOS, fix potential panic when getting refresh rate.
- On macOS, fix crash when calling `Window::set_ime_position` from another thread.

# 0.28.3

- Fix macOS memory leaks.

# 0.28.2

- Implement `HasRawDisplayHandle` for `EventLoop`.
- On macOS, set resize increments only for live resizes.
- On Wayland, fix rare crash on DPI change
- Web: Added support for `Window::theme`.
- On Wayland, fix rounding issues when doing resize.
- On macOS, fix wrong focused state on startup.
- On Windows, fix crash on setting taskbar when using Visual Studio debugger.
- On macOS, resize simple fullscreen windows on windowDidChangeScreen events.

# 0.28.1

- On Wayland, fix crash when dropping a window in multi-window setup.

# 0.28.0

- On macOS, fixed `Ime::Commit` persisting for all input after interacting with `Ime`.
- On macOS, added `WindowExtMacOS::option_as_alt` and `WindowExtMacOS::set_option_as_alt`.
- On Windows, fix window size for maximized, undecorated windows.
- On Windows and macOS, add `WindowBuilder::with_active`.
- Add `Window::is_minimized`.
- On X11, fix errors handled during `register_xlib_error_hook` invocation bleeding into winit.
- Add `Window::has_focus`.
- On Windows, fix `Window::set_minimized(false)` not working for windows minimized by `Win + D` hotkey.
- **Breaking:** On Web, touch input no longer fires `WindowEvent::Cursor*`, `WindowEvent::MouseInput`, or `DeviceEvent::MouseMotion` like other platforms, but instead it fires `WindowEvent::Touch`.
- **Breaking:** Removed platform specific `WindowBuilder::with_parent` API in favor of `WindowBuilder::with_parent_window`.
- On Windows, retain `WS_MAXIMIZE` window style when un-minimizing a maximized window.
- On Windows, fix left mouse button release event not being sent after `Window::drag_window`.
- On macOS, run most actions on the main thread, which is strictly more correct, but might make multithreaded applications block slightly more.
- On macOS, fix panic when getting current monitor without any monitor attached.
- On Windows and MacOS, add API to enable/disable window buttons (close, minimize, ...etc).
- On Windows, macOS, X11 and Wayland, add `Window::set_theme`.
- **Breaking:** Remove `WindowExtWayland::wayland_set_csd_theme` and `WindowBuilderExtX11::with_gtk_theme_variant`.
- On Windows, revert window background to an empty brush to avoid white flashes when changing scaling.
- **Breaking:** Removed `Window::set_always_on_top` and related APIs in favor of `Window::set_window_level`.
- On Windows, MacOS and X11, add always on bottom APIs.
- On Windows, fix the value in `MouseButton::Other`.
- On macOS, add `WindowExtMacOS::is_document_edited` and `WindowExtMacOS::set_document_edited` APIs.
- **Breaking:** Removed `WindowBuilderExtIOS::with_root_view_class`; instead, you should use `[[view layer] addSublayer: ...]` to add an instance of the desired layer class (e.g. `CAEAGLLayer` or `CAMetalLayer`). See `vulkano-win` or `wgpu` for examples of this.
- On MacOS and Windows, add `Window::set_content_protected`.
- On MacOS, add `EventLoopBuilderExtMacOS::with_activate_ignoring_other_apps`.
- On Windows, fix icons specified on `WindowBuilder` not taking effect for windows created after the first one.
- On Windows and macOS, add `Window::title` to query the current window title.
- On Windows, fix focusing menubar when pressing `Alt`.
- On MacOS, made `accepts_first_mouse` configurable.
- Migrated `WindowBuilderExtUnix::with_resize_increments` to `WindowBuilder`.
- Added `Window::resize_increments`/`Window::set_resize_increments` to update resize increments at runtime for X11/macOS.
- macOS/iOS: Use `objc2` instead of `objc` internally.
- **Breaking:** Bump MSRV from `1.57` to `1.60`.
- **Breaking:** Split the `platform::unix` module into `platform::x11` and `platform::wayland`. The extension types are similarly renamed.
- **Breaking:**: Removed deprecated method `platform::unix::WindowExtUnix::is_ready`.
- Removed `parking_lot` dependency.
- **Breaking:** On macOS, add support for two-finger touchpad magnification and rotation gestures with new events `WindowEvent::TouchpadMagnify` and `WindowEvent::TouchpadRotate`. Also add support for touchpad smart-magnification gesture with a new event `WindowEvent::SmartMagnify`.
- **Breaking:** On web, the `WindowBuilderExtWebSys::with_prevent_default` setting (enabled by default), now additionally prevents scrolling of the webpage in mobile browsers, previously it only disabled scrolling on desktop.
- On Wayland, `wayland-csd-adwaita` now uses `ab_glyph` instead of `crossfont` to render the title for decorations.
- On Wayland, a new `wayland-csd-adwaita-crossfont` feature was added to use `crossfont` instead of `ab_glyph` for decorations.
- On Wayland, if not otherwise specified use upstream automatic CSD theme selection.
- On X11, added `WindowExtX11::with_parent` to create child windows.
- Added support for `WindowBuilder::with_theme` and `Window::theme` to support per-window dark/light/system theme configuration on macos, windows and wayland.
- On macOS, added support for `WindowEvent::ThemeChanged`.
- **Breaking:** Removed `WindowBuilderExtWindows::with_theme` and `WindowBuilderExtWayland::with_wayland_csd_theme` in favour of `WindowBuilder::with_theme`.
- **Breaking:** Removed `WindowExtWindows::theme` in favour of `Window::theme`.
- Enabled `doc_auto_cfg` when generating docs on docs.rs for feature labels.
- **Breaking:** On Android, switched to using [`android-activity`](https://github.com/rib/android-activity) crate as a glue layer instead of [`ndk-glue`](https://github.com/rust-windowing/android-ndk-rs/tree/master/ndk-glue). See [README.md#Android](https://github.com/rust-windowing/winit#Android) for more details. ([#2444](https://github.com/rust-windowing/winit/pull/2444))
- **Breaking:** Removed support for `raw-window-handle` version `0.4`
- On Wayland, `RedrawRequested` not emitted during resize.
- Add a `set_wait_timeout` function to `ControlFlow` to allow waiting for a `Duration`.
- **Breaking:** Remove the unstable `xlib_xconnection()` function from the private interface.
- Added Orbital support for Redox OS
- On X11, added `drag_resize_window` method.
- Added `Window::set_transparent` to provide a hint about transparency of the window on Wayland and macOS.
- On macOS, fix the mouse buttons other than left/right/middle being reported as middle.
- On Wayland, support fractional scaling via the wp-fractional-scale protocol.
- On web, fix removal of mouse event listeners from the global object upon window distruction.
- Add WindowAttributes getter to WindowBuilder to allow introspection of default values.
- Added `Window::set_ime_purpose` for setting the IME purpose, currently implemented on Wayland only.

# 0.27.5

- On Wayland, fix byte offset in `Ime::Preedit` pointing to invalid bytes.

# 0.27.4

- On Windows, emit `ReceivedCharacter` events on system keybindings.
- On Windows, fixed focus event emission on minimize.
- On X11, fixed IME crashing during reload.

# 0.27.3

- On Windows, added `WindowExtWindows::set_undecorated_shadow` and `WindowBuilderExtWindows::with_undecorated_shadow` to draw the drop shadow behind a borderless window.
- On Windows, fixed default window features (ie snap, animations, shake, etc.) when decorations are disabled.
- On Windows, fixed ALT+Space shortcut to open window menu.
- On Wayland, fixed `Ime::Preedit` not being sent on IME reset.
- Fixed unbound version specified for `raw-window-handle` leading to compilation failures.
- Empty `Ime::Preedit` event will be sent before `Ime::Commit` to help clearing preedit.
- On X11, fixed IME context picking by querying for supported styles beforehand.

# 0.27.2 (2022-8-12)

- On macOS, fixed touch phase reporting when scrolling.
- On X11, fix min, max and resize increment hints not persisting for resizable windows (e.g. on DPI change).
- On Windows, respect min/max inner sizes when creating the window.
- For backwards compatibility, `Window` now (additionally) implements the old version (`0.4`) of the `HasRawWindowHandle` trait
- On Windows, added support for `EventLoopWindowTarget::set_device_event_filter`.
- On Wayland, fix user requested `WindowEvent::RedrawRequested` being delayed by a frame.

# 0.27.1 (2022-07-30)

- The minimum supported Rust version was lowered to `1.57.0` and now explicitly tested.
- On X11, fix crash on start due to inability to create an IME context without any preedit.

# 0.27.0 (2022-07-26)

- On Windows, fix hiding a maximized window.
- On Android, `ndk-glue`'s `NativeWindow` lock is now held between `Event::Resumed` and `Event::Suspended`.
- On Web, added `EventLoopExtWebSys` with a `spawn` method to start the event loop without throwing an exception.
- Added `WindowEvent::Occluded(bool)`, currently implemented on macOS and X11.
- On X11, fix events for caps lock key not being sent
- Build docs on `docs.rs` for iOS and Android as well.
- **Breaking:** Removed the `WindowAttributes` struct, since all its functionality is accessible from `WindowBuilder`.
- Added `WindowBuilder::transparent` getter to check if the user set `transparent` attribute.
- On macOS, Fix emitting `Event::LoopDestroyed` on CMD+Q.
- On macOS, fixed an issue where having multiple windows would prevent run_return from ever returning.
- On Wayland, fix bug where the cursor wouldn't hide in GNOME.
- On macOS, Windows, and Wayland, add `set_cursor_hittest` to let the window ignore mouse events.
- On Windows, added `WindowExtWindows::set_skip_taskbar` and `WindowBuilderExtWindows::with_skip_taskbar`.
- On Windows, added `EventLoopBuilderExtWindows::with_msg_hook`.
- On Windows, remove internally unique DC per window.
- On macOS, remove the need to call `set_ime_position` after moving the window.
- Added `Window::is_visible`.
- Added `Window::is_resizable`.
- Added `Window::is_decorated`.
- On X11, fix for repeated event loop iteration when `ControlFlow` was `Wait`
- On X11, fix scale factor calculation when the only monitor is reconnected
- On Wayland, report unaccelerated mouse deltas in `DeviceEvent::MouseMotion`.
- On Web, a focused event is manually generated when a click occurs to emulate behaviour of other backends.
- **Breaking:** Bump `ndk` version to 0.6, ndk-sys to `v0.3`, `ndk-glue` to `0.6`.
- Remove no longer needed `WINIT_LINK_COLORSYNC` environment variable.
- **Breaking:** Rename the `Exit` variant of `ControlFlow` to `ExitWithCode`, which holds a value to control the exit code after running. Add an `Exit` constant which aliases to `ExitWithCode(0)` instead to avoid major breakage. This shouldn't affect most existing programs.
- Add `EventLoopBuilder`, which allows you to create and tweak the settings of an event loop before creating it.
- Deprecated `EventLoop::with_user_event`; use `EventLoopBuilder::with_user_event` instead.
- **Breaking:** Replaced `EventLoopExtMacOS` with `EventLoopBuilderExtMacOS` (which also has renamed methods).
- **Breaking:** Replaced `EventLoopExtWindows` with `EventLoopBuilderExtWindows` (which also has renamed methods).
- **Breaking:** Replaced `EventLoopExtUnix` with `EventLoopBuilderExtUnix` (which also has renamed methods).
- **Breaking:** The platform specific extensions for Windows `winit::platform::windows` have changed. All `HANDLE`-like types e.g. `HWND` and `HMENU` were converted from winapi types or `*mut c_void` to `isize`. This was done to be consistent with the type definitions in windows-sys and to not expose internal dependencies.
- The internal bindings to the [Windows API](https://docs.microsoft.com/en-us/windows/) were changed from the unofficial [winapi](https://github.com/retep998/winapi-rs) bindings to the official Microsoft [windows-sys](https://github.com/microsoft/windows-rs) bindings.
- On Wayland, fix polling during consecutive `EventLoop::run_return` invocations.
- On Windows, fix race issue creating fullscreen windows with `WindowBuilder::with_fullscreen`
- On Android, `virtual_keycode` for `KeyboardInput` events is now filled in where a suitable match is found.
- Added helper methods on `ControlFlow` to set its value.
- On Wayland, fix `TouchPhase::Ended` always reporting the location of the first touch down, unless the compositor
  sent a cancel or frame event.
- On iOS, send `RedrawEventsCleared` even if there are no redraw events, consistent with other platforms.
- **Breaking:** Replaced `Window::with_app_id` and `Window::with_class` with `Window::with_name` on `WindowBuilderExtUnix`.
- On Wayland, fallback CSD was replaced with proper one:
  - `WindowBuilderExtUnix::with_wayland_csd_theme` to set color theme in builder.
  - `WindowExtUnix::wayland_set_csd_theme` to set color theme when creating a window.
  - `WINIT_WAYLAND_CSD_THEME` env variable was added, it can be used to set "dark"/"light" theme in apps that don't expose theme setting.
  - `wayland-csd-adwaita` feature that enables proper CSD with title rendering using FreeType system library.
  - `wayland-csd-adwaita-notitle` feature that enables CSD but without title rendering.
- On Wayland and X11, fix window not resizing with `Window::set_inner_size` after calling `Window:set_resizable(false)`.
- On Windows, fix wrong fullscreen monitors being recognized when handling WM_WINDOWPOSCHANGING messages
- **Breaking:** Added new `WindowEvent::Ime` supported on desktop platforms.
- Added `Window::set_ime_allowed` supported on desktop platforms.
- **Breaking:** IME input on desktop platforms won't be received unless it's explicitly allowed via `Window::set_ime_allowed` and new `WindowEvent::Ime` events are handled.
- On macOS, `WindowEvent::Resized` is now emitted in `frameDidChange` instead of `windowDidResize`.
- **Breaking:** On X11, device events are now ignored for unfocused windows by default, use `EventLoopWindowTarget::set_device_event_filter` to set the filter level.
- Implemented `Default` on `EventLoop<()>`.
- Implemented `Eq` for `Fullscreen`, `Theme`, and `UserAttentionType`.
- **Breaking:** `Window::set_cursor_grab` now accepts `CursorGrabMode` to control grabbing behavior.
- On Wayland, add support for `Window::set_cursor_position`.
- Fix on macOS `WindowBuilder::with_disallow_hidpi`, setting true or false by the user no matter the SO default value.
- `EventLoopBuilder::build` will now panic when the `EventLoop` is being created more than once.
- Added `From<u64>` for `WindowId` and `From<WindowId>` for `u64`.
- Added `MonitorHandle::refresh_rate_millihertz` to get monitor's refresh rate.
- **Breaking**, Replaced `VideoMode::refresh_rate` with `VideoMode::refresh_rate_millihertz` providing better precision.
- On Web, add `with_prevent_default` and `with_focusable` to `WindowBuilderExtWebSys` to control whether events should be propagated.
- On Windows, fix focus events being sent to inactive windows.
- **Breaking**, update `raw-window-handle` to `v0.5` and implement `HasRawDisplayHandle` for `Window` and `EventLoopWindowTarget`.
- On X11, add function `register_xlib_error_hook` into `winit::platform::unix` to subscribe for errors comming from Xlib.
- On Android, upgrade `ndk` and `ndk-glue` dependencies to the recently released `0.7.0`.
- All platforms can now be relied on to emit a `Resumed` event. Applications are recommended to lazily initialize graphics state and windows on first resume for portability.
- **Breaking:**: Reverse horizontal scrolling sign in `MouseScrollDelta` to match the direction of vertical scrolling. A positive X value now means moving the content to the right. The meaning of vertical scrolling stays the same: a positive Y value means moving the content down.
- On MacOS, fix deadlock when calling `set_maximized` from event loop.

# 0.26.1 (2022-01-05)

- Fix linking to the `ColorSync` framework on macOS 10.7, and in newer Rust versions.
- On Web, implement cursor grabbing through the pointer lock API.
- On X11, add mappings for numpad comma, numpad enter, numlock and pause.
- On macOS, fix Pinyin IME input by reverting a change that intended to improve IME.
- On Windows, fix a crash with transparent windows on Windows 11.

# 0.26.0 (2021-12-01)

- Update `raw-window-handle` to `v0.4`. This is _not_ a breaking change, we still implement `HasRawWindowHandle` from `v0.3`, see [rust-windowing/raw-window-handle#74](https://github.com/rust-windowing/raw-window-handle/pull/74). Note that you might have to run `cargo update -p raw-window-handle` after upgrading.
- On X11, bump `mio` to 0.8.
- On Android, fixed `WindowExtAndroid::config` initially returning an empty `Configuration`.
- On Android, fixed `Window::scale_factor` and `MonitorHandle::scale_factor` initially always returning 1.0.
- On X11, select an appropriate visual for transparency if is requested
- On Wayland and X11, fix diagonal window resize cursor orientation.
- On macOS, drop the event callback before exiting.
- On Android, implement `Window::request_redraw`
- **Breaking:** On Web, remove the `stdweb` backend.
- Added `Window::focus_window`to bring the window to the front and set input focus.
- On Wayland and X11, implement `is_maximized` method on `Window`.
- On Windows, prevent ghost window from showing up in the taskbar after either several hours of use or restarting `explorer.exe`.
- On macOS, fix issue where `ReceivedCharacter` was not being emitted during some key repeat events.
- On Wayland, load cursor icons `hand2` and `hand1` for `CursorIcon::Hand`.
- **Breaking:** On Wayland, Theme trait and its support types are dropped.
- On Wayland, bump `smithay-client-toolkit` to 0.15.1.
- On Wayland, implement `request_user_attention` with `xdg_activation_v1`.
- On X11, emit missing `WindowEvent::ScaleFactorChanged` when the only monitor gets reconnected.
- On X11, if RANDR based scale factor is higher than 20 reset it to 1
- On Wayland, add an enabled-by-default feature called `wayland-dlopen` so users can opt out of using `dlopen` to load system libraries.
- **Breaking:** On Android, bump `ndk` and `ndk-glue` to 0.5.
- On Windows, increase wait timer resolution for more accurate timing when using `WaitUntil`.
- On macOS, fix native file dialogs hanging the event loop.
- On Wayland, implement a workaround for wrong configure size when using `xdg_decoration` in `kwin_wayland`
- On macOS, fix an issue that prevented the menu bar from showing in borderless fullscreen mode.
- On X11, EINTR while polling for events no longer causes a panic. Instead it will be treated as a spurious wakeup.

# 0.25.0 (2021-05-15)

- **Breaking:** On macOS, replace `WindowBuilderExtMacOS::with_activation_policy` with `EventLoopExtMacOS::set_activation_policy`
- On macOS, wait with activating the application until the application has initialized.
- On macOS, fix creating new windows when the application has a main menu.
- On Windows, fix fractional deltas for mouse wheel device events.
- On macOS, fix segmentation fault after dropping the main window.
- On Android, `InputEvent::KeyEvent` is partially implemented providing the key scancode.
- Added `is_maximized` method to `Window`.
- On Windows, fix bug where clicking the decoration bar would make the cursor blink.
- On Windows, fix bug causing newly created windows to erroneously display the "wait" (spinning) cursor.
- On macOS, wake up the event loop immediately when a redraw is requested.
- On Windows, change the default window size (1024x768) to match the default on other desktop platforms (800x600).
- On Windows, fix bug causing mouse capture to not be released.
- On Windows, fix fullscreen not preserving minimized/maximized state.
- On Android, unimplemented events are marked as unhandled on the native event loop.
- On Windows, added `WindowBuilderExtWindows::with_menu` to set a custom menu at window creation time.
- On Android, bump `ndk` and `ndk-glue` to 0.3: use predefined constants for event `ident`.
- On macOS, fix objects captured by the event loop closure not being dropped on panic.
- On Windows, fixed `WindowEvent::ThemeChanged` not properly firing and fixed `Window::theme` returning the wrong theme.
- On Web, added support for `DeviceEvent::MouseMotion` to listen for relative mouse movements.
- Added `WindowBuilder::with_position` to allow setting the position of a `Window` on creation. Supported on Windows, macOS and X11.
- Added `Window::drag_window`. Implemented on Windows, macOS, X11 and Wayland.
- On X11, bump `mio` to 0.7.
- On Windows, added `WindowBuilderExtWindows::with_owner_window` to allow creating popup windows.
- On Windows, added `WindowExtWindows::set_enable` to allow creating modal popup windows.
- On macOS, emit `RedrawRequested` events immediately while the window is being resized.
- Implement `Default`, `Hash`, and `Eq` for `LogicalPosition`, `PhysicalPosition`, `LogicalSize`, and `PhysicalSize`.
- On macOS, initialize the Menu Bar with minimal defaults. (Can be prevented using `enable_default_menu_creation`)
- On macOS, change the default behavior for first click when the window was unfocused. Now the window becomes focused and then emits a `MouseInput` event on a "first mouse click".
- Implement mint (math interoperability standard types) conversions (under feature flag `mint`).

# 0.24.0 (2020-12-09)

- On Windows, fix applications not exiting gracefully due to thread_event_target_callback accessing corrupted memory.
- On Windows, implement `Window::set_ime_position`.
- **Breaking:** On Windows, Renamed `WindowBuilderExtWindows`'s `is_dark_mode` to `theme`.
- **Breaking:** On Windows, renamed `WindowBuilderExtWindows::is_dark_mode` to `theme`.
- On Windows, add `WindowBuilderExtWindows::with_theme` to set a preferred theme.
- On Windows, fix bug causing message boxes to appear delayed.
- On Android, calling `WindowEvent::Focused` now works properly instead of always returning false.
- On Windows, fix Alt-Tab behaviour by removing borderless fullscreen "always on top" flag.
- On Windows, fix bug preventing windows with transparency enabled from having fully-opaque regions.
- **Breaking:** On Windows, include prefix byte in scancodes.
- On Wayland, fix window not being resizeable when using `WindowBuilder::with_min_inner_size`.
- On Unix, fix cross-compiling to wasm32 without enabling X11 or Wayland.
- On Windows, fix use-after-free crash during window destruction.
- On Web, fix `WindowEvent::ReceivedCharacter` never being sent on key input.
- On macOS, fix compilation when targeting aarch64.
- On X11, fix `Window::request_redraw` not waking the event loop.
- On Wayland, the keypad arrow keys are now recognized.
- **Breaking** Rename `desktop::EventLoopExtDesktop` to `run_return::EventLoopExtRunReturn`.
- Added `request_user_attention` method to `Window`.
- **Breaking:** On macOS, removed `WindowExt::request_user_attention`, use `Window::request_user_attention`.
- **Breaking:** On X11, removed `WindowExt::set_urgent`, use `Window::request_user_attention`.
- On Wayland, default font size in CSD increased from 11 to 17.
- On Windows, fix bug causing message boxes to appear delayed.
- On Android, support multi-touch.
- On Wayland, extra mouse buttons are not dropped anymore.
- **Breaking**: `MouseButton::Other` now uses `u16`.

# 0.23.0 (2020-10-02)

- On iOS, fixed support for the "Debug View Hierarchy" feature in Xcode.
- On all platforms, `available_monitors` and `primary_monitor` are now on `EventLoopWindowTarget` rather than `EventLoop` to list monitors event in the event loop.
- On Unix, X11 and Wayland are now optional features (enabled by default)
- On X11, fix deadlock when calling `set_fullscreen_inner`.
- On Web, prevent the webpage from scrolling when the user is focused on a winit canvas
- On Web, calling `window.set_cursor_icon` no longer breaks HiDPI scaling
- On Windows, drag and drop is now optional (enabled by default) and can be disabled with `WindowBuilderExtWindows::with_drag_and_drop(false)`.
- On Wayland, fix deadlock when calling to `set_inner_size` from a callback.
- On macOS, add `hide__other_applications` to `EventLoopWindowTarget` via existing `EventLoopWindowTargetExtMacOS` trait. `hide_other_applications` will hide other applications by calling `-[NSApplication hideOtherApplications: nil]`.
- On android added support for `run_return`.
- On MacOS, Fixed fullscreen and dialog support for `run_return`.
- On Windows, fix bug where we'd try to emit `MainEventsCleared` events during nested win32 event loops.
- On Web, use mouse events if pointer events aren't supported. This affects Safari.
- On Windows, `set_ime_position` is now a no-op instead of a runtime crash.
- On Android, `set_fullscreen` is now a no-op instead of a runtime crash.
- On iOS and Android, `set_inner_size` is now a no-op instead of a runtime crash.
- On Android, fix `ControlFlow::Poll` not polling the Android event queue.
- On macOS, add `NSWindow.hasShadow` support.
- On Web, fix vertical mouse wheel scrolling being inverted.
- On Web, implement mouse capturing for click-dragging out of the canvas.
- On Web, fix `ControlFlow::Exit` not properly handled.
- On Web (web-sys only), send `WindowEvent::ScaleFactorChanged` event when `window.devicePixelRatio` is changed.
- **Breaking:** On Web, `set_cursor_position` and `set_cursor_grab` will now always return an error.
- **Breaking:** `PixelDelta` scroll events now return a `PhysicalPosition`.
- On NetBSD, fixed crash due to incorrect detection of the main thread.
- **Breaking:** On X11, `-` key is mapped to the `Minus` virtual key code, instead of `Subtract`.
- On macOS, fix inverted horizontal scroll.
- **Breaking:** `current_monitor` now returns `Option<MonitorHandle>`.
- **Breaking:** `primary_monitor` now returns `Option<MonitorHandle>`.
- On macOS, updated core-* dependencies and cocoa.
- Bump `parking_lot` to 0.11
- On Android, bump `ndk`, `ndk-sys` and `ndk-glue` to 0.2. Checkout the new ndk-glue main proc attribute.
- On iOS, fixed starting the app in landscape where the view still had portrait dimensions.
- Deprecate the stdweb backend, to be removed in a future release
- **Breaking:** Prefixed virtual key codes `Add`, `Multiply`, `Divide`, `Decimal`, and `Subtract` with `Numpad`.
- Added `Asterisk` and `Plus` virtual key codes.
- On Web (web-sys only), the `Event::LoopDestroyed` event is correctly emitted when leaving the page.
- On Web, the `WindowEvent::Destroyed` event now gets emitted when a `Window` is dropped.
- On Web (web-sys only), the event listeners are now removed when a `Window` is dropped or when the event loop is destroyed.
- On Web, the event handler closure passed to `EventLoop::run` now gets dropped after the event loop is destroyed.
- **Breaking:** On Web, the canvas element associated to a `Window` is no longer removed from the DOM when the `Window` is dropped.
- On Web, `WindowEvent::Resized` is now emitted when `Window::set_inner_size` is called.
- **Breaking:** `Fullscreen` enum now uses `Borderless(Option<MonitorHandle>)` instead of `Borderless(MonitorHandle)` to allow picking the current monitor.
- On MacOS, fix `WindowEvent::Moved` ignoring the scale factor.
- On Wayland, add missing virtual keycodes.
- On Wayland, implement proper `set_cursor_grab`.
- On Wayland, the cursor will use similar icons if the requested one isn't available.
- On Wayland, right clicking on client side decorations will request application menu.
- On Wayland, fix tracking of window size after state changes.
- On Wayland, fix client side decorations not being hidden properly in fullscreen.
- On Wayland, fix incorrect size event when entering fullscreen with client side decorations.
- On Wayland, fix `resizable` attribute not being applied properly on startup.
- On Wayland, fix disabled repeat rate not being handled.
- On Wayland, fix decoration buttons not working after tty switch.
- On Wayland, fix scaling not being applied on output re-enable.
- On Wayland, fix crash when `XCURSOR_SIZE` is `0`.
- On Wayland, fix pointer getting created in some cases without pointer capability.
- On Wayland, on kwin, fix space between window and decorations on startup.
- **Breaking:** On Wayland, `Theme` trait was reworked.
- On Wayland, disable maximize button for non-resizable window.
- On Wayland, added support for `set_ime_position`.
- On Wayland, fix crash on startup since GNOME 3.37.90.
- On X11, fix incorrect modifiers state on startup.

# 0.22.2 (2020-05-16)

- Added Clone implementation for 'static events.
- On Windows, fix window intermittently hanging when `ControlFlow` was set to `Poll`.
- On Windows, fix `WindowBuilder::with_maximized` being ignored.
- On Android, minimal platform support.
- On iOS, touch positions are now properly converted to physical pixels.
- On macOS, updated core-* dependencies and cocoa

# 0.22.1 (2020-04-16)

- On X11, fix `ResumeTimeReached` being fired too early.
- On Web, replaced zero timeout for `ControlFlow::Poll` with `requestAnimationFrame`
- On Web, fix a possible panic during event handling
- On macOS, fix `EventLoopProxy` leaking memory for every instance.

# 0.22.0 (2020-03-09)

- On Windows, fix minor timing issue in wait_until_time_or_msg
- On Windows, rework handling of request_redraw() to address panics.
- On macOS, fix `set_simple_screen` to remember frame excluding title bar.
- On Wayland, fix coordinates in touch events when scale factor isn't 1.
- On Wayland, fix color from `close_button_icon_color` not applying.
- Ignore locale if unsupported by X11 backend
- On Wayland, Add HiDPI cursor support
- On Web, add the ability to query "Light" or "Dark" system theme send `ThemeChanged` on change.
- Fix `Event::to_static` returning `None` for user events.
- On Wayland, Hide CSD for fullscreen windows.
- On Windows, ignore spurious mouse move messages.
- **Breaking:** Move `ModifiersChanged` variant from `DeviceEvent` to `WindowEvent`.
- On Windows, add `IconExtWindows` trait which exposes creating an `Icon` from an external file or embedded resource
- Add `BadIcon::OsError` variant for when OS icon functionality fails
- On Windows, fix crash at startup on systems that do not properly support Windows' Dark Mode
- Revert On macOS, fix not sending ReceivedCharacter event for specific keys combinations.
- on macOS, fix incorrect ReceivedCharacter events for some key combinations.
- **Breaking:** Use `i32` instead of `u32` for position type in `WindowEvent::Moved`.
- On macOS, a mouse motion event is now generated before every mouse click.

# 0.21.0 (2020-02-04)

- On Windows, fixed "error: linking with `link.exe` failed: exit code: 1120" error on older versions of windows.
- On macOS, fix set_minimized(true) works only with decorations.
- On macOS, add `hide_application` to `EventLoopWindowTarget` via a new `EventLoopWindowTargetExtMacOS` trait. `hide_application` will hide the entire application by calling `-[NSApplication hide: nil]`.
- On macOS, fix not sending ReceivedCharacter event for specific keys combinations.
- On macOS, fix `CursorMoved` event reporting the cursor position using logical coordinates.
- On macOS, fix issue where unbundled applications would sometimes open without being focused.
- On macOS, fix `run_return` does not return unless it receives a message.
- On Windows, fix bug where `RedrawRequested` would only get emitted every other iteration of the event loop.
- On X11, fix deadlock on window state when handling certain window events.
- `WindowBuilder` now implements `Default`.
- **Breaking:** `WindowEvent::CursorMoved` changed to `f64` units, preserving high-precision data supplied by most backends
- On Wayland, fix coordinates in mouse events when scale factor isn't 1
- On Web, add the ability to provide a custom canvas
- **Breaking:** On Wayland, the `WaylandTheme` struct has been replaced with a `Theme` trait, allowing for extra configuration

# 0.20.0 (2020-01-05)

- On X11, fix `ModifiersChanged` emitting incorrect modifier change events
- **Breaking**: Overhaul how Winit handles DPI:
  - Window functions and events now return `PhysicalSize` instead of `LogicalSize`.
  - Functions that take `Size` or `Position` types can now take either `Logical` or `Physical` types.
  - `hidpi_factor` has been renamed to `scale_factor`.
  - `HiDpiFactorChanged` has been renamed to `ScaleFactorChanged`, and lets you control how the OS
    resizes the window in response to the change.
  - On X11, deprecate `WINIT_HIDPI_FACTOR` environment variable in favor of `WINIT_X11_SCALE_FACTOR`.
  - `Size` and `Position` types are now generic over their exact pixel type.

# 0.20.0 Alpha 6 (2020-01-03)

- On macOS, fix `set_cursor_visible` hides cursor outside of window.
- On macOS, fix `CursorEntered` and `CursorLeft` events fired at old window size.
- On macOS, fix error when `set_fullscreen` is called during fullscreen transition.
- On all platforms except mobile and WASM, implement `Window::set_minimized`.
- On X11, fix `CursorEntered` event being generated for non-winit windows.
- On macOS, fix crash when starting maximized without decorations.
- On macOS, fix application not terminating on `run_return`.
- On Wayland, fix cursor icon updates on window borders when using CSD.
- On Wayland, under mutter(GNOME Wayland), fix CSD being behind the status bar, when starting window in maximized mode.
- On Windows, theme the title bar according to whether the system theme is "Light" or "Dark".
- Added `WindowEvent::ThemeChanged` variant to handle changes to the system theme. Currently only implemented on Windows.
- **Breaking**: Changes to the `RedrawRequested` event (#1041):
  - `RedrawRequested` has been moved from `WindowEvent` to `Event`.
  - `EventsCleared` has been renamed to `MainEventsCleared`.
  - `RedrawRequested` is now issued only after `MainEventsCleared`.
  - `RedrawEventsCleared` is issued after each set of `RedrawRequested` events.
- Implement synthetic window focus key events on Windows.
- **Breaking**: Change `ModifiersState` to a `bitflags` struct.
- On Windows, implement `VirtualKeyCode` translation for `LWin` and `RWin`.
- On Windows, fix closing the last opened window causing `DeviceEvent`s to stop getting emitted.
- On Windows, fix `Window::set_visible` not setting internal flags correctly. This resulted in some weird behavior.
- Add `DeviceEvent::ModifiersChanged`.
  - Deprecate `modifiers` fields in other events in favor of `ModifiersChanged`.
- On X11, `WINIT_HIDPI_FACTOR` now dominates `Xft.dpi` when picking DPI factor for output.
- On X11, add special value `randr` for `WINIT_HIDPI_FACTOR` to make winit use self computed DPI factor instead of the one from `Xft.dpi`.

# 0.20.0 Alpha 5 (2019-12-09)

- On macOS, fix application termination on `ControlFlow::Exit`
- On Windows, fix missing `ReceivedCharacter` events when Alt is held.
- On macOS, stop emitting private corporate characters in `ReceivedCharacter` events.
- On X11, fix misreporting DPI factor at startup.
- On X11, fix events not being reported when using `run_return`.
- On X11, fix key modifiers being incorrectly reported.
- On X11, fix window creation hanging when another window is fullscreen.
- On Windows, fix focusing unfocused windows when switching from fullscreen to windowed.
- On X11, fix reporting incorrect DPI factor when waking from suspend.
- Change `EventLoopClosed` to contain the original event.
- **Breaking**: Add `is_synthetic` field to `WindowEvent` variant `KeyboardInput`,
  indicating that the event is generated by winit.
- On X11, generate synthetic key events for keys held when a window gains or loses focus.
- On X11, issue a `CursorMoved` event when a `Touch` event occurs,
  as X11 implicitly moves the cursor for such events.

# 0.20.0 Alpha 4 (2019-10-18)

- Add web support via the 'stdweb' or 'web-sys' features
- On Windows, implemented function to get HINSTANCE
- On macOS, implement `run_return`.
- On iOS, fix inverted parameter in `set_prefers_home_indicator_hidden`.
- On X11, performance is improved when rapidly calling `Window::set_cursor_icon`.
- On iOS, fix improper `msg_send` usage that was UB and/or would break if `!` is stabilized.
- On Windows, unset `maximized` when manually changing the window's position or size.
- On Windows, add touch pressure information for touch events.
- On macOS, differentiate between `CursorIcon::Grab` and `CursorIcon::Grabbing`.
- On Wayland, fix event processing sometimes stalling when using OpenGL with vsync.
- Officially remove the Emscripten backend.
- On Windows, fix handling of surrogate pairs when dispatching `ReceivedCharacter`.
- On macOS 10.15, fix freeze upon exiting exclusive fullscreen mode.
- On iOS, fix panic upon closing the app.
- On X11, allow setting mulitple `XWindowType`s.
- On iOS, fix null window on initial `HiDpiFactorChanged` event.
- On Windows, fix fullscreen window shrinking upon getting restored to a normal window.
- On macOS, fix events not being emitted during modal loops, such as when windows are being resized
  by the user.
- On Windows, fix hovering the mouse over the active window creating an endless stream of CursorMoved events.
- Always dispatch a `RedrawRequested` event after creating a new window.
- On X11, return dummy monitor data to avoid panicking when no monitors exist.
- On X11, prevent stealing input focus when creating a new window.
  Only steal input focus when entering fullscreen mode.
- On Wayland, fixed DeviceEvents for relative mouse movement is not always produced
- On Wayland, add support for set_cursor_visible and set_cursor_grab.
- On Wayland, fixed DeviceEvents for relative mouse movement is not always produced.
- Removed `derivative` crate dependency.
- On Wayland, add support for set_cursor_icon.
- Use `impl Iterator<Item = MonitorHandle>` instead of `AvailableMonitorsIter` consistently.
- On macOS, fix fullscreen state being updated after entering fullscreen instead of before,
  resulting in `Window::fullscreen` returning the old state in `Resized` events instead of
  reflecting the new fullscreen state
- On X11, fix use-after-free during window creation
- On Windows, disable monitor change keyboard shortcut while in exclusive fullscreen.
- On Windows, ensure that changing a borderless fullscreen window's monitor via keyboard shortcuts keeps the window fullscreen on the new monitor.
- Prevent `EventLoop::new` and `EventLoop::with_user_event` from getting called outside the main thread.
  - This is because some platforms cannot run the event loop outside the main thread. Preventing this
    reduces the potential for cross-platform compatibility gotchyas.
- On Windows and Linux X11/Wayland, add platform-specific functions for creating an `EventLoop` outside the main thread.
- On Wayland, drop resize events identical to the current window size.
- On Windows, fix window rectangle not getting set correctly on high-DPI systems.

# 0.20.0 Alpha 3 (2019-08-14)

- On macOS, drop the run closure on exit.
- On Windows, location of `WindowEvent::Touch` are window client coordinates instead of screen coordinates.
- On X11, fix delayed events after window redraw.
- On macOS, add `WindowBuilderExt::with_disallow_hidpi` to have the option to turn off best resolution openGL surface.
- On Windows, screen saver won't start if the window is in fullscreen mode.
- Change all occurrences of the `new_user_event` method to `with_user_event`.
- On macOS, the dock and the menu bar are now hidden in fullscreen mode.
- `Window::set_fullscreen` now takes `Option<Fullscreen>` where `Fullscreen`
  consists of `Fullscreen::Exclusive(VideoMode)` and
  `Fullscreen::Borderless(MonitorHandle)` variants.
  - Adds support for exclusive fullscreen mode.
- On iOS, add support for hiding the home indicator.
- On iOS, add support for deferring system gestures.
- On iOS, fix a crash that occurred while acquiring a monitor's name.
- On iOS, fix armv7-apple-ios compile target.
- Removed the `T: Clone` requirement from the `Clone` impl of `EventLoopProxy<T>`.
- On iOS, disable overscan compensation for external displays (removes black
  bars surrounding the image).
- On Linux, the functions `is_wayland`, `is_x11`, `xlib_xconnection` and `wayland_display` have been moved to a new `EventLoopWindowTargetExtUnix` trait.
- On iOS, add `set_prefers_status_bar_hidden` extension function instead of
  hijacking `set_decorations` for this purpose.
- On macOS and iOS, corrected the auto trait impls of `EventLoopProxy`.
- On iOS, add touch pressure information for touch events.
- Implement `raw_window_handle::HasRawWindowHandle` for `Window` type on all supported platforms.
- On macOS, fix the signature of `-[NSView drawRect:]`.
- On iOS, fix the behavior of `ControlFlow::Poll`. It wasn't polling if that was the only mode ever used by the application.
- On iOS, fix DPI sent out by views on creation was `0.0` - now it gives a reasonable number.
- On iOS, RedrawRequested now works for gl/metal backed views.
- On iOS, RedrawRequested is generally ordered after EventsCleared.

# 0.20.0 Alpha 2 (2019-07-09)

- On X11, non-resizable windows now have maximize explicitly disabled.
- On Windows, support paths longer than MAX_PATH (260 characters) in `WindowEvent::DroppedFile`
and `WindowEvent::HoveredFile`.
- On Mac, implement `DeviceEvent::Button`.
- Change `Event::Suspended(true / false)` to `Event::Suspended` and `Event::Resumed`.
- On X11, fix sanity check which checks that a monitor's reported width and height (in millimeters) are non-zero when calculating the DPI factor.
- Revert the use of invisible surfaces in Wayland, which introduced graphical glitches with OpenGL (#835)
- On X11, implement `_NET_WM_PING` to allow desktop environment to kill unresponsive programs.
- On Windows, when a window is initially invisible, it won't take focus from the existing visible windows.
- On Windows, fix multiple calls to `request_redraw` during `EventsCleared` sending multiple `RedrawRequested events.`
- On Windows, fix edge case where `RedrawRequested` could be dispatched before input events in event loop iteration.
- On Windows, fix timing issue that could cause events to be improperly dispatched after `RedrawRequested` but before `EventsCleared`.
- On macOS, drop unused Metal dependency.
- On Windows, fix the trail effect happening on transparent decorated windows. Borderless (or un-decorated) windows were not affected.
- On Windows, fix `with_maximized` not properly setting window size to entire window.
- On macOS, change `WindowExtMacOS::request_user_attention()` to take an `enum` instead of a `bool`.

# 0.20.0 Alpha 1 (2019-06-21)

- Changes below are considered **breaking**.
- Change all occurrences of `EventsLoop` to `EventLoop`.
- Previously flat API is now exposed through `event`, `event_loop`, `monitor`, and `window` modules.
- `os` module changes:
  - Renamed to `platform`.
  - All traits now have platform-specific suffixes.
  - Exposes new `desktop` module on Windows, Mac, and Linux.
- Changes to event loop types:
  - `EventLoopProxy::wakeup` has been removed in favor of `send_event`.
  - **Major:** New `run` method drives winit event loop.
    - Returns `!` to ensure API behaves identically across all supported platforms.
      - This allows `emscripten` implementation to work without lying about the API.
    - `ControlFlow`'s variants have been replaced with `Wait`, `WaitUntil(Instant)`, `Poll`, and `Exit`.
      - Is read after `EventsCleared` is processed.
      - `Wait` waits until new events are available.
      - `WaitUntil` waits until either new events are available or the provided time has been reached.
      - `Poll` instantly resumes the event loop.
      - `Exit` aborts the event loop.
    - Takes a closure that implements `'static + FnMut(Event<T>, &EventLoop<T>, &mut ControlFlow)`.
      - `&EventLoop<T>` is provided to allow new `Window`s to be created.
  - **Major:** `platform::desktop` module exposes `EventLoopExtDesktop` trait with `run_return` method.
    - Behaves identically to `run`, but returns control flow to the calling context and can take non-`'static` closures.
  - `EventLoop`'s `poll_events` and `run_forever` methods have been removed in favor of `run` and `run_return`.
- Changes to events:
  - Remove `Event::Awakened` in favor of `Event::UserEvent(T)`.
    - Can be sent with `EventLoopProxy::send_event`.
  - Rename `WindowEvent::Refresh` to `WindowEvent::RedrawRequested`.
    - `RedrawRequested` can be sent by the user with the `Window::request_redraw` method.
  - `EventLoop`, `EventLoopProxy`, and `Event` are now generic over `T`, for use in `UserEvent`.
  - **Major:** Add `NewEvents(StartCause)`, `EventsCleared`, and `LoopDestroyed` variants to `Event`.
    - `NewEvents` is emitted when new events are ready to be processed by event loop.
      - `StartCause` describes why new events are available, with `ResumeTimeReached`, `Poll`, `WaitCancelled`, and `Init` (sent once at start of loop).
    - `EventsCleared` is emitted when all available events have been processed.
      - Can be used to perform logic that depends on all events being processed (e.g. an iteration of a game loop).
    - `LoopDestroyed` is emitted when the `run` or `run_return` method is about to exit.
- Rename `MonitorId` to `MonitorHandle`.
- Removed `serde` implementations from `ControlFlow`.
- Rename several functions to improve both internal consistency and compliance with Rust API guidelines.
- Remove `WindowBuilder::multitouch` field, since it was only implemented on a few platforms. Multitouch is always enabled now.
- **Breaking:** On macOS, change `ns` identifiers to use snake_case for consistency with iOS's `ui` identifiers.
- Add `MonitorHandle::video_modes` method for retrieving supported video modes for the given monitor.
- On Wayland, the window now exists even if nothing has been drawn.
- On Windows, fix initial dimensions of a fullscreen window.
- On Windows, Fix transparent borderless windows rendering wrong.

# Version 0.19.1 (2019-04-08)

- On Wayland, added a `get_wayland_display` function to `EventsLoopExt`.
- On Windows, fix `CursorMoved(0, 0)` getting dispatched on window focus.
- On macOS, fix command key event left and right reverse.
- On FreeBSD, NetBSD, and OpenBSD, fix build of X11 backend.
- On Linux, the numpad's add, subtract and divide keys are now mapped to the `Add`, `Subtract` and `Divide` virtual key codes
- On macOS, the numpad's subtract key has been added to the `Subtract` mapping
- On Wayland, the numpad's home, end, page up and page down keys are now mapped to the `Home`, `End`, `PageUp` and `PageDown` virtual key codes
- On Windows, fix icon not showing up in corner of window.
- On X11, change DPI scaling factor behavior. First, winit tries to read it from "Xft.dpi" XResource, and uses DPI calculation from xrandr dimensions as fallback behavior.

# Version 0.19.0 (2019-03-06)

- On X11, we will use the faster `XRRGetScreenResourcesCurrent` function instead of `XRRGetScreenResources` when available.
- On macOS, fix keycodes being incorrect when using a non-US keyboard layout.
- On Wayland, fix `with_title()` not setting the windows title
- On Wayland, add `set_wayland_theme()` to control client decoration color theme
- Added serde serialization to `os::unix::XWindowType`.
- **Breaking:** Remove the `icon_loading` feature and the associated `image` dependency.
- On X11, make event loop thread safe by replacing XNextEvent with select(2) and XCheckIfEvent
- On Windows, fix malformed function pointer typecast that could invoke undefined behavior.
- Refactored Windows state/flag-setting code.
- On Windows, hiding the cursor no longer hides the cursor for all Winit windows - just the one `hide_cursor` was called on.
- On Windows, cursor grabs used to get perpetually canceled when the grabbing window lost focus. Now, cursor grabs automatically get re-initialized when the window regains focus and the mouse moves over the client area.
- On Windows, only vertical mouse wheel events were handled. Now, horizontal mouse wheel events are also handled.
- On Windows, ignore the AltGr key when populating the `ModifersState` type.

# Version 0.18.1 (2018-12-30)

- On macOS, fix `Yen` (JIS) so applications receive the event.
- On X11 with a tiling WM, fixed high CPU usage when moving windows across monitors.
- On X11, fixed panic caused by dropping the window before running the event loop.
- on macOS, added `WindowExt::set_simple_fullscreen` which does not require a separate space
- Introduce `WindowBuilderExt::with_app_id` to allow setting the application ID on Wayland.
- On Windows, catch panics in event loop child thread and forward them to the parent thread. This prevents an invocation of undefined behavior due to unwinding into foreign code.
- On Windows, fix issue where resizing or moving window combined with grabbing the cursor would freeze program.
- On Windows, fix issue where resizing or moving window would eat `Awakened` events.
- On Windows, exiting fullscreen after entering fullscreen with disabled decorations no longer shrinks window.
- On X11, fixed a segfault when using virtual monitors with XRandR.
- Derive `Ord` and `PartialOrd` for `VirtualKeyCode` enum.
- On Windows, fix issue where hovering or dropping a non file item would create a panic.
- On Wayland, fix resizing and DPI calculation when a `wl_output` is removed without sending a `leave` event to the `wl_surface`, such as disconnecting a monitor from a laptop.
- On Wayland, DPI calculation is handled by smithay-client-toolkit.
- On X11, `WindowBuilder::with_min_dimensions` and `WindowBuilder::with_max_dimensions` now correctly account for DPI.
- Added support for generating dummy `DeviceId`s and `WindowId`s to better support unit testing.
- On macOS, fixed unsoundness in drag-and-drop that could result in drops being rejected.
- On macOS, implemented `WindowEvent::Refresh`.
- On macOS, all `MouseCursor` variants are now implemented and the cursor will no longer reset after unfocusing.
- Removed minimum supported Rust version guarantee.

# Version 0.18.0 (2018-11-07)

- **Breaking:** `image` crate upgraded to 0.20. This is exposed as part of the `icon_loading` API.
- On Wayland, pointer events will now provide the current modifiers state.
- On Wayland, titles will now be displayed in the window header decoration.
- On Wayland, key repetition is now ended when keyboard loses focus.
- On Wayland, windows will now use more stylish and modern client side decorations.
- On Wayland, windows will use server-side decorations when available.
- **Breaking:** Added support for F16-F24 keys (variants were added to the `VirtualKeyCode` enum).
- Fixed graphical glitches when resizing on Wayland.
- On Windows, fix freezes when performing certain actions after a window resize has been triggered. Reintroduces some visual artifacts when resizing.
- Updated window manager hints under X11 to v1.5 of [Extended Window Manager Hints](https://specifications.freedesktop.org/wm-spec/wm-spec-1.5.html#idm140200472629520).
- Added `WindowBuilderExt::with_gtk_theme_variant` to X11-specific `WindowBuilder` functions.
- Fixed UTF8 handling bug in X11 `set_title` function.
- On Windows, `Window::set_cursor` now applies immediately instead of requiring specific events to occur first.
- On Windows, the `HoveredFile` and `HoveredFileCancelled` events are now implemented.
- On Windows, fix `Window::set_maximized`.
- On Windows 10, fix transparency (#260).
- On macOS, fix modifiers during key repeat.
- Implemented the `Debug` trait for `Window`, `EventsLoop`, `EventsLoopProxy` and `WindowBuilder`.
- On X11, now a `Resized` event will always be generated after a DPI change to ensure the window's logical size is consistent with the new DPI.
- Added further clarifications to the DPI docs.
- On Linux, if neither X11 nor Wayland manage to initialize, the corresponding panic now consists of a single line only.
- Add optional `serde` feature with implementations of `Serialize`/`Deserialize` for DPI types and various event types.
- Add `PartialEq`, `Eq`, and `Hash` implementations on public types that could have them but were missing them.
- On X11, drag-and-drop receiving an unsupported drop type can no longer cause the WM to freeze.
- Fix issue whereby the OpenGL context would not appear at startup on macOS Mojave (#1069).
- **Breaking:** Removed `From<NSApplicationActivationPolicy>` impl from `ActivationPolicy` on macOS.
- On macOS, the application can request the user's attention with `WindowExt::request_user_attention`.

# Version 0.17.2 (2018-08-19)

- On macOS, fix `<C-Tab>` so applications receive the event.
- On macOS, fix `<Cmd-{key}>` so applications receive the event.
- On Wayland, key press events will now be repeated.

# Version 0.17.1 (2018-08-05)

- On X11, prevent a compilation failure in release mode for versions of Rust greater than or equal to 1.30.
- Fixed deadlock that broke fullscreen mode on Windows.

# Version 0.17.0 (2018-08-02)

- Cocoa and core-graphics updates.
- Fixed thread-safety issues in several `Window` functions on Windows.
- On MacOS, the key state for modifiers key events is now properly set.
- On iOS, the view is now set correctly. This makes it possible to render things (instead of being stuck on a black screen), and touch events work again.
- Added NetBSD support.
- **Breaking:** On iOS, `UIView` is now the default root view. `WindowBuilderExt::with_root_view_class` can be used to set the root view objective-c class to `GLKView` (OpenGLES) or `MTKView` (Metal/MoltenVK).
- On iOS, the `UIApplication` is not started until `Window::new` is called.
- Fixed thread unsafety with cursor hiding on macOS.
- On iOS, fixed the size of the `JmpBuf` type used for `setjmp`/`longjmp` calls. Previously this was a buffer overflow on most architectures.
- On Windows, use cached window DPI instead of repeatedly querying the system. This fixes sporadic crashes on Windows 7.

# Version 0.16.2 (2018-07-07)

- On Windows, non-resizable windows now have the maximization button disabled. This is consistent with behavior on macOS and popular X11 WMs.
- Corrected incorrect `unreachable!` usage when guessing the DPI factor with no detected monitors.

# Version 0.16.1 (2018-07-02)

- Added logging through `log`. Logging will become more extensive over time.
- On X11 and Windows, the window's DPI factor is guessed before creating the window. This _greatly_ cuts back on unsightly auto-resizing that would occur immediately after window creation.
- Fixed X11 backend compilation for environments where `c_char` is unsigned.

# Version 0.16.0 (2018-06-25)

- Windows additionally has `WindowBuilderExt::with_no_redirection_bitmap`.
- **Breaking:** Removed `VirtualKeyCode::LMenu` and `VirtualKeyCode::RMenu`; Windows now generates `VirtualKeyCode::LAlt` and `VirtualKeyCode::RAlt` instead.
- On X11, exiting fullscreen no longer leaves the window in the monitor's top left corner.
- **Breaking:** `Window::hidpi_factor` has been renamed to `Window::get_hidpi_factor` for better consistency. `WindowEvent::HiDPIFactorChanged` has been renamed to `WindowEvent::HiDpiFactorChanged`. DPI factors are always represented as `f64` instead of `f32` now.
- The Windows backend is now DPI aware. `WindowEvent::HiDpiFactorChanged` is implemented, and `MonitorId::get_hidpi_factor` and `Window::hidpi_factor` return accurate values.
- Implemented `WindowEvent::HiDpiFactorChanged` on X11.
- On macOS, `Window::set_cursor_position` is now relative to the client area.
- On macOS, setting the maximum and minimum dimensions now applies to the client area dimensions rather than to the window dimensions.
- On iOS, `MonitorId::get_dimensions` has been implemented and both `MonitorId::get_hidpi_factor` and `Window::get_hidpi_factor` return accurate values.
- On Emscripten, `MonitorId::get_hidpi_factor` now returns the same value as `Window::get_hidpi_factor` (it previously would always return 1.0).
- **Breaking:** The entire API for sizes, positions, etc. has changed. In the majority of cases, winit produces and consumes positions and sizes as `LogicalPosition` and `LogicalSize`, respectively. The notable exception is `MonitorId` methods, which deal in `PhysicalPosition` and `PhysicalSize`. See the documentation for specifics and explanations of the types. Additionally, winit automatically conserves logical size when the DPI factor changes.
- **Breaking:** All deprecated methods have been removed. For `Window::platform_display` and `Window::platform_window`, switch to the appropriate platform-specific `WindowExt` methods. For `Window::get_inner_size_points` and `Window::get_inner_size_pixels`, use the `LogicalSize` returned by `Window::get_inner_size` and convert as needed.
- HiDPI support for Wayland.
- `EventsLoop::get_available_monitors` and `EventsLoop::get_primary_monitor` now have identical counterparts on `Window`, so this information can be acquired without an `EventsLoop` borrow.
- `AvailableMonitorsIter` now implements `Debug`.
- Fixed quirk on macOS where certain keys would generate characters at twice the normal rate when held down.
- On X11, all event loops now share the same `XConnection`.
- **Breaking:** `Window::set_cursor_state` and `CursorState` enum removed in favor of the more composable `Window::grab_cursor` and `Window::hide_cursor`. As a result, grabbing the cursor no longer automatically hides it; you must call both methods to retain the old behavior on Windows and macOS. `Cursor::NoneCursor` has been removed, as it's no longer useful.
- **Breaking:** `Window::set_cursor_position` now returns `Result<(), String>`, thus allowing for `Box<Error>` conversion via `?`.

# Version 0.15.1 (2018-06-13)

- On X11, the `Moved` event is no longer sent when the window is resized without changing position.
- `MouseCursor` and `CursorState` now implement `Default`.
- `WindowBuilder::with_resizable` implemented for Windows, X11, Wayland, and macOS.
- `Window::set_resizable` implemented for Windows, X11, Wayland, and macOS.
- On X11, if the monitor's width or height in millimeters is reported as 0, the DPI is now 1.0 instead of +inf.
- On X11, the environment variable `WINIT_HIDPI_FACTOR` has been added for overriding DPI factor.
- On X11, enabling transparency no longer causes the window contents to flicker when resizing.
- On X11, `with_override_redirect` now actually enables override redirect.
- macOS now generates `VirtualKeyCode::LAlt` and `VirtualKeyCode::RAlt` instead of `None` for both.
- On macOS, `VirtualKeyCode::RWin` and `VirtualKeyCode::LWin` are no longer switched.
- On macOS, windows without decorations can once again be resized.
- Fixed race conditions when creating an `EventsLoop` on X11, most commonly manifesting as "[xcb] Unknown sequence number while processing queue".
- On macOS, `CursorMoved` and `MouseInput` events are only generated if they occurs within the window's client area.
- On macOS, resizing the window no longer generates a spurious `MouseInput` event.

# Version 0.15.0 (2018-05-22)

- `Icon::to_cardinals` is no longer public, since it was never supposed to be.
- Wayland: improve diagnostics if initialization fails
- Fix some system event key doesn't work when focused, do not block keyevent forward to system on macOS
- On X11, the scroll wheel position is now correctly reset on i3 and other WMs that have the same quirk.
- On X11, `Window::get_current_monitor` now reliably returns the correct monitor.
- On X11, `Window::hidpi_factor` returns values from XRandR rather than the inaccurate values previously queried from the core protocol.
- On X11, the primary monitor is detected correctly even when using versions of XRandR less than 1.5.
- `MonitorId` now implements `Debug`.
- Fixed bug on macOS where using `with_decorations(false)` would cause `set_decorations(true)` to produce a transparent titlebar with no title.
- Implemented `MonitorId::get_position` on macOS.
- On macOS, `Window::get_current_monitor` now returns accurate values.
- Added `WindowBuilderExt::with_resize_increments` to macOS.
- **Breaking:** On X11, `WindowBuilderExt::with_resize_increments` and `WindowBuilderExt::with_base_size` now take `u32` values rather than `i32`.
- macOS keyboard handling has been overhauled, allowing for the use of dead keys, IME, etc. Right modifier keys are also no longer reported as being left.
- Added the `Window::set_ime_spot(x: i32, y: i32)` method, which is implemented on X11 and macOS.
- **Breaking**: `os::unix::WindowExt::send_xim_spot(x: i16, y: i16)` no longer exists. Switch to the new `Window::set_ime_spot(x: i32, y: i32)`, which has equivalent functionality.
- Fixed detection of `Pause` and `Scroll` keys on Windows.
- On Windows, alt-tabbing while the cursor is grabbed no longer makes it impossible to re-grab the cursor.
- On Windows, using `CursorState::Hide` when the cursor is grabbed now ungrabs the cursor first.
- Implemented `MouseCursor::NoneCursor` on Windows.
- Added `WindowBuilder::with_always_on_top` and `Window::set_always_on_top`. Implemented on Windows, macOS, and X11.
- On X11, `WindowBuilderExt` now has `with_class`, `with_override_redirect`, and `with_x11_window_type` to allow for more control over window creation. `WindowExt` additionally has `set_urgent`.
- More hints are set by default on X11, including `_NET_WM_PID` and `WM_CLIENT_MACHINE`. Note that prior to this, the `WM_CLASS` hint was automatically set to whatever value was passed to `with_title`. It's now set to the executable name to better conform to expectations and the specification; if this is undesirable, you must explicitly use `WindowBuilderExt::with_class`.

# Version 0.14.0 (2018-05-09)

- Created the `Copy`, `Paste` and `Cut` `VirtualKeyCode`s and added support for them on X11 and Wayland
- Fix `.with_decorations(false)` in macOS
- On Mac, `NSWindow` and supporting objects might be alive long after they were `closed` which resulted in apps consuming more heap then needed. Mainly it was affecting multi window applications. Not expecting any user visible change of behaviour after the fix.
- Fix regression of Window platform extensions for macOS where `NSFullSizeContentViewWindowMask` was not being correctly applied to `.fullsize_content_view`.
- Corrected `get_position` on Windows to be relative to the screen rather than to the taskbar.
- Corrected `Moved` event on Windows to use position values equivalent to those returned by `get_position`. It previously supplied client area positions instead of window positions, and would additionally interpret negative values as being very large (around `u16::MAX`).
- Implemented `Moved` event on macOS.
- On X11, the `Moved` event correctly use window positions rather than client area positions. Additionally, a stray `Moved` that unconditionally accompanied `Resized` with the client area position relative to the parent has been eliminated; `Moved` is still received alongside `Resized`, but now only once and always correctly.
- On Windows, implemented all variants of `DeviceEvent` other than `Text`. Mouse `DeviceEvent`s are now received even if the window isn't in the foreground.
- `DeviceId` on Windows is no longer a unit struct, and now contains a `u32`. For `WindowEvent`s, this will always be 0, but on `DeviceEvent`s it will be the handle to that device. `DeviceIdExt::get_persistent_identifier` can be used to acquire a unique identifier for that device that persists across replugs/reboots/etc.
- Corrected `run_forever` on X11 to stop discarding `Awakened` events.
- Various safety and correctness improvements to the X11 backend internals.
- Fixed memory leak on X11 every time the mouse entered the window.
- On X11, drag and drop now works reliably in release mode.
- Added `WindowBuilderExt::with_resize_increments` and `WindowBuilderExt::with_base_size` to X11, allowing for more optional hints to be set.
- Rework of the wayland backend, migrating it to use [Smithay's Client Toolkit](https://github.com/Smithay/client-toolkit).
- Added `WindowBuilder::with_window_icon` and `Window::set_window_icon`, finally making it possible to set the window icon on Windows and X11. The `icon_loading` feature can be enabled to allow for icons to be easily loaded; see example program `window_icon.rs` for usage.
- Windows additionally has `WindowBuilderExt::with_taskbar_icon` and `WindowExt::set_taskbar_icon`.
- On Windows, fix panic when trying to call `set_fullscreen(None)` on a window that has not been fullscreened prior.

# Version 0.13.1 (2018-04-26)

- Ensure necessary `x11-dl` version is used.

# Version 0.13.0 (2018-04-25)

- Implement `WindowBuilder::with_maximized`, `Window::set_fullscreen`, `Window::set_maximized` and `Window::set_decorations` for MacOS.
- Implement `WindowBuilder::with_maximized`, `Window::set_fullscreen`, `Window::set_maximized` and `Window::set_decorations` for Windows.
- On Windows, `WindowBuilder::with_fullscreen` no longer changing monitor display resolution.
- Overhauled X11 window geometry calculations. `get_position` and `set_position` are more universally accurate across different window managers, and `get_outer_size` actually works now.
- Fixed SIGSEGV/SIGILL crashes on macOS caused by stabilization of the `!` (never) type.
- Implement `WindowEvent::HiDPIFactorChanged` for macOS
- On X11, input methods now work completely out of the box, no longer requiring application developers to manually call `setlocale`. Additionally, when input methods are started, stopped, or restarted on the server end, it's correctly handled.
- Implemented `Refresh` event on Windows.
- Properly calculate the minimum and maximum window size on Windows, including window decorations.
- Map more `MouseCursor` variants to cursor icons on Windows.
- Corrected `get_position` on macOS to return outer frame position, not content area position.
- Corrected `set_position` on macOS to set outer frame position, not content area position.
- Added `get_inner_position` method to `Window`, which gets the position of the window's client area. This is implemented on all applicable platforms (all desktop platforms other than Wayland, where this isn't possible).
- **Breaking:** the `Closed` event has been replaced by `CloseRequested` and `Destroyed`. To migrate, you typically just need to replace all usages of `Closed` with `CloseRequested`; see example programs for more info. The exception is iOS, where `Closed` must be replaced by `Destroyed`.

# Version 0.12.0 (2018-04-06)

- Added subclass to macos windows so they can be made resizable even with no decorations.
- Dead keys now work properly on X11, no longer resulting in a panic.
- On X11, input method creation first tries to use the value from the user's `XMODIFIERS` environment variable, so application developers should no longer need to manually call `XSetLocaleModifiers`. If that fails, fallbacks are tried, which should prevent input method initialization from ever outright failing.
- Fixed thread safety issues with input methods on X11.
- Add support for `Touch` for win32 backend.
- Fixed `Window::get_inner_size` and friends to return the size in pixels instead of points when using HIDPI displays on OSX.

# Version 0.11.3 (2018-03-28)

- Added `set_min_dimensions` and `set_max_dimensions` methods to `Window`, and implemented on Windows, X11, Wayland, and OSX.
- On X11, dropping a `Window` actually closes it now, and clicking the window's × button (or otherwise having the WM signal to close it) will result in the window closing.
- Added `WindowBuilderExt` methods for macos: `with_titlebar_transparent`,
  `with_title_hidden`, `with_titlebar_buttons_hidden`,
  `with_fullsize_content_view`.
- Mapped X11 numpad keycodes (arrows, Home, End, PageUp, PageDown, Insert and Delete) to corresponding virtual keycodes

# Version 0.11.2 (2018-03-06)

- Impl `Hash`, `PartialEq`, and `Eq` for `events::ModifiersState`.
- Implement `MonitorId::get_hidpi_factor` for MacOS.
- Added method `os::macos::MonitorIdExt::get_nsscreen() -> *mut c_void` that gets a `NSScreen` object matching the monitor ID.
- Send `Awakened` event on Android when event loop is woken up.

# Version 0.11.1 (2018-02-19)

- Fixed windows not receiving mouse events when click-dragging the mouse outside the client area of a window, on Windows platforms.
- Added method `os::android::EventsLoopExt:set_suspend_callback(Option<Box<Fn(bool) -> ()>>)` that allows glutin to register a callback when a suspend event happens

# Version 0.11.0 (2018-02-09)

- Implement `MonitorId::get_dimensions` for Android.
- Added method `os::macos::WindowBuilderExt::with_movable_by_window_background(bool)` that allows to move a window without a titlebar - `with_decorations(false)`
- Implement `Window::set_fullscreen`, `Window::set_maximized` and `Window::set_decorations` for Wayland.
- Added `Caret` as VirtualKeyCode and support OSX ^-Key with german input.

# Version 0.10.1 (2018-02-05)

_Yanked_

# Version 0.10.0 (2017-12-27)

- Add support for `Touch` for emscripten backend.
- Added support for `DroppedFile`, `HoveredFile`, and `HoveredFileCancelled` to X11 backend.
- **Breaking:** `unix::WindowExt` no longer returns pointers for things that aren't actually pointers; `get_xlib_window` now returns `Option<std::os::raw::c_ulong>` and `get_xlib_screen_id` returns `Option<std::os::raw::c_int>`. Additionally, methods that previously returned `libc::c_void` have been changed to return `std::os::raw::c_void`, which are not interchangeable types, so users wanting the former will need to explicitly cast.
- Added `set_decorations` method to `Window` to allow decorations to be toggled after the window is built. Presently only implemented on X11.
- Raised the minimum supported version of Rust to 1.20 on MacOS due to usage of associated constants in new versions of cocoa and core-graphics.
- Added `modifiers` field to `MouseInput`, `MouseWheel`, and `CursorMoved` events to track the modifiers state (`ModifiersState`).
- Fixed the emscripten backend to return the size of the canvas instead of the size of the window.

# Version 0.9.0 (2017-12-01)

- Added event `WindowEvent::HiDPIFactorChanged`.
- Added method `MonitorId::get_hidpi_factor`.
- Deprecated `get_inner_size_pixels` and `get_inner_size_points` methods of `Window` in favor of
`get_inner_size`.
- **Breaking:** `EventsLoop` is `!Send` and `!Sync` because of platform-dependant constraints,
  but `Window`, `WindowId`, `DeviceId` and `MonitorId` guaranteed to be `Send`.
- `MonitorId::get_position` now returns `(i32, i32)` instead of `(u32, u32)`.
- Rewrite of the wayland backend to use wayland-client-0.11
- Support for dead keys on wayland for keyboard utf8 input
- Monitor enumeration on Windows is now implemented using `EnumDisplayMonitors` instead of
`EnumDisplayDevices`. This changes the value returned by `MonitorId::get_name()`.
- On Windows added `MonitorIdExt::hmonitor` method
- Impl `Clone` for `EventsLoopProxy`
- `EventsLoop::get_primary_monitor()` on X11 will fallback to any available monitor if no primary is found
- Support for touch event on wayland
- `WindowEvent`s `MouseMoved`, `MouseEntered`, and `MouseLeft` have been renamed to
`CursorMoved`, `CursorEntered`, and `CursorLeft`.
- New `DeviceEvent`s added, `MouseMotion` and `MouseWheel`.
- Send `CursorMoved` event after `CursorEntered` and `Focused` events.
- Add support for `ModifiersState`, `MouseMove`, `MouseInput`, `MouseMotion` for emscripten backend.

# Version 0.8.3 (2017-10-11)

- Fixed issue of calls to `set_inner_size` blocking on Windows.
- Mapped `ISO_Left_Tab` to `VirtualKeyCode::Tab` to make the key work with modifiers
- Fixed the X11 backed on 32bit targets

# Version 0.8.2 (2017-09-28)

- Uniformize keyboard scancode values accross Wayland and X11 (#297).
- Internal rework of the wayland event loop
- Added method `os::linux::WindowExt::is_ready`

# Version 0.8.1 (2017-09-22)

- Added various methods to `os::linux::EventsLoopExt`, plus some hidden items necessary to make
  glutin work.

# Version 0.8.0 (2017-09-21)

- Added `Window::set_maximized`, `WindowAttributes::maximized` and `WindowBuilder::with_maximized`.
- Added `Window::set_fullscreen`.
- Changed `with_fullscreen` to take a `Option<MonitorId>` instead of a `MonitorId`.
- Removed `MonitorId::get_native_identifer()` in favor of platform-specific traits in the `os`
  module.
- Changed `get_available_monitors()` and `get_primary_monitor()` to be methods of `EventsLoop`
  instead of stand-alone methods.
- Changed `EventsLoop` to be tied to a specific X11 or Wayland connection.
- Added a `os::linux::EventsLoopExt` trait that makes it possible to configure the connection.
- Fixed the emscripten code, which now compiles.
- Changed the X11 fullscreen code to use `xrandr` instead of `xxf86vm`.
- Fixed the Wayland backend to produce `Refresh` event after window creation.
- Changed the `Suspended` event to be outside of `WindowEvent`.
- Fixed the X11 backend sometimes reporting the wrong virtual key (#273).<|MERGE_RESOLUTION|>--- conflicted
+++ resolved
@@ -8,10 +8,6 @@
 
 # Unreleased
 
-<<<<<<< HEAD
-- **Breaking**: ButtonIds in Button DeviceEvent now matches MouseButton enum on Windows and X11
-- Add horizontal MouseWheel DeviceEvent on Windows
-=======
 - Make iOS `MonitorHandle` and `VideoMode` usable from other threads.
 - Fix window size sometimes being invalid when resizing on macOS.
 - On Web, `ControlFlow::Poll` and `ControlFlow::WaitUntil` are now using the Prioritized Task Scheduling API. `setTimeout()` with a trick to circumvent throttling to 4ms is used as a fallback.
@@ -24,7 +20,8 @@
 - On Wayland, fix `TouchPhase::Canceled` being sent for moved events.
 - Mark `startup_notify` unsafe functions as safe.
 - Fix a bug where Wayland would be chosen on Linux even if the user specified `with_x11`. (#3058)
->>>>>>> 8fdd81ec
+- **Breaking**: ButtonIds in Button DeviceEvent now matches MouseButton enum on Windows and X11
+- Add horizontal MouseWheel DeviceEvent on Windows
 
 # 0.29.1-beta
 
