# Unreleased

<<<<<<< HEAD
- On Wayland, key press events will now be repeated.
=======
- On macOS, fix `<C-Tab>` so applications receive the event.
- On macOS, fix `<Cmd-{key}>` so applications receive the event.

>>>>>>> 1c795c3f
# Version 0.17.1 (2018-08-05)

- On X11, prevent a compilation failure in release mode for versions of Rust greater than or equal to 1.30.
- Fixed deadlock that broke fullscreen mode on Windows.

# Version 0.17.0 (2018-08-02)

- Cocoa and core-graphics updates.
- Fixed thread-safety issues in several `Window` functions on Windows.
- On MacOS, the key state for modifiers key events is now properly set.
- On iOS, the view is now set correctly. This makes it possible to render things (instead of being stuck on a black screen), and touch events work again.
- Added NetBSD support.
- **Breaking:** On iOS, `UIView` is now the default root view. `WindowBuilderExt::with_root_view_class` can be used to set the root view objective-c class to `GLKView` (OpenGLES) or `MTKView` (Metal/MoltenVK).
- On iOS, the `UIApplication` is not started until `Window::new` is called.
- Fixed thread unsafety with cursor hiding on macOS.
- On iOS, fixed the size of the `JmpBuf` type used for `setjmp`/`longjmp` calls. Previously this was a buffer overflow on most architectures.
- On Windows, use cached window DPI instead of repeatedly querying the system. This fixes sporadic crashes on Windows 7.

# Version 0.16.2 (2018-07-07)

- On Windows, non-resizable windows now have the maximization button disabled. This is consistent with behavior on macOS and popular X11 WMs.
- Corrected incorrect `unreachable!` usage when guessing the DPI factor with no detected monitors.

# Version 0.16.1 (2018-07-02)

- Added logging through `log`. Logging will become more extensive over time.
- On X11 and Windows, the window's DPI factor is guessed before creating the window. This *greatly* cuts back on unsightly auto-resizing that would occur immediately after window creation.
- Fixed X11 backend compilation for environments where `c_char` is unsigned.

# Version 0.16.0 (2018-06-25)

- Windows additionally has `WindowBuilderExt::with_no_redirection_bitmap`.
- **Breaking:** Removed `VirtualKeyCode::LMenu` and `VirtualKeyCode::RMenu`; Windows now generates `VirtualKeyCode::LAlt` and `VirtualKeyCode::RAlt` instead.
- On X11, exiting fullscreen no longer leaves the window in the monitor's top left corner.
- **Breaking:** `Window::hidpi_factor` has been renamed to `Window::get_hidpi_factor` for better consistency. `WindowEvent::HiDPIFactorChanged` has been renamed to `WindowEvent::HiDpiFactorChanged`. DPI factors are always represented as `f64` instead of `f32` now.
- The Windows backend is now DPI aware. `WindowEvent::HiDpiFactorChanged` is implemented, and `MonitorId::get_hidpi_factor` and `Window::hidpi_factor` return accurate values.
- Implemented `WindowEvent::HiDpiFactorChanged` on X11.
- On macOS, `Window::set_cursor_position` is now relative to the client area.
- On macOS, setting the maximum and minimum dimensions now applies to the client area dimensions rather than to the window dimensions.
- On iOS, `MonitorId::get_dimensions` has been implemented and both `MonitorId::get_hidpi_factor` and `Window::get_hidpi_factor` return accurate values.
- On Emscripten, `MonitorId::get_hidpi_factor` now returns the same value as `Window::get_hidpi_factor` (it previously would always return 1.0).
- **Breaking:** The entire API for sizes, positions, etc. has changed. In the majority of cases, winit produces and consumes positions and sizes as `LogicalPosition` and `LogicalSize`, respectively. The notable exception is `MonitorId` methods, which deal in `PhysicalPosition` and `PhysicalSize`. See the documentation for specifics and explanations of the types. Additionally, winit automatically conserves logical size when the DPI factor changes.
- **Breaking:** All deprecated methods have been removed. For `Window::platform_display` and `Window::platform_window`, switch to the appropriate platform-specific `WindowExt` methods. For `Window::get_inner_size_points` and `Window::get_inner_size_pixels`, use the `LogicalSize` returned by `Window::get_inner_size` and convert as needed.
- HiDPI support for Wayland.
- `EventsLoop::get_available_monitors` and `EventsLoop::get_primary_monitor` now have identical counterparts on `Window`, so this information can be acquired without an `EventsLoop` borrow.
- `AvailableMonitorsIter` now implements `Debug`.
- Fixed quirk on macOS where certain keys would generate characters at twice the normal rate when held down.
- On X11, all event loops now share the same `XConnection`.
- **Breaking:** `Window::set_cursor_state` and `CursorState` enum removed in favor of the more composable `Window::grab_cursor` and `Window::hide_cursor`. As a result, grabbing the cursor no longer automatically hides it; you must call both methods to retain the old behavior on Windows and macOS. `Cursor::NoneCursor` has been removed, as it's no longer useful.
- **Breaking:** `Window::set_cursor_position` now returns `Result<(), String>`, thus allowing for `Box<Error>` conversion via `?`.

# Version 0.15.1 (2018-06-13)

- On X11, the `Moved` event is no longer sent when the window is resized without changing position.
- `MouseCursor` and `CursorState` now implement `Default`.
- `WindowBuilder::with_resizable` implemented for Windows, X11, Wayland, and macOS.
- `Window::set_resizable` implemented for Windows, X11, Wayland, and macOS.
- On X11, if the monitor's width or height in millimeters is reported as 0, the DPI is now 1.0 instead of +inf.
- On X11, the environment variable `WINIT_HIDPI_FACTOR` has been added for overriding DPI factor.
- On X11, enabling transparency no longer causes the window contents to flicker when resizing.
- On X11, `with_override_redirect` now actually enables override redirect.
- macOS now generates `VirtualKeyCode::LAlt` and `VirtualKeyCode::RAlt` instead of `None` for both.
- On macOS, `VirtualKeyCode::RWin` and `VirtualKeyCode::LWin` are no longer switched.
- On macOS, windows without decorations can once again be resized.
- Fixed race conditions when creating an `EventsLoop` on X11, most commonly manifesting as "[xcb] Unknown sequence number while processing queue".
- On macOS, `CursorMoved` and `MouseInput` events are only generated if they occurs within the window's client area.
- On macOS, resizing the window no longer generates a spurious `MouseInput` event.

# Version 0.15.0 (2018-05-22)

- `Icon::to_cardinals` is no longer public, since it was never supposed to be.
- Wayland: improve diagnostics if initialization fails
- Fix some system event key doesn't work when focused, do not block keyevent forward to system on macOS
- On X11, the scroll wheel position is now correctly reset on i3 and other WMs that have the same quirk.
- On X11, `Window::get_current_monitor` now reliably returns the correct monitor.
- On X11, `Window::hidpi_factor` returns values from XRandR rather than the inaccurate values previously queried from the core protocol.
- On X11, the primary monitor is detected correctly even when using versions of XRandR less than 1.5.
- `MonitorId` now implements `Debug`.
- Fixed bug on macOS where using `with_decorations(false)` would cause `set_decorations(true)` to produce a transparent titlebar with no title.
- Implemented `MonitorId::get_position` on macOS.
- On macOS, `Window::get_current_monitor` now returns accurate values.
- Added `WindowBuilderExt::with_resize_increments` to macOS.
- **Breaking:** On X11, `WindowBuilderExt::with_resize_increments` and `WindowBuilderExt::with_base_size` now take `u32` values rather than `i32`.
- macOS keyboard handling has been overhauled, allowing for the use of dead keys, IME, etc. Right modifier keys are also no longer reported as being left.
- Added the `Window::set_ime_spot(x: i32, y: i32)` method, which is implemented on X11 and macOS.
- **Breaking**: `os::unix::WindowExt::send_xim_spot(x: i16, y: i16)` no longer exists. Switch to the new `Window::set_ime_spot(x: i32, y: i32)`, which has equivalent functionality.
- Fixed detection of `Pause` and `Scroll` keys on Windows.
- On Windows, alt-tabbing while the cursor is grabbed no longer makes it impossible to re-grab the cursor.
- On Windows, using `CursorState::Hide` when the cursor is grabbed now ungrabs the cursor first.
- Implemented `MouseCursor::NoneCursor` on Windows.
- Added `WindowBuilder::with_always_on_top` and `Window::set_always_on_top`. Implemented on Windows, macOS, and X11.
- On X11, `WindowBuilderExt` now has `with_class`, `with_override_redirect`, and `with_x11_window_type` to allow for more control over window creation. `WindowExt` additionally has `set_urgent`.
- More hints are set by default on X11, including `_NET_WM_PID` and `WM_CLIENT_MACHINE`. Note that prior to this, the `WM_CLASS` hint was automatically set to whatever value was passed to `with_title`. It's now set to the executable name to better conform to expectations and the specification; if this is undesirable, you must explicitly use `WindowBuilderExt::with_class`.

# Version 0.14.0 (2018-05-09)

- Created the `Copy`, `Paste` and `Cut` `VirtualKeyCode`s and added support for them on X11 and Wayland
- Fix `.with_decorations(false)` in macOS
- On Mac, `NSWindow` and supporting objects might be alive long after they were `closed` which resulted in apps consuming more heap then needed. Mainly it was affecting multi window applications. Not expecting any user visible change of behaviour after the fix.
- Fix regression of Window platform extensions for macOS where `NSFullSizeContentViewWindowMask` was not being correctly applied to `.fullsize_content_view`.
- Corrected `get_position` on Windows to be relative to the screen rather than to the taskbar.
- Corrected `Moved` event on Windows to use position values equivalent to those returned by `get_position`. It previously supplied client area positions instead of window positions, and would additionally interpret negative values as being very large (around `u16::MAX`).
- Implemented `Moved` event on macOS.
- On X11, the `Moved` event correctly use window positions rather than client area positions. Additionally, a stray `Moved` that unconditionally accompanied `Resized` with the client area position relative to the parent has been eliminated; `Moved` is still received alongside `Resized`, but now only once and always correctly.
- On Windows, implemented all variants of `DeviceEvent` other than `Text`. Mouse `DeviceEvent`s are now received even if the window isn't in the foreground.
- `DeviceId` on Windows is no longer a unit struct, and now contains a `u32`. For `WindowEvent`s, this will always be 0, but on `DeviceEvent`s it will be the handle to that device. `DeviceIdExt::get_persistent_identifier` can be used to acquire a unique identifier for that device that persists across replugs/reboots/etc.
- Corrected `run_forever` on X11 to stop discarding `Awakened` events.
- Various safety and correctness improvements to the X11 backend internals.
- Fixed memory leak on X11 every time the mouse entered the window.
- On X11, drag and drop now works reliably in release mode.
- Added `WindowBuilderExt::with_resize_increments` and `WindowBuilderExt::with_base_size` to X11, allowing for more optional hints to be set.
- Rework of the wayland backend, migrating it to use [Smithay's Client Toolkit](https://github.com/Smithay/client-toolkit).
- Added `WindowBuilder::with_window_icon` and `Window::set_window_icon`, finally making it possible to set the window icon on Windows and X11. The `icon_loading` feature can be enabled to allow for icons to be easily loaded; see example program `window_icon.rs` for usage.
- Windows additionally has `WindowBuilderExt::with_taskbar_icon` and `WindowExt::set_taskbar_icon`.
- On Windows, fix panic when trying to call `set_fullscreen(None)` on a window that has not been fullscreened prior.

# Version 0.13.1 (2018-04-26)

- Ensure necessary `x11-dl` version is used.

# Version 0.13.0 (2018-04-25)

- Implement `WindowBuilder::with_maximized`, `Window::set_fullscreen`, `Window::set_maximized` and `Window::set_decorations` for MacOS.
- Implement `WindowBuilder::with_maximized`, `Window::set_fullscreen`, `Window::set_maximized` and `Window::set_decorations` for Windows.
- On Windows, `WindowBuilder::with_fullscreen` no longer changing monitor display resolution.
- Overhauled X11 window geometry calculations. `get_position` and `set_position` are more universally accurate across different window managers, and `get_outer_size` actually works now.
- Fixed SIGSEGV/SIGILL crashes on macOS caused by stabilization of the `!` (never) type.
- Implement `WindowEvent::HiDPIFactorChanged` for macOS
- On X11, input methods now work completely out of the box, no longer requiring application developers to manually call `setlocale`. Additionally, when input methods are started, stopped, or restarted on the server end, it's correctly handled.
- Implemented `Refresh` event on Windows.
- Properly calculate the minimum and maximum window size on Windows, including window decorations.
- Map more `MouseCursor` variants to cursor icons on Windows.
- Corrected `get_position` on macOS to return outer frame position, not content area position.
- Corrected `set_position` on macOS to set outer frame position, not content area position.
- Added `get_inner_position` method to `Window`, which gets the position of the window's client area. This is implemented on all applicable platforms (all desktop platforms other than Wayland, where this isn't possible).
- **Breaking:** the `Closed` event has been replaced by `CloseRequested` and `Destroyed`. To migrate, you typically just need to replace all usages of `Closed` with `CloseRequested`; see example programs for more info. The exception is iOS, where `Closed` must be replaced by `Destroyed`.

# Version 0.12.0 (2018-04-06)

- Added subclass to macos windows so they can be made resizable even with no decorations.
- Dead keys now work properly on X11, no longer resulting in a panic.
- On X11, input method creation first tries to use the value from the user's `XMODIFIERS` environment variable, so application developers should no longer need to manually call `XSetLocaleModifiers`. If that fails, fallbacks are tried, which should prevent input method initialization from ever outright failing.
- Fixed thread safety issues with input methods on X11.
- Add support for `Touch` for win32 backend.
- Fixed `Window::get_inner_size` and friends to return the size in pixels instead of points when using HIDPI displays on OSX.

# Version 0.11.3 (2018-03-28)

- Added `set_min_dimensions` and `set_max_dimensions` methods to `Window`, and implemented on Windows, X11, Wayland, and OSX.
- On X11, dropping a `Window` actually closes it now, and clicking the window's × button (or otherwise having the WM signal to close it) will result in the window closing.
- Added `WindowBuilderExt` methods for macos: `with_titlebar_transparent`,
  `with_title_hidden`, `with_titlebar_buttons_hidden`,
  `with_fullsize_content_view`.
- Mapped X11 numpad keycodes (arrows, Home, End, PageUp, PageDown, Insert and Delete) to corresponding virtual keycodes

# Version 0.11.2 (2018-03-06)

- Impl `Hash`, `PartialEq`, and `Eq` for `events::ModifiersState`.
- Implement `MonitorId::get_hidpi_factor` for MacOS.
- Added method `os::macos::MonitorIdExt::get_nsscreen() -> *mut c_void` that gets a `NSScreen` object matching the monitor ID.
- Send `Awakened` event on Android when event loop is woken up.

# Version 0.11.1 (2018-02-19)

- Fixed windows not receiving mouse events when click-dragging the mouse outside the client area of a window, on Windows platforms.
- Added method `os::android::EventsLoopExt:set_suspend_callback(Option<Box<Fn(bool) -> ()>>)` that allows glutin to register a callback when a suspend event happens

# Version 0.11.0 (2018-02-09)

- Implement `MonitorId::get_dimensions` for Android.
- Added method `os::macos::WindowBuilderExt::with_movable_by_window_background(bool)` that allows to move a window without a titlebar - `with_decorations(false)`
- Implement `Window::set_fullscreen`, `Window::set_maximized` and `Window::set_decorations` for Wayland.
- Added `Caret` as VirtualKeyCode and support OSX ^-Key with german input.

# Version 0.10.1 (2018-02-05)

*Yanked*

# Version 0.10.0 (2017-12-27)

- Add support for `Touch` for emscripten backend.
- Added support for `DroppedFile`, `HoveredFile`, and `HoveredFileCancelled` to X11 backend.
- **Breaking:** `unix::WindowExt` no longer returns pointers for things that aren't actually pointers; `get_xlib_window` now returns `Option<std::os::raw::c_ulong>` and `get_xlib_screen_id` returns `Option<std::os::raw::c_int>`. Additionally, methods that previously returned `libc::c_void` have been changed to return `std::os::raw::c_void`, which are not interchangeable types, so users wanting the former will need to explicitly cast.
- Added `set_decorations` method to `Window` to allow decorations to be toggled after the window is built. Presently only implemented on X11.
- Raised the minimum supported version of Rust to 1.20 on MacOS due to usage of associated constants in new versions of cocoa and core-graphics.
- Added `modifiers` field to `MouseInput`, `MouseWheel`, and `CursorMoved` events to track the modifiers state (`ModifiersState`).
- Fixed the emscripten backend to return the size of the canvas instead of the size of the window.

# Version 0.9.0 (2017-12-01)

- Added event `WindowEvent::HiDPIFactorChanged`.
- Added method `MonitorId::get_hidpi_factor`.
- Deprecated `get_inner_size_pixels` and `get_inner_size_points` methods of `Window` in favor of
`get_inner_size`.
- **Breaking:** `EventsLoop` is `!Send` and `!Sync` because of platform-dependant constraints,
  but `Window`, `WindowId`, `DeviceId` and `MonitorId` guaranteed to be `Send`.
- `MonitorId::get_position` now returns `(i32, i32)` instead of `(u32, u32)`.
- Rewrite of the wayland backend to use wayland-client-0.11
- Support for dead keys on wayland for keyboard utf8 input
- Monitor enumeration on Windows is now implemented using `EnumDisplayMonitors` instead of
`EnumDisplayDevices`. This changes the value returned by `MonitorId::get_name()`.
- On Windows added `MonitorIdExt::hmonitor` method
- Impl `Clone` for `EventsLoopProxy`
- `EventsLoop::get_primary_monitor()` on X11 will fallback to any available monitor if no primary is found
- Support for touch event on wayland
- `WindowEvent`s `MouseMoved`, `MouseEntered`, and `MouseLeft` have been renamed to
`CursorMoved`, `CursorEntered`, and `CursorLeft`.
- New `DeviceEvent`s added, `MouseMotion` and `MouseWheel`.
- Send `CursorMoved` event after `CursorEntered` and `Focused` events.
- Add support for `ModifiersState`, `MouseMove`, `MouseInput`, `MouseMotion` for emscripten backend.

# Version 0.8.3 (2017-10-11)

- Fixed issue of calls to `set_inner_size` blocking on Windows.
- Mapped `ISO_Left_Tab` to `VirtualKeyCode::Tab` to make the key work with modifiers
- Fixed the X11 backed on 32bit targets

# Version 0.8.2 (2017-09-28)

- Uniformize keyboard scancode values accross Wayland and X11 (#297).
- Internal rework of the wayland event loop
- Added method `os::linux::WindowExt::is_ready`

# Version 0.8.1 (2017-09-22)

- Added various methods to `os::linux::EventsLoopExt`, plus some hidden items necessary to make
  glutin work.

# Version 0.8.0 (2017-09-21)

- Added `Window::set_maximized`, `WindowAttributes::maximized` and `WindowBuilder::with_maximized`.
- Added `Window::set_fullscreen`.
- Changed `with_fullscreen` to take a `Option<MonitorId>` instead of a `MonitorId`.
- Removed `MonitorId::get_native_identifer()` in favor of platform-specific traits in the `os`
  module.
- Changed `get_available_monitors()` and `get_primary_monitor()` to be methods of `EventsLoop`
  instead of stand-alone methods.
- Changed `EventsLoop` to be tied to a specific X11 or Wayland connection.
- Added a `os::linux::EventsLoopExt` trait that makes it possible to configure the connection.
- Fixed the emscripten code, which now compiles.
- Changed the X11 fullscreen code to use `xrandr` instead of `xxf86vm`.
- Fixed the Wayland backend to produce `Refresh` event after window creation.
- Changed the `Suspended` event to be outside of `WindowEvent`.
- Fixed the X11 backend sometimes reporting the wrong virtual key (#273).<|MERGE_RESOLUTION|>--- conflicted
+++ resolved
@@ -1,12 +1,9 @@
 # Unreleased
 
-<<<<<<< HEAD
-- On Wayland, key press events will now be repeated.
-=======
 - On macOS, fix `<C-Tab>` so applications receive the event.
 - On macOS, fix `<Cmd-{key}>` so applications receive the event.
-
->>>>>>> 1c795c3f
+- On Wayland, key press events will now be repeated.
+
 # Version 0.17.1 (2018-08-05)
 
 - On X11, prevent a compilation failure in release mode for versions of Rust greater than or equal to 1.30.
