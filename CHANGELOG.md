# Unreleased

- On macOS, implement `run_return`.
- On iOS, fix inverted parameter in `set_prefers_home_indicator_hidden`.
- On X11, performance is improved when rapidly calling `Window::set_cursor_icon`.
- On iOS, fix improper `msg_send` usage that was UB and/or would break if `!` is stabilized.
- On Windows, unset `maximized` when manually changing the window's position or size.
<<<<<<< HEAD
- On X11, allow setting mulitple `XWindowType`s.
=======
- On Windows, add touch pressure information for touch events.
- On macOS, differentiate between `CursorIcon::Grab` and `CursorIcon::Grabbing`.
- On Wayland, fix event processing sometimes stalling when using OpenGL with vsync.
- Officially remove the Emscripten backend.
- On Windows, fix handling of surrogate pairs when dispatching `ReceivedCharacter`.
- On macOS 10.15, fix freeze upon exiting exclusive fullscreen mode.
>>>>>>> c03ef852

# 0.20.0 Alpha 3 (2019-08-14)

- On macOS, drop the run closure on exit.
- On Windows, location of `WindowEvent::Touch` are window client coordinates instead of screen coordinates.
- On X11, fix delayed events after window redraw.
- On macOS, add `WindowBuilderExt::with_disallow_hidpi` to have the option to turn off best resolution openGL surface.
- On Windows, screen saver won't start if the window is in fullscreen mode.
- Change all occurrences of the `new_user_event` method to `with_user_event`.
- On macOS, the dock and the menu bar are now hidden in fullscreen mode.
- `Window::set_fullscreen` now takes `Option<Fullscreen>` where `Fullscreen`
  consists of `Fullscreen::Exclusive(VideoMode)` and
  `Fullscreen::Borderless(MonitorHandle)` variants.
    - Adds support for exclusive fullscreen mode.
- On iOS, add support for hiding the home indicator.
- On iOS, add support for deferring system gestures.
- On iOS, fix a crash that occurred while acquiring a monitor's name.
- On iOS, fix armv7-apple-ios compile target.
- Removed the `T: Clone` requirement from the `Clone` impl of `EventLoopProxy<T>`.
- On iOS, disable overscan compensation for external displays (removes black
  bars surrounding the image).
- On Linux, the functions `is_wayland`, `is_x11`, `xlib_xconnection` and `wayland_display` have been moved to a new `EventLoopWindowTargetExtUnix` trait.
- On iOS, add `set_prefers_status_bar_hidden` extension function instead of
  hijacking `set_decorations` for this purpose.
- On macOS and iOS, corrected the auto trait impls of `EventLoopProxy`.
- On iOS, add touch pressure information for touch events.
- Implement `raw_window_handle::HasRawWindowHandle` for `Window` type on all supported platforms.
- On macOS, fix the signature of `-[NSView drawRect:]`.
- On iOS, fix the behavior of `ControlFlow::Poll`. It wasn't polling if that was the only mode ever used by the application.
- On iOS, fix DPI sent out by views on creation was `0.0` - now it gives a reasonable number.
- On iOS, RedrawRequested now works for gl/metal backed views.
- On iOS, RedrawRequested is generally ordered after EventsCleared.

# 0.20.0 Alpha 2 (2019-07-09)

- On X11, non-resizable windows now have maximize explicitly disabled.
- On Windows, support paths longer than MAX_PATH (260 characters) in `WindowEvent::DroppedFile`
and `WindowEvent::HoveredFile`.
- On Mac, implement `DeviceEvent::Button`.
- Change `Event::Suspended(true / false)` to `Event::Suspended` and `Event::Resumed`.
- On X11, fix sanity check which checks that a monitor's reported width and height (in millimeters) are non-zero when calculating the DPI factor.
- Revert the use of invisible surfaces in Wayland, which introduced graphical glitches with OpenGL (#835)
- On X11, implement `_NET_WM_PING` to allow desktop environment to kill unresponsive programs.
- On Windows, when a window is initially invisible, it won't take focus from the existing visible windows.
- On Windows, fix multiple calls to `request_redraw` during `EventsCleared` sending multiple `RedrawRequested events.`
- On Windows, fix edge case where `RedrawRequested` could be dispatched before input events in event loop iteration.
- On Windows, fix timing issue that could cause events to be improperly dispatched after `RedrawRequested` but before `EventsCleared`.
- On macOS, drop unused Metal dependency.
- On Windows, fix the trail effect happening on transparent decorated windows. Borderless (or un-decorated) windows were not affected.
- On Windows, fix `with_maximized` not properly setting window size to entire window.
- On macOS, change `WindowExtMacOS::request_user_attention()` to take an `enum` instead of a `bool`.

# 0.20.0 Alpha 1 (2019-06-21)

- Changes below are considered **breaking**.
- Change all occurrences of `EventsLoop` to `EventLoop`.
- Previously flat API is now exposed through `event`, `event_loop`, `monitor`, and `window` modules.
- `os` module changes:
  - Renamed to `platform`.
  - All traits now have platform-specific suffixes.
  - Exposes new `desktop` module on Windows, Mac, and Linux.
- Changes to event loop types:
  - `EventLoopProxy::wakeup` has been removed in favor of `send_event`.
  - **Major:** New `run` method drives winit event loop.
    - Returns `!` to ensure API behaves identically across all supported platforms.
      - This allows `emscripten` implementation to work without lying about the API.
    - `ControlFlow`'s variants have been replaced with `Wait`, `WaitUntil(Instant)`, `Poll`, and `Exit`.
      - Is read after `EventsCleared` is processed.
      - `Wait` waits until new events are available.
      - `WaitUntil` waits until either new events are available or the provided time has been reached.
      - `Poll` instantly resumes the event loop.
      - `Exit` aborts the event loop.
    - Takes a closure that implements `'static + FnMut(Event<T>, &EventLoop<T>, &mut ControlFlow)`.
      - `&EventLoop<T>` is provided to allow new `Window`s to be created.
  - **Major:** `platform::desktop` module exposes `EventLoopExtDesktop` trait with `run_return` method.
    - Behaves identically to `run`, but returns control flow to the calling context and can take non-`'static` closures.
  - `EventLoop`'s `poll_events` and `run_forever` methods have been removed in favor of `run` and `run_return`.
- Changes to events:
  - Remove `Event::Awakened` in favor of `Event::UserEvent(T)`.
    - Can be sent with `EventLoopProxy::send_event`.
  - Rename `WindowEvent::Refresh` to `WindowEvent::RedrawRequested`.
    - `RedrawRequested` can be sent by the user with the `Window::request_redraw` method.
  - `EventLoop`, `EventLoopProxy`, and `Event` are now generic over `T`, for use in `UserEvent`.
  - **Major:** Add `NewEvents(StartCause)`, `EventsCleared`, and `LoopDestroyed` variants to `Event`.
    - `NewEvents` is emitted when new events are ready to be processed by event loop.
      - `StartCause` describes why new events are available, with `ResumeTimeReached`, `Poll`, `WaitCancelled`, and `Init` (sent once at start of loop).
    - `EventsCleared` is emitted when all available events have been processed.
      - Can be used to perform logic that depends on all events being processed (e.g. an iteration of a game loop).
    - `LoopDestroyed` is emitted when the `run` or `run_return` method is about to exit.
- Rename `MonitorId` to `MonitorHandle`.
- Removed `serde` implementations from `ControlFlow`.
- Rename several functions to improve both internal consistency and compliance with Rust API guidelines.
- Remove `WindowBuilder::multitouch` field, since it was only implemented on a few platforms. Multitouch is always enabled now.
- **Breaking:** On macOS, change `ns` identifiers to use snake_case for consistency with iOS's `ui` identifiers.
- Add `MonitorHandle::video_modes` method for retrieving supported video modes for the given monitor.
- On Wayland, the window now exists even if nothing has been drawn.
- On Windows, fix initial dimensions of a fullscreen window.
- On Windows, Fix transparent borderless windows rendering wrong.

# Version 0.19.1 (2019-04-08)

- On Wayland, added a `get_wayland_display` function to `EventsLoopExt`.
- On Windows, fix `CursorMoved(0, 0)` getting dispatched on window focus.
- On macOS, fix command key event left and right reverse.
- On FreeBSD, NetBSD, and OpenBSD, fix build of X11 backend.
- On Linux, the numpad's add, subtract and divide keys are now mapped to the `Add`, `Subtract` and `Divide` virtual key codes
- On macOS, the numpad's subtract key has been added to the `Subtract` mapping
- On Wayland, the numpad's home, end, page up and page down keys are now mapped to the `Home`, `End`, `PageUp` and `PageDown` virtual key codes
- On Windows, fix icon not showing up in corner of window.
- On X11, change DPI scaling factor behavior. First, winit tries to read it from "Xft.dpi" XResource, and uses DPI calculation from xrandr dimensions as fallback behavior.

# Version 0.19.0 (2019-03-06)

- On X11, we will use the faster `XRRGetScreenResourcesCurrent` function instead of `XRRGetScreenResources` when available.
- On macOS, fix keycodes being incorrect when using a non-US keyboard layout.
- On Wayland, fix `with_title()` not setting the windows title
- On Wayland, add `set_wayland_theme()` to control client decoration color theme
- Added serde serialization to `os::unix::XWindowType`.
- **Breaking:** Remove the `icon_loading` feature and the associated `image` dependency.
- On X11, make event loop thread safe by replacing XNextEvent with select(2) and XCheckIfEvent
- On Windows, fix malformed function pointer typecast that could invoke undefined behavior.
- Refactored Windows state/flag-setting code.
- On Windows, hiding the cursor no longer hides the cursor for all Winit windows - just the one `hide_cursor` was called on.
- On Windows, cursor grabs used to get perpetually canceled when the grabbing window lost focus. Now, cursor grabs automatically get re-initialized when the window regains focus and the mouse moves over the client area.
- On Windows, only vertical mouse wheel events were handled. Now, horizontal mouse wheel events are also handled.
- On Windows, ignore the AltGr key when populating the `ModifersState` type.

# Version 0.18.1 (2018-12-30)

- On macOS, fix `Yen` (JIS) so applications receive the event.
- On X11 with a tiling WM, fixed high CPU usage when moving windows across monitors.
- On X11, fixed panic caused by dropping the window before running the event loop.
- on macOS, added `WindowExt::set_simple_fullscreen` which does not require a separate space
- Introduce `WindowBuilderExt::with_app_id` to allow setting the application ID on Wayland.
- On Windows, catch panics in event loop child thread and forward them to the parent thread. This prevents an invocation of undefined behavior due to unwinding into foreign code.
- On Windows, fix issue where resizing or moving window combined with grabbing the cursor would freeze program.
- On Windows, fix issue where resizing or moving window would eat `Awakened` events.
- On Windows, exiting fullscreen after entering fullscreen with disabled decorations no longer shrinks window.
- On X11, fixed a segfault when using virtual monitors with XRandR.
- Derive `Ord` and `PartialOrd` for `VirtualKeyCode` enum.
- On Windows, fix issue where hovering or dropping a non file item would create a panic.
- On Wayland, fix resizing and DPI calculation when a `wl_output` is removed without sending a `leave` event to the `wl_surface`, such as disconnecting a monitor from a laptop.
- On Wayland, DPI calculation is handled by smithay-client-toolkit.
- On X11, `WindowBuilder::with_min_dimensions` and `WindowBuilder::with_max_dimensions` now correctly account for DPI.
- Added support for generating dummy `DeviceId`s and `WindowId`s to better support unit testing.
- On macOS, fixed unsoundness in drag-and-drop that could result in drops being rejected.
- On macOS, implemented `WindowEvent::Refresh`.
- On macOS, all `MouseCursor` variants are now implemented and the cursor will no longer reset after unfocusing.
- Removed minimum supported Rust version guarantee.

# Version 0.18.0 (2018-11-07)

- **Breaking:** `image` crate upgraded to 0.20. This is exposed as part of the `icon_loading` API.
- On Wayland, pointer events will now provide the current modifiers state.
- On Wayland, titles will now be displayed in the window header decoration.
- On Wayland, key repetition is now ended when keyboard loses focus.
- On Wayland, windows will now use more stylish and modern client side decorations.
- On Wayland, windows will use server-side decorations when available.
- **Breaking:** Added support for F16-F24 keys (variants were added to the `VirtualKeyCode` enum).
- Fixed graphical glitches when resizing on Wayland.
- On Windows, fix freezes when performing certain actions after a window resize has been triggered. Reintroduces some visual artifacts when resizing.
- Updated window manager hints under X11 to v1.5 of [Extended Window Manager Hints](https://specifications.freedesktop.org/wm-spec/wm-spec-1.5.html#idm140200472629520).
- Added `WindowBuilderExt::with_gtk_theme_variant` to X11-specific `WindowBuilder` functions.
- Fixed UTF8 handling bug in X11 `set_title` function.
- On Windows, `Window::set_cursor` now applies immediately instead of requiring specific events to occur first.
- On Windows, the `HoveredFile` and `HoveredFileCancelled` events are now implemented.
- On Windows, fix `Window::set_maximized`.
- On Windows 10, fix transparency (#260).
- On macOS, fix modifiers during key repeat.
- Implemented the `Debug` trait for `Window`, `EventsLoop`, `EventsLoopProxy` and `WindowBuilder`.
- On X11, now a `Resized` event will always be generated after a DPI change to ensure the window's logical size is consistent with the new DPI.
- Added further clarifications to the DPI docs.
- On Linux, if neither X11 nor Wayland manage to initialize, the corresponding panic now consists of a single line only.
- Add optional `serde` feature with implementations of `Serialize`/`Deserialize` for DPI types and various event types.
- Add `PartialEq`, `Eq`, and `Hash` implementations on public types that could have them but were missing them.
- On X11, drag-and-drop receiving an unsupported drop type can no longer cause the WM to freeze.
- Fix issue whereby the OpenGL context would not appear at startup on macOS Mojave (#1069).
- **Breaking:** Removed `From<NSApplicationActivationPolicy>` impl from `ActivationPolicy` on macOS.
- On macOS, the application can request the user's attention with `WindowExt::request_user_attention`.

# Version 0.17.2 (2018-08-19)

- On macOS, fix `<C-Tab>` so applications receive the event.
- On macOS, fix `<Cmd-{key}>` so applications receive the event.
- On Wayland, key press events will now be repeated.

# Version 0.17.1 (2018-08-05)

- On X11, prevent a compilation failure in release mode for versions of Rust greater than or equal to 1.30.
- Fixed deadlock that broke fullscreen mode on Windows.

# Version 0.17.0 (2018-08-02)

- Cocoa and core-graphics updates.
- Fixed thread-safety issues in several `Window` functions on Windows.
- On MacOS, the key state for modifiers key events is now properly set.
- On iOS, the view is now set correctly. This makes it possible to render things (instead of being stuck on a black screen), and touch events work again.
- Added NetBSD support.
- **Breaking:** On iOS, `UIView` is now the default root view. `WindowBuilderExt::with_root_view_class` can be used to set the root view objective-c class to `GLKView` (OpenGLES) or `MTKView` (Metal/MoltenVK).
- On iOS, the `UIApplication` is not started until `Window::new` is called.
- Fixed thread unsafety with cursor hiding on macOS.
- On iOS, fixed the size of the `JmpBuf` type used for `setjmp`/`longjmp` calls. Previously this was a buffer overflow on most architectures.
- On Windows, use cached window DPI instead of repeatedly querying the system. This fixes sporadic crashes on Windows 7.

# Version 0.16.2 (2018-07-07)

- On Windows, non-resizable windows now have the maximization button disabled. This is consistent with behavior on macOS and popular X11 WMs.
- Corrected incorrect `unreachable!` usage when guessing the DPI factor with no detected monitors.

# Version 0.16.1 (2018-07-02)

- Added logging through `log`. Logging will become more extensive over time.
- On X11 and Windows, the window's DPI factor is guessed before creating the window. This *greatly* cuts back on unsightly auto-resizing that would occur immediately after window creation.
- Fixed X11 backend compilation for environments where `c_char` is unsigned.

# Version 0.16.0 (2018-06-25)

- Windows additionally has `WindowBuilderExt::with_no_redirection_bitmap`.
- **Breaking:** Removed `VirtualKeyCode::LMenu` and `VirtualKeyCode::RMenu`; Windows now generates `VirtualKeyCode::LAlt` and `VirtualKeyCode::RAlt` instead.
- On X11, exiting fullscreen no longer leaves the window in the monitor's top left corner.
- **Breaking:** `Window::hidpi_factor` has been renamed to `Window::get_hidpi_factor` for better consistency. `WindowEvent::HiDPIFactorChanged` has been renamed to `WindowEvent::HiDpiFactorChanged`. DPI factors are always represented as `f64` instead of `f32` now.
- The Windows backend is now DPI aware. `WindowEvent::HiDpiFactorChanged` is implemented, and `MonitorId::get_hidpi_factor` and `Window::hidpi_factor` return accurate values.
- Implemented `WindowEvent::HiDpiFactorChanged` on X11.
- On macOS, `Window::set_cursor_position` is now relative to the client area.
- On macOS, setting the maximum and minimum dimensions now applies to the client area dimensions rather than to the window dimensions.
- On iOS, `MonitorId::get_dimensions` has been implemented and both `MonitorId::get_hidpi_factor` and `Window::get_hidpi_factor` return accurate values.
- On Emscripten, `MonitorId::get_hidpi_factor` now returns the same value as `Window::get_hidpi_factor` (it previously would always return 1.0).
- **Breaking:** The entire API for sizes, positions, etc. has changed. In the majority of cases, winit produces and consumes positions and sizes as `LogicalPosition` and `LogicalSize`, respectively. The notable exception is `MonitorId` methods, which deal in `PhysicalPosition` and `PhysicalSize`. See the documentation for specifics and explanations of the types. Additionally, winit automatically conserves logical size when the DPI factor changes.
- **Breaking:** All deprecated methods have been removed. For `Window::platform_display` and `Window::platform_window`, switch to the appropriate platform-specific `WindowExt` methods. For `Window::get_inner_size_points` and `Window::get_inner_size_pixels`, use the `LogicalSize` returned by `Window::get_inner_size` and convert as needed.
- HiDPI support for Wayland.
- `EventsLoop::get_available_monitors` and `EventsLoop::get_primary_monitor` now have identical counterparts on `Window`, so this information can be acquired without an `EventsLoop` borrow.
- `AvailableMonitorsIter` now implements `Debug`.
- Fixed quirk on macOS where certain keys would generate characters at twice the normal rate when held down.
- On X11, all event loops now share the same `XConnection`.
- **Breaking:** `Window::set_cursor_state` and `CursorState` enum removed in favor of the more composable `Window::grab_cursor` and `Window::hide_cursor`. As a result, grabbing the cursor no longer automatically hides it; you must call both methods to retain the old behavior on Windows and macOS. `Cursor::NoneCursor` has been removed, as it's no longer useful.
- **Breaking:** `Window::set_cursor_position` now returns `Result<(), String>`, thus allowing for `Box<Error>` conversion via `?`.

# Version 0.15.1 (2018-06-13)

- On X11, the `Moved` event is no longer sent when the window is resized without changing position.
- `MouseCursor` and `CursorState` now implement `Default`.
- `WindowBuilder::with_resizable` implemented for Windows, X11, Wayland, and macOS.
- `Window::set_resizable` implemented for Windows, X11, Wayland, and macOS.
- On X11, if the monitor's width or height in millimeters is reported as 0, the DPI is now 1.0 instead of +inf.
- On X11, the environment variable `WINIT_HIDPI_FACTOR` has been added for overriding DPI factor.
- On X11, enabling transparency no longer causes the window contents to flicker when resizing.
- On X11, `with_override_redirect` now actually enables override redirect.
- macOS now generates `VirtualKeyCode::LAlt` and `VirtualKeyCode::RAlt` instead of `None` for both.
- On macOS, `VirtualKeyCode::RWin` and `VirtualKeyCode::LWin` are no longer switched.
- On macOS, windows without decorations can once again be resized.
- Fixed race conditions when creating an `EventsLoop` on X11, most commonly manifesting as "[xcb] Unknown sequence number while processing queue".
- On macOS, `CursorMoved` and `MouseInput` events are only generated if they occurs within the window's client area.
- On macOS, resizing the window no longer generates a spurious `MouseInput` event.

# Version 0.15.0 (2018-05-22)

- `Icon::to_cardinals` is no longer public, since it was never supposed to be.
- Wayland: improve diagnostics if initialization fails
- Fix some system event key doesn't work when focused, do not block keyevent forward to system on macOS
- On X11, the scroll wheel position is now correctly reset on i3 and other WMs that have the same quirk.
- On X11, `Window::get_current_monitor` now reliably returns the correct monitor.
- On X11, `Window::hidpi_factor` returns values from XRandR rather than the inaccurate values previously queried from the core protocol.
- On X11, the primary monitor is detected correctly even when using versions of XRandR less than 1.5.
- `MonitorId` now implements `Debug`.
- Fixed bug on macOS where using `with_decorations(false)` would cause `set_decorations(true)` to produce a transparent titlebar with no title.
- Implemented `MonitorId::get_position` on macOS.
- On macOS, `Window::get_current_monitor` now returns accurate values.
- Added `WindowBuilderExt::with_resize_increments` to macOS.
- **Breaking:** On X11, `WindowBuilderExt::with_resize_increments` and `WindowBuilderExt::with_base_size` now take `u32` values rather than `i32`.
- macOS keyboard handling has been overhauled, allowing for the use of dead keys, IME, etc. Right modifier keys are also no longer reported as being left.
- Added the `Window::set_ime_spot(x: i32, y: i32)` method, which is implemented on X11 and macOS.
- **Breaking**: `os::unix::WindowExt::send_xim_spot(x: i16, y: i16)` no longer exists. Switch to the new `Window::set_ime_spot(x: i32, y: i32)`, which has equivalent functionality.
- Fixed detection of `Pause` and `Scroll` keys on Windows.
- On Windows, alt-tabbing while the cursor is grabbed no longer makes it impossible to re-grab the cursor.
- On Windows, using `CursorState::Hide` when the cursor is grabbed now ungrabs the cursor first.
- Implemented `MouseCursor::NoneCursor` on Windows.
- Added `WindowBuilder::with_always_on_top` and `Window::set_always_on_top`. Implemented on Windows, macOS, and X11.
- On X11, `WindowBuilderExt` now has `with_class`, `with_override_redirect`, and `with_x11_window_type` to allow for more control over window creation. `WindowExt` additionally has `set_urgent`.
- More hints are set by default on X11, including `_NET_WM_PID` and `WM_CLIENT_MACHINE`. Note that prior to this, the `WM_CLASS` hint was automatically set to whatever value was passed to `with_title`. It's now set to the executable name to better conform to expectations and the specification; if this is undesirable, you must explicitly use `WindowBuilderExt::with_class`.

# Version 0.14.0 (2018-05-09)

- Created the `Copy`, `Paste` and `Cut` `VirtualKeyCode`s and added support for them on X11 and Wayland
- Fix `.with_decorations(false)` in macOS
- On Mac, `NSWindow` and supporting objects might be alive long after they were `closed` which resulted in apps consuming more heap then needed. Mainly it was affecting multi window applications. Not expecting any user visible change of behaviour after the fix.
- Fix regression of Window platform extensions for macOS where `NSFullSizeContentViewWindowMask` was not being correctly applied to `.fullsize_content_view`.
- Corrected `get_position` on Windows to be relative to the screen rather than to the taskbar.
- Corrected `Moved` event on Windows to use position values equivalent to those returned by `get_position`. It previously supplied client area positions instead of window positions, and would additionally interpret negative values as being very large (around `u16::MAX`).
- Implemented `Moved` event on macOS.
- On X11, the `Moved` event correctly use window positions rather than client area positions. Additionally, a stray `Moved` that unconditionally accompanied `Resized` with the client area position relative to the parent has been eliminated; `Moved` is still received alongside `Resized`, but now only once and always correctly.
- On Windows, implemented all variants of `DeviceEvent` other than `Text`. Mouse `DeviceEvent`s are now received even if the window isn't in the foreground.
- `DeviceId` on Windows is no longer a unit struct, and now contains a `u32`. For `WindowEvent`s, this will always be 0, but on `DeviceEvent`s it will be the handle to that device. `DeviceIdExt::get_persistent_identifier` can be used to acquire a unique identifier for that device that persists across replugs/reboots/etc.
- Corrected `run_forever` on X11 to stop discarding `Awakened` events.
- Various safety and correctness improvements to the X11 backend internals.
- Fixed memory leak on X11 every time the mouse entered the window.
- On X11, drag and drop now works reliably in release mode.
- Added `WindowBuilderExt::with_resize_increments` and `WindowBuilderExt::with_base_size` to X11, allowing for more optional hints to be set.
- Rework of the wayland backend, migrating it to use [Smithay's Client Toolkit](https://github.com/Smithay/client-toolkit).
- Added `WindowBuilder::with_window_icon` and `Window::set_window_icon`, finally making it possible to set the window icon on Windows and X11. The `icon_loading` feature can be enabled to allow for icons to be easily loaded; see example program `window_icon.rs` for usage.
- Windows additionally has `WindowBuilderExt::with_taskbar_icon` and `WindowExt::set_taskbar_icon`.
- On Windows, fix panic when trying to call `set_fullscreen(None)` on a window that has not been fullscreened prior.

# Version 0.13.1 (2018-04-26)

- Ensure necessary `x11-dl` version is used.

# Version 0.13.0 (2018-04-25)

- Implement `WindowBuilder::with_maximized`, `Window::set_fullscreen`, `Window::set_maximized` and `Window::set_decorations` for MacOS.
- Implement `WindowBuilder::with_maximized`, `Window::set_fullscreen`, `Window::set_maximized` and `Window::set_decorations` for Windows.
- On Windows, `WindowBuilder::with_fullscreen` no longer changing monitor display resolution.
- Overhauled X11 window geometry calculations. `get_position` and `set_position` are more universally accurate across different window managers, and `get_outer_size` actually works now.
- Fixed SIGSEGV/SIGILL crashes on macOS caused by stabilization of the `!` (never) type.
- Implement `WindowEvent::HiDPIFactorChanged` for macOS
- On X11, input methods now work completely out of the box, no longer requiring application developers to manually call `setlocale`. Additionally, when input methods are started, stopped, or restarted on the server end, it's correctly handled.
- Implemented `Refresh` event on Windows.
- Properly calculate the minimum and maximum window size on Windows, including window decorations.
- Map more `MouseCursor` variants to cursor icons on Windows.
- Corrected `get_position` on macOS to return outer frame position, not content area position.
- Corrected `set_position` on macOS to set outer frame position, not content area position.
- Added `get_inner_position` method to `Window`, which gets the position of the window's client area. This is implemented on all applicable platforms (all desktop platforms other than Wayland, where this isn't possible).
- **Breaking:** the `Closed` event has been replaced by `CloseRequested` and `Destroyed`. To migrate, you typically just need to replace all usages of `Closed` with `CloseRequested`; see example programs for more info. The exception is iOS, where `Closed` must be replaced by `Destroyed`.

# Version 0.12.0 (2018-04-06)

- Added subclass to macos windows so they can be made resizable even with no decorations.
- Dead keys now work properly on X11, no longer resulting in a panic.
- On X11, input method creation first tries to use the value from the user's `XMODIFIERS` environment variable, so application developers should no longer need to manually call `XSetLocaleModifiers`. If that fails, fallbacks are tried, which should prevent input method initialization from ever outright failing.
- Fixed thread safety issues with input methods on X11.
- Add support for `Touch` for win32 backend.
- Fixed `Window::get_inner_size` and friends to return the size in pixels instead of points when using HIDPI displays on OSX.

# Version 0.11.3 (2018-03-28)

- Added `set_min_dimensions` and `set_max_dimensions` methods to `Window`, and implemented on Windows, X11, Wayland, and OSX.
- On X11, dropping a `Window` actually closes it now, and clicking the window's × button (or otherwise having the WM signal to close it) will result in the window closing.
- Added `WindowBuilderExt` methods for macos: `with_titlebar_transparent`,
  `with_title_hidden`, `with_titlebar_buttons_hidden`,
  `with_fullsize_content_view`.
- Mapped X11 numpad keycodes (arrows, Home, End, PageUp, PageDown, Insert and Delete) to corresponding virtual keycodes

# Version 0.11.2 (2018-03-06)

- Impl `Hash`, `PartialEq`, and `Eq` for `events::ModifiersState`.
- Implement `MonitorId::get_hidpi_factor` for MacOS.
- Added method `os::macos::MonitorIdExt::get_nsscreen() -> *mut c_void` that gets a `NSScreen` object matching the monitor ID.
- Send `Awakened` event on Android when event loop is woken up.

# Version 0.11.1 (2018-02-19)

- Fixed windows not receiving mouse events when click-dragging the mouse outside the client area of a window, on Windows platforms.
- Added method `os::android::EventsLoopExt:set_suspend_callback(Option<Box<Fn(bool) -> ()>>)` that allows glutin to register a callback when a suspend event happens

# Version 0.11.0 (2018-02-09)

- Implement `MonitorId::get_dimensions` for Android.
- Added method `os::macos::WindowBuilderExt::with_movable_by_window_background(bool)` that allows to move a window without a titlebar - `with_decorations(false)`
- Implement `Window::set_fullscreen`, `Window::set_maximized` and `Window::set_decorations` for Wayland.
- Added `Caret` as VirtualKeyCode and support OSX ^-Key with german input.

# Version 0.10.1 (2018-02-05)

*Yanked*

# Version 0.10.0 (2017-12-27)

- Add support for `Touch` for emscripten backend.
- Added support for `DroppedFile`, `HoveredFile`, and `HoveredFileCancelled` to X11 backend.
- **Breaking:** `unix::WindowExt` no longer returns pointers for things that aren't actually pointers; `get_xlib_window` now returns `Option<std::os::raw::c_ulong>` and `get_xlib_screen_id` returns `Option<std::os::raw::c_int>`. Additionally, methods that previously returned `libc::c_void` have been changed to return `std::os::raw::c_void`, which are not interchangeable types, so users wanting the former will need to explicitly cast.
- Added `set_decorations` method to `Window` to allow decorations to be toggled after the window is built. Presently only implemented on X11.
- Raised the minimum supported version of Rust to 1.20 on MacOS due to usage of associated constants in new versions of cocoa and core-graphics.
- Added `modifiers` field to `MouseInput`, `MouseWheel`, and `CursorMoved` events to track the modifiers state (`ModifiersState`).
- Fixed the emscripten backend to return the size of the canvas instead of the size of the window.

# Version 0.9.0 (2017-12-01)

- Added event `WindowEvent::HiDPIFactorChanged`.
- Added method `MonitorId::get_hidpi_factor`.
- Deprecated `get_inner_size_pixels` and `get_inner_size_points` methods of `Window` in favor of
`get_inner_size`.
- **Breaking:** `EventsLoop` is `!Send` and `!Sync` because of platform-dependant constraints,
  but `Window`, `WindowId`, `DeviceId` and `MonitorId` guaranteed to be `Send`.
- `MonitorId::get_position` now returns `(i32, i32)` instead of `(u32, u32)`.
- Rewrite of the wayland backend to use wayland-client-0.11
- Support for dead keys on wayland for keyboard utf8 input
- Monitor enumeration on Windows is now implemented using `EnumDisplayMonitors` instead of
`EnumDisplayDevices`. This changes the value returned by `MonitorId::get_name()`.
- On Windows added `MonitorIdExt::hmonitor` method
- Impl `Clone` for `EventsLoopProxy`
- `EventsLoop::get_primary_monitor()` on X11 will fallback to any available monitor if no primary is found
- Support for touch event on wayland
- `WindowEvent`s `MouseMoved`, `MouseEntered`, and `MouseLeft` have been renamed to
`CursorMoved`, `CursorEntered`, and `CursorLeft`.
- New `DeviceEvent`s added, `MouseMotion` and `MouseWheel`.
- Send `CursorMoved` event after `CursorEntered` and `Focused` events.
- Add support for `ModifiersState`, `MouseMove`, `MouseInput`, `MouseMotion` for emscripten backend.

# Version 0.8.3 (2017-10-11)

- Fixed issue of calls to `set_inner_size` blocking on Windows.
- Mapped `ISO_Left_Tab` to `VirtualKeyCode::Tab` to make the key work with modifiers
- Fixed the X11 backed on 32bit targets

# Version 0.8.2 (2017-09-28)

- Uniformize keyboard scancode values accross Wayland and X11 (#297).
- Internal rework of the wayland event loop
- Added method `os::linux::WindowExt::is_ready`

# Version 0.8.1 (2017-09-22)

- Added various methods to `os::linux::EventsLoopExt`, plus some hidden items necessary to make
  glutin work.

# Version 0.8.0 (2017-09-21)

- Added `Window::set_maximized`, `WindowAttributes::maximized` and `WindowBuilder::with_maximized`.
- Added `Window::set_fullscreen`.
- Changed `with_fullscreen` to take a `Option<MonitorId>` instead of a `MonitorId`.
- Removed `MonitorId::get_native_identifer()` in favor of platform-specific traits in the `os`
  module.
- Changed `get_available_monitors()` and `get_primary_monitor()` to be methods of `EventsLoop`
  instead of stand-alone methods.
- Changed `EventsLoop` to be tied to a specific X11 or Wayland connection.
- Added a `os::linux::EventsLoopExt` trait that makes it possible to configure the connection.
- Fixed the emscripten code, which now compiles.
- Changed the X11 fullscreen code to use `xrandr` instead of `xxf86vm`.
- Fixed the Wayland backend to produce `Refresh` event after window creation.
- Changed the `Suspended` event to be outside of `WindowEvent`.
- Fixed the X11 backend sometimes reporting the wrong virtual key (#273).<|MERGE_RESOLUTION|>--- conflicted
+++ resolved
@@ -5,16 +5,13 @@
 - On X11, performance is improved when rapidly calling `Window::set_cursor_icon`.
 - On iOS, fix improper `msg_send` usage that was UB and/or would break if `!` is stabilized.
 - On Windows, unset `maximized` when manually changing the window's position or size.
-<<<<<<< HEAD
-- On X11, allow setting mulitple `XWindowType`s.
-=======
 - On Windows, add touch pressure information for touch events.
 - On macOS, differentiate between `CursorIcon::Grab` and `CursorIcon::Grabbing`.
 - On Wayland, fix event processing sometimes stalling when using OpenGL with vsync.
 - Officially remove the Emscripten backend.
 - On Windows, fix handling of surrogate pairs when dispatching `ReceivedCharacter`.
 - On macOS 10.15, fix freeze upon exiting exclusive fullscreen mode.
->>>>>>> c03ef852
+- On X11, allow setting mulitple `XWindowType`s.
 
 # 0.20.0 Alpha 3 (2019-08-14)
 
