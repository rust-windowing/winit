--- conflicted
+++ resolved
@@ -1,10 +1,7 @@
 # Unreleased
 
-<<<<<<< HEAD
 - Added `is_maximized` method to `Window`.
-=======
 - On Windows, fix bug causing newly created windows to erroneously display the "wait" (spinning) cursor.
->>>>>>> 05125029
 - On Windows, change the default window size (1024x768) to match the default on other desktop platforms (800x600).
 - On Windows, fix bug causing mouse capture to not be released.
 - On Windows, fix fullscreen not preserving minimized/maximized state.
