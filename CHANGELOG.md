--- conflicted
+++ resolved
@@ -1,13 +1,8 @@
 # Unreleased
 
-<<<<<<< HEAD
-- On Wayland, pointer events will now provide the current modifiers state
-- On Wayland, titles will now be displayed in the window header decoration
-- On Wayland, key repetition is now ended when keyboard loses focus
-=======
+- On Wayland, pointer events will now provide the current modifiers state.
 - On Wayland, titles will now be displayed in the window header decoration.
 - On Wayland, key repetition is now ended when keyboard loses focus.
->>>>>>> ea07ec1f
 - On Wayland, windows will now use more stylish and modern client side decorations.
 - On Wayland, windows will use server-side decorations when available.
 - Added support for F16-F24 keys.
