# Changelog

All notable changes to this project will be documented in this file.

Please keep one empty line before and after all headers. (This is required for `git` to produce a conflict when a release is made while a PR is open and the PR's changelog entry would go into the wrong section).

And please only add new entries to the top of this list, right below the `# Unreleased` header.

# Unreleased

- Make iOS `MonitorHandle` and `VideoMode` usable from other threads.
- Fix window size sometimes being invalid when resizing on macOS.
- On Web, `ControlFlow::WaitUntil` now uses the Prioritized Task Scheduling API. `setTimeout()`, with a trick to circumvent throttling to 4ms, is used as a fallback.
- On Web, never return a `MonitorHandle`.
- **Breaking:** Move `Event::RedrawRequested` to `WindowEvent::RedrawRequested`.
- On macOS, fix crash in `window.set_minimized(false)`.
- On Web, enable event propagation and let `DeviceEvent`s appear after `WindowEvent`s.
- On Web, take all transient activations on the canvas and window into account to queue a fullscreen request.
- On Web, remove any fullscreen requests from the queue when an external fullscreen activation was detected.
- On Wayland, fix `TouchPhase::Canceled` being sent for moved events.
- Mark `startup_notify` unsafe functions as safe.
- Fix a bug where Wayland would be chosen on Linux even if the user specified `with_x11`. (#3058)
- **Breaking:** Moved `ControlFlow` to `EventLoopWindowTarget::set_control_flow()` and `EventLoopWindowTarget::control_flow()`.
- **Breaking:** Moved `ControlFlow::Exit` to `EventLoopWindowTarget::exit()` and `EventLoopWindowTarget::exiting()` and removed `ControlFlow::ExitWithCode(_)` entirely.
- On Web, add `EventLoopWindowTargetExtWebSys` and `PollStrategy`, which allows to set different strategies for `ControlFlow::Poll`. By default the Prioritized Task Scheduling API is used, but an option to use `Window.requestIdleCallback` is available as well. Both use `setTimeout()`, with a trick to circumvent throttling to 4ms, as a fallback.
- Implement `PartialOrd` and `Ord` for `MouseButton`.
- On X11, fix event loop not waking up on `ControlFlow::Poll` and `ControlFlow::WaitUntil`.
- **Breaking:** Change default `ControlFlow` from `Poll` to `Wait`.
- **Breaking:** remove `DeviceEvent::Text`.

# 0.29.1-beta

- **Breaking:** Bump `ndk` version to `0.8.0-beta.0`, ndk-sys to `v0.5.0-beta.0`, `android-activity` to `0.5.0-beta.1`.
- **Breaking:** Bump MSRV from `1.64` to `1.65`.
- Make iOS windows usable from other threads.
- Reexport `raw-window-handle` in `window` module.
- **Breaking:** `WINIT_UNIX_BACKEND` was removed in favor of standard `WAYLAND_DISPLAY` and `DISPLAY` variables.
- **Breaking:** `EventLoop::new` and `EventLoopBuilder::build` now return `Result<Self, EventLoopError>`
- On X11, set `visual_id` in returned `raw-window-handle`.
- **Breaking:** on Wayland, dispatching user created wayland queue won't wake up the loop unless winit has event to send back.
- Removed platform-specific extensions that should be retrieved through `raw-window-handle` trait implementations instead:
  - `platform::windows::HINSTANCE`.
  - `WindowExtWindows::hinstance`.
  - `WindowExtWindows::hwnd`.
  - `WindowExtIOS::ui_window`.
  - `WindowExtIOS::ui_view_controller`.
  - `WindowExtIOS::ui_view`.
  - `WindowExtMacOS::ns_window`.
  - `WindowExtMacOS::ns_view`.
  - `EventLoopWindowTargetExtWayland::wayland_display`.
  - `WindowExtWayland::wayland_surface`.
  - `WindowExtWayland::wayland_display`.
  - `WindowExtX11::xlib_window`.
  - `WindowExtX11::xlib_display`.
  - `WindowExtX11::xlib_screen_id`.
  - `WindowExtX11::xcb_connection`.
- On Web, use `Window.requestAnimationFrame()` to throttle `RedrawRequested` events.
- On Wayland, use frame callbacks to throttle `RedrawRequested` events so redraws will align with compositor.
- Add `Window::pre_present_notify` to notify winit before presenting to the windowing system.
- On Windows, added `WindowBuilderExtWindows::with_class_name` to customize the internal class name.
- **Breaking:** Remove lifetime parameter from `Event` and `WindowEvent`.
- **Breaking:** `ScaleFactorChanged` now contains a writer instead of a reference to update inner size.
- On iOS, always wake the event loop when transitioning from `ControlFlow::Poll` to `ControlFlow::Poll`.
- **Breaking:** `ActivationTokenDone` event which could be requested with the new `startup_notify` module, see its docs for more.
- On Wayland, make double clicking and moving the CSD frame more reliable.
- On macOS, add tabbing APIs on `WindowExtMacOS` and `EventLoopWindowTargetExtMacOS`.
- **Breaking:** Rename `Window::set_inner_size` to `Window::request_inner_size` and indicate if the size was applied immediately.
- On X11, fix false positive flagging of key repeats when pressing different keys with no release between presses.
- Implement `PartialOrd` and `Ord` for `Key`, `KeyCode`, `NativeKey`, and `NativeKeyCode`.
- Add `ElementState::is_pressed`.
- On Web, implement `WindowEvent::Occluded`.
- On Web, fix touch location to be as accurate as mouse position.
- On Web, account for CSS `padding`, `border`, and `margin` when getting or setting the canvas position.
- On Web, add Fullscreen API compatibility for Safari.
- On Web, implement `Window::set_(min|max)_inner_size()`.
- On Web, fix some `Window` methods using incorrect HTML attributes instead of CSS properties.
- On Web, fix some `WindowBuilder` methods doing nothing.
- On Web, implement `Window::focus_window()`.
- On Web, remove unnecessary `Window::is_dark_mode()`, which was replaced with `Window::theme()`.
- On Web, add `WindowBuilderExtWebSys::with_append()` to append the canvas element to the web page on creation.
- On Windows, add `drag_resize_window` method support.
- **Breaking** `run() ->!` has been replaced by `run() -> Result<(), EventLoopError>` for returning errors without calling `std::process::exit()` ([#2767](https://github.com/rust-windowing/winit/pull/2767))
- **Breaking** Removed `EventLoopExtRunReturn` / `run_return` in favor of `EventLoopExtPumpEvents` / `pump_events` and `EventLoopExtRunOnDemand` / `run_ondemand` ([#2767](https://github.com/rust-windowing/winit/pull/2767))
- `RedrawRequested` is no longer guaranteed to be emitted after `MainEventsCleared`, it is now platform-specific when the event is emitted after being requested via `redraw_request()`.
  - On Windows, `RedrawRequested` is now driven by `WM_PAINT` messages which are requested via `redraw_request()`
- **Breaking** `LoopDestroyed` renamed to `LoopExiting` ([#2900](https://github.com/rust-windowing/winit/issues/2900))
- **Breaking** `RedrawEventsCleared` removed ([#2900](https://github.com/rust-windowing/winit/issues/2900))
- **Breaking** `MainEventsCleared` removed ([#2900](https://github.com/rust-windowing/winit/issues/2900))
- Added `AboutToWait` event which is emitted when the event loop is about to block and wait for new events ([#2900](https://github.com/rust-windowing/winit/issues/2900))
- **Breaking:** `with_x11_visual` now takes the visual ID instead of the bare pointer.
- On X11, add a `with_embedded_parent_window` function to the window builder to allow embedding a window into another window.
- On iOS, add force data to touch events when using the Apple Pencil.
<<<<<<< HEAD
- On iOS, send events `WindowEvent::Occluded(false)`, `WindowEvent::Occluded(true)` when application enters/leaves foreground.
- on iOS, add event `Event::MemoryWarning`.
- On Android, add event `Event::MemoryWarning`.
=======
- On Android, add force data to touch events.
>>>>>>> 8c8fb39f

# 0.29.0-beta.0

- On Web, allow event loops to be recreated with `spawn`.
- **Breaking:** Rename `Window::set_ime_position` to `Window::set_ime_cursor_area` adding a way to set exclusive zone.
- On Android, changed default behavior of Android to ignore volume keys letting the operating system handle them.
- On Android, added `EventLoopBuilderExtAndroid::handle_volume_keys` to indicate that the application will handle the volume keys manually.
- **Breaking:** Rename `DeviceEventFilter` to `DeviceEvents` reversing the behavior of variants.
- **Breaking:** Rename `EventLoopWindowTarget::set_device_event_filter` to `listen_device_events`.
- On X11, fix `EventLoopWindowTarget::listen_device_events` effect being reversed.
- **Breaking:** Remove all deprecated `modifiers` fields.
- **Breaking:** Overhaul keyboard input handling.
  - Replace `KeyboardInput` with `KeyEvent` and `RawKeyEvent`.
    - Change `WindowEvent::KeyboardInput` to contain a `KeyEvent`.
    - Change `Event::Key` to contain a `RawKeyEvent`.
  - Remove `Event::ReceivedCharacter`. In its place, you should use
    `KeyEvent.text` in combination with `WindowEvent::Ime`.
  - Replace `VirtualKeyCode` with the `Key` enum.
  - Replace `ScanCode` with the `KeyCode` enum.
  - Rename `ModifiersState::LOGO` to `SUPER` and `ModifiersState::CTRL` to `CONTROL`.
  - Add `KeyCode` to refer to keys (roughly) by their physical location.
  - Add `NativeKeyCode` to represent raw `KeyCode`s which Winit doesn't
    understand.
  - Add `Key` to represent the keys after they've been interpreted by the
    active (software) keyboard layout.
  - Add `NativeKey` to represent raw `Key`s which Winit doesn't understand.
  - Add `KeyLocation` to tell apart `Key`s which usually "mean" the same thing,
    but can appear simultaneously in different spots on the same keyboard
    layout.
  - Add `Window::reset_dead_keys` to enable application-controlled cancellation
    of dead key sequences.
  - Add `KeyEventExtModifierSupplement` to expose additional (and less
    portable) interpretations of a given key-press.
  - Add `KeyCodeExtScancode`, which lets you convert between raw keycodes and
    `KeyCode`.
  - `ModifiersChanged` now uses dedicated `Modifiers` struct.
- On Orbital, fix `ModifiersChanged` not being sent.
- **Breaking:** `CursorIcon` is now used from the `cursor-icon` crate.
- **Breaking:** `CursorIcon::Hand` is now named `CursorIcon::Pointer`.
- **Breaking:** `CursorIcon::Arrow` was removed.
- On Wayland, fix maximized startup not taking full size on GNOME.
- On Wayland, fix initial window size not restored for maximized/fullscreened on startup window.
- On Wayland, `Window::outer_size` now accounts for **client side** decorations.
- On Wayland, fix window not checking that it actually got initial configure event.
- On Wayland, fix maximized window creation and window geometry handling.
- On Wayland, fix forward compatibility issues.
- On Wayland, add `Window::drag_resize_window` method.
- On Wayland, drop `WINIT_WAYLAND_CSD_THEME` variable.
- Implement `PartialOrd` and `Ord` on types in the `dpi` module.
- **Breaking:** Bump MSRV from `1.60` to `1.64`.
- **Breaking:** On Web, the canvas output bitmap size is no longer adjusted.
- On Web: fix `Window::request_redraw` not waking the event loop when called from outside the loop.
- On Web: fix position of touch events to be relative to the canvas.
- On Web, fix `Window:::set_fullscreen` doing nothing when called outside the event loop but during
  a transient activation.
- On Web, fix pointer button events not being processed when a buttons is already pressed.
- **Breaking:** Updated `bitflags` crate version to `2`, which changes the API on exposed types.
- On Web, handle coalesced pointer events, which increases the resolution of pointer inputs.
- **Breaking:** On Web, `instant` is now replaced by `web_time`.
- On Windows, port to `windows-sys` version 0.48.0.
- On Web, fix pen treated as mouse input.
- On Web, send mouse position on button release as well.
- On Web, fix touch input not gaining or loosing focus.
- **Breaking:** On Web, dropped support for Safari versions below 13.1.
- On Web, prevent clicks on the canvas to select text.
- On Web, `EventLoopProxy` now implements `Send`.
- On Web, `Window` now implements `Send` and `Sync`.
- **Breaking:** `WindowExtWebSys::canvas()` now returns an `Option`.
- On Web, use the correct canvas size when calculating the new size during scale factor change,
  instead of using the output bitmap size.
- On Web, scale factor and dark mode detection are now more robust.
- On Web, fix the bfcache by not using the `beforeunload` event and map bfcache loading/unloading to `Suspended`/`Resumed` events.
- On Web, fix scale factor resize suggestion always overwriting the canvas size.
- On macOS, fix crash when dropping `Window`.
- On Web, use `Window.requestIdleCallback()` for `ControlFlow::Poll` when available.
- **Breaking:** On Web, the canvas size is not controlled by Winit anymore and external changes to
  the canvas size will be reported through `WindowEvent::Resized`.
- On Web, respect `EventLoopWindowTarget::listen_device_events()` settings.
- On Web, fix `DeviceEvent::MouseMotion` only being emitted for each canvas instead of the whole window.
- On Web, add `DeviceEvent::Motion`, `DeviceEvent::MouseWheel`, `DeviceEvent::Button` and
  `DeviceEvent::Key` support.
- **Breaking** `MouseButton` now supports `Back` and `Forward` variants, emitted from mouse events
  on Wayland, X11, Windows, macOS and Web.

# 0.28.6

- On macOS, fixed memory leak when getting monitor handle.
- On macOS, fix `Backspace` being emitted when clearing preedit with it.

# 0.28.5

- On macOS, fix `key_up` being ignored when `Ime` is disabled.

# 0.28.4

- On macOS, fix empty marked text blocking regular input.
- On macOS, fix potential panic when getting refresh rate.
- On macOS, fix crash when calling `Window::set_ime_position` from another thread.

# 0.28.3

- Fix macOS memory leaks.

# 0.28.2

- Implement `HasRawDisplayHandle` for `EventLoop`.
- On macOS, set resize increments only for live resizes.
- On Wayland, fix rare crash on DPI change
- Web: Added support for `Window::theme`.
- On Wayland, fix rounding issues when doing resize.
- On macOS, fix wrong focused state on startup.
- On Windows, fix crash on setting taskbar when using Visual Studio debugger.
- On macOS, resize simple fullscreen windows on windowDidChangeScreen events.

# 0.28.1

- On Wayland, fix crash when dropping a window in multi-window setup.

# 0.28.0

- On macOS, fixed `Ime::Commit` persisting for all input after interacting with `Ime`.
- On macOS, added `WindowExtMacOS::option_as_alt` and `WindowExtMacOS::set_option_as_alt`.
- On Windows, fix window size for maximized, undecorated windows.
- On Windows and macOS, add `WindowBuilder::with_active`.
- Add `Window::is_minimized`.
- On X11, fix errors handled during `register_xlib_error_hook` invocation bleeding into winit.
- Add `Window::has_focus`.
- On Windows, fix `Window::set_minimized(false)` not working for windows minimized by `Win + D` hotkey.
- **Breaking:** On Web, touch input no longer fires `WindowEvent::Cursor*`, `WindowEvent::MouseInput`, or `DeviceEvent::MouseMotion` like other platforms, but instead it fires `WindowEvent::Touch`.
- **Breaking:** Removed platform specific `WindowBuilder::with_parent` API in favor of `WindowBuilder::with_parent_window`.
- On Windows, retain `WS_MAXIMIZE` window style when un-minimizing a maximized window.
- On Windows, fix left mouse button release event not being sent after `Window::drag_window`.
- On macOS, run most actions on the main thread, which is strictly more correct, but might make multithreaded applications block slightly more.
- On macOS, fix panic when getting current monitor without any monitor attached.
- On Windows and MacOS, add API to enable/disable window buttons (close, minimize, ...etc).
- On Windows, macOS, X11 and Wayland, add `Window::set_theme`.
- **Breaking:** Remove `WindowExtWayland::wayland_set_csd_theme` and `WindowBuilderExtX11::with_gtk_theme_variant`.
- On Windows, revert window background to an empty brush to avoid white flashes when changing scaling.
- **Breaking:** Removed `Window::set_always_on_top` and related APIs in favor of `Window::set_window_level`.
- On Windows, MacOS and X11, add always on bottom APIs.
- On Windows, fix the value in `MouseButton::Other`.
- On macOS, add `WindowExtMacOS::is_document_edited` and `WindowExtMacOS::set_document_edited` APIs.
- **Breaking:** Removed `WindowBuilderExtIOS::with_root_view_class`; instead, you should use `[[view layer] addSublayer: ...]` to add an instance of the desired layer class (e.g. `CAEAGLLayer` or `CAMetalLayer`). See `vulkano-win` or `wgpu` for examples of this.
- On MacOS and Windows, add `Window::set_content_protected`.
- On MacOS, add `EventLoopBuilderExtMacOS::with_activate_ignoring_other_apps`.
- On Windows, fix icons specified on `WindowBuilder` not taking effect for windows created after the first one.
- On Windows and macOS, add `Window::title` to query the current window title.
- On Windows, fix focusing menubar when pressing `Alt`.
- On MacOS, made `accepts_first_mouse` configurable.
- Migrated `WindowBuilderExtUnix::with_resize_increments` to `WindowBuilder`.
- Added `Window::resize_increments`/`Window::set_resize_increments` to update resize increments at runtime for X11/macOS.
- macOS/iOS: Use `objc2` instead of `objc` internally.
- **Breaking:** Bump MSRV from `1.57` to `1.60`.
- **Breaking:** Split the `platform::unix` module into `platform::x11` and `platform::wayland`. The extension types are similarly renamed.
- **Breaking:**: Removed deprecated method `platform::unix::WindowExtUnix::is_ready`.
- Removed `parking_lot` dependency.
- **Breaking:** On macOS, add support for two-finger touchpad magnification and rotation gestures with new events `WindowEvent::TouchpadMagnify` and `WindowEvent::TouchpadRotate`. Also add support for touchpad smart-magnification gesture with a new event `WindowEvent::SmartMagnify`.
- **Breaking:** On web, the `WindowBuilderExtWebSys::with_prevent_default` setting (enabled by default), now additionally prevents scrolling of the webpage in mobile browsers, previously it only disabled scrolling on desktop.
- On Wayland, `wayland-csd-adwaita` now uses `ab_glyph` instead of `crossfont` to render the title for decorations.
- On Wayland, a new `wayland-csd-adwaita-crossfont` feature was added to use `crossfont` instead of `ab_glyph` for decorations.
- On Wayland, if not otherwise specified use upstream automatic CSD theme selection.
- On X11, added `WindowExtX11::with_parent` to create child windows.
- Added support for `WindowBuilder::with_theme` and `Window::theme` to support per-window dark/light/system theme configuration on macos, windows and wayland.
- On macOS, added support for `WindowEvent::ThemeChanged`.
- **Breaking:** Removed `WindowBuilderExtWindows::with_theme` and `WindowBuilderExtWayland::with_wayland_csd_theme` in favour of `WindowBuilder::with_theme`.
- **Breaking:** Removed `WindowExtWindows::theme` in favour of `Window::theme`.
- Enabled `doc_auto_cfg` when generating docs on docs.rs for feature labels.
- **Breaking:** On Android, switched to using [`android-activity`](https://github.com/rib/android-activity) crate as a glue layer instead of [`ndk-glue`](https://github.com/rust-windowing/android-ndk-rs/tree/master/ndk-glue). See [README.md#Android](https://github.com/rust-windowing/winit#Android) for more details. ([#2444](https://github.com/rust-windowing/winit/pull/2444))
- **Breaking:** Removed support for `raw-window-handle` version `0.4`
- On Wayland, `RedrawRequested` not emitted during resize.
- Add a `set_wait_timeout` function to `ControlFlow` to allow waiting for a `Duration`.
- **Breaking:** Remove the unstable `xlib_xconnection()` function from the private interface.
- Added Orbital support for Redox OS
- On X11, added `drag_resize_window` method.
- Added `Window::set_transparent` to provide a hint about transparency of the window on Wayland and macOS.
- On macOS, fix the mouse buttons other than left/right/middle being reported as middle.
- On Wayland, support fractional scaling via the wp-fractional-scale protocol.
- On web, fix removal of mouse event listeners from the global object upon window distruction.
- Add WindowAttributes getter to WindowBuilder to allow introspection of default values.
- Added `Window::set_ime_purpose` for setting the IME purpose, currently implemented on Wayland only.

# 0.27.5

- On Wayland, fix byte offset in `Ime::Preedit` pointing to invalid bytes.

# 0.27.4

- On Windows, emit `ReceivedCharacter` events on system keybindings.
- On Windows, fixed focus event emission on minimize.
- On X11, fixed IME crashing during reload.

# 0.27.3

- On Windows, added `WindowExtWindows::set_undecorated_shadow` and `WindowBuilderExtWindows::with_undecorated_shadow` to draw the drop shadow behind a borderless window.
- On Windows, fixed default window features (ie snap, animations, shake, etc.) when decorations are disabled.
- On Windows, fixed ALT+Space shortcut to open window menu.
- On Wayland, fixed `Ime::Preedit` not being sent on IME reset.
- Fixed unbound version specified for `raw-window-handle` leading to compilation failures.
- Empty `Ime::Preedit` event will be sent before `Ime::Commit` to help clearing preedit.
- On X11, fixed IME context picking by querying for supported styles beforehand.

# 0.27.2 (2022-8-12)

- On macOS, fixed touch phase reporting when scrolling.
- On X11, fix min, max and resize increment hints not persisting for resizable windows (e.g. on DPI change).
- On Windows, respect min/max inner sizes when creating the window.
- For backwards compatibility, `Window` now (additionally) implements the old version (`0.4`) of the `HasRawWindowHandle` trait
- On Windows, added support for `EventLoopWindowTarget::set_device_event_filter`.
- On Wayland, fix user requested `WindowEvent::RedrawRequested` being delayed by a frame.

# 0.27.1 (2022-07-30)

- The minimum supported Rust version was lowered to `1.57.0` and now explicitly tested.
- On X11, fix crash on start due to inability to create an IME context without any preedit.

# 0.27.0 (2022-07-26)

- On Windows, fix hiding a maximized window.
- On Android, `ndk-glue`'s `NativeWindow` lock is now held between `Event::Resumed` and `Event::Suspended`.
- On Web, added `EventLoopExtWebSys` with a `spawn` method to start the event loop without throwing an exception.
- Added `WindowEvent::Occluded(bool)`, currently implemented on macOS and X11.
- On X11, fix events for caps lock key not being sent
- Build docs on `docs.rs` for iOS and Android as well.
- **Breaking:** Removed the `WindowAttributes` struct, since all its functionality is accessible from `WindowBuilder`.
- Added `WindowBuilder::transparent` getter to check if the user set `transparent` attribute.
- On macOS, Fix emitting `Event::LoopDestroyed` on CMD+Q.
- On macOS, fixed an issue where having multiple windows would prevent run_return from ever returning.
- On Wayland, fix bug where the cursor wouldn't hide in GNOME.
- On macOS, Windows, and Wayland, add `set_cursor_hittest` to let the window ignore mouse events.
- On Windows, added `WindowExtWindows::set_skip_taskbar` and `WindowBuilderExtWindows::with_skip_taskbar`.
- On Windows, added `EventLoopBuilderExtWindows::with_msg_hook`.
- On Windows, remove internally unique DC per window.
- On macOS, remove the need to call `set_ime_position` after moving the window.
- Added `Window::is_visible`.
- Added `Window::is_resizable`.
- Added `Window::is_decorated`.
- On X11, fix for repeated event loop iteration when `ControlFlow` was `Wait`
- On X11, fix scale factor calculation when the only monitor is reconnected
- On Wayland, report unaccelerated mouse deltas in `DeviceEvent::MouseMotion`.
- On Web, a focused event is manually generated when a click occurs to emulate behaviour of other backends.
- **Breaking:** Bump `ndk` version to 0.6, ndk-sys to `v0.3`, `ndk-glue` to `0.6`.
- Remove no longer needed `WINIT_LINK_COLORSYNC` environment variable.
- **Breaking:** Rename the `Exit` variant of `ControlFlow` to `ExitWithCode`, which holds a value to control the exit code after running. Add an `Exit` constant which aliases to `ExitWithCode(0)` instead to avoid major breakage. This shouldn't affect most existing programs.
- Add `EventLoopBuilder`, which allows you to create and tweak the settings of an event loop before creating it.
- Deprecated `EventLoop::with_user_event`; use `EventLoopBuilder::with_user_event` instead.
- **Breaking:** Replaced `EventLoopExtMacOS` with `EventLoopBuilderExtMacOS` (which also has renamed methods).
- **Breaking:** Replaced `EventLoopExtWindows` with `EventLoopBuilderExtWindows` (which also has renamed methods).
- **Breaking:** Replaced `EventLoopExtUnix` with `EventLoopBuilderExtUnix` (which also has renamed methods).
- **Breaking:** The platform specific extensions for Windows `winit::platform::windows` have changed. All `HANDLE`-like types e.g. `HWND` and `HMENU` were converted from winapi types or `*mut c_void` to `isize`. This was done to be consistent with the type definitions in windows-sys and to not expose internal dependencies.
- The internal bindings to the [Windows API](https://docs.microsoft.com/en-us/windows/) were changed from the unofficial [winapi](https://github.com/retep998/winapi-rs) bindings to the official Microsoft [windows-sys](https://github.com/microsoft/windows-rs) bindings.
- On Wayland, fix polling during consecutive `EventLoop::run_return` invocations.
- On Windows, fix race issue creating fullscreen windows with `WindowBuilder::with_fullscreen`
- On Android, `virtual_keycode` for `KeyboardInput` events is now filled in where a suitable match is found.
- Added helper methods on `ControlFlow` to set its value.
- On Wayland, fix `TouchPhase::Ended` always reporting the location of the first touch down, unless the compositor
  sent a cancel or frame event.
- On iOS, send `RedrawEventsCleared` even if there are no redraw events, consistent with other platforms.
- **Breaking:** Replaced `Window::with_app_id` and `Window::with_class` with `Window::with_name` on `WindowBuilderExtUnix`.
- On Wayland, fallback CSD was replaced with proper one:
  - `WindowBuilderExtUnix::with_wayland_csd_theme` to set color theme in builder.
  - `WindowExtUnix::wayland_set_csd_theme` to set color theme when creating a window.
  - `WINIT_WAYLAND_CSD_THEME` env variable was added, it can be used to set "dark"/"light" theme in apps that don't expose theme setting.
  - `wayland-csd-adwaita` feature that enables proper CSD with title rendering using FreeType system library.
  - `wayland-csd-adwaita-notitle` feature that enables CSD but without title rendering.
- On Wayland and X11, fix window not resizing with `Window::set_inner_size` after calling `Window:set_resizable(false)`.
- On Windows, fix wrong fullscreen monitors being recognized when handling WM_WINDOWPOSCHANGING messages
- **Breaking:** Added new `WindowEvent::Ime` supported on desktop platforms.
- Added `Window::set_ime_allowed` supported on desktop platforms.
- **Breaking:** IME input on desktop platforms won't be received unless it's explicitly allowed via `Window::set_ime_allowed` and new `WindowEvent::Ime` events are handled.
- On macOS, `WindowEvent::Resized` is now emitted in `frameDidChange` instead of `windowDidResize`.
- **Breaking:** On X11, device events are now ignored for unfocused windows by default, use `EventLoopWindowTarget::set_device_event_filter` to set the filter level.
- Implemented `Default` on `EventLoop<()>`.
- Implemented `Eq` for `Fullscreen`, `Theme`, and `UserAttentionType`.
- **Breaking:** `Window::set_cursor_grab` now accepts `CursorGrabMode` to control grabbing behavior.
- On Wayland, add support for `Window::set_cursor_position`.
- Fix on macOS `WindowBuilder::with_disallow_hidpi`, setting true or false by the user no matter the SO default value.
- `EventLoopBuilder::build` will now panic when the `EventLoop` is being created more than once.
- Added `From<u64>` for `WindowId` and `From<WindowId>` for `u64`.
- Added `MonitorHandle::refresh_rate_millihertz` to get monitor's refresh rate.
- **Breaking**, Replaced `VideoMode::refresh_rate` with `VideoMode::refresh_rate_millihertz` providing better precision.
- On Web, add `with_prevent_default` and `with_focusable` to `WindowBuilderExtWebSys` to control whether events should be propagated.
- On Windows, fix focus events being sent to inactive windows.
- **Breaking**, update `raw-window-handle` to `v0.5` and implement `HasRawDisplayHandle` for `Window` and `EventLoopWindowTarget`.
- On X11, add function `register_xlib_error_hook` into `winit::platform::unix` to subscribe for errors comming from Xlib.
- On Android, upgrade `ndk` and `ndk-glue` dependencies to the recently released `0.7.0`.
- All platforms can now be relied on to emit a `Resumed` event. Applications are recommended to lazily initialize graphics state and windows on first resume for portability.
- **Breaking:**: Reverse horizontal scrolling sign in `MouseScrollDelta` to match the direction of vertical scrolling. A positive X value now means moving the content to the right. The meaning of vertical scrolling stays the same: a positive Y value means moving the content down.
- On MacOS, fix deadlock when calling `set_maximized` from event loop.

# 0.26.1 (2022-01-05)

- Fix linking to the `ColorSync` framework on macOS 10.7, and in newer Rust versions.
- On Web, implement cursor grabbing through the pointer lock API.
- On X11, add mappings for numpad comma, numpad enter, numlock and pause.
- On macOS, fix Pinyin IME input by reverting a change that intended to improve IME.
- On Windows, fix a crash with transparent windows on Windows 11.

# 0.26.0 (2021-12-01)

- Update `raw-window-handle` to `v0.4`. This is _not_ a breaking change, we still implement `HasRawWindowHandle` from `v0.3`, see [rust-windowing/raw-window-handle#74](https://github.com/rust-windowing/raw-window-handle/pull/74). Note that you might have to run `cargo update -p raw-window-handle` after upgrading.
- On X11, bump `mio` to 0.8.
- On Android, fixed `WindowExtAndroid::config` initially returning an empty `Configuration`.
- On Android, fixed `Window::scale_factor` and `MonitorHandle::scale_factor` initially always returning 1.0.
- On X11, select an appropriate visual for transparency if is requested
- On Wayland and X11, fix diagonal window resize cursor orientation.
- On macOS, drop the event callback before exiting.
- On Android, implement `Window::request_redraw`
- **Breaking:** On Web, remove the `stdweb` backend.
- Added `Window::focus_window`to bring the window to the front and set input focus.
- On Wayland and X11, implement `is_maximized` method on `Window`.
- On Windows, prevent ghost window from showing up in the taskbar after either several hours of use or restarting `explorer.exe`.
- On macOS, fix issue where `ReceivedCharacter` was not being emitted during some key repeat events.
- On Wayland, load cursor icons `hand2` and `hand1` for `CursorIcon::Hand`.
- **Breaking:** On Wayland, Theme trait and its support types are dropped.
- On Wayland, bump `smithay-client-toolkit` to 0.15.1.
- On Wayland, implement `request_user_attention` with `xdg_activation_v1`.
- On X11, emit missing `WindowEvent::ScaleFactorChanged` when the only monitor gets reconnected.
- On X11, if RANDR based scale factor is higher than 20 reset it to 1
- On Wayland, add an enabled-by-default feature called `wayland-dlopen` so users can opt out of using `dlopen` to load system libraries.
- **Breaking:** On Android, bump `ndk` and `ndk-glue` to 0.5.
- On Windows, increase wait timer resolution for more accurate timing when using `WaitUntil`.
- On macOS, fix native file dialogs hanging the event loop.
- On Wayland, implement a workaround for wrong configure size when using `xdg_decoration` in `kwin_wayland`
- On macOS, fix an issue that prevented the menu bar from showing in borderless fullscreen mode.
- On X11, EINTR while polling for events no longer causes a panic. Instead it will be treated as a spurious wakeup.

# 0.25.0 (2021-05-15)

- **Breaking:** On macOS, replace `WindowBuilderExtMacOS::with_activation_policy` with `EventLoopExtMacOS::set_activation_policy`
- On macOS, wait with activating the application until the application has initialized.
- On macOS, fix creating new windows when the application has a main menu.
- On Windows, fix fractional deltas for mouse wheel device events.
- On macOS, fix segmentation fault after dropping the main window.
- On Android, `InputEvent::KeyEvent` is partially implemented providing the key scancode.
- Added `is_maximized` method to `Window`.
- On Windows, fix bug where clicking the decoration bar would make the cursor blink.
- On Windows, fix bug causing newly created windows to erroneously display the "wait" (spinning) cursor.
- On macOS, wake up the event loop immediately when a redraw is requested.
- On Windows, change the default window size (1024x768) to match the default on other desktop platforms (800x600).
- On Windows, fix bug causing mouse capture to not be released.
- On Windows, fix fullscreen not preserving minimized/maximized state.
- On Android, unimplemented events are marked as unhandled on the native event loop.
- On Windows, added `WindowBuilderExtWindows::with_menu` to set a custom menu at window creation time.
- On Android, bump `ndk` and `ndk-glue` to 0.3: use predefined constants for event `ident`.
- On macOS, fix objects captured by the event loop closure not being dropped on panic.
- On Windows, fixed `WindowEvent::ThemeChanged` not properly firing and fixed `Window::theme` returning the wrong theme.
- On Web, added support for `DeviceEvent::MouseMotion` to listen for relative mouse movements.
- Added `WindowBuilder::with_position` to allow setting the position of a `Window` on creation. Supported on Windows, macOS and X11.
- Added `Window::drag_window`. Implemented on Windows, macOS, X11 and Wayland.
- On X11, bump `mio` to 0.7.
- On Windows, added `WindowBuilderExtWindows::with_owner_window` to allow creating popup windows.
- On Windows, added `WindowExtWindows::set_enable` to allow creating modal popup windows.
- On macOS, emit `RedrawRequested` events immediately while the window is being resized.
- Implement `Default`, `Hash`, and `Eq` for `LogicalPosition`, `PhysicalPosition`, `LogicalSize`, and `PhysicalSize`.
- On macOS, initialize the Menu Bar with minimal defaults. (Can be prevented using `enable_default_menu_creation`)
- On macOS, change the default behavior for first click when the window was unfocused. Now the window becomes focused and then emits a `MouseInput` event on a "first mouse click".
- Implement mint (math interoperability standard types) conversions (under feature flag `mint`).

# 0.24.0 (2020-12-09)

- On Windows, fix applications not exiting gracefully due to thread_event_target_callback accessing corrupted memory.
- On Windows, implement `Window::set_ime_position`.
- **Breaking:** On Windows, Renamed `WindowBuilderExtWindows`'s `is_dark_mode` to `theme`.
- **Breaking:** On Windows, renamed `WindowBuilderExtWindows::is_dark_mode` to `theme`.
- On Windows, add `WindowBuilderExtWindows::with_theme` to set a preferred theme.
- On Windows, fix bug causing message boxes to appear delayed.
- On Android, calling `WindowEvent::Focused` now works properly instead of always returning false.
- On Windows, fix Alt-Tab behaviour by removing borderless fullscreen "always on top" flag.
- On Windows, fix bug preventing windows with transparency enabled from having fully-opaque regions.
- **Breaking:** On Windows, include prefix byte in scancodes.
- On Wayland, fix window not being resizeable when using `WindowBuilder::with_min_inner_size`.
- On Unix, fix cross-compiling to wasm32 without enabling X11 or Wayland.
- On Windows, fix use-after-free crash during window destruction.
- On Web, fix `WindowEvent::ReceivedCharacter` never being sent on key input.
- On macOS, fix compilation when targeting aarch64.
- On X11, fix `Window::request_redraw` not waking the event loop.
- On Wayland, the keypad arrow keys are now recognized.
- **Breaking** Rename `desktop::EventLoopExtDesktop` to `run_return::EventLoopExtRunReturn`.
- Added `request_user_attention` method to `Window`.
- **Breaking:** On macOS, removed `WindowExt::request_user_attention`, use `Window::request_user_attention`.
- **Breaking:** On X11, removed `WindowExt::set_urgent`, use `Window::request_user_attention`.
- On Wayland, default font size in CSD increased from 11 to 17.
- On Windows, fix bug causing message boxes to appear delayed.
- On Android, support multi-touch.
- On Wayland, extra mouse buttons are not dropped anymore.
- **Breaking**: `MouseButton::Other` now uses `u16`.

# 0.23.0 (2020-10-02)

- On iOS, fixed support for the "Debug View Hierarchy" feature in Xcode.
- On all platforms, `available_monitors` and `primary_monitor` are now on `EventLoopWindowTarget` rather than `EventLoop` to list monitors event in the event loop.
- On Unix, X11 and Wayland are now optional features (enabled by default)
- On X11, fix deadlock when calling `set_fullscreen_inner`.
- On Web, prevent the webpage from scrolling when the user is focused on a winit canvas
- On Web, calling `window.set_cursor_icon` no longer breaks HiDPI scaling
- On Windows, drag and drop is now optional (enabled by default) and can be disabled with `WindowBuilderExtWindows::with_drag_and_drop(false)`.
- On Wayland, fix deadlock when calling to `set_inner_size` from a callback.
- On macOS, add `hide__other_applications` to `EventLoopWindowTarget` via existing `EventLoopWindowTargetExtMacOS` trait. `hide_other_applications` will hide other applications by calling `-[NSApplication hideOtherApplications: nil]`.
- On android added support for `run_return`.
- On MacOS, Fixed fullscreen and dialog support for `run_return`.
- On Windows, fix bug where we'd try to emit `MainEventsCleared` events during nested win32 event loops.
- On Web, use mouse events if pointer events aren't supported. This affects Safari.
- On Windows, `set_ime_position` is now a no-op instead of a runtime crash.
- On Android, `set_fullscreen` is now a no-op instead of a runtime crash.
- On iOS and Android, `set_inner_size` is now a no-op instead of a runtime crash.
- On Android, fix `ControlFlow::Poll` not polling the Android event queue.
- On macOS, add `NSWindow.hasShadow` support.
- On Web, fix vertical mouse wheel scrolling being inverted.
- On Web, implement mouse capturing for click-dragging out of the canvas.
- On Web, fix `ControlFlow::Exit` not properly handled.
- On Web (web-sys only), send `WindowEvent::ScaleFactorChanged` event when `window.devicePixelRatio` is changed.
- **Breaking:** On Web, `set_cursor_position` and `set_cursor_grab` will now always return an error.
- **Breaking:** `PixelDelta` scroll events now return a `PhysicalPosition`.
- On NetBSD, fixed crash due to incorrect detection of the main thread.
- **Breaking:** On X11, `-` key is mapped to the `Minus` virtual key code, instead of `Subtract`.
- On macOS, fix inverted horizontal scroll.
- **Breaking:** `current_monitor` now returns `Option<MonitorHandle>`.
- **Breaking:** `primary_monitor` now returns `Option<MonitorHandle>`.
- On macOS, updated core-* dependencies and cocoa.
- Bump `parking_lot` to 0.11
- On Android, bump `ndk`, `ndk-sys` and `ndk-glue` to 0.2. Checkout the new ndk-glue main proc attribute.
- On iOS, fixed starting the app in landscape where the view still had portrait dimensions.
- Deprecate the stdweb backend, to be removed in a future release
- **Breaking:** Prefixed virtual key codes `Add`, `Multiply`, `Divide`, `Decimal`, and `Subtract` with `Numpad`.
- Added `Asterisk` and `Plus` virtual key codes.
- On Web (web-sys only), the `Event::LoopDestroyed` event is correctly emitted when leaving the page.
- On Web, the `WindowEvent::Destroyed` event now gets emitted when a `Window` is dropped.
- On Web (web-sys only), the event listeners are now removed when a `Window` is dropped or when the event loop is destroyed.
- On Web, the event handler closure passed to `EventLoop::run` now gets dropped after the event loop is destroyed.
- **Breaking:** On Web, the canvas element associated to a `Window` is no longer removed from the DOM when the `Window` is dropped.
- On Web, `WindowEvent::Resized` is now emitted when `Window::set_inner_size` is called.
- **Breaking:** `Fullscreen` enum now uses `Borderless(Option<MonitorHandle>)` instead of `Borderless(MonitorHandle)` to allow picking the current monitor.
- On MacOS, fix `WindowEvent::Moved` ignoring the scale factor.
- On Wayland, add missing virtual keycodes.
- On Wayland, implement proper `set_cursor_grab`.
- On Wayland, the cursor will use similar icons if the requested one isn't available.
- On Wayland, right clicking on client side decorations will request application menu.
- On Wayland, fix tracking of window size after state changes.
- On Wayland, fix client side decorations not being hidden properly in fullscreen.
- On Wayland, fix incorrect size event when entering fullscreen with client side decorations.
- On Wayland, fix `resizable` attribute not being applied properly on startup.
- On Wayland, fix disabled repeat rate not being handled.
- On Wayland, fix decoration buttons not working after tty switch.
- On Wayland, fix scaling not being applied on output re-enable.
- On Wayland, fix crash when `XCURSOR_SIZE` is `0`.
- On Wayland, fix pointer getting created in some cases without pointer capability.
- On Wayland, on kwin, fix space between window and decorations on startup.
- **Breaking:** On Wayland, `Theme` trait was reworked.
- On Wayland, disable maximize button for non-resizable window.
- On Wayland, added support for `set_ime_position`.
- On Wayland, fix crash on startup since GNOME 3.37.90.
- On X11, fix incorrect modifiers state on startup.

# 0.22.2 (2020-05-16)

- Added Clone implementation for 'static events.
- On Windows, fix window intermittently hanging when `ControlFlow` was set to `Poll`.
- On Windows, fix `WindowBuilder::with_maximized` being ignored.
- On Android, minimal platform support.
- On iOS, touch positions are now properly converted to physical pixels.
- On macOS, updated core-* dependencies and cocoa

# 0.22.1 (2020-04-16)

- On X11, fix `ResumeTimeReached` being fired too early.
- On Web, replaced zero timeout for `ControlFlow::Poll` with `requestAnimationFrame`
- On Web, fix a possible panic during event handling
- On macOS, fix `EventLoopProxy` leaking memory for every instance.

# 0.22.0 (2020-03-09)

- On Windows, fix minor timing issue in wait_until_time_or_msg
- On Windows, rework handling of request_redraw() to address panics.
- On macOS, fix `set_simple_screen` to remember frame excluding title bar.
- On Wayland, fix coordinates in touch events when scale factor isn't 1.
- On Wayland, fix color from `close_button_icon_color` not applying.
- Ignore locale if unsupported by X11 backend
- On Wayland, Add HiDPI cursor support
- On Web, add the ability to query "Light" or "Dark" system theme send `ThemeChanged` on change.
- Fix `Event::to_static` returning `None` for user events.
- On Wayland, Hide CSD for fullscreen windows.
- On Windows, ignore spurious mouse move messages.
- **Breaking:** Move `ModifiersChanged` variant from `DeviceEvent` to `WindowEvent`.
- On Windows, add `IconExtWindows` trait which exposes creating an `Icon` from an external file or embedded resource
- Add `BadIcon::OsError` variant for when OS icon functionality fails
- On Windows, fix crash at startup on systems that do not properly support Windows' Dark Mode
- Revert On macOS, fix not sending ReceivedCharacter event for specific keys combinations.
- on macOS, fix incorrect ReceivedCharacter events for some key combinations.
- **Breaking:** Use `i32` instead of `u32` for position type in `WindowEvent::Moved`.
- On macOS, a mouse motion event is now generated before every mouse click.

# 0.21.0 (2020-02-04)

- On Windows, fixed "error: linking with `link.exe` failed: exit code: 1120" error on older versions of windows.
- On macOS, fix set_minimized(true) works only with decorations.
- On macOS, add `hide_application` to `EventLoopWindowTarget` via a new `EventLoopWindowTargetExtMacOS` trait. `hide_application` will hide the entire application by calling `-[NSApplication hide: nil]`.
- On macOS, fix not sending ReceivedCharacter event for specific keys combinations.
- On macOS, fix `CursorMoved` event reporting the cursor position using logical coordinates.
- On macOS, fix issue where unbundled applications would sometimes open without being focused.
- On macOS, fix `run_return` does not return unless it receives a message.
- On Windows, fix bug where `RedrawRequested` would only get emitted every other iteration of the event loop.
- On X11, fix deadlock on window state when handling certain window events.
- `WindowBuilder` now implements `Default`.
- **Breaking:** `WindowEvent::CursorMoved` changed to `f64` units, preserving high-precision data supplied by most backends
- On Wayland, fix coordinates in mouse events when scale factor isn't 1
- On Web, add the ability to provide a custom canvas
- **Breaking:** On Wayland, the `WaylandTheme` struct has been replaced with a `Theme` trait, allowing for extra configuration

# 0.20.0 (2020-01-05)

- On X11, fix `ModifiersChanged` emitting incorrect modifier change events
- **Breaking**: Overhaul how Winit handles DPI:
  - Window functions and events now return `PhysicalSize` instead of `LogicalSize`.
  - Functions that take `Size` or `Position` types can now take either `Logical` or `Physical` types.
  - `hidpi_factor` has been renamed to `scale_factor`.
  - `HiDpiFactorChanged` has been renamed to `ScaleFactorChanged`, and lets you control how the OS
    resizes the window in response to the change.
  - On X11, deprecate `WINIT_HIDPI_FACTOR` environment variable in favor of `WINIT_X11_SCALE_FACTOR`.
  - `Size` and `Position` types are now generic over their exact pixel type.

# 0.20.0 Alpha 6 (2020-01-03)

- On macOS, fix `set_cursor_visible` hides cursor outside of window.
- On macOS, fix `CursorEntered` and `CursorLeft` events fired at old window size.
- On macOS, fix error when `set_fullscreen` is called during fullscreen transition.
- On all platforms except mobile and WASM, implement `Window::set_minimized`.
- On X11, fix `CursorEntered` event being generated for non-winit windows.
- On macOS, fix crash when starting maximized without decorations.
- On macOS, fix application not terminating on `run_return`.
- On Wayland, fix cursor icon updates on window borders when using CSD.
- On Wayland, under mutter(GNOME Wayland), fix CSD being behind the status bar, when starting window in maximized mode.
- On Windows, theme the title bar according to whether the system theme is "Light" or "Dark".
- Added `WindowEvent::ThemeChanged` variant to handle changes to the system theme. Currently only implemented on Windows.
- **Breaking**: Changes to the `RedrawRequested` event (#1041):
  - `RedrawRequested` has been moved from `WindowEvent` to `Event`.
  - `EventsCleared` has been renamed to `MainEventsCleared`.
  - `RedrawRequested` is now issued only after `MainEventsCleared`.
  - `RedrawEventsCleared` is issued after each set of `RedrawRequested` events.
- Implement synthetic window focus key events on Windows.
- **Breaking**: Change `ModifiersState` to a `bitflags` struct.
- On Windows, implement `VirtualKeyCode` translation for `LWin` and `RWin`.
- On Windows, fix closing the last opened window causing `DeviceEvent`s to stop getting emitted.
- On Windows, fix `Window::set_visible` not setting internal flags correctly. This resulted in some weird behavior.
- Add `DeviceEvent::ModifiersChanged`.
  - Deprecate `modifiers` fields in other events in favor of `ModifiersChanged`.
- On X11, `WINIT_HIDPI_FACTOR` now dominates `Xft.dpi` when picking DPI factor for output.
- On X11, add special value `randr` for `WINIT_HIDPI_FACTOR` to make winit use self computed DPI factor instead of the one from `Xft.dpi`.

# 0.20.0 Alpha 5 (2019-12-09)

- On macOS, fix application termination on `ControlFlow::Exit`
- On Windows, fix missing `ReceivedCharacter` events when Alt is held.
- On macOS, stop emitting private corporate characters in `ReceivedCharacter` events.
- On X11, fix misreporting DPI factor at startup.
- On X11, fix events not being reported when using `run_return`.
- On X11, fix key modifiers being incorrectly reported.
- On X11, fix window creation hanging when another window is fullscreen.
- On Windows, fix focusing unfocused windows when switching from fullscreen to windowed.
- On X11, fix reporting incorrect DPI factor when waking from suspend.
- Change `EventLoopClosed` to contain the original event.
- **Breaking**: Add `is_synthetic` field to `WindowEvent` variant `KeyboardInput`,
  indicating that the event is generated by winit.
- On X11, generate synthetic key events for keys held when a window gains or loses focus.
- On X11, issue a `CursorMoved` event when a `Touch` event occurs,
  as X11 implicitly moves the cursor for such events.

# 0.20.0 Alpha 4 (2019-10-18)

- Add web support via the 'stdweb' or 'web-sys' features
- On Windows, implemented function to get HINSTANCE
- On macOS, implement `run_return`.
- On iOS, fix inverted parameter in `set_prefers_home_indicator_hidden`.
- On X11, performance is improved when rapidly calling `Window::set_cursor_icon`.
- On iOS, fix improper `msg_send` usage that was UB and/or would break if `!` is stabilized.
- On Windows, unset `maximized` when manually changing the window's position or size.
- On Windows, add touch pressure information for touch events.
- On macOS, differentiate between `CursorIcon::Grab` and `CursorIcon::Grabbing`.
- On Wayland, fix event processing sometimes stalling when using OpenGL with vsync.
- Officially remove the Emscripten backend.
- On Windows, fix handling of surrogate pairs when dispatching `ReceivedCharacter`.
- On macOS 10.15, fix freeze upon exiting exclusive fullscreen mode.
- On iOS, fix panic upon closing the app.
- On X11, allow setting mulitple `XWindowType`s.
- On iOS, fix null window on initial `HiDpiFactorChanged` event.
- On Windows, fix fullscreen window shrinking upon getting restored to a normal window.
- On macOS, fix events not being emitted during modal loops, such as when windows are being resized
  by the user.
- On Windows, fix hovering the mouse over the active window creating an endless stream of CursorMoved events.
- Always dispatch a `RedrawRequested` event after creating a new window.
- On X11, return dummy monitor data to avoid panicking when no monitors exist.
- On X11, prevent stealing input focus when creating a new window.
  Only steal input focus when entering fullscreen mode.
- On Wayland, fixed DeviceEvents for relative mouse movement is not always produced
- On Wayland, add support for set_cursor_visible and set_cursor_grab.
- On Wayland, fixed DeviceEvents for relative mouse movement is not always produced.
- Removed `derivative` crate dependency.
- On Wayland, add support for set_cursor_icon.
- Use `impl Iterator<Item = MonitorHandle>` instead of `AvailableMonitorsIter` consistently.
- On macOS, fix fullscreen state being updated after entering fullscreen instead of before,
  resulting in `Window::fullscreen` returning the old state in `Resized` events instead of
  reflecting the new fullscreen state
- On X11, fix use-after-free during window creation
- On Windows, disable monitor change keyboard shortcut while in exclusive fullscreen.
- On Windows, ensure that changing a borderless fullscreen window's monitor via keyboard shortcuts keeps the window fullscreen on the new monitor.
- Prevent `EventLoop::new` and `EventLoop::with_user_event` from getting called outside the main thread.
  - This is because some platforms cannot run the event loop outside the main thread. Preventing this
    reduces the potential for cross-platform compatibility gotchyas.
- On Windows and Linux X11/Wayland, add platform-specific functions for creating an `EventLoop` outside the main thread.
- On Wayland, drop resize events identical to the current window size.
- On Windows, fix window rectangle not getting set correctly on high-DPI systems.

# 0.20.0 Alpha 3 (2019-08-14)

- On macOS, drop the run closure on exit.
- On Windows, location of `WindowEvent::Touch` are window client coordinates instead of screen coordinates.
- On X11, fix delayed events after window redraw.
- On macOS, add `WindowBuilderExt::with_disallow_hidpi` to have the option to turn off best resolution openGL surface.
- On Windows, screen saver won't start if the window is in fullscreen mode.
- Change all occurrences of the `new_user_event` method to `with_user_event`.
- On macOS, the dock and the menu bar are now hidden in fullscreen mode.
- `Window::set_fullscreen` now takes `Option<Fullscreen>` where `Fullscreen`
  consists of `Fullscreen::Exclusive(VideoMode)` and
  `Fullscreen::Borderless(MonitorHandle)` variants.
  - Adds support for exclusive fullscreen mode.
- On iOS, add support for hiding the home indicator.
- On iOS, add support for deferring system gestures.
- On iOS, fix a crash that occurred while acquiring a monitor's name.
- On iOS, fix armv7-apple-ios compile target.
- Removed the `T: Clone` requirement from the `Clone` impl of `EventLoopProxy<T>`.
- On iOS, disable overscan compensation for external displays (removes black
  bars surrounding the image).
- On Linux, the functions `is_wayland`, `is_x11`, `xlib_xconnection` and `wayland_display` have been moved to a new `EventLoopWindowTargetExtUnix` trait.
- On iOS, add `set_prefers_status_bar_hidden` extension function instead of
  hijacking `set_decorations` for this purpose.
- On macOS and iOS, corrected the auto trait impls of `EventLoopProxy`.
- On iOS, add touch pressure information for touch events.
- Implement `raw_window_handle::HasRawWindowHandle` for `Window` type on all supported platforms.
- On macOS, fix the signature of `-[NSView drawRect:]`.
- On iOS, fix the behavior of `ControlFlow::Poll`. It wasn't polling if that was the only mode ever used by the application.
- On iOS, fix DPI sent out by views on creation was `0.0` - now it gives a reasonable number.
- On iOS, RedrawRequested now works for gl/metal backed views.
- On iOS, RedrawRequested is generally ordered after EventsCleared.

# 0.20.0 Alpha 2 (2019-07-09)

- On X11, non-resizable windows now have maximize explicitly disabled.
- On Windows, support paths longer than MAX_PATH (260 characters) in `WindowEvent::DroppedFile`
and `WindowEvent::HoveredFile`.
- On Mac, implement `DeviceEvent::Button`.
- Change `Event::Suspended(true / false)` to `Event::Suspended` and `Event::Resumed`.
- On X11, fix sanity check which checks that a monitor's reported width and height (in millimeters) are non-zero when calculating the DPI factor.
- Revert the use of invisible surfaces in Wayland, which introduced graphical glitches with OpenGL (#835)
- On X11, implement `_NET_WM_PING` to allow desktop environment to kill unresponsive programs.
- On Windows, when a window is initially invisible, it won't take focus from the existing visible windows.
- On Windows, fix multiple calls to `request_redraw` during `EventsCleared` sending multiple `RedrawRequested events.`
- On Windows, fix edge case where `RedrawRequested` could be dispatched before input events in event loop iteration.
- On Windows, fix timing issue that could cause events to be improperly dispatched after `RedrawRequested` but before `EventsCleared`.
- On macOS, drop unused Metal dependency.
- On Windows, fix the trail effect happening on transparent decorated windows. Borderless (or un-decorated) windows were not affected.
- On Windows, fix `with_maximized` not properly setting window size to entire window.
- On macOS, change `WindowExtMacOS::request_user_attention()` to take an `enum` instead of a `bool`.

# 0.20.0 Alpha 1 (2019-06-21)

- Changes below are considered **breaking**.
- Change all occurrences of `EventsLoop` to `EventLoop`.
- Previously flat API is now exposed through `event`, `event_loop`, `monitor`, and `window` modules.
- `os` module changes:
  - Renamed to `platform`.
  - All traits now have platform-specific suffixes.
  - Exposes new `desktop` module on Windows, Mac, and Linux.
- Changes to event loop types:
  - `EventLoopProxy::wakeup` has been removed in favor of `send_event`.
  - **Major:** New `run` method drives winit event loop.
    - Returns `!` to ensure API behaves identically across all supported platforms.
      - This allows `emscripten` implementation to work without lying about the API.
    - `ControlFlow`'s variants have been replaced with `Wait`, `WaitUntil(Instant)`, `Poll`, and `Exit`.
      - Is read after `EventsCleared` is processed.
      - `Wait` waits until new events are available.
      - `WaitUntil` waits until either new events are available or the provided time has been reached.
      - `Poll` instantly resumes the event loop.
      - `Exit` aborts the event loop.
    - Takes a closure that implements `'static + FnMut(Event<T>, &EventLoop<T>, &mut ControlFlow)`.
      - `&EventLoop<T>` is provided to allow new `Window`s to be created.
  - **Major:** `platform::desktop` module exposes `EventLoopExtDesktop` trait with `run_return` method.
    - Behaves identically to `run`, but returns control flow to the calling context and can take non-`'static` closures.
  - `EventLoop`'s `poll_events` and `run_forever` methods have been removed in favor of `run` and `run_return`.
- Changes to events:
  - Remove `Event::Awakened` in favor of `Event::UserEvent(T)`.
    - Can be sent with `EventLoopProxy::send_event`.
  - Rename `WindowEvent::Refresh` to `WindowEvent::RedrawRequested`.
    - `RedrawRequested` can be sent by the user with the `Window::request_redraw` method.
  - `EventLoop`, `EventLoopProxy`, and `Event` are now generic over `T`, for use in `UserEvent`.
  - **Major:** Add `NewEvents(StartCause)`, `EventsCleared`, and `LoopDestroyed` variants to `Event`.
    - `NewEvents` is emitted when new events are ready to be processed by event loop.
      - `StartCause` describes why new events are available, with `ResumeTimeReached`, `Poll`, `WaitCancelled`, and `Init` (sent once at start of loop).
    - `EventsCleared` is emitted when all available events have been processed.
      - Can be used to perform logic that depends on all events being processed (e.g. an iteration of a game loop).
    - `LoopDestroyed` is emitted when the `run` or `run_return` method is about to exit.
- Rename `MonitorId` to `MonitorHandle`.
- Removed `serde` implementations from `ControlFlow`.
- Rename several functions to improve both internal consistency and compliance with Rust API guidelines.
- Remove `WindowBuilder::multitouch` field, since it was only implemented on a few platforms. Multitouch is always enabled now.
- **Breaking:** On macOS, change `ns` identifiers to use snake_case for consistency with iOS's `ui` identifiers.
- Add `MonitorHandle::video_modes` method for retrieving supported video modes for the given monitor.
- On Wayland, the window now exists even if nothing has been drawn.
- On Windows, fix initial dimensions of a fullscreen window.
- On Windows, Fix transparent borderless windows rendering wrong.

# Version 0.19.1 (2019-04-08)

- On Wayland, added a `get_wayland_display` function to `EventsLoopExt`.
- On Windows, fix `CursorMoved(0, 0)` getting dispatched on window focus.
- On macOS, fix command key event left and right reverse.
- On FreeBSD, NetBSD, and OpenBSD, fix build of X11 backend.
- On Linux, the numpad's add, subtract and divide keys are now mapped to the `Add`, `Subtract` and `Divide` virtual key codes
- On macOS, the numpad's subtract key has been added to the `Subtract` mapping
- On Wayland, the numpad's home, end, page up and page down keys are now mapped to the `Home`, `End`, `PageUp` and `PageDown` virtual key codes
- On Windows, fix icon not showing up in corner of window.
- On X11, change DPI scaling factor behavior. First, winit tries to read it from "Xft.dpi" XResource, and uses DPI calculation from xrandr dimensions as fallback behavior.

# Version 0.19.0 (2019-03-06)

- On X11, we will use the faster `XRRGetScreenResourcesCurrent` function instead of `XRRGetScreenResources` when available.
- On macOS, fix keycodes being incorrect when using a non-US keyboard layout.
- On Wayland, fix `with_title()` not setting the windows title
- On Wayland, add `set_wayland_theme()` to control client decoration color theme
- Added serde serialization to `os::unix::XWindowType`.
- **Breaking:** Remove the `icon_loading` feature and the associated `image` dependency.
- On X11, make event loop thread safe by replacing XNextEvent with select(2) and XCheckIfEvent
- On Windows, fix malformed function pointer typecast that could invoke undefined behavior.
- Refactored Windows state/flag-setting code.
- On Windows, hiding the cursor no longer hides the cursor for all Winit windows - just the one `hide_cursor` was called on.
- On Windows, cursor grabs used to get perpetually canceled when the grabbing window lost focus. Now, cursor grabs automatically get re-initialized when the window regains focus and the mouse moves over the client area.
- On Windows, only vertical mouse wheel events were handled. Now, horizontal mouse wheel events are also handled.
- On Windows, ignore the AltGr key when populating the `ModifersState` type.

# Version 0.18.1 (2018-12-30)

- On macOS, fix `Yen` (JIS) so applications receive the event.
- On X11 with a tiling WM, fixed high CPU usage when moving windows across monitors.
- On X11, fixed panic caused by dropping the window before running the event loop.
- on macOS, added `WindowExt::set_simple_fullscreen` which does not require a separate space
- Introduce `WindowBuilderExt::with_app_id` to allow setting the application ID on Wayland.
- On Windows, catch panics in event loop child thread and forward them to the parent thread. This prevents an invocation of undefined behavior due to unwinding into foreign code.
- On Windows, fix issue where resizing or moving window combined with grabbing the cursor would freeze program.
- On Windows, fix issue where resizing or moving window would eat `Awakened` events.
- On Windows, exiting fullscreen after entering fullscreen with disabled decorations no longer shrinks window.
- On X11, fixed a segfault when using virtual monitors with XRandR.
- Derive `Ord` and `PartialOrd` for `VirtualKeyCode` enum.
- On Windows, fix issue where hovering or dropping a non file item would create a panic.
- On Wayland, fix resizing and DPI calculation when a `wl_output` is removed without sending a `leave` event to the `wl_surface`, such as disconnecting a monitor from a laptop.
- On Wayland, DPI calculation is handled by smithay-client-toolkit.
- On X11, `WindowBuilder::with_min_dimensions` and `WindowBuilder::with_max_dimensions` now correctly account for DPI.
- Added support for generating dummy `DeviceId`s and `WindowId`s to better support unit testing.
- On macOS, fixed unsoundness in drag-and-drop that could result in drops being rejected.
- On macOS, implemented `WindowEvent::Refresh`.
- On macOS, all `MouseCursor` variants are now implemented and the cursor will no longer reset after unfocusing.
- Removed minimum supported Rust version guarantee.

# Version 0.18.0 (2018-11-07)

- **Breaking:** `image` crate upgraded to 0.20. This is exposed as part of the `icon_loading` API.
- On Wayland, pointer events will now provide the current modifiers state.
- On Wayland, titles will now be displayed in the window header decoration.
- On Wayland, key repetition is now ended when keyboard loses focus.
- On Wayland, windows will now use more stylish and modern client side decorations.
- On Wayland, windows will use server-side decorations when available.
- **Breaking:** Added support for F16-F24 keys (variants were added to the `VirtualKeyCode` enum).
- Fixed graphical glitches when resizing on Wayland.
- On Windows, fix freezes when performing certain actions after a window resize has been triggered. Reintroduces some visual artifacts when resizing.
- Updated window manager hints under X11 to v1.5 of [Extended Window Manager Hints](https://specifications.freedesktop.org/wm-spec/wm-spec-1.5.html#idm140200472629520).
- Added `WindowBuilderExt::with_gtk_theme_variant` to X11-specific `WindowBuilder` functions.
- Fixed UTF8 handling bug in X11 `set_title` function.
- On Windows, `Window::set_cursor` now applies immediately instead of requiring specific events to occur first.
- On Windows, the `HoveredFile` and `HoveredFileCancelled` events are now implemented.
- On Windows, fix `Window::set_maximized`.
- On Windows 10, fix transparency (#260).
- On macOS, fix modifiers during key repeat.
- Implemented the `Debug` trait for `Window`, `EventsLoop`, `EventsLoopProxy` and `WindowBuilder`.
- On X11, now a `Resized` event will always be generated after a DPI change to ensure the window's logical size is consistent with the new DPI.
- Added further clarifications to the DPI docs.
- On Linux, if neither X11 nor Wayland manage to initialize, the corresponding panic now consists of a single line only.
- Add optional `serde` feature with implementations of `Serialize`/`Deserialize` for DPI types and various event types.
- Add `PartialEq`, `Eq`, and `Hash` implementations on public types that could have them but were missing them.
- On X11, drag-and-drop receiving an unsupported drop type can no longer cause the WM to freeze.
- Fix issue whereby the OpenGL context would not appear at startup on macOS Mojave (#1069).
- **Breaking:** Removed `From<NSApplicationActivationPolicy>` impl from `ActivationPolicy` on macOS.
- On macOS, the application can request the user's attention with `WindowExt::request_user_attention`.

# Version 0.17.2 (2018-08-19)

- On macOS, fix `<C-Tab>` so applications receive the event.
- On macOS, fix `<Cmd-{key}>` so applications receive the event.
- On Wayland, key press events will now be repeated.

# Version 0.17.1 (2018-08-05)

- On X11, prevent a compilation failure in release mode for versions of Rust greater than or equal to 1.30.
- Fixed deadlock that broke fullscreen mode on Windows.

# Version 0.17.0 (2018-08-02)

- Cocoa and core-graphics updates.
- Fixed thread-safety issues in several `Window` functions on Windows.
- On MacOS, the key state for modifiers key events is now properly set.
- On iOS, the view is now set correctly. This makes it possible to render things (instead of being stuck on a black screen), and touch events work again.
- Added NetBSD support.
- **Breaking:** On iOS, `UIView` is now the default root view. `WindowBuilderExt::with_root_view_class` can be used to set the root view objective-c class to `GLKView` (OpenGLES) or `MTKView` (Metal/MoltenVK).
- On iOS, the `UIApplication` is not started until `Window::new` is called.
- Fixed thread unsafety with cursor hiding on macOS.
- On iOS, fixed the size of the `JmpBuf` type used for `setjmp`/`longjmp` calls. Previously this was a buffer overflow on most architectures.
- On Windows, use cached window DPI instead of repeatedly querying the system. This fixes sporadic crashes on Windows 7.

# Version 0.16.2 (2018-07-07)

- On Windows, non-resizable windows now have the maximization button disabled. This is consistent with behavior on macOS and popular X11 WMs.
- Corrected incorrect `unreachable!` usage when guessing the DPI factor with no detected monitors.

# Version 0.16.1 (2018-07-02)

- Added logging through `log`. Logging will become more extensive over time.
- On X11 and Windows, the window's DPI factor is guessed before creating the window. This _greatly_ cuts back on unsightly auto-resizing that would occur immediately after window creation.
- Fixed X11 backend compilation for environments where `c_char` is unsigned.

# Version 0.16.0 (2018-06-25)

- Windows additionally has `WindowBuilderExt::with_no_redirection_bitmap`.
- **Breaking:** Removed `VirtualKeyCode::LMenu` and `VirtualKeyCode::RMenu`; Windows now generates `VirtualKeyCode::LAlt` and `VirtualKeyCode::RAlt` instead.
- On X11, exiting fullscreen no longer leaves the window in the monitor's top left corner.
- **Breaking:** `Window::hidpi_factor` has been renamed to `Window::get_hidpi_factor` for better consistency. `WindowEvent::HiDPIFactorChanged` has been renamed to `WindowEvent::HiDpiFactorChanged`. DPI factors are always represented as `f64` instead of `f32` now.
- The Windows backend is now DPI aware. `WindowEvent::HiDpiFactorChanged` is implemented, and `MonitorId::get_hidpi_factor` and `Window::hidpi_factor` return accurate values.
- Implemented `WindowEvent::HiDpiFactorChanged` on X11.
- On macOS, `Window::set_cursor_position` is now relative to the client area.
- On macOS, setting the maximum and minimum dimensions now applies to the client area dimensions rather than to the window dimensions.
- On iOS, `MonitorId::get_dimensions` has been implemented and both `MonitorId::get_hidpi_factor` and `Window::get_hidpi_factor` return accurate values.
- On Emscripten, `MonitorId::get_hidpi_factor` now returns the same value as `Window::get_hidpi_factor` (it previously would always return 1.0).
- **Breaking:** The entire API for sizes, positions, etc. has changed. In the majority of cases, winit produces and consumes positions and sizes as `LogicalPosition` and `LogicalSize`, respectively. The notable exception is `MonitorId` methods, which deal in `PhysicalPosition` and `PhysicalSize`. See the documentation for specifics and explanations of the types. Additionally, winit automatically conserves logical size when the DPI factor changes.
- **Breaking:** All deprecated methods have been removed. For `Window::platform_display` and `Window::platform_window`, switch to the appropriate platform-specific `WindowExt` methods. For `Window::get_inner_size_points` and `Window::get_inner_size_pixels`, use the `LogicalSize` returned by `Window::get_inner_size` and convert as needed.
- HiDPI support for Wayland.
- `EventsLoop::get_available_monitors` and `EventsLoop::get_primary_monitor` now have identical counterparts on `Window`, so this information can be acquired without an `EventsLoop` borrow.
- `AvailableMonitorsIter` now implements `Debug`.
- Fixed quirk on macOS where certain keys would generate characters at twice the normal rate when held down.
- On X11, all event loops now share the same `XConnection`.
- **Breaking:** `Window::set_cursor_state` and `CursorState` enum removed in favor of the more composable `Window::grab_cursor` and `Window::hide_cursor`. As a result, grabbing the cursor no longer automatically hides it; you must call both methods to retain the old behavior on Windows and macOS. `Cursor::NoneCursor` has been removed, as it's no longer useful.
- **Breaking:** `Window::set_cursor_position` now returns `Result<(), String>`, thus allowing for `Box<Error>` conversion via `?`.

# Version 0.15.1 (2018-06-13)

- On X11, the `Moved` event is no longer sent when the window is resized without changing position.
- `MouseCursor` and `CursorState` now implement `Default`.
- `WindowBuilder::with_resizable` implemented for Windows, X11, Wayland, and macOS.
- `Window::set_resizable` implemented for Windows, X11, Wayland, and macOS.
- On X11, if the monitor's width or height in millimeters is reported as 0, the DPI is now 1.0 instead of +inf.
- On X11, the environment variable `WINIT_HIDPI_FACTOR` has been added for overriding DPI factor.
- On X11, enabling transparency no longer causes the window contents to flicker when resizing.
- On X11, `with_override_redirect` now actually enables override redirect.
- macOS now generates `VirtualKeyCode::LAlt` and `VirtualKeyCode::RAlt` instead of `None` for both.
- On macOS, `VirtualKeyCode::RWin` and `VirtualKeyCode::LWin` are no longer switched.
- On macOS, windows without decorations can once again be resized.
- Fixed race conditions when creating an `EventsLoop` on X11, most commonly manifesting as "[xcb] Unknown sequence number while processing queue".
- On macOS, `CursorMoved` and `MouseInput` events are only generated if they occurs within the window's client area.
- On macOS, resizing the window no longer generates a spurious `MouseInput` event.

# Version 0.15.0 (2018-05-22)

- `Icon::to_cardinals` is no longer public, since it was never supposed to be.
- Wayland: improve diagnostics if initialization fails
- Fix some system event key doesn't work when focused, do not block keyevent forward to system on macOS
- On X11, the scroll wheel position is now correctly reset on i3 and other WMs that have the same quirk.
- On X11, `Window::get_current_monitor` now reliably returns the correct monitor.
- On X11, `Window::hidpi_factor` returns values from XRandR rather than the inaccurate values previously queried from the core protocol.
- On X11, the primary monitor is detected correctly even when using versions of XRandR less than 1.5.
- `MonitorId` now implements `Debug`.
- Fixed bug on macOS where using `with_decorations(false)` would cause `set_decorations(true)` to produce a transparent titlebar with no title.
- Implemented `MonitorId::get_position` on macOS.
- On macOS, `Window::get_current_monitor` now returns accurate values.
- Added `WindowBuilderExt::with_resize_increments` to macOS.
- **Breaking:** On X11, `WindowBuilderExt::with_resize_increments` and `WindowBuilderExt::with_base_size` now take `u32` values rather than `i32`.
- macOS keyboard handling has been overhauled, allowing for the use of dead keys, IME, etc. Right modifier keys are also no longer reported as being left.
- Added the `Window::set_ime_spot(x: i32, y: i32)` method, which is implemented on X11 and macOS.
- **Breaking**: `os::unix::WindowExt::send_xim_spot(x: i16, y: i16)` no longer exists. Switch to the new `Window::set_ime_spot(x: i32, y: i32)`, which has equivalent functionality.
- Fixed detection of `Pause` and `Scroll` keys on Windows.
- On Windows, alt-tabbing while the cursor is grabbed no longer makes it impossible to re-grab the cursor.
- On Windows, using `CursorState::Hide` when the cursor is grabbed now ungrabs the cursor first.
- Implemented `MouseCursor::NoneCursor` on Windows.
- Added `WindowBuilder::with_always_on_top` and `Window::set_always_on_top`. Implemented on Windows, macOS, and X11.
- On X11, `WindowBuilderExt` now has `with_class`, `with_override_redirect`, and `with_x11_window_type` to allow for more control over window creation. `WindowExt` additionally has `set_urgent`.
- More hints are set by default on X11, including `_NET_WM_PID` and `WM_CLIENT_MACHINE`. Note that prior to this, the `WM_CLASS` hint was automatically set to whatever value was passed to `with_title`. It's now set to the executable name to better conform to expectations and the specification; if this is undesirable, you must explicitly use `WindowBuilderExt::with_class`.

# Version 0.14.0 (2018-05-09)

- Created the `Copy`, `Paste` and `Cut` `VirtualKeyCode`s and added support for them on X11 and Wayland
- Fix `.with_decorations(false)` in macOS
- On Mac, `NSWindow` and supporting objects might be alive long after they were `closed` which resulted in apps consuming more heap then needed. Mainly it was affecting multi window applications. Not expecting any user visible change of behaviour after the fix.
- Fix regression of Window platform extensions for macOS where `NSFullSizeContentViewWindowMask` was not being correctly applied to `.fullsize_content_view`.
- Corrected `get_position` on Windows to be relative to the screen rather than to the taskbar.
- Corrected `Moved` event on Windows to use position values equivalent to those returned by `get_position`. It previously supplied client area positions instead of window positions, and would additionally interpret negative values as being very large (around `u16::MAX`).
- Implemented `Moved` event on macOS.
- On X11, the `Moved` event correctly use window positions rather than client area positions. Additionally, a stray `Moved` that unconditionally accompanied `Resized` with the client area position relative to the parent has been eliminated; `Moved` is still received alongside `Resized`, but now only once and always correctly.
- On Windows, implemented all variants of `DeviceEvent` other than `Text`. Mouse `DeviceEvent`s are now received even if the window isn't in the foreground.
- `DeviceId` on Windows is no longer a unit struct, and now contains a `u32`. For `WindowEvent`s, this will always be 0, but on `DeviceEvent`s it will be the handle to that device. `DeviceIdExt::get_persistent_identifier` can be used to acquire a unique identifier for that device that persists across replugs/reboots/etc.
- Corrected `run_forever` on X11 to stop discarding `Awakened` events.
- Various safety and correctness improvements to the X11 backend internals.
- Fixed memory leak on X11 every time the mouse entered the window.
- On X11, drag and drop now works reliably in release mode.
- Added `WindowBuilderExt::with_resize_increments` and `WindowBuilderExt::with_base_size` to X11, allowing for more optional hints to be set.
- Rework of the wayland backend, migrating it to use [Smithay's Client Toolkit](https://github.com/Smithay/client-toolkit).
- Added `WindowBuilder::with_window_icon` and `Window::set_window_icon`, finally making it possible to set the window icon on Windows and X11. The `icon_loading` feature can be enabled to allow for icons to be easily loaded; see example program `window_icon.rs` for usage.
- Windows additionally has `WindowBuilderExt::with_taskbar_icon` and `WindowExt::set_taskbar_icon`.
- On Windows, fix panic when trying to call `set_fullscreen(None)` on a window that has not been fullscreened prior.

# Version 0.13.1 (2018-04-26)

- Ensure necessary `x11-dl` version is used.

# Version 0.13.0 (2018-04-25)

- Implement `WindowBuilder::with_maximized`, `Window::set_fullscreen`, `Window::set_maximized` and `Window::set_decorations` for MacOS.
- Implement `WindowBuilder::with_maximized`, `Window::set_fullscreen`, `Window::set_maximized` and `Window::set_decorations` for Windows.
- On Windows, `WindowBuilder::with_fullscreen` no longer changing monitor display resolution.
- Overhauled X11 window geometry calculations. `get_position` and `set_position` are more universally accurate across different window managers, and `get_outer_size` actually works now.
- Fixed SIGSEGV/SIGILL crashes on macOS caused by stabilization of the `!` (never) type.
- Implement `WindowEvent::HiDPIFactorChanged` for macOS
- On X11, input methods now work completely out of the box, no longer requiring application developers to manually call `setlocale`. Additionally, when input methods are started, stopped, or restarted on the server end, it's correctly handled.
- Implemented `Refresh` event on Windows.
- Properly calculate the minimum and maximum window size on Windows, including window decorations.
- Map more `MouseCursor` variants to cursor icons on Windows.
- Corrected `get_position` on macOS to return outer frame position, not content area position.
- Corrected `set_position` on macOS to set outer frame position, not content area position.
- Added `get_inner_position` method to `Window`, which gets the position of the window's client area. This is implemented on all applicable platforms (all desktop platforms other than Wayland, where this isn't possible).
- **Breaking:** the `Closed` event has been replaced by `CloseRequested` and `Destroyed`. To migrate, you typically just need to replace all usages of `Closed` with `CloseRequested`; see example programs for more info. The exception is iOS, where `Closed` must be replaced by `Destroyed`.

# Version 0.12.0 (2018-04-06)

- Added subclass to macos windows so they can be made resizable even with no decorations.
- Dead keys now work properly on X11, no longer resulting in a panic.
- On X11, input method creation first tries to use the value from the user's `XMODIFIERS` environment variable, so application developers should no longer need to manually call `XSetLocaleModifiers`. If that fails, fallbacks are tried, which should prevent input method initialization from ever outright failing.
- Fixed thread safety issues with input methods on X11.
- Add support for `Touch` for win32 backend.
- Fixed `Window::get_inner_size` and friends to return the size in pixels instead of points when using HIDPI displays on OSX.

# Version 0.11.3 (2018-03-28)

- Added `set_min_dimensions` and `set_max_dimensions` methods to `Window`, and implemented on Windows, X11, Wayland, and OSX.
- On X11, dropping a `Window` actually closes it now, and clicking the window's × button (or otherwise having the WM signal to close it) will result in the window closing.
- Added `WindowBuilderExt` methods for macos: `with_titlebar_transparent`,
  `with_title_hidden`, `with_titlebar_buttons_hidden`,
  `with_fullsize_content_view`.
- Mapped X11 numpad keycodes (arrows, Home, End, PageUp, PageDown, Insert and Delete) to corresponding virtual keycodes

# Version 0.11.2 (2018-03-06)

- Impl `Hash`, `PartialEq`, and `Eq` for `events::ModifiersState`.
- Implement `MonitorId::get_hidpi_factor` for MacOS.
- Added method `os::macos::MonitorIdExt::get_nsscreen() -> *mut c_void` that gets a `NSScreen` object matching the monitor ID.
- Send `Awakened` event on Android when event loop is woken up.

# Version 0.11.1 (2018-02-19)

- Fixed windows not receiving mouse events when click-dragging the mouse outside the client area of a window, on Windows platforms.
- Added method `os::android::EventsLoopExt:set_suspend_callback(Option<Box<Fn(bool) -> ()>>)` that allows glutin to register a callback when a suspend event happens

# Version 0.11.0 (2018-02-09)

- Implement `MonitorId::get_dimensions` for Android.
- Added method `os::macos::WindowBuilderExt::with_movable_by_window_background(bool)` that allows to move a window without a titlebar - `with_decorations(false)`
- Implement `Window::set_fullscreen`, `Window::set_maximized` and `Window::set_decorations` for Wayland.
- Added `Caret` as VirtualKeyCode and support OSX ^-Key with german input.

# Version 0.10.1 (2018-02-05)

_Yanked_

# Version 0.10.0 (2017-12-27)

- Add support for `Touch` for emscripten backend.
- Added support for `DroppedFile`, `HoveredFile`, and `HoveredFileCancelled` to X11 backend.
- **Breaking:** `unix::WindowExt` no longer returns pointers for things that aren't actually pointers; `get_xlib_window` now returns `Option<std::os::raw::c_ulong>` and `get_xlib_screen_id` returns `Option<std::os::raw::c_int>`. Additionally, methods that previously returned `libc::c_void` have been changed to return `std::os::raw::c_void`, which are not interchangeable types, so users wanting the former will need to explicitly cast.
- Added `set_decorations` method to `Window` to allow decorations to be toggled after the window is built. Presently only implemented on X11.
- Raised the minimum supported version of Rust to 1.20 on MacOS due to usage of associated constants in new versions of cocoa and core-graphics.
- Added `modifiers` field to `MouseInput`, `MouseWheel`, and `CursorMoved` events to track the modifiers state (`ModifiersState`).
- Fixed the emscripten backend to return the size of the canvas instead of the size of the window.

# Version 0.9.0 (2017-12-01)

- Added event `WindowEvent::HiDPIFactorChanged`.
- Added method `MonitorId::get_hidpi_factor`.
- Deprecated `get_inner_size_pixels` and `get_inner_size_points` methods of `Window` in favor of
`get_inner_size`.
- **Breaking:** `EventsLoop` is `!Send` and `!Sync` because of platform-dependant constraints,
  but `Window`, `WindowId`, `DeviceId` and `MonitorId` guaranteed to be `Send`.
- `MonitorId::get_position` now returns `(i32, i32)` instead of `(u32, u32)`.
- Rewrite of the wayland backend to use wayland-client-0.11
- Support for dead keys on wayland for keyboard utf8 input
- Monitor enumeration on Windows is now implemented using `EnumDisplayMonitors` instead of
`EnumDisplayDevices`. This changes the value returned by `MonitorId::get_name()`.
- On Windows added `MonitorIdExt::hmonitor` method
- Impl `Clone` for `EventsLoopProxy`
- `EventsLoop::get_primary_monitor()` on X11 will fallback to any available monitor if no primary is found
- Support for touch event on wayland
- `WindowEvent`s `MouseMoved`, `MouseEntered`, and `MouseLeft` have been renamed to
`CursorMoved`, `CursorEntered`, and `CursorLeft`.
- New `DeviceEvent`s added, `MouseMotion` and `MouseWheel`.
- Send `CursorMoved` event after `CursorEntered` and `Focused` events.
- Add support for `ModifiersState`, `MouseMove`, `MouseInput`, `MouseMotion` for emscripten backend.

# Version 0.8.3 (2017-10-11)

- Fixed issue of calls to `set_inner_size` blocking on Windows.
- Mapped `ISO_Left_Tab` to `VirtualKeyCode::Tab` to make the key work with modifiers
- Fixed the X11 backed on 32bit targets

# Version 0.8.2 (2017-09-28)

- Uniformize keyboard scancode values accross Wayland and X11 (#297).
- Internal rework of the wayland event loop
- Added method `os::linux::WindowExt::is_ready`

# Version 0.8.1 (2017-09-22)

- Added various methods to `os::linux::EventsLoopExt`, plus some hidden items necessary to make
  glutin work.

# Version 0.8.0 (2017-09-21)

- Added `Window::set_maximized`, `WindowAttributes::maximized` and `WindowBuilder::with_maximized`.
- Added `Window::set_fullscreen`.
- Changed `with_fullscreen` to take a `Option<MonitorId>` instead of a `MonitorId`.
- Removed `MonitorId::get_native_identifer()` in favor of platform-specific traits in the `os`
  module.
- Changed `get_available_monitors()` and `get_primary_monitor()` to be methods of `EventsLoop`
  instead of stand-alone methods.
- Changed `EventsLoop` to be tied to a specific X11 or Wayland connection.
- Added a `os::linux::EventsLoopExt` trait that makes it possible to configure the connection.
- Fixed the emscripten code, which now compiles.
- Changed the X11 fullscreen code to use `xrandr` instead of `xxf86vm`.
- Fixed the Wayland backend to produce `Refresh` event after window creation.
- Changed the `Suspended` event to be outside of `WindowEvent`.
- Fixed the X11 backend sometimes reporting the wrong virtual key (#273).<|MERGE_RESOLUTION|>--- conflicted
+++ resolved
@@ -90,13 +90,10 @@
 - **Breaking:** `with_x11_visual` now takes the visual ID instead of the bare pointer.
 - On X11, add a `with_embedded_parent_window` function to the window builder to allow embedding a window into another window.
 - On iOS, add force data to touch events when using the Apple Pencil.
-<<<<<<< HEAD
+- On Android, add force data to touch events.
 - On iOS, send events `WindowEvent::Occluded(false)`, `WindowEvent::Occluded(true)` when application enters/leaves foreground.
 - on iOS, add event `Event::MemoryWarning`.
 - On Android, add event `Event::MemoryWarning`.
-=======
-- On Android, add force data to touch events.
->>>>>>> 8c8fb39f
 
 # 0.29.0-beta.0
 
