# Unreleased

- **Breaking:** `image` crate upgraded to 0.20. This is exposed as part of the `icon_loading` API.
- On Wayland, pointer events will now provide the current modifiers state.
- On Wayland, titles will now be displayed in the window header decoration.
- On Wayland, key repetition is now ended when keyboard loses focus.
- On Wayland, windows will now use more stylish and modern client side decorations.
- On Wayland, windows will use server-side decorations when available.
- Added support for F16-F24 keys.
- Fixed graphical glitches when resizing on Wayland.
- On Windows, fix freezes when performing certain actions after a window resize has been triggered. Reintroduces some visual artifacts when resizing.
- Updated window manager hints under X11 to v1.5 of [Extended Window Manager Hints](https://specifications.freedesktop.org/wm-spec/wm-spec-1.5.html#idm140200472629520).
- Added `WindowBuilderExt::with_gtk_theme_variant` to X11-specific `WindowBuilder` functions.
- Fixed UTF8 handling bug in X11 `set_title` function.
- On Windows, `Window::set_cursor` now applies immediately instead of requiring specific events to occur first.
- On Windows, the `HoveredFile` and `HoveredFileCancelled` events are now implemented.
- On Windows, fix `Window::set_maximized`.
- On Windows 10, fix transparency (#260).
- On macOS, fix modifiers during key repeat.
- Implemented the `Debug` trait for `Window`, `EventsLoop`, `EventsLoopProxy` and `WindowBuilder`.
- On X11, now a `Resized` event will always be generated after a DPI change to ensure the window's logical size is consistent with the new DPI.
- Added further clarifications to the DPI docs.
- On Linux, if neither X11 nor Wayland manage to initialize, the corresponding panic now consists of a single line only.
<<<<<<< HEAD
- On X11, drag-and-drop receiving an unsupported drop type can no longer cause the WM to freeze.
=======
- Add optional `serde` feature with implementations of `Serialize`/`Deserialize` for DPI types and various event types.
- Add `PartialEq`, `Eq`, and `Hash` implementations on public types that could have them but were missing them.
>>>>>>> 6bec9129

# Version 0.17.2 (2018-08-19)

- On macOS, fix `<C-Tab>` so applications receive the event.
- On macOS, fix `<Cmd-{key}>` so applications receive the event.
- On Wayland, key press events will now be repeated.

# Version 0.17.1 (2018-08-05)

- On X11, prevent a compilation failure in release mode for versions of Rust greater than or equal to 1.30.
- Fixed deadlock that broke fullscreen mode on Windows.

# Version 0.17.0 (2018-08-02)

- Cocoa and core-graphics updates.
- Fixed thread-safety issues in several `Window` functions on Windows.
- On MacOS, the key state for modifiers key events is now properly set.
- On iOS, the view is now set correctly. This makes it possible to render things (instead of being stuck on a black screen), and touch events work again.
- Added NetBSD support.
- **Breaking:** On iOS, `UIView` is now the default root view. `WindowBuilderExt::with_root_view_class` can be used to set the root view objective-c class to `GLKView` (OpenGLES) or `MTKView` (Metal/MoltenVK).
- On iOS, the `UIApplication` is not started until `Window::new` is called.
- Fixed thread unsafety with cursor hiding on macOS.
- On iOS, fixed the size of the `JmpBuf` type used for `setjmp`/`longjmp` calls. Previously this was a buffer overflow on most architectures.
- On Windows, use cached window DPI instead of repeatedly querying the system. This fixes sporadic crashes on Windows 7.

# Version 0.16.2 (2018-07-07)

- On Windows, non-resizable windows now have the maximization button disabled. This is consistent with behavior on macOS and popular X11 WMs.
- Corrected incorrect `unreachable!` usage when guessing the DPI factor with no detected monitors.

# Version 0.16.1 (2018-07-02)

- Added logging through `log`. Logging will become more extensive over time.
- On X11 and Windows, the window's DPI factor is guessed before creating the window. This *greatly* cuts back on unsightly auto-resizing that would occur immediately after window creation.
- Fixed X11 backend compilation for environments where `c_char` is unsigned.

# Version 0.16.0 (2018-06-25)

- Windows additionally has `WindowBuilderExt::with_no_redirection_bitmap`.
- **Breaking:** Removed `VirtualKeyCode::LMenu` and `VirtualKeyCode::RMenu`; Windows now generates `VirtualKeyCode::LAlt` and `VirtualKeyCode::RAlt` instead.
- On X11, exiting fullscreen no longer leaves the window in the monitor's top left corner.
- **Breaking:** `Window::hidpi_factor` has been renamed to `Window::get_hidpi_factor` for better consistency. `WindowEvent::HiDPIFactorChanged` has been renamed to `WindowEvent::HiDpiFactorChanged`. DPI factors are always represented as `f64` instead of `f32` now.
- The Windows backend is now DPI aware. `WindowEvent::HiDpiFactorChanged` is implemented, and `MonitorId::get_hidpi_factor` and `Window::hidpi_factor` return accurate values.
- Implemented `WindowEvent::HiDpiFactorChanged` on X11.
- On macOS, `Window::set_cursor_position` is now relative to the client area.
- On macOS, setting the maximum and minimum dimensions now applies to the client area dimensions rather than to the window dimensions.
- On iOS, `MonitorId::get_dimensions` has been implemented and both `MonitorId::get_hidpi_factor` and `Window::get_hidpi_factor` return accurate values.
- On Emscripten, `MonitorId::get_hidpi_factor` now returns the same value as `Window::get_hidpi_factor` (it previously would always return 1.0).
- **Breaking:** The entire API for sizes, positions, etc. has changed. In the majority of cases, winit produces and consumes positions and sizes as `LogicalPosition` and `LogicalSize`, respectively. The notable exception is `MonitorId` methods, which deal in `PhysicalPosition` and `PhysicalSize`. See the documentation for specifics and explanations of the types. Additionally, winit automatically conserves logical size when the DPI factor changes.
- **Breaking:** All deprecated methods have been removed. For `Window::platform_display` and `Window::platform_window`, switch to the appropriate platform-specific `WindowExt` methods. For `Window::get_inner_size_points` and `Window::get_inner_size_pixels`, use the `LogicalSize` returned by `Window::get_inner_size` and convert as needed.
- HiDPI support for Wayland.
- `EventsLoop::get_available_monitors` and `EventsLoop::get_primary_monitor` now have identical counterparts on `Window`, so this information can be acquired without an `EventsLoop` borrow.
- `AvailableMonitorsIter` now implements `Debug`.
- Fixed quirk on macOS where certain keys would generate characters at twice the normal rate when held down.
- On X11, all event loops now share the same `XConnection`.
- **Breaking:** `Window::set_cursor_state` and `CursorState` enum removed in favor of the more composable `Window::grab_cursor` and `Window::hide_cursor`. As a result, grabbing the cursor no longer automatically hides it; you must call both methods to retain the old behavior on Windows and macOS. `Cursor::NoneCursor` has been removed, as it's no longer useful.
- **Breaking:** `Window::set_cursor_position` now returns `Result<(), String>`, thus allowing for `Box<Error>` conversion via `?`.

# Version 0.15.1 (2018-06-13)

- On X11, the `Moved` event is no longer sent when the window is resized without changing position.
- `MouseCursor` and `CursorState` now implement `Default`.
- `WindowBuilder::with_resizable` implemented for Windows, X11, Wayland, and macOS.
- `Window::set_resizable` implemented for Windows, X11, Wayland, and macOS.
- On X11, if the monitor's width or height in millimeters is reported as 0, the DPI is now 1.0 instead of +inf.
- On X11, the environment variable `WINIT_HIDPI_FACTOR` has been added for overriding DPI factor.
- On X11, enabling transparency no longer causes the window contents to flicker when resizing.
- On X11, `with_override_redirect` now actually enables override redirect.
- macOS now generates `VirtualKeyCode::LAlt` and `VirtualKeyCode::RAlt` instead of `None` for both.
- On macOS, `VirtualKeyCode::RWin` and `VirtualKeyCode::LWin` are no longer switched.
- On macOS, windows without decorations can once again be resized.
- Fixed race conditions when creating an `EventsLoop` on X11, most commonly manifesting as "[xcb] Unknown sequence number while processing queue".
- On macOS, `CursorMoved` and `MouseInput` events are only generated if they occurs within the window's client area.
- On macOS, resizing the window no longer generates a spurious `MouseInput` event.

# Version 0.15.0 (2018-05-22)

- `Icon::to_cardinals` is no longer public, since it was never supposed to be.
- Wayland: improve diagnostics if initialization fails
- Fix some system event key doesn't work when focused, do not block keyevent forward to system on macOS
- On X11, the scroll wheel position is now correctly reset on i3 and other WMs that have the same quirk.
- On X11, `Window::get_current_monitor` now reliably returns the correct monitor.
- On X11, `Window::hidpi_factor` returns values from XRandR rather than the inaccurate values previously queried from the core protocol.
- On X11, the primary monitor is detected correctly even when using versions of XRandR less than 1.5.
- `MonitorId` now implements `Debug`.
- Fixed bug on macOS where using `with_decorations(false)` would cause `set_decorations(true)` to produce a transparent titlebar with no title.
- Implemented `MonitorId::get_position` on macOS.
- On macOS, `Window::get_current_monitor` now returns accurate values.
- Added `WindowBuilderExt::with_resize_increments` to macOS.
- **Breaking:** On X11, `WindowBuilderExt::with_resize_increments` and `WindowBuilderExt::with_base_size` now take `u32` values rather than `i32`.
- macOS keyboard handling has been overhauled, allowing for the use of dead keys, IME, etc. Right modifier keys are also no longer reported as being left.
- Added the `Window::set_ime_spot(x: i32, y: i32)` method, which is implemented on X11 and macOS.
- **Breaking**: `os::unix::WindowExt::send_xim_spot(x: i16, y: i16)` no longer exists. Switch to the new `Window::set_ime_spot(x: i32, y: i32)`, which has equivalent functionality.
- Fixed detection of `Pause` and `Scroll` keys on Windows.
- On Windows, alt-tabbing while the cursor is grabbed no longer makes it impossible to re-grab the cursor.
- On Windows, using `CursorState::Hide` when the cursor is grabbed now ungrabs the cursor first.
- Implemented `MouseCursor::NoneCursor` on Windows.
- Added `WindowBuilder::with_always_on_top` and `Window::set_always_on_top`. Implemented on Windows, macOS, and X11.
- On X11, `WindowBuilderExt` now has `with_class`, `with_override_redirect`, and `with_x11_window_type` to allow for more control over window creation. `WindowExt` additionally has `set_urgent`.
- More hints are set by default on X11, including `_NET_WM_PID` and `WM_CLIENT_MACHINE`. Note that prior to this, the `WM_CLASS` hint was automatically set to whatever value was passed to `with_title`. It's now set to the executable name to better conform to expectations and the specification; if this is undesirable, you must explicitly use `WindowBuilderExt::with_class`.

# Version 0.14.0 (2018-05-09)

- Created the `Copy`, `Paste` and `Cut` `VirtualKeyCode`s and added support for them on X11 and Wayland
- Fix `.with_decorations(false)` in macOS
- On Mac, `NSWindow` and supporting objects might be alive long after they were `closed` which resulted in apps consuming more heap then needed. Mainly it was affecting multi window applications. Not expecting any user visible change of behaviour after the fix.
- Fix regression of Window platform extensions for macOS where `NSFullSizeContentViewWindowMask` was not being correctly applied to `.fullsize_content_view`.
- Corrected `get_position` on Windows to be relative to the screen rather than to the taskbar.
- Corrected `Moved` event on Windows to use position values equivalent to those returned by `get_position`. It previously supplied client area positions instead of window positions, and would additionally interpret negative values as being very large (around `u16::MAX`).
- Implemented `Moved` event on macOS.
- On X11, the `Moved` event correctly use window positions rather than client area positions. Additionally, a stray `Moved` that unconditionally accompanied `Resized` with the client area position relative to the parent has been eliminated; `Moved` is still received alongside `Resized`, but now only once and always correctly.
- On Windows, implemented all variants of `DeviceEvent` other than `Text`. Mouse `DeviceEvent`s are now received even if the window isn't in the foreground.
- `DeviceId` on Windows is no longer a unit struct, and now contains a `u32`. For `WindowEvent`s, this will always be 0, but on `DeviceEvent`s it will be the handle to that device. `DeviceIdExt::get_persistent_identifier` can be used to acquire a unique identifier for that device that persists across replugs/reboots/etc.
- Corrected `run_forever` on X11 to stop discarding `Awakened` events.
- Various safety and correctness improvements to the X11 backend internals.
- Fixed memory leak on X11 every time the mouse entered the window.
- On X11, drag and drop now works reliably in release mode.
- Added `WindowBuilderExt::with_resize_increments` and `WindowBuilderExt::with_base_size` to X11, allowing for more optional hints to be set.
- Rework of the wayland backend, migrating it to use [Smithay's Client Toolkit](https://github.com/Smithay/client-toolkit).
- Added `WindowBuilder::with_window_icon` and `Window::set_window_icon`, finally making it possible to set the window icon on Windows and X11. The `icon_loading` feature can be enabled to allow for icons to be easily loaded; see example program `window_icon.rs` for usage.
- Windows additionally has `WindowBuilderExt::with_taskbar_icon` and `WindowExt::set_taskbar_icon`.
- On Windows, fix panic when trying to call `set_fullscreen(None)` on a window that has not been fullscreened prior.

# Version 0.13.1 (2018-04-26)

- Ensure necessary `x11-dl` version is used.

# Version 0.13.0 (2018-04-25)

- Implement `WindowBuilder::with_maximized`, `Window::set_fullscreen`, `Window::set_maximized` and `Window::set_decorations` for MacOS.
- Implement `WindowBuilder::with_maximized`, `Window::set_fullscreen`, `Window::set_maximized` and `Window::set_decorations` for Windows.
- On Windows, `WindowBuilder::with_fullscreen` no longer changing monitor display resolution.
- Overhauled X11 window geometry calculations. `get_position` and `set_position` are more universally accurate across different window managers, and `get_outer_size` actually works now.
- Fixed SIGSEGV/SIGILL crashes on macOS caused by stabilization of the `!` (never) type.
- Implement `WindowEvent::HiDPIFactorChanged` for macOS
- On X11, input methods now work completely out of the box, no longer requiring application developers to manually call `setlocale`. Additionally, when input methods are started, stopped, or restarted on the server end, it's correctly handled.
- Implemented `Refresh` event on Windows.
- Properly calculate the minimum and maximum window size on Windows, including window decorations.
- Map more `MouseCursor` variants to cursor icons on Windows.
- Corrected `get_position` on macOS to return outer frame position, not content area position.
- Corrected `set_position` on macOS to set outer frame position, not content area position.
- Added `get_inner_position` method to `Window`, which gets the position of the window's client area. This is implemented on all applicable platforms (all desktop platforms other than Wayland, where this isn't possible).
- **Breaking:** the `Closed` event has been replaced by `CloseRequested` and `Destroyed`. To migrate, you typically just need to replace all usages of `Closed` with `CloseRequested`; see example programs for more info. The exception is iOS, where `Closed` must be replaced by `Destroyed`.

# Version 0.12.0 (2018-04-06)

- Added subclass to macos windows so they can be made resizable even with no decorations.
- Dead keys now work properly on X11, no longer resulting in a panic.
- On X11, input method creation first tries to use the value from the user's `XMODIFIERS` environment variable, so application developers should no longer need to manually call `XSetLocaleModifiers`. If that fails, fallbacks are tried, which should prevent input method initialization from ever outright failing.
- Fixed thread safety issues with input methods on X11.
- Add support for `Touch` for win32 backend.
- Fixed `Window::get_inner_size` and friends to return the size in pixels instead of points when using HIDPI displays on OSX.

# Version 0.11.3 (2018-03-28)

- Added `set_min_dimensions` and `set_max_dimensions` methods to `Window`, and implemented on Windows, X11, Wayland, and OSX.
- On X11, dropping a `Window` actually closes it now, and clicking the window's × button (or otherwise having the WM signal to close it) will result in the window closing.
- Added `WindowBuilderExt` methods for macos: `with_titlebar_transparent`,
  `with_title_hidden`, `with_titlebar_buttons_hidden`,
  `with_fullsize_content_view`.
- Mapped X11 numpad keycodes (arrows, Home, End, PageUp, PageDown, Insert and Delete) to corresponding virtual keycodes

# Version 0.11.2 (2018-03-06)

- Impl `Hash`, `PartialEq`, and `Eq` for `events::ModifiersState`.
- Implement `MonitorId::get_hidpi_factor` for MacOS.
- Added method `os::macos::MonitorIdExt::get_nsscreen() -> *mut c_void` that gets a `NSScreen` object matching the monitor ID.
- Send `Awakened` event on Android when event loop is woken up.

# Version 0.11.1 (2018-02-19)

- Fixed windows not receiving mouse events when click-dragging the mouse outside the client area of a window, on Windows platforms.
- Added method `os::android::EventsLoopExt:set_suspend_callback(Option<Box<Fn(bool) -> ()>>)` that allows glutin to register a callback when a suspend event happens

# Version 0.11.0 (2018-02-09)

- Implement `MonitorId::get_dimensions` for Android.
- Added method `os::macos::WindowBuilderExt::with_movable_by_window_background(bool)` that allows to move a window without a titlebar - `with_decorations(false)`
- Implement `Window::set_fullscreen`, `Window::set_maximized` and `Window::set_decorations` for Wayland.
- Added `Caret` as VirtualKeyCode and support OSX ^-Key with german input.

# Version 0.10.1 (2018-02-05)

*Yanked*

# Version 0.10.0 (2017-12-27)

- Add support for `Touch` for emscripten backend.
- Added support for `DroppedFile`, `HoveredFile`, and `HoveredFileCancelled` to X11 backend.
- **Breaking:** `unix::WindowExt` no longer returns pointers for things that aren't actually pointers; `get_xlib_window` now returns `Option<std::os::raw::c_ulong>` and `get_xlib_screen_id` returns `Option<std::os::raw::c_int>`. Additionally, methods that previously returned `libc::c_void` have been changed to return `std::os::raw::c_void`, which are not interchangeable types, so users wanting the former will need to explicitly cast.
- Added `set_decorations` method to `Window` to allow decorations to be toggled after the window is built. Presently only implemented on X11.
- Raised the minimum supported version of Rust to 1.20 on MacOS due to usage of associated constants in new versions of cocoa and core-graphics.
- Added `modifiers` field to `MouseInput`, `MouseWheel`, and `CursorMoved` events to track the modifiers state (`ModifiersState`).
- Fixed the emscripten backend to return the size of the canvas instead of the size of the window.

# Version 0.9.0 (2017-12-01)

- Added event `WindowEvent::HiDPIFactorChanged`.
- Added method `MonitorId::get_hidpi_factor`.
- Deprecated `get_inner_size_pixels` and `get_inner_size_points` methods of `Window` in favor of
`get_inner_size`.
- **Breaking:** `EventsLoop` is `!Send` and `!Sync` because of platform-dependant constraints,
  but `Window`, `WindowId`, `DeviceId` and `MonitorId` guaranteed to be `Send`.
- `MonitorId::get_position` now returns `(i32, i32)` instead of `(u32, u32)`.
- Rewrite of the wayland backend to use wayland-client-0.11
- Support for dead keys on wayland for keyboard utf8 input
- Monitor enumeration on Windows is now implemented using `EnumDisplayMonitors` instead of
`EnumDisplayDevices`. This changes the value returned by `MonitorId::get_name()`.
- On Windows added `MonitorIdExt::hmonitor` method
- Impl `Clone` for `EventsLoopProxy`
- `EventsLoop::get_primary_monitor()` on X11 will fallback to any available monitor if no primary is found
- Support for touch event on wayland
- `WindowEvent`s `MouseMoved`, `MouseEntered`, and `MouseLeft` have been renamed to
`CursorMoved`, `CursorEntered`, and `CursorLeft`.
- New `DeviceEvent`s added, `MouseMotion` and `MouseWheel`.
- Send `CursorMoved` event after `CursorEntered` and `Focused` events.
- Add support for `ModifiersState`, `MouseMove`, `MouseInput`, `MouseMotion` for emscripten backend.

# Version 0.8.3 (2017-10-11)

- Fixed issue of calls to `set_inner_size` blocking on Windows.
- Mapped `ISO_Left_Tab` to `VirtualKeyCode::Tab` to make the key work with modifiers
- Fixed the X11 backed on 32bit targets

# Version 0.8.2 (2017-09-28)

- Uniformize keyboard scancode values accross Wayland and X11 (#297).
- Internal rework of the wayland event loop
- Added method `os::linux::WindowExt::is_ready`

# Version 0.8.1 (2017-09-22)

- Added various methods to `os::linux::EventsLoopExt`, plus some hidden items necessary to make
  glutin work.

# Version 0.8.0 (2017-09-21)

- Added `Window::set_maximized`, `WindowAttributes::maximized` and `WindowBuilder::with_maximized`.
- Added `Window::set_fullscreen`.
- Changed `with_fullscreen` to take a `Option<MonitorId>` instead of a `MonitorId`.
- Removed `MonitorId::get_native_identifer()` in favor of platform-specific traits in the `os`
  module.
- Changed `get_available_monitors()` and `get_primary_monitor()` to be methods of `EventsLoop`
  instead of stand-alone methods.
- Changed `EventsLoop` to be tied to a specific X11 or Wayland connection.
- Added a `os::linux::EventsLoopExt` trait that makes it possible to configure the connection.
- Fixed the emscripten code, which now compiles.
- Changed the X11 fullscreen code to use `xrandr` instead of `xxf86vm`.
- Fixed the Wayland backend to produce `Refresh` event after window creation.
- Changed the `Suspended` event to be outside of `WindowEvent`.
- Fixed the X11 backend sometimes reporting the wrong virtual key (#273).<|MERGE_RESOLUTION|>--- conflicted
+++ resolved
@@ -21,12 +21,9 @@
 - On X11, now a `Resized` event will always be generated after a DPI change to ensure the window's logical size is consistent with the new DPI.
 - Added further clarifications to the DPI docs.
 - On Linux, if neither X11 nor Wayland manage to initialize, the corresponding panic now consists of a single line only.
-<<<<<<< HEAD
-- On X11, drag-and-drop receiving an unsupported drop type can no longer cause the WM to freeze.
-=======
 - Add optional `serde` feature with implementations of `Serialize`/`Deserialize` for DPI types and various event types.
 - Add `PartialEq`, `Eq`, and `Hash` implementations on public types that could have them but were missing them.
->>>>>>> 6bec9129
+- On X11, drag-and-drop receiving an unsupported drop type can no longer cause the WM to freeze.
 
 # Version 0.17.2 (2018-08-19)
 
