--- conflicted
+++ resolved
@@ -8,6 +8,7 @@
 
 # Unreleased
 
+- On iOS, always wake the event loop when transitioning from `ControlFlow::Poll` to `ControlFlow::Poll`.
 - **Breaking:** `ActivationTokenDone` event which could be requested with the new `startup_notify` module, see its docs for more.
 - On Wayland, make double clicking and moving the CSD frame more reliable.
 - On macOS, add tabbing APIs on `WindowExtMacOS` and `EventLoopWindowTargetExtMacOS`.
@@ -25,14 +26,10 @@
 - On Web, remove unnecessary `Window::is_dark_mode()`, which was replaced with `Window::theme()`.
 - On Web, add `WindowBuilderExtWebSys::with_append()` to append the canvas element to the web page on creation.
 - On Windows, add `drag_resize_window` method support.
-<<<<<<< HEAD
-- On iOS, always wake the event loop when transitioning from `ControlFlow::Poll` to `ControlFlow::Poll`.
-=======
 - **Breaking** `run() ->!` has been replaced by `run() -> Result<(), RunLoopError>` for returning errors without calling `std::process::exit()` ([#2767](https://github.com/rust-windowing/winit/pull/2767))
 - **Breaking** Removed `EventLoopExtRunReturn` / `run_return` in favor of `EventLoopExtPumpEvents` / `pump_events` and `EventLoopExtRunOnDemand` / `run_ondemand` ([#2767](https://github.com/rust-windowing/winit/pull/2767))
 - `RedrawRequested` is no longer guaranteed to be emitted after `MainEventsCleared`, it is now platform-specific when the event is emitted after being requested via `redraw_request()`.
   - On Windows, `RedrawRequested` is now driven by `WM_PAINT` messages which are requested via `redraw_request()`
->>>>>>> ae9b02e0
 
 # 0.29.0-beta.0
 
