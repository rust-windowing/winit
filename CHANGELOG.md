--- conflicted
+++ resolved
@@ -26,13 +26,10 @@
 - Removed `derivative` crate dependency.
 - On Wayland, add support for set_cursor_icon.
 - Use `impl Iterator<Item = MonitorHandle>` instead of `AvailableMonitorsIter` consistently.
-<<<<<<< HEAD
 - On macOS, fix fullscreen state being updated after entering fullscreen instead of before,
   resulting in `Window::fullscreen` returning the old state in `Resized` events instead of
   reflecting the new fullscreen state
-=======
 - On X11, fix use-after-free during window creation
->>>>>>> 2d41a7d1
 
 # 0.20.0 Alpha 3 (2019-08-14)
 
