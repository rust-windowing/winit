--- conflicted
+++ resolved
@@ -8,13 +8,9 @@
 - On Windows, add touch pressure information for touch events.
 - On macOS, differentiate between `CursorIcon::Grab` and `CursorIcon::Grabbing`.
 - On Wayland, fix event processing sometimes stalling when using OpenGL with vsync.
-<<<<<<< HEAD
 - Officially remove the Emscripten backend.
 - On Windows, fix handling of surrogate pairs when dispatching `ReceivedCharacter`.
-=======
-- Officially remove the Emscripten backend
 - On macOS 10.15, fix freeze upon exiting exclusive fullscreen mode.
->>>>>>> 28a5feef
 
 # 0.20.0 Alpha 3 (2019-08-14)
 
