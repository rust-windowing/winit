# Changelog

All notable changes to this project will be documented in this file.

Please keep one empty line before and after all headers. (This is required for `git` to produce a conflict when a release is made while a PR is open and the PR's changelog entry would go into the wrong section).

And please only add new entries to the top of this list, right below the `# Unreleased` header.

# Unreleased

<<<<<<< HEAD
- On Web, implement IME support. please not create DOM element with `id='winit_input_agent'`
- On Web, `Window::set_ime_position` now works. you need to use to support IME on web because we don't have good way to get ime enabled. 
=======
- On macOS, Windows, and Wayland, add `set_cursor_hittest` to let the window ignore mouse events.
>>>>>>> 3c0a180e
- On Windows, added `WindowExtWindows::set_skip_taskbar` and `WindowBuilderExtWindows::with_skip_taskbar`.
- On Windows, added `EventLoopBuilderExtWindows::with_msg_hook`.
- On Windows, remove internally unique DC per window.
- On macOS, remove the need to call `set_ime_position` after moving the window.
- Added `Window::is_visible`.
- Added `Window::is_resizable`.
- Added `Window::is_decorated`.
- On X11, fix for repeated event loop iteration when `ControlFlow` was `Wait`
- On X11, fix scale factor calculation when the only monitor is reconnected
- On Wayland, report unaccelerated mouse deltas in `DeviceEvent::MouseMotion`.
- **Breaking:** Bump `ndk` version to 0.6, ndk-sys to `v0.3`, `ndk-glue` to `0.6`.
- Remove no longer needed `WINIT_LINK_COLORSYNC` environment variable.
- **Breaking:** Rename the `Exit` variant of `ControlFlow` to `ExitWithCode`, which holds a value to control the exit code after running. Add an `Exit` constant which aliases to `ExitWithCode(0)` instead to avoid major breakage. This shouldn't affect most existing programs.
- Add `EventLoopBuilder`, which allows you to create and tweak the settings of an event loop before creating it.
- Deprecated `EventLoop::with_user_event`; use `EventLoopBuilder::with_user_event` instead.
- **Breaking:** Replaced `EventLoopExtMacOS` with `EventLoopBuilderExtMacOS` (which also has renamed methods).
- **Breaking:** Replaced `EventLoopExtWindows` with `EventLoopBuilderExtWindows` (which also has renamed methods).
- **Breaking:** Replaced `EventLoopExtUnix` with `EventLoopBuilderExtUnix` (which also has renamed methods).
- **Breaking:** The platform specific extensions for Windows `winit::platform::windows` have changed. All `HANDLE`-like types e.g. `HWND` and `HMENU` were converted from winapi types or `*mut c_void` to `isize`. This was done to be consistent with the type definitions in windows-sys and to not expose internal dependencies.
- The internal bindings to the [Windows API](https://docs.microsoft.com/en-us/windows/) were changed from the unofficial [winapi](https://github.com/retep998/winapi-rs) bindings to the official Microsoft [windows-sys](https://github.com/microsoft/windows-rs) bindings.
- On Wayland, fix resize and scale factor changes not being propagated properly.
- On Wayland, fix polling during consecutive `EventLoop::run_return` invocations.
- On Windows, fix race issue creating fullscreen windows with `WindowBuilder::with_fullscreen`
- On Android, `virtual_keycode` for `KeyboardInput` events is now filled in where a suitable match is found.
<<<<<<< HEAD
=======
- Added helper methods on `ControlFlow` to set its value.
- On Wayland, fix `TouchPhase::Ended` always reporting the location of the first touch down, unless the compositor
  sent a cancel or frame event.
- On iOS, send `RedrawEventsCleared` even if there are no redraw events, consistent with other platforms.
>>>>>>> 3c0a180e
- **Breaking:** Added new `WindowEvent::IME` supported on desktop platforms.
- Added `Window::set_ime_allowed` supported on desktop platforms.
- **Breaking:** IME input on desktop platforms won't be received unless it's explicitly allowed via `Window::set_ime_allowed` and new `WindowEvent::IME` events are handled.

# 0.26.1 (2022-01-05)

- Fix linking to the `ColorSync` framework on macOS 10.7, and in newer Rust versions.
- On Web, implement cursor grabbing through the pointer lock API.
- On X11, add mappings for numpad comma, numpad enter, numlock and pause.
- On macOS, fix Pinyin IME input by reverting a change that intended to improve IME.
- On Windows, fix a crash with transparent windows on Windows 11.
- **Breaking:**: Reverse horizontal scrolling sign in `MouseScrollDelta` to match the direction of vertical scrolling. A positive X value now means moving the content to the right. The meaning of vertical scrolling stays the same: a positive Y value means moving the content down.

# 0.26.0 (2021-12-01)

- Update `raw-window-handle` to `v0.4`. This is _not_ a breaking change, we still implement `HasRawWindowHandle` from `v0.3`, see [rust-windowing/raw-window-handle#74](https://github.com/rust-windowing/raw-window-handle/pull/74). Note that you might have to run `cargo update -p raw-window-handle` after upgrading.
- On X11, bump `mio` to 0.8.
- On Android, fixed `WindowExtAndroid::config` initially returning an empty `Configuration`.
- On Android, fixed `Window::scale_factor` and `MonitorHandle::scale_factor` initially always returning 1.0.
- On X11, select an appropriate visual for transparency if is requested
- On Wayland and X11, fix diagonal window resize cursor orientation.
- On macOS, drop the event callback before exiting.
- On Android, implement `Window::request_redraw`
- **Breaking:** On Web, remove the `stdweb` backend.
- Added `Window::focus_window`to bring the window to the front and set input focus.
- On Wayland and X11, implement `is_maximized` method on `Window`.
- On Windows, prevent ghost window from showing up in the taskbar after either several hours of use or restarting `explorer.exe`.
- On macOS, fix issue where `ReceivedCharacter` was not being emitted during some key repeat events.
- On Wayland, load cursor icons `hand2` and `hand1` for `CursorIcon::Hand`.
- **Breaking:** On Wayland, Theme trait and its support types are dropped.
- On Wayland, bump `smithay-client-toolkit` to 0.15.1.
- On Wayland, implement `request_user_attention` with `xdg_activation_v1`.
- On X11, emit missing `WindowEvent::ScaleFactorChanged` when the only monitor gets reconnected.
- On X11, if RANDR based scale factor is higher than 20 reset it to 1
- On Wayland, add an enabled-by-default feature called `wayland-dlopen` so users can opt out of using `dlopen` to load system libraries.
- **Breaking:** On Android, bump `ndk` and `ndk-glue` to 0.5.
- On Windows, increase wait timer resolution for more accurate timing when using `WaitUntil`.
- On macOS, fix native file dialogs hanging the event loop.
- On Wayland, implement a workaround for wrong configure size when using `xdg_decoration` in `kwin_wayland`
- On macOS, fix an issue that prevented the menu bar from showing in borderless fullscreen mode.
- On X11, EINTR while polling for events no longer causes a panic. Instead it will be treated as a spurious wakeup.

# 0.25.0 (2021-05-15)

- **Breaking:** On macOS, replace `WindowBuilderExtMacOS::with_activation_policy` with `EventLoopExtMacOS::set_activation_policy`
- On macOS, wait with activating the application until the application has initialized.
- On macOS, fix creating new windows when the application has a main menu.
- On Windows, fix fractional deltas for mouse wheel device events.
- On macOS, fix segmentation fault after dropping the main window.
- On Android, `InputEvent::KeyEvent` is partially implemented providing the key scancode.
- Added `is_maximized` method to `Window`.
- On Windows, fix bug where clicking the decoration bar would make the cursor blink.
- On Windows, fix bug causing newly created windows to erroneously display the "wait" (spinning) cursor.
- On macOS, wake up the event loop immediately when a redraw is requested.
- On Windows, change the default window size (1024x768) to match the default on other desktop platforms (800x600).
- On Windows, fix bug causing mouse capture to not be released.
- On Windows, fix fullscreen not preserving minimized/maximized state.
- On Android, unimplemented events are marked as unhandled on the native event loop.
- On Windows, added `WindowBuilderExtWindows::with_menu` to set a custom menu at window creation time.
- On Android, bump `ndk` and `ndk-glue` to 0.3: use predefined constants for event `ident`.
- On macOS, fix objects captured by the event loop closure not being dropped on panic.
- On Windows, fixed `WindowEvent::ThemeChanged` not properly firing and fixed `Window::theme` returning the wrong theme.
- On Web, added support for `DeviceEvent::MouseMotion` to listen for relative mouse movements.
- Added `WindowBuilder::with_position` to allow setting the position of a `Window` on creation. Supported on Windows, macOS and X11.
- Added `Window::drag_window`. Implemented on Windows, macOS, X11 and Wayland.
- On X11, bump `mio` to 0.7.
- On Windows, added `WindowBuilderExtWindows::with_owner_window` to allow creating popup windows.
- On Windows, added `WindowExtWindows::set_enable` to allow creating modal popup windows.
- On macOS, emit `RedrawRequested` events immediately while the window is being resized.
- Implement `Default`, `Hash`, and `Eq` for `LogicalPosition`, `PhysicalPosition`, `LogicalSize`, and `PhysicalSize`.
- On macOS, initialize the Menu Bar with minimal defaults. (Can be prevented using `enable_default_menu_creation`)
- On macOS, change the default behavior for first click when the window was unfocused. Now the window becomes focused and then emits a `MouseInput` event on a "first mouse click".
- Implement mint (math interoperability standard types) conversions (under feature flag `mint`).

# 0.24.0 (2020-12-09)

- On Windows, fix applications not exiting gracefully due to thread_event_target_callback accessing corrupted memory.
- On Windows, implement `Window::set_ime_position`.
- **Breaking:** On Windows, Renamed `WindowBuilderExtWindows`'s `is_dark_mode` to `theme`.
- **Breaking:** On Windows, renamed `WindowBuilderExtWindows::is_dark_mode` to `theme`.
- On Windows, add `WindowBuilderExtWindows::with_theme` to set a preferred theme.
- On Windows, fix bug causing message boxes to appear delayed.
- On Android, calling `WindowEvent::Focused` now works properly instead of always returning false.
- On Windows, fix Alt-Tab behaviour by removing borderless fullscreen "always on top" flag.
- On Windows, fix bug preventing windows with transparency enabled from having fully-opaque regions.
- **Breaking:** On Windows, include prefix byte in scancodes.
- On Wayland, fix window not being resizeable when using `WindowBuilder::with_min_inner_size`.
- On Unix, fix cross-compiling to wasm32 without enabling X11 or Wayland.
- On Windows, fix use-after-free crash during window destruction.
- On Web, fix `WindowEvent::ReceivedCharacter` never being sent on key input.
- On macOS, fix compilation when targeting aarch64.
- On X11, fix `Window::request_redraw` not waking the event loop.
- On Wayland, the keypad arrow keys are now recognized.
- **Breaking** Rename `desktop::EventLoopExtDesktop` to `run_return::EventLoopExtRunReturn`.
- Added `request_user_attention` method to `Window`.
- **Breaking:** On macOS, removed `WindowExt::request_user_attention`, use `Window::request_user_attention`.
- **Breaking:** On X11, removed `WindowExt::set_urgent`, use `Window::request_user_attention`.
- On Wayland, default font size in CSD increased from 11 to 17.
- On Windows, fix bug causing message boxes to appear delayed.
- On Android, support multi-touch.
- On Wayland, extra mouse buttons are not dropped anymore.
- **Breaking**: `MouseButton::Other` now uses `u16`.

# 0.23.0 (2020-10-02)

- On iOS, fixed support for the "Debug View Heirarchy" feature in Xcode.
- On all platforms, `available_monitors` and `primary_monitor` are now on `EventLoopWindowTarget` rather than `EventLoop` to list monitors event in the event loop.
- On Unix, X11 and Wayland are now optional features (enabled by default)
- On X11, fix deadlock when calling `set_fullscreen_inner`.
- On Web, prevent the webpage from scrolling when the user is focused on a winit canvas
- On Web, calling `window.set_cursor_icon` no longer breaks HiDPI scaling
- On Windows, drag and drop is now optional (enabled by default) and can be disabled with `WindowBuilderExtWindows::with_drag_and_drop(false)`.
- On Wayland, fix deadlock when calling to `set_inner_size` from a callback.
- On macOS, add `hide__other_applications` to `EventLoopWindowTarget` via existing `EventLoopWindowTargetExtMacOS` trait. `hide_other_applications` will hide other applications by calling `-[NSApplication hideOtherApplications: nil]`.
- On android added support for `run_return`.
- On MacOS, Fixed fullscreen and dialog support for `run_return`.
- On Windows, fix bug where we'd try to emit `MainEventsCleared` events during nested win32 event loops.
- On Web, use mouse events if pointer events aren't supported. This affects Safari.
- On Windows, `set_ime_position` is now a no-op instead of a runtime crash.
- On Android, `set_fullscreen` is now a no-op instead of a runtime crash.
- On iOS and Android, `set_inner_size` is now a no-op instead of a runtime crash.
- On Android, fix `ControlFlow::Poll` not polling the Android event queue.
- On macOS, add `NSWindow.hasShadow` support.
- On Web, fix vertical mouse wheel scrolling being inverted.
- On Web, implement mouse capturing for click-dragging out of the canvas.
- On Web, fix `ControlFlow::Exit` not properly handled.
- On Web (web-sys only), send `WindowEvent::ScaleFactorChanged` event when `window.devicePixelRatio` is changed.
- **Breaking:** On Web, `set_cursor_position` and `set_cursor_grab` will now always return an error.
- **Breaking:** `PixelDelta` scroll events now return a `PhysicalPosition`.
- On NetBSD, fixed crash due to incorrect detection of the main thread.
- **Breaking:** On X11, `-` key is mapped to the `Minus` virtual key code, instead of `Subtract`.
- On macOS, fix inverted horizontal scroll.
- **Breaking:** `current_monitor` now returns `Option<MonitorHandle>`.
- **Breaking:** `primary_monitor` now returns `Option<MonitorHandle>`.
- On macOS, updated core-* dependencies and cocoa.
- Bump `parking_lot` to 0.11
- On Android, bump `ndk`, `ndk-sys` and `ndk-glue` to 0.2. Checkout the new ndk-glue main proc attribute.
- On iOS, fixed starting the app in landscape where the view still had portrait dimensions.
- Deprecate the stdweb backend, to be removed in a future release
- **Breaking:** Prefixed virtual key codes `Add`, `Multiply`, `Divide`, `Decimal`, and `Subtract` with `Numpad`.
- Added `Asterisk` and `Plus` virtual key codes.
- On Web (web-sys only), the `Event::LoopDestroyed` event is correctly emitted when leaving the page.
- On Web, the `WindowEvent::Destroyed` event now gets emitted when a `Window` is dropped.
- On Web (web-sys only), the event listeners are now removed when a `Window` is dropped or when the event loop is destroyed.
- On Web, the event handler closure passed to `EventLoop::run` now gets dropped after the event loop is destroyed.
- **Breaking:** On Web, the canvas element associated to a `Window` is no longer removed from the DOM when the `Window` is dropped.
- On Web, `WindowEvent::Resized` is now emitted when `Window::set_inner_size` is called.
- **Breaking:** `Fullscreen` enum now uses `Borderless(Option<MonitorHandle>)` instead of `Borderless(MonitorHandle)` to allow picking the current monitor.
- On MacOS, fix `WindowEvent::Moved` ignoring the scale factor.
- On Wayland, add missing virtual keycodes.
- On Wayland, implement proper `set_cursor_grab`.
- On Wayland, the cursor will use similar icons if the requested one isn't available.
- On Wayland, right clicking on client side decorations will request application menu.
- On Wayland, fix tracking of window size after state changes.
- On Wayland, fix client side decorations not being hidden properly in fullscreen.
- On Wayland, fix incorrect size event when entering fullscreen with client side decorations.
- On Wayland, fix `resizable` attribute not being applied properly on startup.
- On Wayland, fix disabled repeat rate not being handled.
- On Wayland, fix decoration buttons not working after tty switch.
- On Wayland, fix scaling not being applied on output re-enable.
- On Wayland, fix crash when `XCURSOR_SIZE` is `0`.
- On Wayland, fix pointer getting created in some cases without pointer capability.
- On Wayland, on kwin, fix space between window and decorations on startup.
- **Breaking:** On Wayland, `Theme` trait was reworked.
- On Wayland, disable maximize button for non-resizable window.
- On Wayland, added support for `set_ime_position`.
- On Wayland, fix crash on startup since GNOME 3.37.90.
- On X11, fix incorrect modifiers state on startup.

# 0.22.2 (2020-05-16)

- Added Clone implementation for 'static events.
- On Windows, fix window intermittently hanging when `ControlFlow` was set to `Poll`.
- On Windows, fix `WindowBuilder::with_maximized` being ignored.
- On Android, minimal platform support.
- On iOS, touch positions are now properly converted to physical pixels.
- On macOS, updated core-* dependencies and cocoa

# 0.22.1 (2020-04-16)

- On X11, fix `ResumeTimeReached` being fired too early.
- On Web, replaced zero timeout for `ControlFlow::Poll` with `requestAnimationFrame`
- On Web, fix a possible panic during event handling
- On macOS, fix `EventLoopProxy` leaking memory for every instance.

# 0.22.0 (2020-03-09)

- On Windows, fix minor timing issue in wait_until_time_or_msg
- On Windows, rework handling of request_redraw() to address panics.
- On macOS, fix `set_simple_screen` to remember frame excluding title bar.
- On Wayland, fix coordinates in touch events when scale factor isn't 1.
- On Wayland, fix color from `close_button_icon_color` not applying.
- Ignore locale if unsupported by X11 backend
- On Wayland, Add HiDPI cursor support
- On Web, add the ability to query "Light" or "Dark" system theme send `ThemeChanged` on change.
- Fix `Event::to_static` returning `None` for user events.
- On Wayland, Hide CSD for fullscreen windows.
- On Windows, ignore spurious mouse move messages.
- **Breaking:** Move `ModifiersChanged` variant from `DeviceEvent` to `WindowEvent`.
- On Windows, add `IconExtWindows` trait which exposes creating an `Icon` from an external file or embedded resource
- Add `BadIcon::OsError` variant for when OS icon functionality fails
- On Windows, fix crash at startup on systems that do not properly support Windows' Dark Mode
- Revert On macOS, fix not sending ReceivedCharacter event for specific keys combinations.
- on macOS, fix incorrect ReceivedCharacter events for some key combinations.
- **Breaking:** Use `i32` instead of `u32` for position type in `WindowEvent::Moved`.
- On macOS, a mouse motion event is now generated before every mouse click.

# 0.21.0 (2020-02-04)

- On Windows, fixed "error: linking with `link.exe` failed: exit code: 1120" error on older versions of windows.
- On macOS, fix set_minimized(true) works only with decorations.
- On macOS, add `hide_application` to `EventLoopWindowTarget` via a new `EventLoopWindowTargetExtMacOS` trait. `hide_application` will hide the entire application by calling `-[NSApplication hide: nil]`.
- On macOS, fix not sending ReceivedCharacter event for specific keys combinations.
- On macOS, fix `CursorMoved` event reporting the cursor position using logical coordinates.
- On macOS, fix issue where unbundled applications would sometimes open without being focused.
- On macOS, fix `run_return` does not return unless it receives a message.
- On Windows, fix bug where `RedrawRequested` would only get emitted every other iteration of the event loop.
- On X11, fix deadlock on window state when handling certain window events.
- `WindowBuilder` now implements `Default`.
- **Breaking:** `WindowEvent::CursorMoved` changed to `f64` units, preserving high-precision data supplied by most backends
- On Wayland, fix coordinates in mouse events when scale factor isn't 1
- On Web, add the ability to provide a custom canvas
- **Breaking:** On Wayland, the `WaylandTheme` struct has been replaced with a `Theme` trait, allowing for extra configuration

# 0.20.0 (2020-01-05)

- On X11, fix `ModifiersChanged` emitting incorrect modifier change events
- **Breaking**: Overhaul how Winit handles DPI:
  - Window functions and events now return `PhysicalSize` instead of `LogicalSize`.
  - Functions that take `Size` or `Position` types can now take either `Logical` or `Physical` types.
  - `hidpi_factor` has been renamed to `scale_factor`.
  - `HiDpiFactorChanged` has been renamed to `ScaleFactorChanged`, and lets you control how the OS
    resizes the window in response to the change.
  - On X11, deprecate `WINIT_HIDPI_FACTOR` environment variable in favor of `WINIT_X11_SCALE_FACTOR`.
  - `Size` and `Position` types are now generic over their exact pixel type.

# 0.20.0 Alpha 6 (2020-01-03)

- On macOS, fix `set_cursor_visible` hides cursor outside of window.
- On macOS, fix `CursorEntered` and `CursorLeft` events fired at old window size.
- On macOS, fix error when `set_fullscreen` is called during fullscreen transition.
- On all platforms except mobile and WASM, implement `Window::set_minimized`.
- On X11, fix `CursorEntered` event being generated for non-winit windows.
- On macOS, fix crash when starting maximized without decorations.
- On macOS, fix application not terminating on `run_return`.
- On Wayland, fix cursor icon updates on window borders when using CSD.
- On Wayland, under mutter(GNOME Wayland), fix CSD being behind the status bar, when starting window in maximized mode.
- On Windows, theme the title bar according to whether the system theme is "Light" or "Dark".
- Added `WindowEvent::ThemeChanged` variant to handle changes to the system theme. Currently only implemented on Windows.
- **Breaking**: Changes to the `RedrawRequested` event (#1041):
  - `RedrawRequested` has been moved from `WindowEvent` to `Event`.
  - `EventsCleared` has been renamed to `MainEventsCleared`.
  - `RedrawRequested` is now issued only after `MainEventsCleared`.
  - `RedrawEventsCleared` is issued after each set of `RedrawRequested` events.
- Implement synthetic window focus key events on Windows.
- **Breaking**: Change `ModifiersState` to a `bitflags` struct.
- On Windows, implement `VirtualKeyCode` translation for `LWin` and `RWin`.
- On Windows, fix closing the last opened window causing `DeviceEvent`s to stop getting emitted.
- On Windows, fix `Window::set_visible` not setting internal flags correctly. This resulted in some weird behavior.
- Add `DeviceEvent::ModifiersChanged`.
  - Deprecate `modifiers` fields in other events in favor of `ModifiersChanged`.
- On X11, `WINIT_HIDPI_FACTOR` now dominates `Xft.dpi` when picking DPI factor for output.
- On X11, add special value `randr` for `WINIT_HIDPI_FACTOR` to make winit use self computed DPI factor instead of the one from `Xft.dpi`.

# 0.20.0 Alpha 5 (2019-12-09)

- On macOS, fix application termination on `ControlFlow::Exit`
- On Windows, fix missing `ReceivedCharacter` events when Alt is held.
- On macOS, stop emitting private corporate characters in `ReceivedCharacter` events.
- On X11, fix misreporting DPI factor at startup.
- On X11, fix events not being reported when using `run_return`.
- On X11, fix key modifiers being incorrectly reported.
- On X11, fix window creation hanging when another window is fullscreen.
- On Windows, fix focusing unfocused windows when switching from fullscreen to windowed.
- On X11, fix reporting incorrect DPI factor when waking from suspend.
- Change `EventLoopClosed` to contain the original event.
- **Breaking**: Add `is_synthetic` field to `WindowEvent` variant `KeyboardInput`,
  indicating that the event is generated by winit.
- On X11, generate synthetic key events for keys held when a window gains or loses focus.
- On X11, issue a `CursorMoved` event when a `Touch` event occurs,
  as X11 implicitly moves the cursor for such events.

# 0.20.0 Alpha 4 (2019-10-18)

- Add web support via the 'stdweb' or 'web-sys' features
- On Windows, implemented function to get HINSTANCE
- On macOS, implement `run_return`.
- On iOS, fix inverted parameter in `set_prefers_home_indicator_hidden`.
- On X11, performance is improved when rapidly calling `Window::set_cursor_icon`.
- On iOS, fix improper `msg_send` usage that was UB and/or would break if `!` is stabilized.
- On Windows, unset `maximized` when manually changing the window's position or size.
- On Windows, add touch pressure information for touch events.
- On macOS, differentiate between `CursorIcon::Grab` and `CursorIcon::Grabbing`.
- On Wayland, fix event processing sometimes stalling when using OpenGL with vsync.
- Officially remove the Emscripten backend.
- On Windows, fix handling of surrogate pairs when dispatching `ReceivedCharacter`.
- On macOS 10.15, fix freeze upon exiting exclusive fullscreen mode.
- On iOS, fix panic upon closing the app.
- On X11, allow setting mulitple `XWindowType`s.
- On iOS, fix null window on initial `HiDpiFactorChanged` event.
- On Windows, fix fullscreen window shrinking upon getting restored to a normal window.
- On macOS, fix events not being emitted during modal loops, such as when windows are being resized
  by the user.
- On Windows, fix hovering the mouse over the active window creating an endless stream of CursorMoved events.
- Always dispatch a `RedrawRequested` event after creating a new window.
- On X11, return dummy monitor data to avoid panicking when no monitors exist.
- On X11, prevent stealing input focus when creating a new window.
  Only steal input focus when entering fullscreen mode.
- On Wayland, fixed DeviceEvents for relative mouse movement is not always produced
- On Wayland, add support for set_cursor_visible and set_cursor_grab.
- On Wayland, fixed DeviceEvents for relative mouse movement is not always produced.
- Removed `derivative` crate dependency.
- On Wayland, add support for set_cursor_icon.
- Use `impl Iterator<Item = MonitorHandle>` instead of `AvailableMonitorsIter` consistently.
- On macOS, fix fullscreen state being updated after entering fullscreen instead of before,
  resulting in `Window::fullscreen` returning the old state in `Resized` events instead of
  reflecting the new fullscreen state
- On X11, fix use-after-free during window creation
- On Windows, disable monitor change keyboard shortcut while in exclusive fullscreen.
- On Windows, ensure that changing a borderless fullscreen window's monitor via keyboard shortcuts keeps the window fullscreen on the new monitor.
- Prevent `EventLoop::new` and `EventLoop::with_user_event` from getting called outside the main thread.
  - This is because some platforms cannot run the event loop outside the main thread. Preventing this
    reduces the potential for cross-platform compatibility gotchyas.
- On Windows and Linux X11/Wayland, add platform-specific functions for creating an `EventLoop` outside the main thread.
- On Wayland, drop resize events identical to the current window size.
- On Windows, fix window rectangle not getting set correctly on high-DPI systems.

# 0.20.0 Alpha 3 (2019-08-14)

- On macOS, drop the run closure on exit.
- On Windows, location of `WindowEvent::Touch` are window client coordinates instead of screen coordinates.
- On X11, fix delayed events after window redraw.
- On macOS, add `WindowBuilderExt::with_disallow_hidpi` to have the option to turn off best resolution openGL surface.
- On Windows, screen saver won't start if the window is in fullscreen mode.
- Change all occurrences of the `new_user_event` method to `with_user_event`.
- On macOS, the dock and the menu bar are now hidden in fullscreen mode.
- `Window::set_fullscreen` now takes `Option<Fullscreen>` where `Fullscreen`
  consists of `Fullscreen::Exclusive(VideoMode)` and
  `Fullscreen::Borderless(MonitorHandle)` variants.
  - Adds support for exclusive fullscreen mode.
- On iOS, add support for hiding the home indicator.
- On iOS, add support for deferring system gestures.
- On iOS, fix a crash that occurred while acquiring a monitor's name.
- On iOS, fix armv7-apple-ios compile target.
- Removed the `T: Clone` requirement from the `Clone` impl of `EventLoopProxy<T>`.
- On iOS, disable overscan compensation for external displays (removes black
  bars surrounding the image).
- On Linux, the functions `is_wayland`, `is_x11`, `xlib_xconnection` and `wayland_display` have been moved to a new `EventLoopWindowTargetExtUnix` trait.
- On iOS, add `set_prefers_status_bar_hidden` extension function instead of
  hijacking `set_decorations` for this purpose.
- On macOS and iOS, corrected the auto trait impls of `EventLoopProxy`.
- On iOS, add touch pressure information for touch events.
- Implement `raw_window_handle::HasRawWindowHandle` for `Window` type on all supported platforms.
- On macOS, fix the signature of `-[NSView drawRect:]`.
- On iOS, fix the behavior of `ControlFlow::Poll`. It wasn't polling if that was the only mode ever used by the application.
- On iOS, fix DPI sent out by views on creation was `0.0` - now it gives a reasonable number.
- On iOS, RedrawRequested now works for gl/metal backed views.
- On iOS, RedrawRequested is generally ordered after EventsCleared.

# 0.20.0 Alpha 2 (2019-07-09)

- On X11, non-resizable windows now have maximize explicitly disabled.
- On Windows, support paths longer than MAX_PATH (260 characters) in `WindowEvent::DroppedFile`
and `WindowEvent::HoveredFile`.
- On Mac, implement `DeviceEvent::Button`.
- Change `Event::Suspended(true / false)` to `Event::Suspended` and `Event::Resumed`.
- On X11, fix sanity check which checks that a monitor's reported width and height (in millimeters) are non-zero when calculating the DPI factor.
- Revert the use of invisible surfaces in Wayland, which introduced graphical glitches with OpenGL (#835)
- On X11, implement `_NET_WM_PING` to allow desktop environment to kill unresponsive programs.
- On Windows, when a window is initially invisible, it won't take focus from the existing visible windows.
- On Windows, fix multiple calls to `request_redraw` during `EventsCleared` sending multiple `RedrawRequested events.`
- On Windows, fix edge case where `RedrawRequested` could be dispatched before input events in event loop iteration.
- On Windows, fix timing issue that could cause events to be improperly dispatched after `RedrawRequested` but before `EventsCleared`.
- On macOS, drop unused Metal dependency.
- On Windows, fix the trail effect happening on transparent decorated windows. Borderless (or un-decorated) windows were not affected.
- On Windows, fix `with_maximized` not properly setting window size to entire window.
- On macOS, change `WindowExtMacOS::request_user_attention()` to take an `enum` instead of a `bool`.

# 0.20.0 Alpha 1 (2019-06-21)

- Changes below are considered **breaking**.
- Change all occurrences of `EventsLoop` to `EventLoop`.
- Previously flat API is now exposed through `event`, `event_loop`, `monitor`, and `window` modules.
- `os` module changes:
  - Renamed to `platform`.
  - All traits now have platform-specific suffixes.
  - Exposes new `desktop` module on Windows, Mac, and Linux.
- Changes to event loop types:
  - `EventLoopProxy::wakeup` has been removed in favor of `send_event`.
  - **Major:** New `run` method drives winit event loop.
    - Returns `!` to ensure API behaves identically across all supported platforms.
      - This allows `emscripten` implementation to work without lying about the API.
    - `ControlFlow`'s variants have been replaced with `Wait`, `WaitUntil(Instant)`, `Poll`, and `Exit`.
      - Is read after `EventsCleared` is processed.
      - `Wait` waits until new events are available.
      - `WaitUntil` waits until either new events are available or the provided time has been reached.
      - `Poll` instantly resumes the event loop.
      - `Exit` aborts the event loop.
    - Takes a closure that implements `'static + FnMut(Event<T>, &EventLoop<T>, &mut ControlFlow)`.
      - `&EventLoop<T>` is provided to allow new `Window`s to be created.
  - **Major:** `platform::desktop` module exposes `EventLoopExtDesktop` trait with `run_return` method.
    - Behaves identically to `run`, but returns control flow to the calling context and can take non-`'static` closures.
  - `EventLoop`'s `poll_events` and `run_forever` methods have been removed in favor of `run` and `run_return`.
- Changes to events:
  - Remove `Event::Awakened` in favor of `Event::UserEvent(T)`.
    - Can be sent with `EventLoopProxy::send_event`.
  - Rename `WindowEvent::Refresh` to `WindowEvent::RedrawRequested`.
    - `RedrawRequested` can be sent by the user with the `Window::request_redraw` method.
  - `EventLoop`, `EventLoopProxy`, and `Event` are now generic over `T`, for use in `UserEvent`.
  - **Major:** Add `NewEvents(StartCause)`, `EventsCleared`, and `LoopDestroyed` variants to `Event`.
    - `NewEvents` is emitted when new events are ready to be processed by event loop.
      - `StartCause` describes why new events are available, with `ResumeTimeReached`, `Poll`, `WaitCancelled`, and `Init` (sent once at start of loop).
    - `EventsCleared` is emitted when all available events have been processed.
      - Can be used to perform logic that depends on all events being processed (e.g. an iteration of a game loop).
    - `LoopDestroyed` is emitted when the `run` or `run_return` method is about to exit.
- Rename `MonitorId` to `MonitorHandle`.
- Removed `serde` implementations from `ControlFlow`.
- Rename several functions to improve both internal consistency and compliance with Rust API guidelines.
- Remove `WindowBuilder::multitouch` field, since it was only implemented on a few platforms. Multitouch is always enabled now.
- **Breaking:** On macOS, change `ns` identifiers to use snake_case for consistency with iOS's `ui` identifiers.
- Add `MonitorHandle::video_modes` method for retrieving supported video modes for the given monitor.
- On Wayland, the window now exists even if nothing has been drawn.
- On Windows, fix initial dimensions of a fullscreen window.
- On Windows, Fix transparent borderless windows rendering wrong.

# Version 0.19.1 (2019-04-08)

- On Wayland, added a `get_wayland_display` function to `EventsLoopExt`.
- On Windows, fix `CursorMoved(0, 0)` getting dispatched on window focus.
- On macOS, fix command key event left and right reverse.
- On FreeBSD, NetBSD, and OpenBSD, fix build of X11 backend.
- On Linux, the numpad's add, subtract and divide keys are now mapped to the `Add`, `Subtract` and `Divide` virtual key codes
- On macOS, the numpad's subtract key has been added to the `Subtract` mapping
- On Wayland, the numpad's home, end, page up and page down keys are now mapped to the `Home`, `End`, `PageUp` and `PageDown` virtual key codes
- On Windows, fix icon not showing up in corner of window.
- On X11, change DPI scaling factor behavior. First, winit tries to read it from "Xft.dpi" XResource, and uses DPI calculation from xrandr dimensions as fallback behavior.

# Version 0.19.0 (2019-03-06)

- On X11, we will use the faster `XRRGetScreenResourcesCurrent` function instead of `XRRGetScreenResources` when available.
- On macOS, fix keycodes being incorrect when using a non-US keyboard layout.
- On Wayland, fix `with_title()` not setting the windows title
- On Wayland, add `set_wayland_theme()` to control client decoration color theme
- Added serde serialization to `os::unix::XWindowType`.
- **Breaking:** Remove the `icon_loading` feature and the associated `image` dependency.
- On X11, make event loop thread safe by replacing XNextEvent with select(2) and XCheckIfEvent
- On Windows, fix malformed function pointer typecast that could invoke undefined behavior.
- Refactored Windows state/flag-setting code.
- On Windows, hiding the cursor no longer hides the cursor for all Winit windows - just the one `hide_cursor` was called on.
- On Windows, cursor grabs used to get perpetually canceled when the grabbing window lost focus. Now, cursor grabs automatically get re-initialized when the window regains focus and the mouse moves over the client area.
- On Windows, only vertical mouse wheel events were handled. Now, horizontal mouse wheel events are also handled.
- On Windows, ignore the AltGr key when populating the `ModifersState` type.

# Version 0.18.1 (2018-12-30)

- On macOS, fix `Yen` (JIS) so applications receive the event.
- On X11 with a tiling WM, fixed high CPU usage when moving windows across monitors.
- On X11, fixed panic caused by dropping the window before running the event loop.
- on macOS, added `WindowExt::set_simple_fullscreen` which does not require a separate space
- Introduce `WindowBuilderExt::with_app_id` to allow setting the application ID on Wayland.
- On Windows, catch panics in event loop child thread and forward them to the parent thread. This prevents an invocation of undefined behavior due to unwinding into foreign code.
- On Windows, fix issue where resizing or moving window combined with grabbing the cursor would freeze program.
- On Windows, fix issue where resizing or moving window would eat `Awakened` events.
- On Windows, exiting fullscreen after entering fullscreen with disabled decorations no longer shrinks window.
- On X11, fixed a segfault when using virtual monitors with XRandR.
- Derive `Ord` and `PartialOrd` for `VirtualKeyCode` enum.
- On Windows, fix issue where hovering or dropping a non file item would create a panic.
- On Wayland, fix resizing and DPI calculation when a `wl_output` is removed without sending a `leave` event to the `wl_surface`, such as disconnecting a monitor from a laptop.
- On Wayland, DPI calculation is handled by smithay-client-toolkit.
- On X11, `WindowBuilder::with_min_dimensions` and `WindowBuilder::with_max_dimensions` now correctly account for DPI.
- Added support for generating dummy `DeviceId`s and `WindowId`s to better support unit testing.
- On macOS, fixed unsoundness in drag-and-drop that could result in drops being rejected.
- On macOS, implemented `WindowEvent::Refresh`.
- On macOS, all `MouseCursor` variants are now implemented and the cursor will no longer reset after unfocusing.
- Removed minimum supported Rust version guarantee.

# Version 0.18.0 (2018-11-07)

- **Breaking:** `image` crate upgraded to 0.20. This is exposed as part of the `icon_loading` API.
- On Wayland, pointer events will now provide the current modifiers state.
- On Wayland, titles will now be displayed in the window header decoration.
- On Wayland, key repetition is now ended when keyboard loses focus.
- On Wayland, windows will now use more stylish and modern client side decorations.
- On Wayland, windows will use server-side decorations when available.
- **Breaking:** Added support for F16-F24 keys (variants were added to the `VirtualKeyCode` enum).
- Fixed graphical glitches when resizing on Wayland.
- On Windows, fix freezes when performing certain actions after a window resize has been triggered. Reintroduces some visual artifacts when resizing.
- Updated window manager hints under X11 to v1.5 of [Extended Window Manager Hints](https://specifications.freedesktop.org/wm-spec/wm-spec-1.5.html#idm140200472629520).
- Added `WindowBuilderExt::with_gtk_theme_variant` to X11-specific `WindowBuilder` functions.
- Fixed UTF8 handling bug in X11 `set_title` function.
- On Windows, `Window::set_cursor` now applies immediately instead of requiring specific events to occur first.
- On Windows, the `HoveredFile` and `HoveredFileCancelled` events are now implemented.
- On Windows, fix `Window::set_maximized`.
- On Windows 10, fix transparency (#260).
- On macOS, fix modifiers during key repeat.
- Implemented the `Debug` trait for `Window`, `EventsLoop`, `EventsLoopProxy` and `WindowBuilder`.
- On X11, now a `Resized` event will always be generated after a DPI change to ensure the window's logical size is consistent with the new DPI.
- Added further clarifications to the DPI docs.
- On Linux, if neither X11 nor Wayland manage to initialize, the corresponding panic now consists of a single line only.
- Add optional `serde` feature with implementations of `Serialize`/`Deserialize` for DPI types and various event types.
- Add `PartialEq`, `Eq`, and `Hash` implementations on public types that could have them but were missing them.
- On X11, drag-and-drop receiving an unsupported drop type can no longer cause the WM to freeze.
- Fix issue whereby the OpenGL context would not appear at startup on macOS Mojave (#1069).
- **Breaking:** Removed `From<NSApplicationActivationPolicy>` impl from `ActivationPolicy` on macOS.
- On macOS, the application can request the user's attention with `WindowExt::request_user_attention`.

# Version 0.17.2 (2018-08-19)

- On macOS, fix `<C-Tab>` so applications receive the event.
- On macOS, fix `<Cmd-{key}>` so applications receive the event.
- On Wayland, key press events will now be repeated.

# Version 0.17.1 (2018-08-05)

- On X11, prevent a compilation failure in release mode for versions of Rust greater than or equal to 1.30.
- Fixed deadlock that broke fullscreen mode on Windows.

# Version 0.17.0 (2018-08-02)

- Cocoa and core-graphics updates.
- Fixed thread-safety issues in several `Window` functions on Windows.
- On MacOS, the key state for modifiers key events is now properly set.
- On iOS, the view is now set correctly. This makes it possible to render things (instead of being stuck on a black screen), and touch events work again.
- Added NetBSD support.
- **Breaking:** On iOS, `UIView` is now the default root view. `WindowBuilderExt::with_root_view_class` can be used to set the root view objective-c class to `GLKView` (OpenGLES) or `MTKView` (Metal/MoltenVK).
- On iOS, the `UIApplication` is not started until `Window::new` is called.
- Fixed thread unsafety with cursor hiding on macOS.
- On iOS, fixed the size of the `JmpBuf` type used for `setjmp`/`longjmp` calls. Previously this was a buffer overflow on most architectures.
- On Windows, use cached window DPI instead of repeatedly querying the system. This fixes sporadic crashes on Windows 7.

# Version 0.16.2 (2018-07-07)

- On Windows, non-resizable windows now have the maximization button disabled. This is consistent with behavior on macOS and popular X11 WMs.
- Corrected incorrect `unreachable!` usage when guessing the DPI factor with no detected monitors.

# Version 0.16.1 (2018-07-02)

- Added logging through `log`. Logging will become more extensive over time.
- On X11 and Windows, the window's DPI factor is guessed before creating the window. This _greatly_ cuts back on unsightly auto-resizing that would occur immediately after window creation.
- Fixed X11 backend compilation for environments where `c_char` is unsigned.

# Version 0.16.0 (2018-06-25)

- Windows additionally has `WindowBuilderExt::with_no_redirection_bitmap`.
- **Breaking:** Removed `VirtualKeyCode::LMenu` and `VirtualKeyCode::RMenu`; Windows now generates `VirtualKeyCode::LAlt` and `VirtualKeyCode::RAlt` instead.
- On X11, exiting fullscreen no longer leaves the window in the monitor's top left corner.
- **Breaking:** `Window::hidpi_factor` has been renamed to `Window::get_hidpi_factor` for better consistency. `WindowEvent::HiDPIFactorChanged` has been renamed to `WindowEvent::HiDpiFactorChanged`. DPI factors are always represented as `f64` instead of `f32` now.
- The Windows backend is now DPI aware. `WindowEvent::HiDpiFactorChanged` is implemented, and `MonitorId::get_hidpi_factor` and `Window::hidpi_factor` return accurate values.
- Implemented `WindowEvent::HiDpiFactorChanged` on X11.
- On macOS, `Window::set_cursor_position` is now relative to the client area.
- On macOS, setting the maximum and minimum dimensions now applies to the client area dimensions rather than to the window dimensions.
- On iOS, `MonitorId::get_dimensions` has been implemented and both `MonitorId::get_hidpi_factor` and `Window::get_hidpi_factor` return accurate values.
- On Emscripten, `MonitorId::get_hidpi_factor` now returns the same value as `Window::get_hidpi_factor` (it previously would always return 1.0).
- **Breaking:** The entire API for sizes, positions, etc. has changed. In the majority of cases, winit produces and consumes positions and sizes as `LogicalPosition` and `LogicalSize`, respectively. The notable exception is `MonitorId` methods, which deal in `PhysicalPosition` and `PhysicalSize`. See the documentation for specifics and explanations of the types. Additionally, winit automatically conserves logical size when the DPI factor changes.
- **Breaking:** All deprecated methods have been removed. For `Window::platform_display` and `Window::platform_window`, switch to the appropriate platform-specific `WindowExt` methods. For `Window::get_inner_size_points` and `Window::get_inner_size_pixels`, use the `LogicalSize` returned by `Window::get_inner_size` and convert as needed.
- HiDPI support for Wayland.
- `EventsLoop::get_available_monitors` and `EventsLoop::get_primary_monitor` now have identical counterparts on `Window`, so this information can be acquired without an `EventsLoop` borrow.
- `AvailableMonitorsIter` now implements `Debug`.
- Fixed quirk on macOS where certain keys would generate characters at twice the normal rate when held down.
- On X11, all event loops now share the same `XConnection`.
- **Breaking:** `Window::set_cursor_state` and `CursorState` enum removed in favor of the more composable `Window::grab_cursor` and `Window::hide_cursor`. As a result, grabbing the cursor no longer automatically hides it; you must call both methods to retain the old behavior on Windows and macOS. `Cursor::NoneCursor` has been removed, as it's no longer useful.
- **Breaking:** `Window::set_cursor_position` now returns `Result<(), String>`, thus allowing for `Box<Error>` conversion via `?`.

# Version 0.15.1 (2018-06-13)

- On X11, the `Moved` event is no longer sent when the window is resized without changing position.
- `MouseCursor` and `CursorState` now implement `Default`.
- `WindowBuilder::with_resizable` implemented for Windows, X11, Wayland, and macOS.
- `Window::set_resizable` implemented for Windows, X11, Wayland, and macOS.
- On X11, if the monitor's width or height in millimeters is reported as 0, the DPI is now 1.0 instead of +inf.
- On X11, the environment variable `WINIT_HIDPI_FACTOR` has been added for overriding DPI factor.
- On X11, enabling transparency no longer causes the window contents to flicker when resizing.
- On X11, `with_override_redirect` now actually enables override redirect.
- macOS now generates `VirtualKeyCode::LAlt` and `VirtualKeyCode::RAlt` instead of `None` for both.
- On macOS, `VirtualKeyCode::RWin` and `VirtualKeyCode::LWin` are no longer switched.
- On macOS, windows without decorations can once again be resized.
- Fixed race conditions when creating an `EventsLoop` on X11, most commonly manifesting as "[xcb] Unknown sequence number while processing queue".
- On macOS, `CursorMoved` and `MouseInput` events are only generated if they occurs within the window's client area.
- On macOS, resizing the window no longer generates a spurious `MouseInput` event.

# Version 0.15.0 (2018-05-22)

- `Icon::to_cardinals` is no longer public, since it was never supposed to be.
- Wayland: improve diagnostics if initialization fails
- Fix some system event key doesn't work when focused, do not block keyevent forward to system on macOS
- On X11, the scroll wheel position is now correctly reset on i3 and other WMs that have the same quirk.
- On X11, `Window::get_current_monitor` now reliably returns the correct monitor.
- On X11, `Window::hidpi_factor` returns values from XRandR rather than the inaccurate values previously queried from the core protocol.
- On X11, the primary monitor is detected correctly even when using versions of XRandR less than 1.5.
- `MonitorId` now implements `Debug`.
- Fixed bug on macOS where using `with_decorations(false)` would cause `set_decorations(true)` to produce a transparent titlebar with no title.
- Implemented `MonitorId::get_position` on macOS.
- On macOS, `Window::get_current_monitor` now returns accurate values.
- Added `WindowBuilderExt::with_resize_increments` to macOS.
- **Breaking:** On X11, `WindowBuilderExt::with_resize_increments` and `WindowBuilderExt::with_base_size` now take `u32` values rather than `i32`.
- macOS keyboard handling has been overhauled, allowing for the use of dead keys, IME, etc. Right modifier keys are also no longer reported as being left.
- Added the `Window::set_ime_spot(x: i32, y: i32)` method, which is implemented on X11 and macOS.
- **Breaking**: `os::unix::WindowExt::send_xim_spot(x: i16, y: i16)` no longer exists. Switch to the new `Window::set_ime_spot(x: i32, y: i32)`, which has equivalent functionality.
- Fixed detection of `Pause` and `Scroll` keys on Windows.
- On Windows, alt-tabbing while the cursor is grabbed no longer makes it impossible to re-grab the cursor.
- On Windows, using `CursorState::Hide` when the cursor is grabbed now ungrabs the cursor first.
- Implemented `MouseCursor::NoneCursor` on Windows.
- Added `WindowBuilder::with_always_on_top` and `Window::set_always_on_top`. Implemented on Windows, macOS, and X11.
- On X11, `WindowBuilderExt` now has `with_class`, `with_override_redirect`, and `with_x11_window_type` to allow for more control over window creation. `WindowExt` additionally has `set_urgent`.
- More hints are set by default on X11, including `_NET_WM_PID` and `WM_CLIENT_MACHINE`. Note that prior to this, the `WM_CLASS` hint was automatically set to whatever value was passed to `with_title`. It's now set to the executable name to better conform to expectations and the specification; if this is undesirable, you must explicitly use `WindowBuilderExt::with_class`.

# Version 0.14.0 (2018-05-09)

- Created the `Copy`, `Paste` and `Cut` `VirtualKeyCode`s and added support for them on X11 and Wayland
- Fix `.with_decorations(false)` in macOS
- On Mac, `NSWindow` and supporting objects might be alive long after they were `closed` which resulted in apps consuming more heap then needed. Mainly it was affecting multi window applications. Not expecting any user visible change of behaviour after the fix.
- Fix regression of Window platform extensions for macOS where `NSFullSizeContentViewWindowMask` was not being correctly applied to `.fullsize_content_view`.
- Corrected `get_position` on Windows to be relative to the screen rather than to the taskbar.
- Corrected `Moved` event on Windows to use position values equivalent to those returned by `get_position`. It previously supplied client area positions instead of window positions, and would additionally interpret negative values as being very large (around `u16::MAX`).
- Implemented `Moved` event on macOS.
- On X11, the `Moved` event correctly use window positions rather than client area positions. Additionally, a stray `Moved` that unconditionally accompanied `Resized` with the client area position relative to the parent has been eliminated; `Moved` is still received alongside `Resized`, but now only once and always correctly.
- On Windows, implemented all variants of `DeviceEvent` other than `Text`. Mouse `DeviceEvent`s are now received even if the window isn't in the foreground.
- `DeviceId` on Windows is no longer a unit struct, and now contains a `u32`. For `WindowEvent`s, this will always be 0, but on `DeviceEvent`s it will be the handle to that device. `DeviceIdExt::get_persistent_identifier` can be used to acquire a unique identifier for that device that persists across replugs/reboots/etc.
- Corrected `run_forever` on X11 to stop discarding `Awakened` events.
- Various safety and correctness improvements to the X11 backend internals.
- Fixed memory leak on X11 every time the mouse entered the window.
- On X11, drag and drop now works reliably in release mode.
- Added `WindowBuilderExt::with_resize_increments` and `WindowBuilderExt::with_base_size` to X11, allowing for more optional hints to be set.
- Rework of the wayland backend, migrating it to use [Smithay's Client Toolkit](https://github.com/Smithay/client-toolkit).
- Added `WindowBuilder::with_window_icon` and `Window::set_window_icon`, finally making it possible to set the window icon on Windows and X11. The `icon_loading` feature can be enabled to allow for icons to be easily loaded; see example program `window_icon.rs` for usage.
- Windows additionally has `WindowBuilderExt::with_taskbar_icon` and `WindowExt::set_taskbar_icon`.
- On Windows, fix panic when trying to call `set_fullscreen(None)` on a window that has not been fullscreened prior.

# Version 0.13.1 (2018-04-26)

- Ensure necessary `x11-dl` version is used.

# Version 0.13.0 (2018-04-25)

- Implement `WindowBuilder::with_maximized`, `Window::set_fullscreen`, `Window::set_maximized` and `Window::set_decorations` for MacOS.
- Implement `WindowBuilder::with_maximized`, `Window::set_fullscreen`, `Window::set_maximized` and `Window::set_decorations` for Windows.
- On Windows, `WindowBuilder::with_fullscreen` no longer changing monitor display resolution.
- Overhauled X11 window geometry calculations. `get_position` and `set_position` are more universally accurate across different window managers, and `get_outer_size` actually works now.
- Fixed SIGSEGV/SIGILL crashes on macOS caused by stabilization of the `!` (never) type.
- Implement `WindowEvent::HiDPIFactorChanged` for macOS
- On X11, input methods now work completely out of the box, no longer requiring application developers to manually call `setlocale`. Additionally, when input methods are started, stopped, or restarted on the server end, it's correctly handled.
- Implemented `Refresh` event on Windows.
- Properly calculate the minimum and maximum window size on Windows, including window decorations.
- Map more `MouseCursor` variants to cursor icons on Windows.
- Corrected `get_position` on macOS to return outer frame position, not content area position.
- Corrected `set_position` on macOS to set outer frame position, not content area position.
- Added `get_inner_position` method to `Window`, which gets the position of the window's client area. This is implemented on all applicable platforms (all desktop platforms other than Wayland, where this isn't possible).
- **Breaking:** the `Closed` event has been replaced by `CloseRequested` and `Destroyed`. To migrate, you typically just need to replace all usages of `Closed` with `CloseRequested`; see example programs for more info. The exception is iOS, where `Closed` must be replaced by `Destroyed`.

# Version 0.12.0 (2018-04-06)

- Added subclass to macos windows so they can be made resizable even with no decorations.
- Dead keys now work properly on X11, no longer resulting in a panic.
- On X11, input method creation first tries to use the value from the user's `XMODIFIERS` environment variable, so application developers should no longer need to manually call `XSetLocaleModifiers`. If that fails, fallbacks are tried, which should prevent input method initialization from ever outright failing.
- Fixed thread safety issues with input methods on X11.
- Add support for `Touch` for win32 backend.
- Fixed `Window::get_inner_size` and friends to return the size in pixels instead of points when using HIDPI displays on OSX.

# Version 0.11.3 (2018-03-28)

- Added `set_min_dimensions` and `set_max_dimensions` methods to `Window`, and implemented on Windows, X11, Wayland, and OSX.
- On X11, dropping a `Window` actually closes it now, and clicking the window's × button (or otherwise having the WM signal to close it) will result in the window closing.
- Added `WindowBuilderExt` methods for macos: `with_titlebar_transparent`,
  `with_title_hidden`, `with_titlebar_buttons_hidden`,
  `with_fullsize_content_view`.
- Mapped X11 numpad keycodes (arrows, Home, End, PageUp, PageDown, Insert and Delete) to corresponding virtual keycodes

# Version 0.11.2 (2018-03-06)

- Impl `Hash`, `PartialEq`, and `Eq` for `events::ModifiersState`.
- Implement `MonitorId::get_hidpi_factor` for MacOS.
- Added method `os::macos::MonitorIdExt::get_nsscreen() -> *mut c_void` that gets a `NSScreen` object matching the monitor ID.
- Send `Awakened` event on Android when event loop is woken up.

# Version 0.11.1 (2018-02-19)

- Fixed windows not receiving mouse events when click-dragging the mouse outside the client area of a window, on Windows platforms.
- Added method `os::android::EventsLoopExt:set_suspend_callback(Option<Box<Fn(bool) -> ()>>)` that allows glutin to register a callback when a suspend event happens

# Version 0.11.0 (2018-02-09)

- Implement `MonitorId::get_dimensions` for Android.
- Added method `os::macos::WindowBuilderExt::with_movable_by_window_background(bool)` that allows to move a window without a titlebar - `with_decorations(false)`
- Implement `Window::set_fullscreen`, `Window::set_maximized` and `Window::set_decorations` for Wayland.
- Added `Caret` as VirtualKeyCode and support OSX ^-Key with german input.

# Version 0.10.1 (2018-02-05)

_Yanked_

# Version 0.10.0 (2017-12-27)

- Add support for `Touch` for emscripten backend.
- Added support for `DroppedFile`, `HoveredFile`, and `HoveredFileCancelled` to X11 backend.
- **Breaking:** `unix::WindowExt` no longer returns pointers for things that aren't actually pointers; `get_xlib_window` now returns `Option<std::os::raw::c_ulong>` and `get_xlib_screen_id` returns `Option<std::os::raw::c_int>`. Additionally, methods that previously returned `libc::c_void` have been changed to return `std::os::raw::c_void`, which are not interchangeable types, so users wanting the former will need to explicitly cast.
- Added `set_decorations` method to `Window` to allow decorations to be toggled after the window is built. Presently only implemented on X11.
- Raised the minimum supported version of Rust to 1.20 on MacOS due to usage of associated constants in new versions of cocoa and core-graphics.
- Added `modifiers` field to `MouseInput`, `MouseWheel`, and `CursorMoved` events to track the modifiers state (`ModifiersState`).
- Fixed the emscripten backend to return the size of the canvas instead of the size of the window.

# Version 0.9.0 (2017-12-01)

- Added event `WindowEvent::HiDPIFactorChanged`.
- Added method `MonitorId::get_hidpi_factor`.
- Deprecated `get_inner_size_pixels` and `get_inner_size_points` methods of `Window` in favor of
`get_inner_size`.
- **Breaking:** `EventsLoop` is `!Send` and `!Sync` because of platform-dependant constraints,
  but `Window`, `WindowId`, `DeviceId` and `MonitorId` guaranteed to be `Send`.
- `MonitorId::get_position` now returns `(i32, i32)` instead of `(u32, u32)`.
- Rewrite of the wayland backend to use wayland-client-0.11
- Support for dead keys on wayland for keyboard utf8 input
- Monitor enumeration on Windows is now implemented using `EnumDisplayMonitors` instead of
`EnumDisplayDevices`. This changes the value returned by `MonitorId::get_name()`.
- On Windows added `MonitorIdExt::hmonitor` method
- Impl `Clone` for `EventsLoopProxy`
- `EventsLoop::get_primary_monitor()` on X11 will fallback to any available monitor if no primary is found
- Support for touch event on wayland
- `WindowEvent`s `MouseMoved`, `MouseEntered`, and `MouseLeft` have been renamed to
`CursorMoved`, `CursorEntered`, and `CursorLeft`.
- New `DeviceEvent`s added, `MouseMotion` and `MouseWheel`.
- Send `CursorMoved` event after `CursorEntered` and `Focused` events.
- Add support for `ModifiersState`, `MouseMove`, `MouseInput`, `MouseMotion` for emscripten backend.

# Version 0.8.3 (2017-10-11)

- Fixed issue of calls to `set_inner_size` blocking on Windows.
- Mapped `ISO_Left_Tab` to `VirtualKeyCode::Tab` to make the key work with modifiers
- Fixed the X11 backed on 32bit targets

# Version 0.8.2 (2017-09-28)

- Uniformize keyboard scancode values accross Wayland and X11 (#297).
- Internal rework of the wayland event loop
- Added method `os::linux::WindowExt::is_ready`

# Version 0.8.1 (2017-09-22)

- Added various methods to `os::linux::EventsLoopExt`, plus some hidden items necessary to make
  glutin work.

# Version 0.8.0 (2017-09-21)

- Added `Window::set_maximized`, `WindowAttributes::maximized` and `WindowBuilder::with_maximized`.
- Added `Window::set_fullscreen`.
- Changed `with_fullscreen` to take a `Option<MonitorId>` instead of a `MonitorId`.
- Removed `MonitorId::get_native_identifer()` in favor of platform-specific traits in the `os`
  module.
- Changed `get_available_monitors()` and `get_primary_monitor()` to be methods of `EventsLoop`
  instead of stand-alone methods.
- Changed `EventsLoop` to be tied to a specific X11 or Wayland connection.
- Added a `os::linux::EventsLoopExt` trait that makes it possible to configure the connection.
- Fixed the emscripten code, which now compiles.
- Changed the X11 fullscreen code to use `xrandr` instead of `xxf86vm`.
- Fixed the Wayland backend to produce `Refresh` event after window creation.
- Changed the `Suspended` event to be outside of `WindowEvent`.
- Fixed the X11 backend sometimes reporting the wrong virtual key (#273).<|MERGE_RESOLUTION|>--- conflicted
+++ resolved
@@ -8,12 +8,10 @@
 
 # Unreleased
 
-<<<<<<< HEAD
+
 - On Web, implement IME support. please not create DOM element with `id='winit_input_agent'`
 - On Web, `Window::set_ime_position` now works. you need to use to support IME on web because we don't have good way to get ime enabled. 
-=======
 - On macOS, Windows, and Wayland, add `set_cursor_hittest` to let the window ignore mouse events.
->>>>>>> 3c0a180e
 - On Windows, added `WindowExtWindows::set_skip_taskbar` and `WindowBuilderExtWindows::with_skip_taskbar`.
 - On Windows, added `EventLoopBuilderExtWindows::with_msg_hook`.
 - On Windows, remove internally unique DC per window.
@@ -38,13 +36,11 @@
 - On Wayland, fix polling during consecutive `EventLoop::run_return` invocations.
 - On Windows, fix race issue creating fullscreen windows with `WindowBuilder::with_fullscreen`
 - On Android, `virtual_keycode` for `KeyboardInput` events is now filled in where a suitable match is found.
-<<<<<<< HEAD
-=======
 - Added helper methods on `ControlFlow` to set its value.
 - On Wayland, fix `TouchPhase::Ended` always reporting the location of the first touch down, unless the compositor
   sent a cancel or frame event.
 - On iOS, send `RedrawEventsCleared` even if there are no redraw events, consistent with other platforms.
->>>>>>> 3c0a180e
+
 - **Breaking:** Added new `WindowEvent::IME` supported on desktop platforms.
 - Added `Window::set_ime_allowed` supported on desktop platforms.
 - **Breaking:** IME input on desktop platforms won't be received unless it's explicitly allowed via `Window::set_ime_allowed` and new `WindowEvent::IME` events are handled.
