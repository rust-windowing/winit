# Unreleased

- On Windows, fix bug causing message boxes to appear delayed.
- On Android, calling `WindowEvent::Focused` now works properly instead of always returning false. 
- On Windows, fix alt-tab behaviour by removing borderless fullscreen "always on top" flag.
- On Windows, fix bug preventing windows with transparency enabled from having fully-opaque regions.
- **Breaking:** On Windows, include prefix byte in scancodes.
- On Wayland, fix window not being resizeable when using `with_min_inner_size` in `WindowBuilder`.
- On Unix, fix cross-compiling to wasm32 without enabling X11 or Wayland.
- On Windows, fix use after free crash during window destruction.
- On Web, fix `WindowEvent::ReceivedCharacter` never being sent on key input.
- On macOS, fix compilation when targeting aarch64
- On X11, fix `Window::request_redraw` not waking the event loop.
- On Wayland, the keypad arrow keys are now recognized.
- **Breaking** Rename `desktop::EventLoopExtDesktop` to `run_return::EventLoopExtRunReturn`.
<<<<<<< HEAD
- Added `request_user_attention` method to `Window`.
- **Breaking:** On macOS, removed `WindowExt::request_user_attention`, use `Window::request_user_attention`.  
- **Breaking:** On X11, removed `WindowExt::set_urgent`, use `Window::request_user_attention`. 
=======
- On Wayland, default font size in CSD increased from 11 to 17.
>>>>>>> f79efec7

# 0.23.0 (2020-10-02)

- On iOS, fixed support for the "Debug View Heirarchy" feature in Xcode.
- On all platforms, `available_monitors` and `primary_monitor` are now on `EventLoopWindowTarget` rather than `EventLoop` to list monitors event in the event loop.
- On Unix, X11 and Wayland are now optional features (enabled by default)
- On X11, fix deadlock when calling `set_fullscreen_inner`.
- On Web, prevent the webpage from scrolling when the user is focused on a winit canvas
- On Web, calling `window.set_cursor_icon` no longer breaks HiDPI scaling
- On Windows, drag and drop is now optional and must be enabled with `WindowBuilderExtWindows::with_drag_and_drop(true)`.
- On Wayland, fix deadlock when calling to `set_inner_size` from a callback.
- On macOS, add `hide__other_applications` to `EventLoopWindowTarget` via existing `EventLoopWindowTargetExtMacOS` trait. `hide_other_applications` will hide other applications by calling `-[NSApplication hideOtherApplications: nil]`.
- On android added support for `run_return`.
- On MacOS, Fixed fullscreen and dialog support for `run_return`.
- On Windows, fix bug where we'd try to emit `MainEventsCleared` events during nested win32 event loops.
- On Web, use mouse events if pointer events aren't supported. This affects Safari.
- On Windows, `set_ime_position` is now a no-op instead of a runtime crash.
- On Android, `set_fullscreen` is now a no-op instead of a runtime crash.
- On iOS and Android, `set_inner_size` is now a no-op instead of a runtime crash.
- On Android, fix `ControlFlow::Poll` not polling the Android event queue.
- On macOS, add `NSWindow.hasShadow` support.
- On Web, fix vertical mouse wheel scrolling being inverted.
- On Web, implement mouse capturing for click-dragging out of the canvas.
- On Web, fix `ControlFlow::Exit` not properly handled.
- On Web (web-sys only), send `WindowEvent::ScaleFactorChanged` event when `window.devicePixelRatio` is changed.
- **Breaking:** On Web, `set_cursor_position` and `set_cursor_grab` will now always return an error.
- **Breaking:** `PixelDelta` scroll events now return a `PhysicalPosition`.
- On NetBSD, fixed crash due to incorrect detection of the main thread.
- **Breaking:** On X11, `-` key is mapped to the `Minus` virtual key code, instead of `Subtract`.
- On macOS, fix inverted horizontal scroll.
- **Breaking:** `current_monitor` now returns `Option<MonitorHandle>`.
- **Breaking:** `primary_monitor` now returns `Option<MonitorHandle>`.
- On macOS, updated core-* dependencies and cocoa.
- Bump `parking_lot` to 0.11
- On Android, bump `ndk`, `ndk-sys` and `ndk-glue` to 0.2. Checkout the new ndk-glue main proc attribute.
- On iOS, fixed starting the app in landscape where the view still had portrait dimensions.
- Deprecate the stdweb backend, to be removed in a future release
- **Breaking:** Prefixed virtual key codes `Add`, `Multiply`, `Divide`, `Decimal`, and `Subtract` with `Numpad`.
- Added `Asterisk` and `Plus` virtual key codes.
- On Web (web-sys only), the `Event::LoopDestroyed` event is correctly emitted when leaving the page.
- On Web, the `WindowEvent::Destroyed` event now gets emitted when a `Window` is dropped.
- On Web (web-sys only), the event listeners are now removed when a `Window` is dropped or when the event loop is destroyed.
- On Web, the event handler closure passed to `EventLoop::run` now gets dropped after the event loop is destroyed.
- **Breaking:** On Web, the canvas element associated to a `Window` is no longer removed from the DOM when the `Window` is dropped.
- On Web, `WindowEvent::Resized` is now emitted when `Window::set_inner_size` is called.
- **Breaking:** `Fullscreen` enum now uses `Borderless(Option<MonitorHandle>)` instead of `Borderless(MonitorHandle)` to allow picking the current monitor.
- On MacOS, fix `WindowEvent::Moved` ignoring the scale factor.
- On Wayland, add missing virtual keycodes.
- On Wayland, implement proper `set_cursor_grab`.
- On Wayland, the cursor will use similar icons if the requested one isn't available.
- On Wayland, right clicking on client side decorations will request application menu.
- On Wayland, fix tracking of window size after state changes.
- On Wayland, fix client side decorations not being hidden properly in fullscreen.
- On Wayland, fix incorrect size event when entering fullscreen with client side decorations.
- On Wayland, fix `resizable` attribute not being applied properly on startup.
- On Wayland, fix disabled repeat rate not being handled.
- On Wayland, fix decoration buttons not working after tty switch.
- On Wayland, fix scaling not being applied on output re-enable.
- On Wayland, fix crash when `XCURSOR_SIZE` is `0`.
- On Wayland, fix pointer getting created in some cases without pointer capability.
- On Wayland, on kwin, fix space between window and decorations on startup.
- **Breaking:** On Wayland, `Theme` trait was reworked.
- On Wayland, disable maximize button for non-resizable window.
- On Wayland, added support for `set_ime_position`.
- On Wayland, fix crash on startup since GNOME 3.37.90.
- On X11, fix incorrect modifiers state on startup.

# 0.22.2 (2020-05-16)

- Added Clone implementation for 'static events.
- On Windows, fix window intermittently hanging when `ControlFlow` was set to `Poll`.
- On Windows, fix `WindowBuilder::with_maximized` being ignored.
- On Android, minimal platform support.
- On iOS, touch positions are now properly converted to physical pixels.
- On macOS, updated core-* dependencies and cocoa

# 0.22.1 (2020-04-16)

- On X11, fix `ResumeTimeReached` being fired too early.
- On Web, replaced zero timeout for `ControlFlow::Poll` with `requestAnimationFrame`
- On Web, fix a possible panic during event handling
- On macOS, fix `EventLoopProxy` leaking memory for every instance.
- On Windows, drag and drop can now be disabled with `WindowBuilderExtWindows::with_drag_and_drop(false)`.

# 0.22.0 (2020-03-09)

- On Windows, fix minor timing issue in wait_until_time_or_msg
- On Windows, rework handling of request_redraw() to address panics.
- On macOS, fix `set_simple_screen` to remember frame excluding title bar.
- On Wayland, fix coordinates in touch events when scale factor isn't 1.
- On Wayland, fix color from `close_button_icon_color` not applying.
- Ignore locale if unsupported by X11 backend
- On Wayland, Add HiDPI cursor support
- On Web, add the ability to query "Light" or "Dark" system theme send `ThemeChanged` on change.
- Fix `Event::to_static` returning `None` for user events.
- On Wayland, Hide CSD for fullscreen windows.
- On Windows, ignore spurious mouse move messages.
- **Breaking:** Move `ModifiersChanged` variant from `DeviceEvent` to `WindowEvent`.
- On Windows, add `IconExtWindows` trait which exposes creating an `Icon` from an external file or embedded resource
- Add `BadIcon::OsError` variant for when OS icon functionality fails
- On Windows, fix crash at startup on systems that do not properly support Windows' Dark Mode
- Revert On macOS, fix not sending ReceivedCharacter event for specific keys combinations.
- on macOS, fix incorrect ReceivedCharacter events for some key combinations.
- **Breaking:** Use `i32` instead of `u32` for position type in `WindowEvent::Moved`.
- On macOS, a mouse motion event is now generated before every mouse click.

# 0.21.0 (2020-02-04)

- On Windows, fixed "error: linking with `link.exe` failed: exit code: 1120" error on older versions of windows.
- On macOS, fix set_minimized(true) works only with decorations.
- On macOS, add `hide_application` to `EventLoopWindowTarget` via a new `EventLoopWindowTargetExtMacOS` trait. `hide_application` will hide the entire application by calling `-[NSApplication hide: nil]`.
- On macOS, fix not sending ReceivedCharacter event for specific keys combinations.
- On macOS, fix `CursorMoved` event reporting the cursor position using logical coordinates.
- On macOS, fix issue where unbundled applications would sometimes open without being focused.
- On macOS, fix `run_return` does not return unless it receives a message.
- On Windows, fix bug where `RedrawRequested` would only get emitted every other iteration of the event loop.
- On X11, fix deadlock on window state when handling certain window events.
- `WindowBuilder` now implements `Default`.
- **Breaking:** `WindowEvent::CursorMoved` changed to `f64` units, preserving high-precision data supplied by most backends
- On Wayland, fix coordinates in mouse events when scale factor isn't 1
- On Web, add the ability to provide a custom canvas
- **Breaking:** On Wayland, the `WaylandTheme` struct has been replaced with a `Theme` trait, allowing for extra configuration

# 0.20.0 (2020-01-05)

- On X11, fix `ModifiersChanged` emitting incorrect modifier change events
- **Breaking**: Overhaul how Winit handles DPI:
  + Window functions and events now return `PhysicalSize` instead of `LogicalSize`.
  + Functions that take `Size` or `Position` types can now take either `Logical` or `Physical` types.
  + `hidpi_factor` has been renamed to `scale_factor`.
  + `HiDpiFactorChanged` has been renamed to `ScaleFactorChanged`, and lets you control how the OS
    resizes the window in response to the change.
  + On X11, deprecate `WINIT_HIDPI_FACTOR` environment variable in favor of `WINIT_X11_SCALE_FACTOR`.
  + `Size` and `Position` types are now generic over their exact pixel type.

# 0.20.0 Alpha 6 (2020-01-03)

- On macOS, fix `set_cursor_visible` hides cursor outside of window.
- On macOS, fix `CursorEntered` and `CursorLeft` events fired at old window size.
- On macOS, fix error when `set_fullscreen` is called during fullscreen transition.
- On all platforms except mobile and WASM, implement `Window::set_minimized`.
- On X11, fix `CursorEntered` event being generated for non-winit windows.
- On macOS, fix crash when starting maximized without decorations.
- On macOS, fix application not terminating on `run_return`.
- On Wayland, fix cursor icon updates on window borders when using CSD.
- On Wayland, under mutter(GNOME Wayland), fix CSD being behind the status bar, when starting window in maximized mode.
- On Windows, theme the title bar according to whether the system theme is "Light" or "Dark".
- Added `WindowEvent::ThemeChanged` variant to handle changes to the system theme. Currently only implemented on Windows.
- **Breaking**: Changes to the `RedrawRequested` event (#1041):
  - `RedrawRequested` has been moved from `WindowEvent` to `Event`.
  - `EventsCleared` has been renamed to `MainEventsCleared`.
  - `RedrawRequested` is now issued only after `MainEventsCleared`.
  - `RedrawEventsCleared` is issued after each set of `RedrawRequested` events.
- Implement synthetic window focus key events on Windows.
- **Breaking**: Change `ModifiersState` to a `bitflags` struct.
- On Windows, implement `VirtualKeyCode` translation for `LWin` and `RWin`.
- On Windows, fix closing the last opened window causing `DeviceEvent`s to stop getting emitted.
- On Windows, fix `Window::set_visible` not setting internal flags correctly. This resulted in some weird behavior.
- Add `DeviceEvent::ModifiersChanged`.
  - Deprecate `modifiers` fields in other events in favor of `ModifiersChanged`.
- On X11, `WINIT_HIDPI_FACTOR` now dominates `Xft.dpi` when picking DPI factor for output.
- On X11, add special value `randr` for `WINIT_HIDPI_FACTOR` to make winit use self computed DPI factor instead of the one from `Xft.dpi`.

# 0.20.0 Alpha 5 (2019-12-09)

- On macOS, fix application termination on `ControlFlow::Exit`
- On Windows, fix missing `ReceivedCharacter` events when Alt is held.
- On macOS, stop emitting private corporate characters in `ReceivedCharacter` events.
- On X11, fix misreporting DPI factor at startup.
- On X11, fix events not being reported when using `run_return`.
- On X11, fix key modifiers being incorrectly reported.
- On X11, fix window creation hanging when another window is fullscreen.
- On Windows, fix focusing unfocused windows when switching from fullscreen to windowed.
- On X11, fix reporting incorrect DPI factor when waking from suspend.
- Change `EventLoopClosed` to contain the original event.
- **Breaking**: Add `is_synthetic` field to `WindowEvent` variant `KeyboardInput`,
  indicating that the event is generated by winit.
- On X11, generate synthetic key events for keys held when a window gains or loses focus.
- On X11, issue a `CursorMoved` event when a `Touch` event occurs,
  as X11 implicitly moves the cursor for such events.

# 0.20.0 Alpha 4 (2019-10-18)

- Add web support via the 'stdweb' or 'web-sys' features
- On Windows, implemented function to get HINSTANCE
- On macOS, implement `run_return`.
- On iOS, fix inverted parameter in `set_prefers_home_indicator_hidden`.
- On X11, performance is improved when rapidly calling `Window::set_cursor_icon`.
- On iOS, fix improper `msg_send` usage that was UB and/or would break if `!` is stabilized.
- On Windows, unset `maximized` when manually changing the window's position or size.
- On Windows, add touch pressure information for touch events.
- On macOS, differentiate between `CursorIcon::Grab` and `CursorIcon::Grabbing`.
- On Wayland, fix event processing sometimes stalling when using OpenGL with vsync.
- Officially remove the Emscripten backend.
- On Windows, fix handling of surrogate pairs when dispatching `ReceivedCharacter`.
- On macOS 10.15, fix freeze upon exiting exclusive fullscreen mode.
- On iOS, fix panic upon closing the app.
- On X11, allow setting mulitple `XWindowType`s.
- On iOS, fix null window on initial `HiDpiFactorChanged` event.
- On Windows, fix fullscreen window shrinking upon getting restored to a normal window.
- On macOS, fix events not being emitted during modal loops, such as when windows are being resized
  by the user.
- On Windows, fix hovering the mouse over the active window creating an endless stream of CursorMoved events.
- Always dispatch a `RedrawRequested` event after creating a new window.
- On X11, return dummy monitor data to avoid panicking when no monitors exist.
- On X11, prevent stealing input focus when creating a new window.
  Only steal input focus when entering fullscreen mode.
- On Wayland, fixed DeviceEvents for relative mouse movement is not always produced
- On Wayland, add support for set_cursor_visible and set_cursor_grab.
- On Wayland, fixed DeviceEvents for relative mouse movement is not always produced.
- Removed `derivative` crate dependency.
- On Wayland, add support for set_cursor_icon.
- Use `impl Iterator<Item = MonitorHandle>` instead of `AvailableMonitorsIter` consistently.
- On macOS, fix fullscreen state being updated after entering fullscreen instead of before,
  resulting in `Window::fullscreen` returning the old state in `Resized` events instead of
  reflecting the new fullscreen state
- On X11, fix use-after-free during window creation
- On Windows, disable monitor change keyboard shortcut while in exclusive fullscreen.
- On Windows, ensure that changing a borderless fullscreen window's monitor via keyboard shortcuts keeps the window fullscreen on the new monitor.
- Prevent `EventLoop::new` and `EventLoop::with_user_event` from getting called outside the main thread.
  - This is because some platforms cannot run the event loop outside the main thread. Preventing this
    reduces the potential for cross-platform compatibility gotchyas.
- On Windows and Linux X11/Wayland, add platform-specific functions for creating an `EventLoop` outside the main thread.
- On Wayland, drop resize events identical to the current window size.
- On Windows, fix window rectangle not getting set correctly on high-DPI systems.

# 0.20.0 Alpha 3 (2019-08-14)

- On macOS, drop the run closure on exit.
- On Windows, location of `WindowEvent::Touch` are window client coordinates instead of screen coordinates.
- On X11, fix delayed events after window redraw.
- On macOS, add `WindowBuilderExt::with_disallow_hidpi` to have the option to turn off best resolution openGL surface.
- On Windows, screen saver won't start if the window is in fullscreen mode.
- Change all occurrences of the `new_user_event` method to `with_user_event`.
- On macOS, the dock and the menu bar are now hidden in fullscreen mode.
- `Window::set_fullscreen` now takes `Option<Fullscreen>` where `Fullscreen`
  consists of `Fullscreen::Exclusive(VideoMode)` and
  `Fullscreen::Borderless(MonitorHandle)` variants.
    - Adds support for exclusive fullscreen mode.
- On iOS, add support for hiding the home indicator.
- On iOS, add support for deferring system gestures.
- On iOS, fix a crash that occurred while acquiring a monitor's name.
- On iOS, fix armv7-apple-ios compile target.
- Removed the `T: Clone` requirement from the `Clone` impl of `EventLoopProxy<T>`.
- On iOS, disable overscan compensation for external displays (removes black
  bars surrounding the image).
- On Linux, the functions `is_wayland`, `is_x11`, `xlib_xconnection` and `wayland_display` have been moved to a new `EventLoopWindowTargetExtUnix` trait.
- On iOS, add `set_prefers_status_bar_hidden` extension function instead of
  hijacking `set_decorations` for this purpose.
- On macOS and iOS, corrected the auto trait impls of `EventLoopProxy`.
- On iOS, add touch pressure information for touch events.
- Implement `raw_window_handle::HasRawWindowHandle` for `Window` type on all supported platforms.
- On macOS, fix the signature of `-[NSView drawRect:]`.
- On iOS, fix the behavior of `ControlFlow::Poll`. It wasn't polling if that was the only mode ever used by the application.
- On iOS, fix DPI sent out by views on creation was `0.0` - now it gives a reasonable number.
- On iOS, RedrawRequested now works for gl/metal backed views.
- On iOS, RedrawRequested is generally ordered after EventsCleared.

# 0.20.0 Alpha 2 (2019-07-09)

- On X11, non-resizable windows now have maximize explicitly disabled.
- On Windows, support paths longer than MAX_PATH (260 characters) in `WindowEvent::DroppedFile`
and `WindowEvent::HoveredFile`.
- On Mac, implement `DeviceEvent::Button`.
- Change `Event::Suspended(true / false)` to `Event::Suspended` and `Event::Resumed`.
- On X11, fix sanity check which checks that a monitor's reported width and height (in millimeters) are non-zero when calculating the DPI factor.
- Revert the use of invisible surfaces in Wayland, which introduced graphical glitches with OpenGL (#835)
- On X11, implement `_NET_WM_PING` to allow desktop environment to kill unresponsive programs.
- On Windows, when a window is initially invisible, it won't take focus from the existing visible windows.
- On Windows, fix multiple calls to `request_redraw` during `EventsCleared` sending multiple `RedrawRequested events.`
- On Windows, fix edge case where `RedrawRequested` could be dispatched before input events in event loop iteration.
- On Windows, fix timing issue that could cause events to be improperly dispatched after `RedrawRequested` but before `EventsCleared`.
- On macOS, drop unused Metal dependency.
- On Windows, fix the trail effect happening on transparent decorated windows. Borderless (or un-decorated) windows were not affected.
- On Windows, fix `with_maximized` not properly setting window size to entire window.
- On macOS, change `WindowExtMacOS::request_user_attention()` to take an `enum` instead of a `bool`.

# 0.20.0 Alpha 1 (2019-06-21)

- Changes below are considered **breaking**.
- Change all occurrences of `EventsLoop` to `EventLoop`.
- Previously flat API is now exposed through `event`, `event_loop`, `monitor`, and `window` modules.
- `os` module changes:
  - Renamed to `platform`.
  - All traits now have platform-specific suffixes.
  - Exposes new `desktop` module on Windows, Mac, and Linux.
- Changes to event loop types:
  - `EventLoopProxy::wakeup` has been removed in favor of `send_event`.
  - **Major:** New `run` method drives winit event loop.
    - Returns `!` to ensure API behaves identically across all supported platforms.
      - This allows `emscripten` implementation to work without lying about the API.
    - `ControlFlow`'s variants have been replaced with `Wait`, `WaitUntil(Instant)`, `Poll`, and `Exit`.
      - Is read after `EventsCleared` is processed.
      - `Wait` waits until new events are available.
      - `WaitUntil` waits until either new events are available or the provided time has been reached.
      - `Poll` instantly resumes the event loop.
      - `Exit` aborts the event loop.
    - Takes a closure that implements `'static + FnMut(Event<T>, &EventLoop<T>, &mut ControlFlow)`.
      - `&EventLoop<T>` is provided to allow new `Window`s to be created.
  - **Major:** `platform::desktop` module exposes `EventLoopExtDesktop` trait with `run_return` method.
    - Behaves identically to `run`, but returns control flow to the calling context and can take non-`'static` closures.
  - `EventLoop`'s `poll_events` and `run_forever` methods have been removed in favor of `run` and `run_return`.
- Changes to events:
  - Remove `Event::Awakened` in favor of `Event::UserEvent(T)`.
    - Can be sent with `EventLoopProxy::send_event`.
  - Rename `WindowEvent::Refresh` to `WindowEvent::RedrawRequested`.
    - `RedrawRequested` can be sent by the user with the `Window::request_redraw` method.
  - `EventLoop`, `EventLoopProxy`, and `Event` are now generic over `T`, for use in `UserEvent`.
  - **Major:** Add `NewEvents(StartCause)`, `EventsCleared`, and `LoopDestroyed` variants to `Event`.
    - `NewEvents` is emitted when new events are ready to be processed by event loop.
      - `StartCause` describes why new events are available, with `ResumeTimeReached`, `Poll`, `WaitCancelled`, and `Init` (sent once at start of loop).
    - `EventsCleared` is emitted when all available events have been processed.
      - Can be used to perform logic that depends on all events being processed (e.g. an iteration of a game loop).
    - `LoopDestroyed` is emitted when the `run` or `run_return` method is about to exit.
- Rename `MonitorId` to `MonitorHandle`.
- Removed `serde` implementations from `ControlFlow`.
- Rename several functions to improve both internal consistency and compliance with Rust API guidelines.
- Remove `WindowBuilder::multitouch` field, since it was only implemented on a few platforms. Multitouch is always enabled now.
- **Breaking:** On macOS, change `ns` identifiers to use snake_case for consistency with iOS's `ui` identifiers.
- Add `MonitorHandle::video_modes` method for retrieving supported video modes for the given monitor.
- On Wayland, the window now exists even if nothing has been drawn.
- On Windows, fix initial dimensions of a fullscreen window.
- On Windows, Fix transparent borderless windows rendering wrong.

# Version 0.19.1 (2019-04-08)

- On Wayland, added a `get_wayland_display` function to `EventsLoopExt`.
- On Windows, fix `CursorMoved(0, 0)` getting dispatched on window focus.
- On macOS, fix command key event left and right reverse.
- On FreeBSD, NetBSD, and OpenBSD, fix build of X11 backend.
- On Linux, the numpad's add, subtract and divide keys are now mapped to the `Add`, `Subtract` and `Divide` virtual key codes
- On macOS, the numpad's subtract key has been added to the `Subtract` mapping
- On Wayland, the numpad's home, end, page up and page down keys are now mapped to the `Home`, `End`, `PageUp` and `PageDown` virtual key codes
- On Windows, fix icon not showing up in corner of window.
- On X11, change DPI scaling factor behavior. First, winit tries to read it from "Xft.dpi" XResource, and uses DPI calculation from xrandr dimensions as fallback behavior.

# Version 0.19.0 (2019-03-06)

- On X11, we will use the faster `XRRGetScreenResourcesCurrent` function instead of `XRRGetScreenResources` when available.
- On macOS, fix keycodes being incorrect when using a non-US keyboard layout.
- On Wayland, fix `with_title()` not setting the windows title
- On Wayland, add `set_wayland_theme()` to control client decoration color theme
- Added serde serialization to `os::unix::XWindowType`.
- **Breaking:** Remove the `icon_loading` feature and the associated `image` dependency.
- On X11, make event loop thread safe by replacing XNextEvent with select(2) and XCheckIfEvent
- On Windows, fix malformed function pointer typecast that could invoke undefined behavior.
- Refactored Windows state/flag-setting code.
- On Windows, hiding the cursor no longer hides the cursor for all Winit windows - just the one `hide_cursor` was called on.
- On Windows, cursor grabs used to get perpetually canceled when the grabbing window lost focus. Now, cursor grabs automatically get re-initialized when the window regains focus and the mouse moves over the client area.
- On Windows, only vertical mouse wheel events were handled. Now, horizontal mouse wheel events are also handled.
- On Windows, ignore the AltGr key when populating the `ModifersState` type.

# Version 0.18.1 (2018-12-30)

- On macOS, fix `Yen` (JIS) so applications receive the event.
- On X11 with a tiling WM, fixed high CPU usage when moving windows across monitors.
- On X11, fixed panic caused by dropping the window before running the event loop.
- on macOS, added `WindowExt::set_simple_fullscreen` which does not require a separate space
- Introduce `WindowBuilderExt::with_app_id` to allow setting the application ID on Wayland.
- On Windows, catch panics in event loop child thread and forward them to the parent thread. This prevents an invocation of undefined behavior due to unwinding into foreign code.
- On Windows, fix issue where resizing or moving window combined with grabbing the cursor would freeze program.
- On Windows, fix issue where resizing or moving window would eat `Awakened` events.
- On Windows, exiting fullscreen after entering fullscreen with disabled decorations no longer shrinks window.
- On X11, fixed a segfault when using virtual monitors with XRandR.
- Derive `Ord` and `PartialOrd` for `VirtualKeyCode` enum.
- On Windows, fix issue where hovering or dropping a non file item would create a panic.
- On Wayland, fix resizing and DPI calculation when a `wl_output` is removed without sending a `leave` event to the `wl_surface`, such as disconnecting a monitor from a laptop.
- On Wayland, DPI calculation is handled by smithay-client-toolkit.
- On X11, `WindowBuilder::with_min_dimensions` and `WindowBuilder::with_max_dimensions` now correctly account for DPI.
- Added support for generating dummy `DeviceId`s and `WindowId`s to better support unit testing.
- On macOS, fixed unsoundness in drag-and-drop that could result in drops being rejected.
- On macOS, implemented `WindowEvent::Refresh`.
- On macOS, all `MouseCursor` variants are now implemented and the cursor will no longer reset after unfocusing.
- Removed minimum supported Rust version guarantee.

# Version 0.18.0 (2018-11-07)

- **Breaking:** `image` crate upgraded to 0.20. This is exposed as part of the `icon_loading` API.
- On Wayland, pointer events will now provide the current modifiers state.
- On Wayland, titles will now be displayed in the window header decoration.
- On Wayland, key repetition is now ended when keyboard loses focus.
- On Wayland, windows will now use more stylish and modern client side decorations.
- On Wayland, windows will use server-side decorations when available.
- **Breaking:** Added support for F16-F24 keys (variants were added to the `VirtualKeyCode` enum).
- Fixed graphical glitches when resizing on Wayland.
- On Windows, fix freezes when performing certain actions after a window resize has been triggered. Reintroduces some visual artifacts when resizing.
- Updated window manager hints under X11 to v1.5 of [Extended Window Manager Hints](https://specifications.freedesktop.org/wm-spec/wm-spec-1.5.html#idm140200472629520).
- Added `WindowBuilderExt::with_gtk_theme_variant` to X11-specific `WindowBuilder` functions.
- Fixed UTF8 handling bug in X11 `set_title` function.
- On Windows, `Window::set_cursor` now applies immediately instead of requiring specific events to occur first.
- On Windows, the `HoveredFile` and `HoveredFileCancelled` events are now implemented.
- On Windows, fix `Window::set_maximized`.
- On Windows 10, fix transparency (#260).
- On macOS, fix modifiers during key repeat.
- Implemented the `Debug` trait for `Window`, `EventsLoop`, `EventsLoopProxy` and `WindowBuilder`.
- On X11, now a `Resized` event will always be generated after a DPI change to ensure the window's logical size is consistent with the new DPI.
- Added further clarifications to the DPI docs.
- On Linux, if neither X11 nor Wayland manage to initialize, the corresponding panic now consists of a single line only.
- Add optional `serde` feature with implementations of `Serialize`/`Deserialize` for DPI types and various event types.
- Add `PartialEq`, `Eq`, and `Hash` implementations on public types that could have them but were missing them.
- On X11, drag-and-drop receiving an unsupported drop type can no longer cause the WM to freeze.
- Fix issue whereby the OpenGL context would not appear at startup on macOS Mojave (#1069).
- **Breaking:** Removed `From<NSApplicationActivationPolicy>` impl from `ActivationPolicy` on macOS.
- On macOS, the application can request the user's attention with `WindowExt::request_user_attention`.

# Version 0.17.2 (2018-08-19)

- On macOS, fix `<C-Tab>` so applications receive the event.
- On macOS, fix `<Cmd-{key}>` so applications receive the event.
- On Wayland, key press events will now be repeated.

# Version 0.17.1 (2018-08-05)

- On X11, prevent a compilation failure in release mode for versions of Rust greater than or equal to 1.30.
- Fixed deadlock that broke fullscreen mode on Windows.

# Version 0.17.0 (2018-08-02)

- Cocoa and core-graphics updates.
- Fixed thread-safety issues in several `Window` functions on Windows.
- On MacOS, the key state for modifiers key events is now properly set.
- On iOS, the view is now set correctly. This makes it possible to render things (instead of being stuck on a black screen), and touch events work again.
- Added NetBSD support.
- **Breaking:** On iOS, `UIView` is now the default root view. `WindowBuilderExt::with_root_view_class` can be used to set the root view objective-c class to `GLKView` (OpenGLES) or `MTKView` (Metal/MoltenVK).
- On iOS, the `UIApplication` is not started until `Window::new` is called.
- Fixed thread unsafety with cursor hiding on macOS.
- On iOS, fixed the size of the `JmpBuf` type used for `setjmp`/`longjmp` calls. Previously this was a buffer overflow on most architectures.
- On Windows, use cached window DPI instead of repeatedly querying the system. This fixes sporadic crashes on Windows 7.

# Version 0.16.2 (2018-07-07)

- On Windows, non-resizable windows now have the maximization button disabled. This is consistent with behavior on macOS and popular X11 WMs.
- Corrected incorrect `unreachable!` usage when guessing the DPI factor with no detected monitors.

# Version 0.16.1 (2018-07-02)

- Added logging through `log`. Logging will become more extensive over time.
- On X11 and Windows, the window's DPI factor is guessed before creating the window. This *greatly* cuts back on unsightly auto-resizing that would occur immediately after window creation.
- Fixed X11 backend compilation for environments where `c_char` is unsigned.

# Version 0.16.0 (2018-06-25)

- Windows additionally has `WindowBuilderExt::with_no_redirection_bitmap`.
- **Breaking:** Removed `VirtualKeyCode::LMenu` and `VirtualKeyCode::RMenu`; Windows now generates `VirtualKeyCode::LAlt` and `VirtualKeyCode::RAlt` instead.
- On X11, exiting fullscreen no longer leaves the window in the monitor's top left corner.
- **Breaking:** `Window::hidpi_factor` has been renamed to `Window::get_hidpi_factor` for better consistency. `WindowEvent::HiDPIFactorChanged` has been renamed to `WindowEvent::HiDpiFactorChanged`. DPI factors are always represented as `f64` instead of `f32` now.
- The Windows backend is now DPI aware. `WindowEvent::HiDpiFactorChanged` is implemented, and `MonitorId::get_hidpi_factor` and `Window::hidpi_factor` return accurate values.
- Implemented `WindowEvent::HiDpiFactorChanged` on X11.
- On macOS, `Window::set_cursor_position` is now relative to the client area.
- On macOS, setting the maximum and minimum dimensions now applies to the client area dimensions rather than to the window dimensions.
- On iOS, `MonitorId::get_dimensions` has been implemented and both `MonitorId::get_hidpi_factor` and `Window::get_hidpi_factor` return accurate values.
- On Emscripten, `MonitorId::get_hidpi_factor` now returns the same value as `Window::get_hidpi_factor` (it previously would always return 1.0).
- **Breaking:** The entire API for sizes, positions, etc. has changed. In the majority of cases, winit produces and consumes positions and sizes as `LogicalPosition` and `LogicalSize`, respectively. The notable exception is `MonitorId` methods, which deal in `PhysicalPosition` and `PhysicalSize`. See the documentation for specifics and explanations of the types. Additionally, winit automatically conserves logical size when the DPI factor changes.
- **Breaking:** All deprecated methods have been removed. For `Window::platform_display` and `Window::platform_window`, switch to the appropriate platform-specific `WindowExt` methods. For `Window::get_inner_size_points` and `Window::get_inner_size_pixels`, use the `LogicalSize` returned by `Window::get_inner_size` and convert as needed.
- HiDPI support for Wayland.
- `EventsLoop::get_available_monitors` and `EventsLoop::get_primary_monitor` now have identical counterparts on `Window`, so this information can be acquired without an `EventsLoop` borrow.
- `AvailableMonitorsIter` now implements `Debug`.
- Fixed quirk on macOS where certain keys would generate characters at twice the normal rate when held down.
- On X11, all event loops now share the same `XConnection`.
- **Breaking:** `Window::set_cursor_state` and `CursorState` enum removed in favor of the more composable `Window::grab_cursor` and `Window::hide_cursor`. As a result, grabbing the cursor no longer automatically hides it; you must call both methods to retain the old behavior on Windows and macOS. `Cursor::NoneCursor` has been removed, as it's no longer useful.
- **Breaking:** `Window::set_cursor_position` now returns `Result<(), String>`, thus allowing for `Box<Error>` conversion via `?`.

# Version 0.15.1 (2018-06-13)

- On X11, the `Moved` event is no longer sent when the window is resized without changing position.
- `MouseCursor` and `CursorState` now implement `Default`.
- `WindowBuilder::with_resizable` implemented for Windows, X11, Wayland, and macOS.
- `Window::set_resizable` implemented for Windows, X11, Wayland, and macOS.
- On X11, if the monitor's width or height in millimeters is reported as 0, the DPI is now 1.0 instead of +inf.
- On X11, the environment variable `WINIT_HIDPI_FACTOR` has been added for overriding DPI factor.
- On X11, enabling transparency no longer causes the window contents to flicker when resizing.
- On X11, `with_override_redirect` now actually enables override redirect.
- macOS now generates `VirtualKeyCode::LAlt` and `VirtualKeyCode::RAlt` instead of `None` for both.
- On macOS, `VirtualKeyCode::RWin` and `VirtualKeyCode::LWin` are no longer switched.
- On macOS, windows without decorations can once again be resized.
- Fixed race conditions when creating an `EventsLoop` on X11, most commonly manifesting as "[xcb] Unknown sequence number while processing queue".
- On macOS, `CursorMoved` and `MouseInput` events are only generated if they occurs within the window's client area.
- On macOS, resizing the window no longer generates a spurious `MouseInput` event.

# Version 0.15.0 (2018-05-22)

- `Icon::to_cardinals` is no longer public, since it was never supposed to be.
- Wayland: improve diagnostics if initialization fails
- Fix some system event key doesn't work when focused, do not block keyevent forward to system on macOS
- On X11, the scroll wheel position is now correctly reset on i3 and other WMs that have the same quirk.
- On X11, `Window::get_current_monitor` now reliably returns the correct monitor.
- On X11, `Window::hidpi_factor` returns values from XRandR rather than the inaccurate values previously queried from the core protocol.
- On X11, the primary monitor is detected correctly even when using versions of XRandR less than 1.5.
- `MonitorId` now implements `Debug`.
- Fixed bug on macOS where using `with_decorations(false)` would cause `set_decorations(true)` to produce a transparent titlebar with no title.
- Implemented `MonitorId::get_position` on macOS.
- On macOS, `Window::get_current_monitor` now returns accurate values.
- Added `WindowBuilderExt::with_resize_increments` to macOS.
- **Breaking:** On X11, `WindowBuilderExt::with_resize_increments` and `WindowBuilderExt::with_base_size` now take `u32` values rather than `i32`.
- macOS keyboard handling has been overhauled, allowing for the use of dead keys, IME, etc. Right modifier keys are also no longer reported as being left.
- Added the `Window::set_ime_spot(x: i32, y: i32)` method, which is implemented on X11 and macOS.
- **Breaking**: `os::unix::WindowExt::send_xim_spot(x: i16, y: i16)` no longer exists. Switch to the new `Window::set_ime_spot(x: i32, y: i32)`, which has equivalent functionality.
- Fixed detection of `Pause` and `Scroll` keys on Windows.
- On Windows, alt-tabbing while the cursor is grabbed no longer makes it impossible to re-grab the cursor.
- On Windows, using `CursorState::Hide` when the cursor is grabbed now ungrabs the cursor first.
- Implemented `MouseCursor::NoneCursor` on Windows.
- Added `WindowBuilder::with_always_on_top` and `Window::set_always_on_top`. Implemented on Windows, macOS, and X11.
- On X11, `WindowBuilderExt` now has `with_class`, `with_override_redirect`, and `with_x11_window_type` to allow for more control over window creation. `WindowExt` additionally has `set_urgent`.
- More hints are set by default on X11, including `_NET_WM_PID` and `WM_CLIENT_MACHINE`. Note that prior to this, the `WM_CLASS` hint was automatically set to whatever value was passed to `with_title`. It's now set to the executable name to better conform to expectations and the specification; if this is undesirable, you must explicitly use `WindowBuilderExt::with_class`.

# Version 0.14.0 (2018-05-09)

- Created the `Copy`, `Paste` and `Cut` `VirtualKeyCode`s and added support for them on X11 and Wayland
- Fix `.with_decorations(false)` in macOS
- On Mac, `NSWindow` and supporting objects might be alive long after they were `closed` which resulted in apps consuming more heap then needed. Mainly it was affecting multi window applications. Not expecting any user visible change of behaviour after the fix.
- Fix regression of Window platform extensions for macOS where `NSFullSizeContentViewWindowMask` was not being correctly applied to `.fullsize_content_view`.
- Corrected `get_position` on Windows to be relative to the screen rather than to the taskbar.
- Corrected `Moved` event on Windows to use position values equivalent to those returned by `get_position`. It previously supplied client area positions instead of window positions, and would additionally interpret negative values as being very large (around `u16::MAX`).
- Implemented `Moved` event on macOS.
- On X11, the `Moved` event correctly use window positions rather than client area positions. Additionally, a stray `Moved` that unconditionally accompanied `Resized` with the client area position relative to the parent has been eliminated; `Moved` is still received alongside `Resized`, but now only once and always correctly.
- On Windows, implemented all variants of `DeviceEvent` other than `Text`. Mouse `DeviceEvent`s are now received even if the window isn't in the foreground.
- `DeviceId` on Windows is no longer a unit struct, and now contains a `u32`. For `WindowEvent`s, this will always be 0, but on `DeviceEvent`s it will be the handle to that device. `DeviceIdExt::get_persistent_identifier` can be used to acquire a unique identifier for that device that persists across replugs/reboots/etc.
- Corrected `run_forever` on X11 to stop discarding `Awakened` events.
- Various safety and correctness improvements to the X11 backend internals.
- Fixed memory leak on X11 every time the mouse entered the window.
- On X11, drag and drop now works reliably in release mode.
- Added `WindowBuilderExt::with_resize_increments` and `WindowBuilderExt::with_base_size` to X11, allowing for more optional hints to be set.
- Rework of the wayland backend, migrating it to use [Smithay's Client Toolkit](https://github.com/Smithay/client-toolkit).
- Added `WindowBuilder::with_window_icon` and `Window::set_window_icon`, finally making it possible to set the window icon on Windows and X11. The `icon_loading` feature can be enabled to allow for icons to be easily loaded; see example program `window_icon.rs` for usage.
- Windows additionally has `WindowBuilderExt::with_taskbar_icon` and `WindowExt::set_taskbar_icon`.
- On Windows, fix panic when trying to call `set_fullscreen(None)` on a window that has not been fullscreened prior.

# Version 0.13.1 (2018-04-26)

- Ensure necessary `x11-dl` version is used.

# Version 0.13.0 (2018-04-25)

- Implement `WindowBuilder::with_maximized`, `Window::set_fullscreen`, `Window::set_maximized` and `Window::set_decorations` for MacOS.
- Implement `WindowBuilder::with_maximized`, `Window::set_fullscreen`, `Window::set_maximized` and `Window::set_decorations` for Windows.
- On Windows, `WindowBuilder::with_fullscreen` no longer changing monitor display resolution.
- Overhauled X11 window geometry calculations. `get_position` and `set_position` are more universally accurate across different window managers, and `get_outer_size` actually works now.
- Fixed SIGSEGV/SIGILL crashes on macOS caused by stabilization of the `!` (never) type.
- Implement `WindowEvent::HiDPIFactorChanged` for macOS
- On X11, input methods now work completely out of the box, no longer requiring application developers to manually call `setlocale`. Additionally, when input methods are started, stopped, or restarted on the server end, it's correctly handled.
- Implemented `Refresh` event on Windows.
- Properly calculate the minimum and maximum window size on Windows, including window decorations.
- Map more `MouseCursor` variants to cursor icons on Windows.
- Corrected `get_position` on macOS to return outer frame position, not content area position.
- Corrected `set_position` on macOS to set outer frame position, not content area position.
- Added `get_inner_position` method to `Window`, which gets the position of the window's client area. This is implemented on all applicable platforms (all desktop platforms other than Wayland, where this isn't possible).
- **Breaking:** the `Closed` event has been replaced by `CloseRequested` and `Destroyed`. To migrate, you typically just need to replace all usages of `Closed` with `CloseRequested`; see example programs for more info. The exception is iOS, where `Closed` must be replaced by `Destroyed`.

# Version 0.12.0 (2018-04-06)

- Added subclass to macos windows so they can be made resizable even with no decorations.
- Dead keys now work properly on X11, no longer resulting in a panic.
- On X11, input method creation first tries to use the value from the user's `XMODIFIERS` environment variable, so application developers should no longer need to manually call `XSetLocaleModifiers`. If that fails, fallbacks are tried, which should prevent input method initialization from ever outright failing.
- Fixed thread safety issues with input methods on X11.
- Add support for `Touch` for win32 backend.
- Fixed `Window::get_inner_size` and friends to return the size in pixels instead of points when using HIDPI displays on OSX.

# Version 0.11.3 (2018-03-28)

- Added `set_min_dimensions` and `set_max_dimensions` methods to `Window`, and implemented on Windows, X11, Wayland, and OSX.
- On X11, dropping a `Window` actually closes it now, and clicking the window's × button (or otherwise having the WM signal to close it) will result in the window closing.
- Added `WindowBuilderExt` methods for macos: `with_titlebar_transparent`,
  `with_title_hidden`, `with_titlebar_buttons_hidden`,
  `with_fullsize_content_view`.
- Mapped X11 numpad keycodes (arrows, Home, End, PageUp, PageDown, Insert and Delete) to corresponding virtual keycodes

# Version 0.11.2 (2018-03-06)

- Impl `Hash`, `PartialEq`, and `Eq` for `events::ModifiersState`.
- Implement `MonitorId::get_hidpi_factor` for MacOS.
- Added method `os::macos::MonitorIdExt::get_nsscreen() -> *mut c_void` that gets a `NSScreen` object matching the monitor ID.
- Send `Awakened` event on Android when event loop is woken up.

# Version 0.11.1 (2018-02-19)

- Fixed windows not receiving mouse events when click-dragging the mouse outside the client area of a window, on Windows platforms.
- Added method `os::android::EventsLoopExt:set_suspend_callback(Option<Box<Fn(bool) -> ()>>)` that allows glutin to register a callback when a suspend event happens

# Version 0.11.0 (2018-02-09)

- Implement `MonitorId::get_dimensions` for Android.
- Added method `os::macos::WindowBuilderExt::with_movable_by_window_background(bool)` that allows to move a window without a titlebar - `with_decorations(false)`
- Implement `Window::set_fullscreen`, `Window::set_maximized` and `Window::set_decorations` for Wayland.
- Added `Caret` as VirtualKeyCode and support OSX ^-Key with german input.

# Version 0.10.1 (2018-02-05)

*Yanked*

# Version 0.10.0 (2017-12-27)

- Add support for `Touch` for emscripten backend.
- Added support for `DroppedFile`, `HoveredFile`, and `HoveredFileCancelled` to X11 backend.
- **Breaking:** `unix::WindowExt` no longer returns pointers for things that aren't actually pointers; `get_xlib_window` now returns `Option<std::os::raw::c_ulong>` and `get_xlib_screen_id` returns `Option<std::os::raw::c_int>`. Additionally, methods that previously returned `libc::c_void` have been changed to return `std::os::raw::c_void`, which are not interchangeable types, so users wanting the former will need to explicitly cast.
- Added `set_decorations` method to `Window` to allow decorations to be toggled after the window is built. Presently only implemented on X11.
- Raised the minimum supported version of Rust to 1.20 on MacOS due to usage of associated constants in new versions of cocoa and core-graphics.
- Added `modifiers` field to `MouseInput`, `MouseWheel`, and `CursorMoved` events to track the modifiers state (`ModifiersState`).
- Fixed the emscripten backend to return the size of the canvas instead of the size of the window.

# Version 0.9.0 (2017-12-01)

- Added event `WindowEvent::HiDPIFactorChanged`.
- Added method `MonitorId::get_hidpi_factor`.
- Deprecated `get_inner_size_pixels` and `get_inner_size_points` methods of `Window` in favor of
`get_inner_size`.
- **Breaking:** `EventsLoop` is `!Send` and `!Sync` because of platform-dependant constraints,
  but `Window`, `WindowId`, `DeviceId` and `MonitorId` guaranteed to be `Send`.
- `MonitorId::get_position` now returns `(i32, i32)` instead of `(u32, u32)`.
- Rewrite of the wayland backend to use wayland-client-0.11
- Support for dead keys on wayland for keyboard utf8 input
- Monitor enumeration on Windows is now implemented using `EnumDisplayMonitors` instead of
`EnumDisplayDevices`. This changes the value returned by `MonitorId::get_name()`.
- On Windows added `MonitorIdExt::hmonitor` method
- Impl `Clone` for `EventsLoopProxy`
- `EventsLoop::get_primary_monitor()` on X11 will fallback to any available monitor if no primary is found
- Support for touch event on wayland
- `WindowEvent`s `MouseMoved`, `MouseEntered`, and `MouseLeft` have been renamed to
`CursorMoved`, `CursorEntered`, and `CursorLeft`.
- New `DeviceEvent`s added, `MouseMotion` and `MouseWheel`.
- Send `CursorMoved` event after `CursorEntered` and `Focused` events.
- Add support for `ModifiersState`, `MouseMove`, `MouseInput`, `MouseMotion` for emscripten backend.

# Version 0.8.3 (2017-10-11)

- Fixed issue of calls to `set_inner_size` blocking on Windows.
- Mapped `ISO_Left_Tab` to `VirtualKeyCode::Tab` to make the key work with modifiers
- Fixed the X11 backed on 32bit targets

# Version 0.8.2 (2017-09-28)

- Uniformize keyboard scancode values accross Wayland and X11 (#297).
- Internal rework of the wayland event loop
- Added method `os::linux::WindowExt::is_ready`

# Version 0.8.1 (2017-09-22)

- Added various methods to `os::linux::EventsLoopExt`, plus some hidden items necessary to make
  glutin work.

# Version 0.8.0 (2017-09-21)

- Added `Window::set_maximized`, `WindowAttributes::maximized` and `WindowBuilder::with_maximized`.
- Added `Window::set_fullscreen`.
- Changed `with_fullscreen` to take a `Option<MonitorId>` instead of a `MonitorId`.
- Removed `MonitorId::get_native_identifer()` in favor of platform-specific traits in the `os`
  module.
- Changed `get_available_monitors()` and `get_primary_monitor()` to be methods of `EventsLoop`
  instead of stand-alone methods.
- Changed `EventsLoop` to be tied to a specific X11 or Wayland connection.
- Added a `os::linux::EventsLoopExt` trait that makes it possible to configure the connection.
- Fixed the emscripten code, which now compiles.
- Changed the X11 fullscreen code to use `xrandr` instead of `xxf86vm`.
- Fixed the Wayland backend to produce `Refresh` event after window creation.
- Changed the `Suspended` event to be outside of `WindowEvent`.
- Fixed the X11 backend sometimes reporting the wrong virtual key (#273).<|MERGE_RESOLUTION|>--- conflicted
+++ resolved
@@ -13,13 +13,10 @@
 - On X11, fix `Window::request_redraw` not waking the event loop.
 - On Wayland, the keypad arrow keys are now recognized.
 - **Breaking** Rename `desktop::EventLoopExtDesktop` to `run_return::EventLoopExtRunReturn`.
-<<<<<<< HEAD
 - Added `request_user_attention` method to `Window`.
 - **Breaking:** On macOS, removed `WindowExt::request_user_attention`, use `Window::request_user_attention`.  
 - **Breaking:** On X11, removed `WindowExt::set_urgent`, use `Window::request_user_attention`. 
-=======
 - On Wayland, default font size in CSD increased from 11 to 17.
->>>>>>> f79efec7
 
 # 0.23.0 (2020-10-02)
 
