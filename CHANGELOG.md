--- conflicted
+++ resolved
@@ -7,12 +7,9 @@
 - Added `WindowBuilderExt` methods for macos: `with_titlebar_transparent`,
   `with_title_hidden`, `with_titlebar_buttons_hidden`,
   `with_fullsize_content_view`.
-<<<<<<< HEAD
 
 - [macos] subclass windows so they can be made resizable even with no decorations
 
-=======
->>>>>>> 0b922ad9
 - Mapped X11 numpad keycodes (arrows, Home, End, PageUp, PageDown, Insert and Delete) to corresponding virtual keycodes
 
 # Version 0.11.2 (2018-03-06)
