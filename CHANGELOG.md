# Changelog

All notable changes to this project will be documented in this file.

Please keep one empty line before and after all headers. (This is required for `git` to produce a conflict when a release is made while a PR is open and the PR's changelog entry would go into the wrong section).

And please only add new entries to the top of this list, right below the `# Unreleased` header.

# Unreleased

<<<<<<< HEAD
- On Linux, initial support has been added for a DRM backend. This is a breaking change
=======
- On Wayland, fix maximized startup not taking full size on GNOME.
- On Wayland, fix initial window size not restored for maximized/fullscreened on startup window.
- On Wayland, `Window::outer_size` now accounts for **client side** decorations.
- On Wayland, fix window not checking that it actually got initial configure event.
- On Wayland, fix maximized window creation and window geometry handling.
- On Wayland, fix forward compatibility issues.
- On Wayland, add `Window::drag_resize_window` method.
- On Wayland, drop `WINIT_WAYLAND_CSD_THEME` variable.
- Bump MSRV from `1.60` to `1.64`.
- On macOS, fix `key_up` beind ignored when `Ime` is disabled.

# 0.28.4

- On macOS, fix empty marked text blocking regular input.
- On macOS, fix potential panic when getting refresh rate.
- On macOS, fix crash when calling `Window::set_ime_position` from another thread.

# 0.28.3

- Fix macOS memory leaks.

# 0.28.2

- Implement `HasRawDisplayHandle` for `EventLoop`.
- On macOS, set resize increments only for live resizes.
- On Wayland, fix rare crash on DPI change
- Web: Added support for `Window::theme`.
- On Wayland, fix rounding issues when doing resize.
- On macOS, fix wrong focused state on startup.
- On Windows, fix crash on setting taskbar when using Visual Studio debugger.
- On macOS, resize simple fullscreen windows on windowDidChangeScreen events.

# 0.28.1

- On Wayland, fix crash when dropping a window in multi-window setup.

# 0.28.0

- On macOS, fixed `Ime::Commit` persisting for all input after interacting with `Ime`.
- On macOS, added `WindowExtMacOS::option_as_alt` and `WindowExtMacOS::set_option_as_alt`.
- On Windows, fix window size for maximized, undecorated windows.
- On Windows and macOS, add `WindowBuilder::with_active`.
- Add `Window::is_minimized`.
- On X11, fix errors handled during `register_xlib_error_hook` invocation bleeding into winit.
- Add `Window::has_focus`.
- On Windows, fix `Window::set_minimized(false)` not working for windows minimized by `Win + D` hotkey.
- **Breaking:** On Web, touch input no longer fires `WindowEvent::Cursor*`, `WindowEvent::MouseInput`, or `DeviceEvent::MouseMotion` like other platforms, but instead it fires `WindowEvent::Touch`.
- **Breaking:** Removed platform specific `WindowBuilder::with_parent` API in favor of `WindowBuilder::with_parent_window`.
- On Windows, retain `WS_MAXIMIZE` window style when un-minimizing a maximized window.
- On Windows, fix left mouse button release event not being sent after `Window::drag_window`.
- On macOS, run most actions on the main thread, which is strictly more correct, but might make multithreaded applications block slightly more.
- On macOS, fix panic when getting current monitor without any monitor attached.
- On Windows and MacOS, add API to enable/disable window buttons (close, minimize, ...etc).
- On Windows, macOS, X11 and Wayland, add `Window::set_theme`.
- **Breaking:** Remove `WindowExtWayland::wayland_set_csd_theme` and `WindowBuilderExtX11::with_gtk_theme_variant`.
- On Windows, revert window background to an empty brush to avoid white flashes when changing scaling.
- **Breaking:** Removed `Window::set_always_on_top` and related APIs in favor of `Window::set_window_level`.
- On Windows, MacOS and X11, add always on bottom APIs.
- On Windows, fix the value in `MouseButton::Other`.
- On macOS, add `WindowExtMacOS::is_document_edited` and `WindowExtMacOS::set_document_edited` APIs.
- **Breaking:** Removed `WindowBuilderExtIOS::with_root_view_class`; instead, you should use `[[view layer] addSublayer: ...]` to add an instance of the desired layer class (e.g. `CAEAGLLayer` or `CAMetalLayer`). See `vulkano-win` or `wgpu` for examples of this.
- On MacOS and Windows, add `Window::set_content_protected`.
- On MacOS, add `EventLoopBuilderExtMacOS::with_activate_ignoring_other_apps`.
- On Windows, fix icons specified on `WindowBuilder` not taking effect for windows created after the first one.
- On Windows and macOS, add `Window::title` to query the current window title.
- On Windows, fix focusing menubar when pressing `Alt`.
- On MacOS, made `accepts_first_mouse` configurable.
- Migrated `WindowBuilderExtUnix::with_resize_increments` to `WindowBuilder`.
- Added `Window::resize_increments`/`Window::set_resize_increments` to update resize increments at runtime for X11/macOS.
- macOS/iOS: Use `objc2` instead of `objc` internally.
- **Breaking:** Bump MSRV from `1.57` to `1.60`.
- **Breaking:** Split the `platform::unix` module into `platform::x11` and `platform::wayland`. The extension types are similarly renamed.
- **Breaking:**: Removed deprecated method `platform::unix::WindowExtUnix::is_ready`.
- Removed `parking_lot` dependency.
- **Breaking:** On macOS, add support for two-finger touchpad magnification and rotation gestures with new events `WindowEvent::TouchpadMagnify` and `WindowEvent::TouchpadRotate`. Also add support for touchpad smart-magnification gesture with a new event `WindowEvent::SmartMagnify`.
- **Breaking:** On web, the `WindowBuilderExtWebSys::with_prevent_default` setting (enabled by default), now additionally prevents scrolling of the webpage in mobile browsers, previously it only disabled scrolling on desktop.
- On Wayland, `wayland-csd-adwaita` now uses `ab_glyph` instead of `crossfont` to render the title for decorations.
- On Wayland, a new `wayland-csd-adwaita-crossfont` feature was added to use `crossfont` instead of `ab_glyph` for decorations.
- On Wayland, if not otherwise specified use upstream automatic CSD theme selection.
- On X11, added `WindowExtX11::with_parent` to create child windows.
- Added support for `WindowBuilder::with_theme` and `Window::theme` to support per-window dark/light/system theme configuration on macos, windows and wayland.
- On macOS, added support for `WindowEvent::ThemeChanged`.
- **Breaking:** Removed `WindowBuilderExtWindows::with_theme` and `WindowBuilderExtWayland::with_wayland_csd_theme` in favour of `WindowBuilder::with_theme`.
- **Breaking:** Removed `WindowExtWindows::theme` in favour of `Window::theme`.
- Enabled `doc_auto_cfg` when generating docs on docs.rs for feature labels.
- **Breaking:** On Android, switched to using [`android-activity`](https://github.com/rib/android-activity) crate as a glue layer instead of [`ndk-glue`](https://github.com/rust-windowing/android-ndk-rs/tree/master/ndk-glue). See [README.md#Android](https://github.com/rust-windowing/winit#Android) for more details. ([#2444](https://github.com/rust-windowing/winit/pull/2444))
- **Breaking:** Removed support for `raw-window-handle` version `0.4`
- On Wayland, `RedrawRequested` not emitted during resize.
- Add a `set_wait_timeout` function to `ControlFlow` to allow waiting for a `Duration`.
- **Breaking:** Remove the unstable `xlib_xconnection()` function from the private interface.
- Added Orbital support for Redox OS
- On X11, added `drag_resize_window` method.
- Added `Window::set_transparent` to provide a hint about transparency of the window on Wayland and macOS.
- On macOS, fix the mouse buttons other than left/right/middle being reported as middle.
- On Wayland, support fractional scaling via the wp-fractional-scale protocol.
- On web, fix removal of mouse event listeners from the global object upon window distruction.
- Add WindowAttributes getter to WindowBuilder to allow introspection of default values.
- Added `Window::set_ime_purpose` for setting the IME purpose, currently implemented on Wayland only.

# 0.27.5

- On Wayland, fix byte offset in `Ime::Preedit` pointing to invalid bytes.

# 0.27.4

- On Windows, emit `ReceivedCharacter` events on system keybindings.
- On Windows, fixed focus event emission on minimize.
- On X11, fixed IME crashing during reload.

# 0.27.3

- On Windows, added `WindowExtWindows::set_undecorated_shadow` and `WindowBuilderExtWindows::with_undecorated_shadow` to draw the drop shadow behind a borderless window.
- On Windows, fixed default window features (ie snap, animations, shake, etc.) when decorations are disabled.
- On Windows, fixed ALT+Space shortcut to open window menu.
- On Wayland, fixed `Ime::Preedit` not being sent on IME reset.
- Fixed unbound version specified for `raw-window-handle` leading to compilation failures.
- Empty `Ime::Preedit` event will be sent before `Ime::Commit` to help clearing preedit.
- On X11, fixed IME context picking by querying for supported styles beforehand.

# 0.27.2 (2022-8-12)

- On macOS, fixed touch phase reporting when scrolling.
- On X11, fix min, max and resize increment hints not persisting for resizable windows (e.g. on DPI change).
- On Windows, respect min/max inner sizes when creating the window.
- For backwards compatibility, `Window` now (additionally) implements the old version (`0.4`) of the `HasRawWindowHandle` trait
- On Windows, added support for `EventLoopWindowTarget::set_device_event_filter`.
- On Wayland, fix user requested `WindowEvent::RedrawRequested` being delayed by a frame.

# 0.27.1 (2022-07-30)

- The minimum supported Rust version was lowered to `1.57.0` and now explicitly tested.
- On X11, fix crash on start due to inability to create an IME context without any preedit.

# 0.27.0 (2022-07-26)

- On Windows, fix hiding a maximized window.
- On Android, `ndk-glue`'s `NativeWindow` lock is now held between `Event::Resumed` and `Event::Suspended`.
- On Web, added `EventLoopExtWebSys` with a `spawn` method to start the event loop without throwing an exception.
- Added `WindowEvent::Occluded(bool)`, currently implemented on macOS and X11.
- On X11, fix events for caps lock key not being sent
- Build docs on `docs.rs` for iOS and Android as well.
- **Breaking:** Removed the `WindowAttributes` struct, since all its functionality is accessible from `WindowBuilder`.
- Added `WindowBuilder::transparent` getter to check if the user set `transparent` attribute.
- On macOS, Fix emitting `Event::LoopDestroyed` on CMD+Q.
- On macOS, fixed an issue where having multiple windows would prevent run_return from ever returning.
>>>>>>> 25c4e2e4
- On Wayland, fix bug where the cursor wouldn't hide in GNOME.
- On macOS, Windows, and Wayland, add `set_cursor_hittest` to let the window ignore mouse events.
- On Windows, added `WindowExtWindows::set_skip_taskbar` and `WindowBuilderExtWindows::with_skip_taskbar`.
- On Windows, added `EventLoopBuilderExtWindows::with_msg_hook`.
- On Windows, remove internally unique DC per window.
- On macOS, remove the need to call `set_ime_position` after moving the window.
- Added `Window::is_visible`.
- Added `Window::is_resizable`.
- Added `Window::is_decorated`.
- On X11, fix for repeated event loop iteration when `ControlFlow` was `Wait`
- On X11, fix scale factor calculation when the only monitor is reconnected
- On Wayland, report unaccelerated mouse deltas in `DeviceEvent::MouseMotion`.
- On Web, a focused event is manually generated when a click occurs to emulate behaviour of other backends.
- **Breaking:** Bump `ndk` version to 0.6, ndk-sys to `v0.3`, `ndk-glue` to `0.6`.
- Remove no longer needed `WINIT_LINK_COLORSYNC` environment variable.
- **Breaking:** Rename the `Exit` variant of `ControlFlow` to `ExitWithCode`, which holds a value to control the exit code after running. Add an `Exit` constant which aliases to `ExitWithCode(0)` instead to avoid major breakage. This shouldn't affect most existing programs.
- Add `EventLoopBuilder`, which allows you to create and tweak the settings of an event loop before creating it.
- Deprecated `EventLoop::with_user_event`; use `EventLoopBuilder::with_user_event` instead.
- **Breaking:** Replaced `EventLoopExtMacOS` with `EventLoopBuilderExtMacOS` (which also has renamed methods).
- **Breaking:** Replaced `EventLoopExtWindows` with `EventLoopBuilderExtWindows` (which also has renamed methods).
- **Breaking:** Replaced `EventLoopExtUnix` with `EventLoopBuilderExtUnix` (which also has renamed methods).
- **Breaking:** The platform specific extensions for Windows `winit::platform::windows` have changed. All `HANDLE`-like types e.g. `HWND` and `HMENU` were converted from winapi types or `*mut c_void` to `isize`. This was done to be consistent with the type definitions in windows-sys and to not expose internal dependencies.
- The internal bindings to the [Windows API](https://docs.microsoft.com/en-us/windows/) were changed from the unofficial [winapi](https://github.com/retep998/winapi-rs) bindings to the official Microsoft [windows-sys](https://github.com/microsoft/windows-rs) bindings.
- On Wayland, fix polling during consecutive `EventLoop::run_return` invocations.
- On Windows, fix race issue creating fullscreen windows with `WindowBuilder::with_fullscreen`
- On Android, `virtual_keycode` for `KeyboardInput` events is now filled in where a suitable match is found.
- Added helper methods on `ControlFlow` to set its value.
- On Wayland, fix `TouchPhase::Ended` always reporting the location of the first touch down, unless the compositor
  sent a cancel or frame event.
- On iOS, send `RedrawEventsCleared` even if there are no redraw events, consistent with other platforms.
- **Breaking:** Replaced `Window::with_app_id` and `Window::with_class` with `Window::with_name` on `WindowBuilderExtUnix`.
- On Wayland, fallback CSD was replaced with proper one:
  - `WindowBuilderExtUnix::with_wayland_csd_theme` to set color theme in builder.
  - `WindowExtUnix::wayland_set_csd_theme` to set color theme when creating a window.
  - `WINIT_WAYLAND_CSD_THEME` env variable was added, it can be used to set "dark"/"light" theme in apps that don't expose theme setting.
  - `wayland-csd-adwaita` feature that enables proper CSD with title rendering using FreeType system library.
  - `wayland-csd-adwaita-notitle` feature that enables CSD but without title rendering.
- On Wayland and X11, fix window not resizing with `Window::set_inner_size` after calling `Window:set_resizable(false)`.
- On Windows, fix wrong fullscreen monitors being recognized when handling WM_WINDOWPOSCHANGING messages
- **Breaking:** Added new `WindowEvent::Ime` supported on desktop platforms.
- Added `Window::set_ime_allowed` supported on desktop platforms.
- **Breaking:** IME input on desktop platforms won't be received unless it's explicitly allowed via `Window::set_ime_allowed` and new `WindowEvent::Ime` events are handled.
- On macOS, `WindowEvent::Resized` is now emitted in `frameDidChange` instead of `windowDidResize`.
- **Breaking:** On X11, device events are now ignored for unfocused windows by default, use `EventLoopWindowTarget::set_device_event_filter` to set the filter level.
- Implemented `Default` on `EventLoop<()>`.
- Implemented `Eq` for `Fullscreen`, `Theme`, and `UserAttentionType`.
- **Breaking:** `Window::set_cursor_grab` now accepts `CursorGrabMode` to control grabbing behavior.
- On Wayland, add support for `Window::set_cursor_position`.
- Fix on macOS `WindowBuilder::with_disallow_hidpi`, setting true or false by the user no matter the SO default value.
- `EventLoopBuilder::build` will now panic when the `EventLoop` is being created more than once.
- Added `From<u64>` for `WindowId` and `From<WindowId>` for `u64`.
- Added `MonitorHandle::refresh_rate_millihertz` to get monitor's refresh rate.
- **Breaking**, Replaced `VideoMode::refresh_rate` with `VideoMode::refresh_rate_millihertz` providing better precision.
- On Web, add `with_prevent_default` and `with_focusable` to `WindowBuilderExtWebSys` to control whether events should be propagated.
- On Windows, fix focus events being sent to inactive windows.
- **Breaking**, update `raw-window-handle` to `v0.5` and implement `HasRawDisplayHandle` for `Window` and `EventLoopWindowTarget`.
- On X11, add function `register_xlib_error_hook` into `winit::platform::unix` to subscribe for errors comming from Xlib.
- On Android, upgrade `ndk` and `ndk-glue` dependencies to the recently released `0.7.0`.
- All platforms can now be relied on to emit a `Resumed` event. Applications are recommended to lazily initialize graphics state and windows on first resume for portability.
- **Breaking:**: Reverse horizontal scrolling sign in `MouseScrollDelta` to match the direction of vertical scrolling. A positive X value now means moving the content to the right. The meaning of vertical scrolling stays the same: a positive Y value means moving the content down.
- On MacOS, fix deadlock when calling `set_maximized` from event loop.

# 0.26.1 (2022-01-05)

- Fix linking to the `ColorSync` framework on macOS 10.7, and in newer Rust versions.
- On Web, implement cursor grabbing through the pointer lock API.
- On X11, add mappings for numpad comma, numpad enter, numlock and pause.
- On macOS, fix Pinyin IME input by reverting a change that intended to improve IME.
- On Windows, fix a crash with transparent windows on Windows 11.

# 0.26.0 (2021-12-01)

- Update `raw-window-handle` to `v0.4`. This is _not_ a breaking change, we still implement `HasRawWindowHandle` from `v0.3`, see [rust-windowing/raw-window-handle#74](https://github.com/rust-windowing/raw-window-handle/pull/74). Note that you might have to run `cargo update -p raw-window-handle` after upgrading.
- On X11, bump `mio` to 0.8.
- On Android, fixed `WindowExtAndroid::config` initially returning an empty `Configuration`.
- On Android, fixed `Window::scale_factor` and `MonitorHandle::scale_factor` initially always returning 1.0.
- On X11, select an appropriate visual for transparency if is requested
- On Wayland and X11, fix diagonal window resize cursor orientation.
- On macOS, drop the event callback before exiting.
- On Android, implement `Window::request_redraw`
- **Breaking:** On Web, remove the `stdweb` backend.
- Added `Window::focus_window`to bring the window to the front and set input focus.
- On Wayland and X11, implement `is_maximized` method on `Window`.
- On Windows, prevent ghost window from showing up in the taskbar after either several hours of use or restarting `explorer.exe`.
- On macOS, fix issue where `ReceivedCharacter` was not being emitted during some key repeat events.
- On Wayland, load cursor icons `hand2` and `hand1` for `CursorIcon::Hand`.
- **Breaking:** On Wayland, Theme trait and its support types are dropped.
- On Wayland, bump `smithay-client-toolkit` to 0.15.1.
- On Wayland, implement `request_user_attention` with `xdg_activation_v1`.
- On X11, emit missing `WindowEvent::ScaleFactorChanged` when the only monitor gets reconnected.
- On X11, if RANDR based scale factor is higher than 20 reset it to 1
- On Wayland, add an enabled-by-default feature called `wayland-dlopen` so users can opt out of using `dlopen` to load system libraries.
- **Breaking:** On Android, bump `ndk` and `ndk-glue` to 0.5.
- On Windows, increase wait timer resolution for more accurate timing when using `WaitUntil`.
- On macOS, fix native file dialogs hanging the event loop.
- On Wayland, implement a workaround for wrong configure size when using `xdg_decoration` in `kwin_wayland`
- On macOS, fix an issue that prevented the menu bar from showing in borderless fullscreen mode.
- On X11, EINTR while polling for events no longer causes a panic. Instead it will be treated as a spurious wakeup.

# 0.25.0 (2021-05-15)

- **Breaking:** On macOS, replace `WindowBuilderExtMacOS::with_activation_policy` with `EventLoopExtMacOS::set_activation_policy`
- On macOS, wait with activating the application until the application has initialized.
- On macOS, fix creating new windows when the application has a main menu.
- On Windows, fix fractional deltas for mouse wheel device events.
- On macOS, fix segmentation fault after dropping the main window.
- On Android, `InputEvent::KeyEvent` is partially implemented providing the key scancode.
- Added `is_maximized` method to `Window`.
- On Windows, fix bug where clicking the decoration bar would make the cursor blink.
- On Windows, fix bug causing newly created windows to erroneously display the "wait" (spinning) cursor.
- On macOS, wake up the event loop immediately when a redraw is requested.
- On Windows, change the default window size (1024x768) to match the default on other desktop platforms (800x600).
- On Windows, fix bug causing mouse capture to not be released.
- On Windows, fix fullscreen not preserving minimized/maximized state.
- On Android, unimplemented events are marked as unhandled on the native event loop.
- On Windows, added `WindowBuilderExtWindows::with_menu` to set a custom menu at window creation time.
- On Android, bump `ndk` and `ndk-glue` to 0.3: use predefined constants for event `ident`.
- On macOS, fix objects captured by the event loop closure not being dropped on panic.
- On Windows, fixed `WindowEvent::ThemeChanged` not properly firing and fixed `Window::theme` returning the wrong theme.
- On Web, added support for `DeviceEvent::MouseMotion` to listen for relative mouse movements.
- Added `WindowBuilder::with_position` to allow setting the position of a `Window` on creation. Supported on Windows, macOS and X11.
- Added `Window::drag_window`. Implemented on Windows, macOS, X11 and Wayland.
- On X11, bump `mio` to 0.7.
- On Windows, added `WindowBuilderExtWindows::with_owner_window` to allow creating popup windows.
- On Windows, added `WindowExtWindows::set_enable` to allow creating modal popup windows.
- On macOS, emit `RedrawRequested` events immediately while the window is being resized.
- Implement `Default`, `Hash`, and `Eq` for `LogicalPosition`, `PhysicalPosition`, `LogicalSize`, and `PhysicalSize`.
- On macOS, initialize the Menu Bar with minimal defaults. (Can be prevented using `enable_default_menu_creation`)
- On macOS, change the default behavior for first click when the window was unfocused. Now the window becomes focused and then emits a `MouseInput` event on a "first mouse click".
- Implement mint (math interoperability standard types) conversions (under feature flag `mint`).

# 0.24.0 (2020-12-09)

- On Windows, fix applications not exiting gracefully due to thread_event_target_callback accessing corrupted memory.
- On Windows, implement `Window::set_ime_position`.
- **Breaking:** On Windows, Renamed `WindowBuilderExtWindows`'s `is_dark_mode` to `theme`.
- **Breaking:** On Windows, renamed `WindowBuilderExtWindows::is_dark_mode` to `theme`.
- On Windows, add `WindowBuilderExtWindows::with_theme` to set a preferred theme.
- On Windows, fix bug causing message boxes to appear delayed.
- On Android, calling `WindowEvent::Focused` now works properly instead of always returning false.
- On Windows, fix Alt-Tab behaviour by removing borderless fullscreen "always on top" flag.
- On Windows, fix bug preventing windows with transparency enabled from having fully-opaque regions.
- **Breaking:** On Windows, include prefix byte in scancodes.
- On Wayland, fix window not being resizeable when using `WindowBuilder::with_min_inner_size`.
- On Unix, fix cross-compiling to wasm32 without enabling X11 or Wayland.
- On Windows, fix use-after-free crash during window destruction.
- On Web, fix `WindowEvent::ReceivedCharacter` never being sent on key input.
- On macOS, fix compilation when targeting aarch64.
- On X11, fix `Window::request_redraw` not waking the event loop.
- On Wayland, the keypad arrow keys are now recognized.
- **Breaking** Rename `desktop::EventLoopExtDesktop` to `run_return::EventLoopExtRunReturn`.
- Added `request_user_attention` method to `Window`.
- **Breaking:** On macOS, removed `WindowExt::request_user_attention`, use `Window::request_user_attention`.
- **Breaking:** On X11, removed `WindowExt::set_urgent`, use `Window::request_user_attention`.
- On Wayland, default font size in CSD increased from 11 to 17.
- On Windows, fix bug causing message boxes to appear delayed.
- On Android, support multi-touch.
- On Wayland, extra mouse buttons are not dropped anymore.
- **Breaking**: `MouseButton::Other` now uses `u16`.

# 0.23.0 (2020-10-02)

- On iOS, fixed support for the "Debug View Heirarchy" feature in Xcode.
- On all platforms, `available_monitors` and `primary_monitor` are now on `EventLoopWindowTarget` rather than `EventLoop` to list monitors event in the event loop.
- On Unix, X11 and Wayland are now optional features (enabled by default)
- On X11, fix deadlock when calling `set_fullscreen_inner`.
- On Web, prevent the webpage from scrolling when the user is focused on a winit canvas
- On Web, calling `window.set_cursor_icon` no longer breaks HiDPI scaling
- On Windows, drag and drop is now optional (enabled by default) and can be disabled with `WindowBuilderExtWindows::with_drag_and_drop(false)`.
- On Wayland, fix deadlock when calling to `set_inner_size` from a callback.
- On macOS, add `hide__other_applications` to `EventLoopWindowTarget` via existing `EventLoopWindowTargetExtMacOS` trait. `hide_other_applications` will hide other applications by calling `-[NSApplication hideOtherApplications: nil]`.
- On android added support for `run_return`.
- On MacOS, Fixed fullscreen and dialog support for `run_return`.
- On Windows, fix bug where we'd try to emit `MainEventsCleared` events during nested win32 event loops.
- On Web, use mouse events if pointer events aren't supported. This affects Safari.
- On Windows, `set_ime_position` is now a no-op instead of a runtime crash.
- On Android, `set_fullscreen` is now a no-op instead of a runtime crash.
- On iOS and Android, `set_inner_size` is now a no-op instead of a runtime crash.
- On Android, fix `ControlFlow::Poll` not polling the Android event queue.
- On macOS, add `NSWindow.hasShadow` support.
- On Web, fix vertical mouse wheel scrolling being inverted.
- On Web, implement mouse capturing for click-dragging out of the canvas.
- On Web, fix `ControlFlow::Exit` not properly handled.
- On Web (web-sys only), send `WindowEvent::ScaleFactorChanged` event when `window.devicePixelRatio` is changed.
- **Breaking:** On Web, `set_cursor_position` and `set_cursor_grab` will now always return an error.
- **Breaking:** `PixelDelta` scroll events now return a `PhysicalPosition`.
- On NetBSD, fixed crash due to incorrect detection of the main thread.
- **Breaking:** On X11, `-` key is mapped to the `Minus` virtual key code, instead of `Subtract`.
- On macOS, fix inverted horizontal scroll.
- **Breaking:** `current_monitor` now returns `Option<MonitorHandle>`.
- **Breaking:** `primary_monitor` now returns `Option<MonitorHandle>`.
- On macOS, updated core-* dependencies and cocoa.
- Bump `parking_lot` to 0.11
- On Android, bump `ndk`, `ndk-sys` and `ndk-glue` to 0.2. Checkout the new ndk-glue main proc attribute.
- On iOS, fixed starting the app in landscape where the view still had portrait dimensions.
- Deprecate the stdweb backend, to be removed in a future release
- **Breaking:** Prefixed virtual key codes `Add`, `Multiply`, `Divide`, `Decimal`, and `Subtract` with `Numpad`.
- Added `Asterisk` and `Plus` virtual key codes.
- On Web (web-sys only), the `Event::LoopDestroyed` event is correctly emitted when leaving the page.
- On Web, the `WindowEvent::Destroyed` event now gets emitted when a `Window` is dropped.
- On Web (web-sys only), the event listeners are now removed when a `Window` is dropped or when the event loop is destroyed.
- On Web, the event handler closure passed to `EventLoop::run` now gets dropped after the event loop is destroyed.
- **Breaking:** On Web, the canvas element associated to a `Window` is no longer removed from the DOM when the `Window` is dropped.
- On Web, `WindowEvent::Resized` is now emitted when `Window::set_inner_size` is called.
- **Breaking:** `Fullscreen` enum now uses `Borderless(Option<MonitorHandle>)` instead of `Borderless(MonitorHandle)` to allow picking the current monitor.
- On MacOS, fix `WindowEvent::Moved` ignoring the scale factor.
- On Wayland, add missing virtual keycodes.
- On Wayland, implement proper `set_cursor_grab`.
- On Wayland, the cursor will use similar icons if the requested one isn't available.
- On Wayland, right clicking on client side decorations will request application menu.
- On Wayland, fix tracking of window size after state changes.
- On Wayland, fix client side decorations not being hidden properly in fullscreen.
- On Wayland, fix incorrect size event when entering fullscreen with client side decorations.
- On Wayland, fix `resizable` attribute not being applied properly on startup.
- On Wayland, fix disabled repeat rate not being handled.
- On Wayland, fix decoration buttons not working after tty switch.
- On Wayland, fix scaling not being applied on output re-enable.
- On Wayland, fix crash when `XCURSOR_SIZE` is `0`.
- On Wayland, fix pointer getting created in some cases without pointer capability.
- On Wayland, on kwin, fix space between window and decorations on startup.
- **Breaking:** On Wayland, `Theme` trait was reworked.
- On Wayland, disable maximize button for non-resizable window.
- On Wayland, added support for `set_ime_position`.
- On Wayland, fix crash on startup since GNOME 3.37.90.
- On X11, fix incorrect modifiers state on startup.

# 0.22.2 (2020-05-16)

- Added Clone implementation for 'static events.
- On Windows, fix window intermittently hanging when `ControlFlow` was set to `Poll`.
- On Windows, fix `WindowBuilder::with_maximized` being ignored.
- On Android, minimal platform support.
- On iOS, touch positions are now properly converted to physical pixels.
- On macOS, updated core-* dependencies and cocoa

# 0.22.1 (2020-04-16)

- On X11, fix `ResumeTimeReached` being fired too early.
- On Web, replaced zero timeout for `ControlFlow::Poll` with `requestAnimationFrame`
- On Web, fix a possible panic during event handling
- On macOS, fix `EventLoopProxy` leaking memory for every instance.

# 0.22.0 (2020-03-09)

- On Windows, fix minor timing issue in wait_until_time_or_msg
- On Windows, rework handling of request_redraw() to address panics.
- On macOS, fix `set_simple_screen` to remember frame excluding title bar.
- On Wayland, fix coordinates in touch events when scale factor isn't 1.
- On Wayland, fix color from `close_button_icon_color` not applying.
- Ignore locale if unsupported by X11 backend
- On Wayland, Add HiDPI cursor support
- On Web, add the ability to query "Light" or "Dark" system theme send `ThemeChanged` on change.
- Fix `Event::to_static` returning `None` for user events.
- On Wayland, Hide CSD for fullscreen windows.
- On Windows, ignore spurious mouse move messages.
- **Breaking:** Move `ModifiersChanged` variant from `DeviceEvent` to `WindowEvent`.
- On Windows, add `IconExtWindows` trait which exposes creating an `Icon` from an external file or embedded resource
- Add `BadIcon::OsError` variant for when OS icon functionality fails
- On Windows, fix crash at startup on systems that do not properly support Windows' Dark Mode
- Revert On macOS, fix not sending ReceivedCharacter event for specific keys combinations.
- on macOS, fix incorrect ReceivedCharacter events for some key combinations.
- **Breaking:** Use `i32` instead of `u32` for position type in `WindowEvent::Moved`.
- On macOS, a mouse motion event is now generated before every mouse click.

# 0.21.0 (2020-02-04)

- On Windows, fixed "error: linking with `link.exe` failed: exit code: 1120" error on older versions of windows.
- On macOS, fix set_minimized(true) works only with decorations.
- On macOS, add `hide_application` to `EventLoopWindowTarget` via a new `EventLoopWindowTargetExtMacOS` trait. `hide_application` will hide the entire application by calling `-[NSApplication hide: nil]`.
- On macOS, fix not sending ReceivedCharacter event for specific keys combinations.
- On macOS, fix `CursorMoved` event reporting the cursor position using logical coordinates.
- On macOS, fix issue where unbundled applications would sometimes open without being focused.
- On macOS, fix `run_return` does not return unless it receives a message.
- On Windows, fix bug where `RedrawRequested` would only get emitted every other iteration of the event loop.
- On X11, fix deadlock on window state when handling certain window events.
- `WindowBuilder` now implements `Default`.
- **Breaking:** `WindowEvent::CursorMoved` changed to `f64` units, preserving high-precision data supplied by most backends
- On Wayland, fix coordinates in mouse events when scale factor isn't 1
- On Web, add the ability to provide a custom canvas
- **Breaking:** On Wayland, the `WaylandTheme` struct has been replaced with a `Theme` trait, allowing for extra configuration

# 0.20.0 (2020-01-05)

- On X11, fix `ModifiersChanged` emitting incorrect modifier change events
- **Breaking**: Overhaul how Winit handles DPI:
  - Window functions and events now return `PhysicalSize` instead of `LogicalSize`.
  - Functions that take `Size` or `Position` types can now take either `Logical` or `Physical` types.
  - `hidpi_factor` has been renamed to `scale_factor`.
  - `HiDpiFactorChanged` has been renamed to `ScaleFactorChanged`, and lets you control how the OS
    resizes the window in response to the change.
  - On X11, deprecate `WINIT_HIDPI_FACTOR` environment variable in favor of `WINIT_X11_SCALE_FACTOR`.
  - `Size` and `Position` types are now generic over their exact pixel type.

# 0.20.0 Alpha 6 (2020-01-03)

- On macOS, fix `set_cursor_visible` hides cursor outside of window.
- On macOS, fix `CursorEntered` and `CursorLeft` events fired at old window size.
- On macOS, fix error when `set_fullscreen` is called during fullscreen transition.
- On all platforms except mobile and WASM, implement `Window::set_minimized`.
- On X11, fix `CursorEntered` event being generated for non-winit windows.
- On macOS, fix crash when starting maximized without decorations.
- On macOS, fix application not terminating on `run_return`.
- On Wayland, fix cursor icon updates on window borders when using CSD.
- On Wayland, under mutter(GNOME Wayland), fix CSD being behind the status bar, when starting window in maximized mode.
- On Windows, theme the title bar according to whether the system theme is "Light" or "Dark".
- Added `WindowEvent::ThemeChanged` variant to handle changes to the system theme. Currently only implemented on Windows.
- **Breaking**: Changes to the `RedrawRequested` event (#1041):
  - `RedrawRequested` has been moved from `WindowEvent` to `Event`.
  - `EventsCleared` has been renamed to `MainEventsCleared`.
  - `RedrawRequested` is now issued only after `MainEventsCleared`.
  - `RedrawEventsCleared` is issued after each set of `RedrawRequested` events.
- Implement synthetic window focus key events on Windows.
- **Breaking**: Change `ModifiersState` to a `bitflags` struct.
- On Windows, implement `VirtualKeyCode` translation for `LWin` and `RWin`.
- On Windows, fix closing the last opened window causing `DeviceEvent`s to stop getting emitted.
- On Windows, fix `Window::set_visible` not setting internal flags correctly. This resulted in some weird behavior.
- Add `DeviceEvent::ModifiersChanged`.
  - Deprecate `modifiers` fields in other events in favor of `ModifiersChanged`.
- On X11, `WINIT_HIDPI_FACTOR` now dominates `Xft.dpi` when picking DPI factor for output.
- On X11, add special value `randr` for `WINIT_HIDPI_FACTOR` to make winit use self computed DPI factor instead of the one from `Xft.dpi`.

# 0.20.0 Alpha 5 (2019-12-09)

- On macOS, fix application termination on `ControlFlow::Exit`
- On Windows, fix missing `ReceivedCharacter` events when Alt is held.
- On macOS, stop emitting private corporate characters in `ReceivedCharacter` events.
- On X11, fix misreporting DPI factor at startup.
- On X11, fix events not being reported when using `run_return`.
- On X11, fix key modifiers being incorrectly reported.
- On X11, fix window creation hanging when another window is fullscreen.
- On Windows, fix focusing unfocused windows when switching from fullscreen to windowed.
- On X11, fix reporting incorrect DPI factor when waking from suspend.
- Change `EventLoopClosed` to contain the original event.
- **Breaking**: Add `is_synthetic` field to `WindowEvent` variant `KeyboardInput`,
  indicating that the event is generated by winit.
- On X11, generate synthetic key events for keys held when a window gains or loses focus.
- On X11, issue a `CursorMoved` event when a `Touch` event occurs,
  as X11 implicitly moves the cursor for such events.

# 0.20.0 Alpha 4 (2019-10-18)

- Add web support via the 'stdweb' or 'web-sys' features
- On Windows, implemented function to get HINSTANCE
- On macOS, implement `run_return`.
- On iOS, fix inverted parameter in `set_prefers_home_indicator_hidden`.
- On X11, performance is improved when rapidly calling `Window::set_cursor_icon`.
- On iOS, fix improper `msg_send` usage that was UB and/or would break if `!` is stabilized.
- On Windows, unset `maximized` when manually changing the window's position or size.
- On Windows, add touch pressure information for touch events.
- On macOS, differentiate between `CursorIcon::Grab` and `CursorIcon::Grabbing`.
- On Wayland, fix event processing sometimes stalling when using OpenGL with vsync.
- Officially remove the Emscripten backend.
- On Windows, fix handling of surrogate pairs when dispatching `ReceivedCharacter`.
- On macOS 10.15, fix freeze upon exiting exclusive fullscreen mode.
- On iOS, fix panic upon closing the app.
- On X11, allow setting mulitple `XWindowType`s.
- On iOS, fix null window on initial `HiDpiFactorChanged` event.
- On Windows, fix fullscreen window shrinking upon getting restored to a normal window.
- On macOS, fix events not being emitted during modal loops, such as when windows are being resized
  by the user.
- On Windows, fix hovering the mouse over the active window creating an endless stream of CursorMoved events.
- Always dispatch a `RedrawRequested` event after creating a new window.
- On X11, return dummy monitor data to avoid panicking when no monitors exist.
- On X11, prevent stealing input focus when creating a new window.
  Only steal input focus when entering fullscreen mode.
- On Wayland, fixed DeviceEvents for relative mouse movement is not always produced
- On Wayland, add support for set_cursor_visible and set_cursor_grab.
- On Wayland, fixed DeviceEvents for relative mouse movement is not always produced.
- Removed `derivative` crate dependency.
- On Wayland, add support for set_cursor_icon.
- Use `impl Iterator<Item = MonitorHandle>` instead of `AvailableMonitorsIter` consistently.
- On macOS, fix fullscreen state being updated after entering fullscreen instead of before,
  resulting in `Window::fullscreen` returning the old state in `Resized` events instead of
  reflecting the new fullscreen state
- On X11, fix use-after-free during window creation
- On Windows, disable monitor change keyboard shortcut while in exclusive fullscreen.
- On Windows, ensure that changing a borderless fullscreen window's monitor via keyboard shortcuts keeps the window fullscreen on the new monitor.
- Prevent `EventLoop::new` and `EventLoop::with_user_event` from getting called outside the main thread.
  - This is because some platforms cannot run the event loop outside the main thread. Preventing this
    reduces the potential for cross-platform compatibility gotchyas.
- On Windows and Linux X11/Wayland, add platform-specific functions for creating an `EventLoop` outside the main thread.
- On Wayland, drop resize events identical to the current window size.
- On Windows, fix window rectangle not getting set correctly on high-DPI systems.

# 0.20.0 Alpha 3 (2019-08-14)

- On macOS, drop the run closure on exit.
- On Windows, location of `WindowEvent::Touch` are window client coordinates instead of screen coordinates.
- On X11, fix delayed events after window redraw.
- On macOS, add `WindowBuilderExt::with_disallow_hidpi` to have the option to turn off best resolution openGL surface.
- On Windows, screen saver won't start if the window is in fullscreen mode.
- Change all occurrences of the `new_user_event` method to `with_user_event`.
- On macOS, the dock and the menu bar are now hidden in fullscreen mode.
- `Window::set_fullscreen` now takes `Option<Fullscreen>` where `Fullscreen`
  consists of `Fullscreen::Exclusive(VideoMode)` and
  `Fullscreen::Borderless(MonitorHandle)` variants.
  - Adds support for exclusive fullscreen mode.
- On iOS, add support for hiding the home indicator.
- On iOS, add support for deferring system gestures.
- On iOS, fix a crash that occurred while acquiring a monitor's name.
- On iOS, fix armv7-apple-ios compile target.
- Removed the `T: Clone` requirement from the `Clone` impl of `EventLoopProxy<T>`.
- On iOS, disable overscan compensation for external displays (removes black
  bars surrounding the image).
- On Linux, the functions `is_wayland`, `is_x11`, `xlib_xconnection` and `wayland_display` have been moved to a new `EventLoopWindowTargetExtUnix` trait.
- On iOS, add `set_prefers_status_bar_hidden` extension function instead of
  hijacking `set_decorations` for this purpose.
- On macOS and iOS, corrected the auto trait impls of `EventLoopProxy`.
- On iOS, add touch pressure information for touch events.
- Implement `raw_window_handle::HasRawWindowHandle` for `Window` type on all supported platforms.
- On macOS, fix the signature of `-[NSView drawRect:]`.
- On iOS, fix the behavior of `ControlFlow::Poll`. It wasn't polling if that was the only mode ever used by the application.
- On iOS, fix DPI sent out by views on creation was `0.0` - now it gives a reasonable number.
- On iOS, RedrawRequested now works for gl/metal backed views.
- On iOS, RedrawRequested is generally ordered after EventsCleared.

# 0.20.0 Alpha 2 (2019-07-09)

- On X11, non-resizable windows now have maximize explicitly disabled.
- On Windows, support paths longer than MAX_PATH (260 characters) in `WindowEvent::DroppedFile`
and `WindowEvent::HoveredFile`.
- On Mac, implement `DeviceEvent::Button`.
- Change `Event::Suspended(true / false)` to `Event::Suspended` and `Event::Resumed`.
- On X11, fix sanity check which checks that a monitor's reported width and height (in millimeters) are non-zero when calculating the DPI factor.
- Revert the use of invisible surfaces in Wayland, which introduced graphical glitches with OpenGL (#835)
- On X11, implement `_NET_WM_PING` to allow desktop environment to kill unresponsive programs.
- On Windows, when a window is initially invisible, it won't take focus from the existing visible windows.
- On Windows, fix multiple calls to `request_redraw` during `EventsCleared` sending multiple `RedrawRequested events.`
- On Windows, fix edge case where `RedrawRequested` could be dispatched before input events in event loop iteration.
- On Windows, fix timing issue that could cause events to be improperly dispatched after `RedrawRequested` but before `EventsCleared`.
- On macOS, drop unused Metal dependency.
- On Windows, fix the trail effect happening on transparent decorated windows. Borderless (or un-decorated) windows were not affected.
- On Windows, fix `with_maximized` not properly setting window size to entire window.
- On macOS, change `WindowExtMacOS::request_user_attention()` to take an `enum` instead of a `bool`.

# 0.20.0 Alpha 1 (2019-06-21)

- Changes below are considered **breaking**.
- Change all occurrences of `EventsLoop` to `EventLoop`.
- Previously flat API is now exposed through `event`, `event_loop`, `monitor`, and `window` modules.
- `os` module changes:
  - Renamed to `platform`.
  - All traits now have platform-specific suffixes.
  - Exposes new `desktop` module on Windows, Mac, and Linux.
- Changes to event loop types:
  - `EventLoopProxy::wakeup` has been removed in favor of `send_event`.
  - **Major:** New `run` method drives winit event loop.
    - Returns `!` to ensure API behaves identically across all supported platforms.
      - This allows `emscripten` implementation to work without lying about the API.
    - `ControlFlow`'s variants have been replaced with `Wait`, `WaitUntil(Instant)`, `Poll`, and `Exit`.
      - Is read after `EventsCleared` is processed.
      - `Wait` waits until new events are available.
      - `WaitUntil` waits until either new events are available or the provided time has been reached.
      - `Poll` instantly resumes the event loop.
      - `Exit` aborts the event loop.
    - Takes a closure that implements `'static + FnMut(Event<T>, &EventLoop<T>, &mut ControlFlow)`.
      - `&EventLoop<T>` is provided to allow new `Window`s to be created.
  - **Major:** `platform::desktop` module exposes `EventLoopExtDesktop` trait with `run_return` method.
    - Behaves identically to `run`, but returns control flow to the calling context and can take non-`'static` closures.
  - `EventLoop`'s `poll_events` and `run_forever` methods have been removed in favor of `run` and `run_return`.
- Changes to events:
  - Remove `Event::Awakened` in favor of `Event::UserEvent(T)`.
    - Can be sent with `EventLoopProxy::send_event`.
  - Rename `WindowEvent::Refresh` to `WindowEvent::RedrawRequested`.
    - `RedrawRequested` can be sent by the user with the `Window::request_redraw` method.
  - `EventLoop`, `EventLoopProxy`, and `Event` are now generic over `T`, for use in `UserEvent`.
  - **Major:** Add `NewEvents(StartCause)`, `EventsCleared`, and `LoopDestroyed` variants to `Event`.
    - `NewEvents` is emitted when new events are ready to be processed by event loop.
      - `StartCause` describes why new events are available, with `ResumeTimeReached`, `Poll`, `WaitCancelled`, and `Init` (sent once at start of loop).
    - `EventsCleared` is emitted when all available events have been processed.
      - Can be used to perform logic that depends on all events being processed (e.g. an iteration of a game loop).
    - `LoopDestroyed` is emitted when the `run` or `run_return` method is about to exit.
- Rename `MonitorId` to `MonitorHandle`.
- Removed `serde` implementations from `ControlFlow`.
- Rename several functions to improve both internal consistency and compliance with Rust API guidelines.
- Remove `WindowBuilder::multitouch` field, since it was only implemented on a few platforms. Multitouch is always enabled now.
- **Breaking:** On macOS, change `ns` identifiers to use snake_case for consistency with iOS's `ui` identifiers.
- Add `MonitorHandle::video_modes` method for retrieving supported video modes for the given monitor.
- On Wayland, the window now exists even if nothing has been drawn.
- On Windows, fix initial dimensions of a fullscreen window.
- On Windows, Fix transparent borderless windows rendering wrong.

# Version 0.19.1 (2019-04-08)

- On Wayland, added a `get_wayland_display` function to `EventsLoopExt`.
- On Windows, fix `CursorMoved(0, 0)` getting dispatched on window focus.
- On macOS, fix command key event left and right reverse.
- On FreeBSD, NetBSD, and OpenBSD, fix build of X11 backend.
- On Linux, the numpad's add, subtract and divide keys are now mapped to the `Add`, `Subtract` and `Divide` virtual key codes
- On macOS, the numpad's subtract key has been added to the `Subtract` mapping
- On Wayland, the numpad's home, end, page up and page down keys are now mapped to the `Home`, `End`, `PageUp` and `PageDown` virtual key codes
- On Windows, fix icon not showing up in corner of window.
- On X11, change DPI scaling factor behavior. First, winit tries to read it from "Xft.dpi" XResource, and uses DPI calculation from xrandr dimensions as fallback behavior.

# Version 0.19.0 (2019-03-06)

- On X11, we will use the faster `XRRGetScreenResourcesCurrent` function instead of `XRRGetScreenResources` when available.
- On macOS, fix keycodes being incorrect when using a non-US keyboard layout.
- On Wayland, fix `with_title()` not setting the windows title
- On Wayland, add `set_wayland_theme()` to control client decoration color theme
- Added serde serialization to `os::unix::XWindowType`.
- **Breaking:** Remove the `icon_loading` feature and the associated `image` dependency.
- On X11, make event loop thread safe by replacing XNextEvent with select(2) and XCheckIfEvent
- On Windows, fix malformed function pointer typecast that could invoke undefined behavior.
- Refactored Windows state/flag-setting code.
- On Windows, hiding the cursor no longer hides the cursor for all Winit windows - just the one `hide_cursor` was called on.
- On Windows, cursor grabs used to get perpetually canceled when the grabbing window lost focus. Now, cursor grabs automatically get re-initialized when the window regains focus and the mouse moves over the client area.
- On Windows, only vertical mouse wheel events were handled. Now, horizontal mouse wheel events are also handled.
- On Windows, ignore the AltGr key when populating the `ModifersState` type.

# Version 0.18.1 (2018-12-30)

- On macOS, fix `Yen` (JIS) so applications receive the event.
- On X11 with a tiling WM, fixed high CPU usage when moving windows across monitors.
- On X11, fixed panic caused by dropping the window before running the event loop.
- on macOS, added `WindowExt::set_simple_fullscreen` which does not require a separate space
- Introduce `WindowBuilderExt::with_app_id` to allow setting the application ID on Wayland.
- On Windows, catch panics in event loop child thread and forward them to the parent thread. This prevents an invocation of undefined behavior due to unwinding into foreign code.
- On Windows, fix issue where resizing or moving window combined with grabbing the cursor would freeze program.
- On Windows, fix issue where resizing or moving window would eat `Awakened` events.
- On Windows, exiting fullscreen after entering fullscreen with disabled decorations no longer shrinks window.
- On X11, fixed a segfault when using virtual monitors with XRandR.
- Derive `Ord` and `PartialOrd` for `VirtualKeyCode` enum.
- On Windows, fix issue where hovering or dropping a non file item would create a panic.
- On Wayland, fix resizing and DPI calculation when a `wl_output` is removed without sending a `leave` event to the `wl_surface`, such as disconnecting a monitor from a laptop.
- On Wayland, DPI calculation is handled by smithay-client-toolkit.
- On X11, `WindowBuilder::with_min_dimensions` and `WindowBuilder::with_max_dimensions` now correctly account for DPI.
- Added support for generating dummy `DeviceId`s and `WindowId`s to better support unit testing.
- On macOS, fixed unsoundness in drag-and-drop that could result in drops being rejected.
- On macOS, implemented `WindowEvent::Refresh`.
- On macOS, all `MouseCursor` variants are now implemented and the cursor will no longer reset after unfocusing.
- Removed minimum supported Rust version guarantee.

# Version 0.18.0 (2018-11-07)

- **Breaking:** `image` crate upgraded to 0.20. This is exposed as part of the `icon_loading` API.
- On Wayland, pointer events will now provide the current modifiers state.
- On Wayland, titles will now be displayed in the window header decoration.
- On Wayland, key repetition is now ended when keyboard loses focus.
- On Wayland, windows will now use more stylish and modern client side decorations.
- On Wayland, windows will use server-side decorations when available.
- **Breaking:** Added support for F16-F24 keys (variants were added to the `VirtualKeyCode` enum).
- Fixed graphical glitches when resizing on Wayland.
- On Windows, fix freezes when performing certain actions after a window resize has been triggered. Reintroduces some visual artifacts when resizing.
- Updated window manager hints under X11 to v1.5 of [Extended Window Manager Hints](https://specifications.freedesktop.org/wm-spec/wm-spec-1.5.html#idm140200472629520).
- Added `WindowBuilderExt::with_gtk_theme_variant` to X11-specific `WindowBuilder` functions.
- Fixed UTF8 handling bug in X11 `set_title` function.
- On Windows, `Window::set_cursor` now applies immediately instead of requiring specific events to occur first.
- On Windows, the `HoveredFile` and `HoveredFileCancelled` events are now implemented.
- On Windows, fix `Window::set_maximized`.
- On Windows 10, fix transparency (#260).
- On macOS, fix modifiers during key repeat.
- Implemented the `Debug` trait for `Window`, `EventsLoop`, `EventsLoopProxy` and `WindowBuilder`.
- On X11, now a `Resized` event will always be generated after a DPI change to ensure the window's logical size is consistent with the new DPI.
- Added further clarifications to the DPI docs.
- On Linux, if neither X11 nor Wayland manage to initialize, the corresponding panic now consists of a single line only.
- Add optional `serde` feature with implementations of `Serialize`/`Deserialize` for DPI types and various event types.
- Add `PartialEq`, `Eq`, and `Hash` implementations on public types that could have them but were missing them.
- On X11, drag-and-drop receiving an unsupported drop type can no longer cause the WM to freeze.
- Fix issue whereby the OpenGL context would not appear at startup on macOS Mojave (#1069).
- **Breaking:** Removed `From<NSApplicationActivationPolicy>` impl from `ActivationPolicy` on macOS.
- On macOS, the application can request the user's attention with `WindowExt::request_user_attention`.

# Version 0.17.2 (2018-08-19)

- On macOS, fix `<C-Tab>` so applications receive the event.
- On macOS, fix `<Cmd-{key}>` so applications receive the event.
- On Wayland, key press events will now be repeated.

# Version 0.17.1 (2018-08-05)

- On X11, prevent a compilation failure in release mode for versions of Rust greater than or equal to 1.30.
- Fixed deadlock that broke fullscreen mode on Windows.

# Version 0.17.0 (2018-08-02)

- Cocoa and core-graphics updates.
- Fixed thread-safety issues in several `Window` functions on Windows.
- On MacOS, the key state for modifiers key events is now properly set.
- On iOS, the view is now set correctly. This makes it possible to render things (instead of being stuck on a black screen), and touch events work again.
- Added NetBSD support.
- **Breaking:** On iOS, `UIView` is now the default root view. `WindowBuilderExt::with_root_view_class` can be used to set the root view objective-c class to `GLKView` (OpenGLES) or `MTKView` (Metal/MoltenVK).
- On iOS, the `UIApplication` is not started until `Window::new` is called.
- Fixed thread unsafety with cursor hiding on macOS.
- On iOS, fixed the size of the `JmpBuf` type used for `setjmp`/`longjmp` calls. Previously this was a buffer overflow on most architectures.
- On Windows, use cached window DPI instead of repeatedly querying the system. This fixes sporadic crashes on Windows 7.

# Version 0.16.2 (2018-07-07)

- On Windows, non-resizable windows now have the maximization button disabled. This is consistent with behavior on macOS and popular X11 WMs.
- Corrected incorrect `unreachable!` usage when guessing the DPI factor with no detected monitors.

# Version 0.16.1 (2018-07-02)

- Added logging through `log`. Logging will become more extensive over time.
- On X11 and Windows, the window's DPI factor is guessed before creating the window. This _greatly_ cuts back on unsightly auto-resizing that would occur immediately after window creation.
- Fixed X11 backend compilation for environments where `c_char` is unsigned.

# Version 0.16.0 (2018-06-25)

- Windows additionally has `WindowBuilderExt::with_no_redirection_bitmap`.
- **Breaking:** Removed `VirtualKeyCode::LMenu` and `VirtualKeyCode::RMenu`; Windows now generates `VirtualKeyCode::LAlt` and `VirtualKeyCode::RAlt` instead.
- On X11, exiting fullscreen no longer leaves the window in the monitor's top left corner.
- **Breaking:** `Window::hidpi_factor` has been renamed to `Window::get_hidpi_factor` for better consistency. `WindowEvent::HiDPIFactorChanged` has been renamed to `WindowEvent::HiDpiFactorChanged`. DPI factors are always represented as `f64` instead of `f32` now.
- The Windows backend is now DPI aware. `WindowEvent::HiDpiFactorChanged` is implemented, and `MonitorId::get_hidpi_factor` and `Window::hidpi_factor` return accurate values.
- Implemented `WindowEvent::HiDpiFactorChanged` on X11.
- On macOS, `Window::set_cursor_position` is now relative to the client area.
- On macOS, setting the maximum and minimum dimensions now applies to the client area dimensions rather than to the window dimensions.
- On iOS, `MonitorId::get_dimensions` has been implemented and both `MonitorId::get_hidpi_factor` and `Window::get_hidpi_factor` return accurate values.
- On Emscripten, `MonitorId::get_hidpi_factor` now returns the same value as `Window::get_hidpi_factor` (it previously would always return 1.0).
- **Breaking:** The entire API for sizes, positions, etc. has changed. In the majority of cases, winit produces and consumes positions and sizes as `LogicalPosition` and `LogicalSize`, respectively. The notable exception is `MonitorId` methods, which deal in `PhysicalPosition` and `PhysicalSize`. See the documentation for specifics and explanations of the types. Additionally, winit automatically conserves logical size when the DPI factor changes.
- **Breaking:** All deprecated methods have been removed. For `Window::platform_display` and `Window::platform_window`, switch to the appropriate platform-specific `WindowExt` methods. For `Window::get_inner_size_points` and `Window::get_inner_size_pixels`, use the `LogicalSize` returned by `Window::get_inner_size` and convert as needed.
- HiDPI support for Wayland.
- `EventsLoop::get_available_monitors` and `EventsLoop::get_primary_monitor` now have identical counterparts on `Window`, so this information can be acquired without an `EventsLoop` borrow.
- `AvailableMonitorsIter` now implements `Debug`.
- Fixed quirk on macOS where certain keys would generate characters at twice the normal rate when held down.
- On X11, all event loops now share the same `XConnection`.
- **Breaking:** `Window::set_cursor_state` and `CursorState` enum removed in favor of the more composable `Window::grab_cursor` and `Window::hide_cursor`. As a result, grabbing the cursor no longer automatically hides it; you must call both methods to retain the old behavior on Windows and macOS. `Cursor::NoneCursor` has been removed, as it's no longer useful.
- **Breaking:** `Window::set_cursor_position` now returns `Result<(), String>`, thus allowing for `Box<Error>` conversion via `?`.

# Version 0.15.1 (2018-06-13)

- On X11, the `Moved` event is no longer sent when the window is resized without changing position.
- `MouseCursor` and `CursorState` now implement `Default`.
- `WindowBuilder::with_resizable` implemented for Windows, X11, Wayland, and macOS.
- `Window::set_resizable` implemented for Windows, X11, Wayland, and macOS.
- On X11, if the monitor's width or height in millimeters is reported as 0, the DPI is now 1.0 instead of +inf.
- On X11, the environment variable `WINIT_HIDPI_FACTOR` has been added for overriding DPI factor.
- On X11, enabling transparency no longer causes the window contents to flicker when resizing.
- On X11, `with_override_redirect` now actually enables override redirect.
- macOS now generates `VirtualKeyCode::LAlt` and `VirtualKeyCode::RAlt` instead of `None` for both.
- On macOS, `VirtualKeyCode::RWin` and `VirtualKeyCode::LWin` are no longer switched.
- On macOS, windows without decorations can once again be resized.
- Fixed race conditions when creating an `EventsLoop` on X11, most commonly manifesting as "[xcb] Unknown sequence number while processing queue".
- On macOS, `CursorMoved` and `MouseInput` events are only generated if they occurs within the window's client area.
- On macOS, resizing the window no longer generates a spurious `MouseInput` event.

# Version 0.15.0 (2018-05-22)

- `Icon::to_cardinals` is no longer public, since it was never supposed to be.
- Wayland: improve diagnostics if initialization fails
- Fix some system event key doesn't work when focused, do not block keyevent forward to system on macOS
- On X11, the scroll wheel position is now correctly reset on i3 and other WMs that have the same quirk.
- On X11, `Window::get_current_monitor` now reliably returns the correct monitor.
- On X11, `Window::hidpi_factor` returns values from XRandR rather than the inaccurate values previously queried from the core protocol.
- On X11, the primary monitor is detected correctly even when using versions of XRandR less than 1.5.
- `MonitorId` now implements `Debug`.
- Fixed bug on macOS where using `with_decorations(false)` would cause `set_decorations(true)` to produce a transparent titlebar with no title.
- Implemented `MonitorId::get_position` on macOS.
- On macOS, `Window::get_current_monitor` now returns accurate values.
- Added `WindowBuilderExt::with_resize_increments` to macOS.
- **Breaking:** On X11, `WindowBuilderExt::with_resize_increments` and `WindowBuilderExt::with_base_size` now take `u32` values rather than `i32`.
- macOS keyboard handling has been overhauled, allowing for the use of dead keys, IME, etc. Right modifier keys are also no longer reported as being left.
- Added the `Window::set_ime_spot(x: i32, y: i32)` method, which is implemented on X11 and macOS.
- **Breaking**: `os::unix::WindowExt::send_xim_spot(x: i16, y: i16)` no longer exists. Switch to the new `Window::set_ime_spot(x: i32, y: i32)`, which has equivalent functionality.
- Fixed detection of `Pause` and `Scroll` keys on Windows.
- On Windows, alt-tabbing while the cursor is grabbed no longer makes it impossible to re-grab the cursor.
- On Windows, using `CursorState::Hide` when the cursor is grabbed now ungrabs the cursor first.
- Implemented `MouseCursor::NoneCursor` on Windows.
- Added `WindowBuilder::with_always_on_top` and `Window::set_always_on_top`. Implemented on Windows, macOS, and X11.
- On X11, `WindowBuilderExt` now has `with_class`, `with_override_redirect`, and `with_x11_window_type` to allow for more control over window creation. `WindowExt` additionally has `set_urgent`.
- More hints are set by default on X11, including `_NET_WM_PID` and `WM_CLIENT_MACHINE`. Note that prior to this, the `WM_CLASS` hint was automatically set to whatever value was passed to `with_title`. It's now set to the executable name to better conform to expectations and the specification; if this is undesirable, you must explicitly use `WindowBuilderExt::with_class`.

# Version 0.14.0 (2018-05-09)

- Created the `Copy`, `Paste` and `Cut` `VirtualKeyCode`s and added support for them on X11 and Wayland
- Fix `.with_decorations(false)` in macOS
- On Mac, `NSWindow` and supporting objects might be alive long after they were `closed` which resulted in apps consuming more heap then needed. Mainly it was affecting multi window applications. Not expecting any user visible change of behaviour after the fix.
- Fix regression of Window platform extensions for macOS where `NSFullSizeContentViewWindowMask` was not being correctly applied to `.fullsize_content_view`.
- Corrected `get_position` on Windows to be relative to the screen rather than to the taskbar.
- Corrected `Moved` event on Windows to use position values equivalent to those returned by `get_position`. It previously supplied client area positions instead of window positions, and would additionally interpret negative values as being very large (around `u16::MAX`).
- Implemented `Moved` event on macOS.
- On X11, the `Moved` event correctly use window positions rather than client area positions. Additionally, a stray `Moved` that unconditionally accompanied `Resized` with the client area position relative to the parent has been eliminated; `Moved` is still received alongside `Resized`, but now only once and always correctly.
- On Windows, implemented all variants of `DeviceEvent` other than `Text`. Mouse `DeviceEvent`s are now received even if the window isn't in the foreground.
- `DeviceId` on Windows is no longer a unit struct, and now contains a `u32`. For `WindowEvent`s, this will always be 0, but on `DeviceEvent`s it will be the handle to that device. `DeviceIdExt::get_persistent_identifier` can be used to acquire a unique identifier for that device that persists across replugs/reboots/etc.
- Corrected `run_forever` on X11 to stop discarding `Awakened` events.
- Various safety and correctness improvements to the X11 backend internals.
- Fixed memory leak on X11 every time the mouse entered the window.
- On X11, drag and drop now works reliably in release mode.
- Added `WindowBuilderExt::with_resize_increments` and `WindowBuilderExt::with_base_size` to X11, allowing for more optional hints to be set.
- Rework of the wayland backend, migrating it to use [Smithay's Client Toolkit](https://github.com/Smithay/client-toolkit).
- Added `WindowBuilder::with_window_icon` and `Window::set_window_icon`, finally making it possible to set the window icon on Windows and X11. The `icon_loading` feature can be enabled to allow for icons to be easily loaded; see example program `window_icon.rs` for usage.
- Windows additionally has `WindowBuilderExt::with_taskbar_icon` and `WindowExt::set_taskbar_icon`.
- On Windows, fix panic when trying to call `set_fullscreen(None)` on a window that has not been fullscreened prior.

# Version 0.13.1 (2018-04-26)

- Ensure necessary `x11-dl` version is used.

# Version 0.13.0 (2018-04-25)

- Implement `WindowBuilder::with_maximized`, `Window::set_fullscreen`, `Window::set_maximized` and `Window::set_decorations` for MacOS.
- Implement `WindowBuilder::with_maximized`, `Window::set_fullscreen`, `Window::set_maximized` and `Window::set_decorations` for Windows.
- On Windows, `WindowBuilder::with_fullscreen` no longer changing monitor display resolution.
- Overhauled X11 window geometry calculations. `get_position` and `set_position` are more universally accurate across different window managers, and `get_outer_size` actually works now.
- Fixed SIGSEGV/SIGILL crashes on macOS caused by stabilization of the `!` (never) type.
- Implement `WindowEvent::HiDPIFactorChanged` for macOS
- On X11, input methods now work completely out of the box, no longer requiring application developers to manually call `setlocale`. Additionally, when input methods are started, stopped, or restarted on the server end, it's correctly handled.
- Implemented `Refresh` event on Windows.
- Properly calculate the minimum and maximum window size on Windows, including window decorations.
- Map more `MouseCursor` variants to cursor icons on Windows.
- Corrected `get_position` on macOS to return outer frame position, not content area position.
- Corrected `set_position` on macOS to set outer frame position, not content area position.
- Added `get_inner_position` method to `Window`, which gets the position of the window's client area. This is implemented on all applicable platforms (all desktop platforms other than Wayland, where this isn't possible).
- **Breaking:** the `Closed` event has been replaced by `CloseRequested` and `Destroyed`. To migrate, you typically just need to replace all usages of `Closed` with `CloseRequested`; see example programs for more info. The exception is iOS, where `Closed` must be replaced by `Destroyed`.

# Version 0.12.0 (2018-04-06)

- Added subclass to macos windows so they can be made resizable even with no decorations.
- Dead keys now work properly on X11, no longer resulting in a panic.
- On X11, input method creation first tries to use the value from the user's `XMODIFIERS` environment variable, so application developers should no longer need to manually call `XSetLocaleModifiers`. If that fails, fallbacks are tried, which should prevent input method initialization from ever outright failing.
- Fixed thread safety issues with input methods on X11.
- Add support for `Touch` for win32 backend.
- Fixed `Window::get_inner_size` and friends to return the size in pixels instead of points when using HIDPI displays on OSX.

# Version 0.11.3 (2018-03-28)

- Added `set_min_dimensions` and `set_max_dimensions` methods to `Window`, and implemented on Windows, X11, Wayland, and OSX.
- On X11, dropping a `Window` actually closes it now, and clicking the window's × button (or otherwise having the WM signal to close it) will result in the window closing.
- Added `WindowBuilderExt` methods for macos: `with_titlebar_transparent`,
  `with_title_hidden`, `with_titlebar_buttons_hidden`,
  `with_fullsize_content_view`.
- Mapped X11 numpad keycodes (arrows, Home, End, PageUp, PageDown, Insert and Delete) to corresponding virtual keycodes

# Version 0.11.2 (2018-03-06)

- Impl `Hash`, `PartialEq`, and `Eq` for `events::ModifiersState`.
- Implement `MonitorId::get_hidpi_factor` for MacOS.
- Added method `os::macos::MonitorIdExt::get_nsscreen() -> *mut c_void` that gets a `NSScreen` object matching the monitor ID.
- Send `Awakened` event on Android when event loop is woken up.

# Version 0.11.1 (2018-02-19)

- Fixed windows not receiving mouse events when click-dragging the mouse outside the client area of a window, on Windows platforms.
- Added method `os::android::EventsLoopExt:set_suspend_callback(Option<Box<Fn(bool) -> ()>>)` that allows glutin to register a callback when a suspend event happens

# Version 0.11.0 (2018-02-09)

- Implement `MonitorId::get_dimensions` for Android.
- Added method `os::macos::WindowBuilderExt::with_movable_by_window_background(bool)` that allows to move a window without a titlebar - `with_decorations(false)`
- Implement `Window::set_fullscreen`, `Window::set_maximized` and `Window::set_decorations` for Wayland.
- Added `Caret` as VirtualKeyCode and support OSX ^-Key with german input.

# Version 0.10.1 (2018-02-05)

_Yanked_

# Version 0.10.0 (2017-12-27)

- Add support for `Touch` for emscripten backend.
- Added support for `DroppedFile`, `HoveredFile`, and `HoveredFileCancelled` to X11 backend.
- **Breaking:** `unix::WindowExt` no longer returns pointers for things that aren't actually pointers; `get_xlib_window` now returns `Option<std::os::raw::c_ulong>` and `get_xlib_screen_id` returns `Option<std::os::raw::c_int>`. Additionally, methods that previously returned `libc::c_void` have been changed to return `std::os::raw::c_void`, which are not interchangeable types, so users wanting the former will need to explicitly cast.
- Added `set_decorations` method to `Window` to allow decorations to be toggled after the window is built. Presently only implemented on X11.
- Raised the minimum supported version of Rust to 1.20 on MacOS due to usage of associated constants in new versions of cocoa and core-graphics.
- Added `modifiers` field to `MouseInput`, `MouseWheel`, and `CursorMoved` events to track the modifiers state (`ModifiersState`).
- Fixed the emscripten backend to return the size of the canvas instead of the size of the window.

# Version 0.9.0 (2017-12-01)

- Added event `WindowEvent::HiDPIFactorChanged`.
- Added method `MonitorId::get_hidpi_factor`.
- Deprecated `get_inner_size_pixels` and `get_inner_size_points` methods of `Window` in favor of
`get_inner_size`.
- **Breaking:** `EventsLoop` is `!Send` and `!Sync` because of platform-dependant constraints,
  but `Window`, `WindowId`, `DeviceId` and `MonitorId` guaranteed to be `Send`.
- `MonitorId::get_position` now returns `(i32, i32)` instead of `(u32, u32)`.
- Rewrite of the wayland backend to use wayland-client-0.11
- Support for dead keys on wayland for keyboard utf8 input
- Monitor enumeration on Windows is now implemented using `EnumDisplayMonitors` instead of
`EnumDisplayDevices`. This changes the value returned by `MonitorId::get_name()`.
- On Windows added `MonitorIdExt::hmonitor` method
- Impl `Clone` for `EventsLoopProxy`
- `EventsLoop::get_primary_monitor()` on X11 will fallback to any available monitor if no primary is found
- Support for touch event on wayland
- `WindowEvent`s `MouseMoved`, `MouseEntered`, and `MouseLeft` have been renamed to
`CursorMoved`, `CursorEntered`, and `CursorLeft`.
- New `DeviceEvent`s added, `MouseMotion` and `MouseWheel`.
- Send `CursorMoved` event after `CursorEntered` and `Focused` events.
- Add support for `ModifiersState`, `MouseMove`, `MouseInput`, `MouseMotion` for emscripten backend.

# Version 0.8.3 (2017-10-11)

- Fixed issue of calls to `set_inner_size` blocking on Windows.
- Mapped `ISO_Left_Tab` to `VirtualKeyCode::Tab` to make the key work with modifiers
- Fixed the X11 backed on 32bit targets

# Version 0.8.2 (2017-09-28)

- Uniformize keyboard scancode values accross Wayland and X11 (#297).
- Internal rework of the wayland event loop
- Added method `os::linux::WindowExt::is_ready`

# Version 0.8.1 (2017-09-22)

- Added various methods to `os::linux::EventsLoopExt`, plus some hidden items necessary to make
  glutin work.

# Version 0.8.0 (2017-09-21)

- Added `Window::set_maximized`, `WindowAttributes::maximized` and `WindowBuilder::with_maximized`.
- Added `Window::set_fullscreen`.
- Changed `with_fullscreen` to take a `Option<MonitorId>` instead of a `MonitorId`.
- Removed `MonitorId::get_native_identifer()` in favor of platform-specific traits in the `os`
  module.
- Changed `get_available_monitors()` and `get_primary_monitor()` to be methods of `EventsLoop`
  instead of stand-alone methods.
- Changed `EventsLoop` to be tied to a specific X11 or Wayland connection.
- Added a `os::linux::EventsLoopExt` trait that makes it possible to configure the connection.
- Fixed the emscripten code, which now compiles.
- Changed the X11 fullscreen code to use `xrandr` instead of `xxf86vm`.
- Fixed the Wayland backend to produce `Refresh` event after window creation.
- Changed the `Suspended` event to be outside of `WindowEvent`.
- Fixed the X11 backend sometimes reporting the wrong virtual key (#273).<|MERGE_RESOLUTION|>--- conflicted
+++ resolved
@@ -8,9 +8,7 @@
 
 # Unreleased
 
-<<<<<<< HEAD
 - On Linux, initial support has been added for a DRM backend. This is a breaking change
-=======
 - On Wayland, fix maximized startup not taking full size on GNOME.
 - On Wayland, fix initial window size not restored for maximized/fullscreened on startup window.
 - On Wayland, `Window::outer_size` now accounts for **client side** decorations.
@@ -156,7 +154,6 @@
 - Added `WindowBuilder::transparent` getter to check if the user set `transparent` attribute.
 - On macOS, Fix emitting `Event::LoopDestroyed` on CMD+Q.
 - On macOS, fixed an issue where having multiple windows would prevent run_return from ever returning.
->>>>>>> 25c4e2e4
 - On Wayland, fix bug where the cursor wouldn't hide in GNOME.
 - On macOS, Windows, and Wayland, add `set_cursor_hittest` to let the window ignore mouse events.
 - On Windows, added `WindowExtWindows::set_skip_taskbar` and `WindowBuilderExtWindows::with_skip_taskbar`.
