--- conflicted
+++ resolved
@@ -2,12 +2,9 @@
 
 - On X11, the `Moved` event is no longer sent when the window is resized without changing position.
 - `MouseCursor` and `CursorState` now implement `Default`.
-<<<<<<< HEAD
-- On X11, if width or height is reported as 0, the DPI is now 1.0 instead of +inf
-- On X11, the environment variable `WINIT_HIDPI_FACTOR` has been added for overriding DPI factor
-=======
 - `WindowBuilder::with_resizable` implemented for Windows.
->>>>>>> fd1a3eda
+- On X11, if width or height is reported as 0, the DPI is now 1.0 instead of +inf.
+- On X11, the environment variable `WINIT_HIDPI_FACTOR` has been added for overriding DPI factor.
 
 # Version 0.15.0 (2018-05-22)
 
