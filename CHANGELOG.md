# Unreleased

# 0.23.0 (2020-10-02)

- On iOS, fixed support for the "Debug View Heirarchy" feature in Xcode.
- On all platforms, `available_monitors` and `primary_monitor` are now on `EventLoopWindowTarget` rather than `EventLoop` to list monitors event in the event loop.
- On Unix, X11 and Wayland are now optional features (enabled by default)
- On X11, fix deadlock when calling `set_fullscreen_inner`.
- On Web, prevent the webpage from scrolling when the user is focused on a winit canvas
- On Web, calling `window.set_cursor_icon` no longer breaks HiDPI scaling
- On Windows, drag and drop is now optional and must be enabled with `WindowBuilderExtWindows::with_drag_and_drop(true)`.
- On Wayland, fix deadlock when calling to `set_inner_size` from a callback.
- On macOS, add `hide__other_applications` to `EventLoopWindowTarget` via existing `EventLoopWindowTargetExtMacOS` trait. `hide_other_applications` will hide other applications by calling `-[NSApplication hideOtherApplications: nil]`.
- On android added support for `run_return`.
- On MacOS, Fixed fullscreen and dialog support for `run_return`.
- On Windows, fix bug where we'd try to emit `MainEventsCleared` events during nested win32 event loops.
- On Web, use mouse events if pointer events aren't supported. This affects Safari.
- On Windows, `set_ime_position` is now a no-op instead of a runtime crash.
- On Android, `set_fullscreen` is now a no-op instead of a runtime crash.
- On iOS and Android, `set_inner_size` is now a no-op instead of a runtime crash.
- On Android, fix `ControlFlow::Poll` not polling the Android event queue.
- On macOS, add `NSWindow.hasShadow` support.
- On Web, fix vertical mouse wheel scrolling being inverted.
- On Web, implement mouse capturing for click-dragging out of the canvas.
- On Web, fix `ControlFlow::Exit` not properly handled.
- On Web (web-sys only), send `WindowEvent::ScaleFactorChanged` event when `window.devicePixelRatio` is changed.
- **Breaking:** On Web, `set_cursor_position` and `set_cursor_grab` will now always return an error.
- **Breaking:** `PixelDelta` scroll events now return a `PhysicalPosition`.
- On NetBSD, fixed crash due to incorrect detection of the main thread.
- **Breaking:** On X11, `-` key is mapped to the `Minus` virtual key code, instead of `Subtract`.
- On macOS, fix inverted horizontal scroll.
<<<<<<< HEAD
- **Breaking:** On Windows, include prefix byte in scancodes.
=======
- **Breaking:** `current_monitor` now returns `Option<MonitorHandle>`.
- **Breaking:** `primary_monitor` now returns `Option<MonitorHandle>`.
- On macOS, updated core-* dependencies and cocoa.
- Bump `parking_lot` to 0.11
- On Android, bump `ndk`, `ndk-sys` and `ndk-glue` to 0.2. Checkout the new ndk-glue main proc attribute.
- On iOS, fixed starting the app in landscape where the view still had portrait dimensions.
- Deprecate the stdweb backend, to be removed in a future release
- **Breaking:** Prefixed virtual key codes `Add`, `Multiply`, `Divide`, `Decimal`, and `Subtract` with `Numpad`.
- Added `Asterisk` and `Plus` virtual key codes.
- On Web (web-sys only), the `Event::LoopDestroyed` event is correctly emitted when leaving the page.
- On Web, the `WindowEvent::Destroyed` event now gets emitted when a `Window` is dropped.
- On Web (web-sys only), the event listeners are now removed when a `Window` is dropped or when the event loop is destroyed.
- On Web, the event handler closure passed to `EventLoop::run` now gets dropped after the event loop is destroyed.
- **Breaking:** On Web, the canvas element associated to a `Window` is no longer removed from the DOM when the `Window` is dropped.
- On Web, `WindowEvent::Resized` is now emitted when `Window::set_inner_size` is called.
- **Breaking:** `Fullscreen` enum now uses `Borderless(Option<MonitorHandle>)` instead of `Borderless(MonitorHandle)` to allow picking the current monitor.
- On MacOS, fix `WindowEvent::Moved` ignoring the scale factor.
- On Wayland, add missing virtual keycodes.
- On Wayland, implement proper `set_cursor_grab`.
- On Wayland, the cursor will use similar icons if the requested one isn't available.
- On Wayland, right clicking on client side decorations will request application menu.
- On Wayland, fix tracking of window size after state changes.
- On Wayland, fix client side decorations not being hidden properly in fullscreen.
- On Wayland, fix incorrect size event when entering fullscreen with client side decorations.
- On Wayland, fix `resizable` attribute not being applied properly on startup.
- On Wayland, fix disabled repeat rate not being handled.
- On Wayland, fix decoration buttons not working after tty switch.
- On Wayland, fix scaling not being applied on output re-enable.
- On Wayland, fix crash when `XCURSOR_SIZE` is `0`.
- On Wayland, fix pointer getting created in some cases without pointer capability.
- On Wayland, on kwin, fix space between window and decorations on startup.
- **Breaking:** On Wayland, `Theme` trait was reworked.
- On Wayland, disable maximize button for non-resizable window.
- On Wayland, added support for `set_ime_position`.
- On Wayland, fix crash on startup since GNOME 3.37.90.
- On X11, fix incorrect modifiers state on startup.
>>>>>>> d18afb4a

# 0.22.2 (2020-05-16)

- Added Clone implementation for 'static events.
- On Windows, fix window intermittently hanging when `ControlFlow` was set to `Poll`.
- On Windows, fix `WindowBuilder::with_maximized` being ignored.
- On Android, minimal platform support.
- On iOS, touch positions are now properly converted to physical pixels.
- On macOS, updated core-* dependencies and cocoa

# 0.22.1 (2020-04-16)

- On X11, fix `ResumeTimeReached` being fired too early.
- On Web, replaced zero timeout for `ControlFlow::Poll` with `requestAnimationFrame`
- On Web, fix a possible panic during event handling
- On macOS, fix `EventLoopProxy` leaking memory for every instance.
- On Windows, drag and drop can now be disabled with `WindowBuilderExtWindows::with_drag_and_drop(false)`.

# 0.22.0 (2020-03-09)

- On Windows, fix minor timing issue in wait_until_time_or_msg
- On Windows, rework handling of request_redraw() to address panics.
- On macOS, fix `set_simple_screen` to remember frame excluding title bar.
- On Wayland, fix coordinates in touch events when scale factor isn't 1.
- On Wayland, fix color from `close_button_icon_color` not applying.
- Ignore locale if unsupported by X11 backend
- On Wayland, Add HiDPI cursor support
- On Web, add the ability to query "Light" or "Dark" system theme send `ThemeChanged` on change.
- Fix `Event::to_static` returning `None` for user events.
- On Wayland, Hide CSD for fullscreen windows.
- On Windows, ignore spurious mouse move messages.
- **Breaking:** Move `ModifiersChanged` variant from `DeviceEvent` to `WindowEvent`.
- On Windows, add `IconExtWindows` trait which exposes creating an `Icon` from an external file or embedded resource
- Add `BadIcon::OsError` variant for when OS icon functionality fails
- On Windows, fix crash at startup on systems that do not properly support Windows' Dark Mode
- Revert On macOS, fix not sending ReceivedCharacter event for specific keys combinations.
- on macOS, fix incorrect ReceivedCharacter events for some key combinations.
- **Breaking:** Use `i32` instead of `u32` for position type in `WindowEvent::Moved`.
- On macOS, a mouse motion event is now generated before every mouse click.

# 0.21.0 (2020-02-04)

- On Windows, fixed "error: linking with `link.exe` failed: exit code: 1120" error on older versions of windows.
- On macOS, fix set_minimized(true) works only with decorations.
- On macOS, add `hide_application` to `EventLoopWindowTarget` via a new `EventLoopWindowTargetExtMacOS` trait. `hide_application` will hide the entire application by calling `-[NSApplication hide: nil]`.
- On macOS, fix not sending ReceivedCharacter event for specific keys combinations.
- On macOS, fix `CursorMoved` event reporting the cursor position using logical coordinates.
- On macOS, fix issue where unbundled applications would sometimes open without being focused.
- On macOS, fix `run_return` does not return unless it receives a message.
- On Windows, fix bug where `RedrawRequested` would only get emitted every other iteration of the event loop.
- On X11, fix deadlock on window state when handling certain window events.
- `WindowBuilder` now implements `Default`.
- **Breaking:** `WindowEvent::CursorMoved` changed to `f64` units, preserving high-precision data supplied by most backends
- On Wayland, fix coordinates in mouse events when scale factor isn't 1
- On Web, add the ability to provide a custom canvas
- **Breaking:** On Wayland, the `WaylandTheme` struct has been replaced with a `Theme` trait, allowing for extra configuration

# 0.20.0 (2020-01-05)

- On X11, fix `ModifiersChanged` emitting incorrect modifier change events
- **Breaking**: Overhaul how Winit handles DPI:
  + Window functions and events now return `PhysicalSize` instead of `LogicalSize`.
  + Functions that take `Size` or `Position` types can now take either `Logical` or `Physical` types.
  + `hidpi_factor` has been renamed to `scale_factor`.
  + `HiDpiFactorChanged` has been renamed to `ScaleFactorChanged`, and lets you control how the OS
    resizes the window in response to the change.
  + On X11, deprecate `WINIT_HIDPI_FACTOR` environment variable in favor of `WINIT_X11_SCALE_FACTOR`.
  + `Size` and `Position` types are now generic over their exact pixel type.

# 0.20.0 Alpha 6 (2020-01-03)

- On macOS, fix `set_cursor_visible` hides cursor outside of window.
- On macOS, fix `CursorEntered` and `CursorLeft` events fired at old window size.
- On macOS, fix error when `set_fullscreen` is called during fullscreen transition.
- On all platforms except mobile and WASM, implement `Window::set_minimized`.
- On X11, fix `CursorEntered` event being generated for non-winit windows.
- On macOS, fix crash when starting maximized without decorations.
- On macOS, fix application not terminating on `run_return`.
- On Wayland, fix cursor icon updates on window borders when using CSD.
- On Wayland, under mutter(GNOME Wayland), fix CSD being behind the status bar, when starting window in maximized mode.
- On Windows, theme the title bar according to whether the system theme is "Light" or "Dark".
- Added `WindowEvent::ThemeChanged` variant to handle changes to the system theme. Currently only implemented on Windows.
- **Breaking**: Changes to the `RedrawRequested` event (#1041):
  - `RedrawRequested` has been moved from `WindowEvent` to `Event`.
  - `EventsCleared` has been renamed to `MainEventsCleared`.
  - `RedrawRequested` is now issued only after `MainEventsCleared`.
  - `RedrawEventsCleared` is issued after each set of `RedrawRequested` events.
- Implement synthetic window focus key events on Windows.
- **Breaking**: Change `ModifiersState` to a `bitflags` struct.
- On Windows, implement `VirtualKeyCode` translation for `LWin` and `RWin`.
- On Windows, fix closing the last opened window causing `DeviceEvent`s to stop getting emitted.
- On Windows, fix `Window::set_visible` not setting internal flags correctly. This resulted in some weird behavior.
- Add `DeviceEvent::ModifiersChanged`.
  - Deprecate `modifiers` fields in other events in favor of `ModifiersChanged`.
- On X11, `WINIT_HIDPI_FACTOR` now dominates `Xft.dpi` when picking DPI factor for output.
- On X11, add special value `randr` for `WINIT_HIDPI_FACTOR` to make winit use self computed DPI factor instead of the one from `Xft.dpi`.

# 0.20.0 Alpha 5 (2019-12-09)

- On macOS, fix application termination on `ControlFlow::Exit`
- On Windows, fix missing `ReceivedCharacter` events when Alt is held.
- On macOS, stop emitting private corporate characters in `ReceivedCharacter` events.
- On X11, fix misreporting DPI factor at startup.
- On X11, fix events not being reported when using `run_return`.
- On X11, fix key modifiers being incorrectly reported.
- On X11, fix window creation hanging when another window is fullscreen.
- On Windows, fix focusing unfocused windows when switching from fullscreen to windowed.
- On X11, fix reporting incorrect DPI factor when waking from suspend.
- Change `EventLoopClosed` to contain the original event.
- **Breaking**: Add `is_synthetic` field to `WindowEvent` variant `KeyboardInput`,
  indicating that the event is generated by winit.
- On X11, generate synthetic key events for keys held when a window gains or loses focus.
- On X11, issue a `CursorMoved` event when a `Touch` event occurs,
  as X11 implicitly moves the cursor for such events.

# 0.20.0 Alpha 4 (2019-10-18)

- Add web support via the 'stdweb' or 'web-sys' features
- On Windows, implemented function to get HINSTANCE
- On macOS, implement `run_return`.
- On iOS, fix inverted parameter in `set_prefers_home_indicator_hidden`.
- On X11, performance is improved when rapidly calling `Window::set_cursor_icon`.
- On iOS, fix improper `msg_send` usage that was UB and/or would break if `!` is stabilized.
- On Windows, unset `maximized` when manually changing the window's position or size.
- On Windows, add touch pressure information for touch events.
- On macOS, differentiate between `CursorIcon::Grab` and `CursorIcon::Grabbing`.
- On Wayland, fix event processing sometimes stalling when using OpenGL with vsync.
- Officially remove the Emscripten backend.
- On Windows, fix handling of surrogate pairs when dispatching `ReceivedCharacter`.
- On macOS 10.15, fix freeze upon exiting exclusive fullscreen mode.
- On iOS, fix panic upon closing the app.
- On X11, allow setting mulitple `XWindowType`s.
- On iOS, fix null window on initial `HiDpiFactorChanged` event.
- On Windows, fix fullscreen window shrinking upon getting restored to a normal window.
- On macOS, fix events not being emitted during modal loops, such as when windows are being resized
  by the user.
- On Windows, fix hovering the mouse over the active window creating an endless stream of CursorMoved events.
- Always dispatch a `RedrawRequested` event after creating a new window.
- On X11, return dummy monitor data to avoid panicking when no monitors exist.
- On X11, prevent stealing input focus when creating a new window.
  Only steal input focus when entering fullscreen mode.
- On Wayland, fixed DeviceEvents for relative mouse movement is not always produced
- On Wayland, add support for set_cursor_visible and set_cursor_grab.
- On Wayland, fixed DeviceEvents for relative mouse movement is not always produced.
- Removed `derivative` crate dependency.
- On Wayland, add support for set_cursor_icon.
- Use `impl Iterator<Item = MonitorHandle>` instead of `AvailableMonitorsIter` consistently.
- On macOS, fix fullscreen state being updated after entering fullscreen instead of before,
  resulting in `Window::fullscreen` returning the old state in `Resized` events instead of
  reflecting the new fullscreen state
- On X11, fix use-after-free during window creation
- On Windows, disable monitor change keyboard shortcut while in exclusive fullscreen.
- On Windows, ensure that changing a borderless fullscreen window's monitor via keyboard shortcuts keeps the window fullscreen on the new monitor.
- Prevent `EventLoop::new` and `EventLoop::with_user_event` from getting called outside the main thread.
  - This is because some platforms cannot run the event loop outside the main thread. Preventing this
    reduces the potential for cross-platform compatibility gotchyas.
- On Windows and Linux X11/Wayland, add platform-specific functions for creating an `EventLoop` outside the main thread.
- On Wayland, drop resize events identical to the current window size.
- On Windows, fix window rectangle not getting set correctly on high-DPI systems.

# 0.20.0 Alpha 3 (2019-08-14)

- On macOS, drop the run closure on exit.
- On Windows, location of `WindowEvent::Touch` are window client coordinates instead of screen coordinates.
- On X11, fix delayed events after window redraw.
- On macOS, add `WindowBuilderExt::with_disallow_hidpi` to have the option to turn off best resolution openGL surface.
- On Windows, screen saver won't start if the window is in fullscreen mode.
- Change all occurrences of the `new_user_event` method to `with_user_event`.
- On macOS, the dock and the menu bar are now hidden in fullscreen mode.
- `Window::set_fullscreen` now takes `Option<Fullscreen>` where `Fullscreen`
  consists of `Fullscreen::Exclusive(VideoMode)` and
  `Fullscreen::Borderless(MonitorHandle)` variants.
    - Adds support for exclusive fullscreen mode.
- On iOS, add support for hiding the home indicator.
- On iOS, add support for deferring system gestures.
- On iOS, fix a crash that occurred while acquiring a monitor's name.
- On iOS, fix armv7-apple-ios compile target.
- Removed the `T: Clone` requirement from the `Clone` impl of `EventLoopProxy<T>`.
- On iOS, disable overscan compensation for external displays (removes black
  bars surrounding the image).
- On Linux, the functions `is_wayland`, `is_x11`, `xlib_xconnection` and `wayland_display` have been moved to a new `EventLoopWindowTargetExtUnix` trait.
- On iOS, add `set_prefers_status_bar_hidden` extension function instead of
  hijacking `set_decorations` for this purpose.
- On macOS and iOS, corrected the auto trait impls of `EventLoopProxy`.
- On iOS, add touch pressure information for touch events.
- Implement `raw_window_handle::HasRawWindowHandle` for `Window` type on all supported platforms.
- On macOS, fix the signature of `-[NSView drawRect:]`.
- On iOS, fix the behavior of `ControlFlow::Poll`. It wasn't polling if that was the only mode ever used by the application.
- On iOS, fix DPI sent out by views on creation was `0.0` - now it gives a reasonable number.
- On iOS, RedrawRequested now works for gl/metal backed views.
- On iOS, RedrawRequested is generally ordered after EventsCleared.

# 0.20.0 Alpha 2 (2019-07-09)

- On X11, non-resizable windows now have maximize explicitly disabled.
- On Windows, support paths longer than MAX_PATH (260 characters) in `WindowEvent::DroppedFile`
and `WindowEvent::HoveredFile`.
- On Mac, implement `DeviceEvent::Button`.
- Change `Event::Suspended(true / false)` to `Event::Suspended` and `Event::Resumed`.
- On X11, fix sanity check which checks that a monitor's reported width and height (in millimeters) are non-zero when calculating the DPI factor.
- Revert the use of invisible surfaces in Wayland, which introduced graphical glitches with OpenGL (#835)
- On X11, implement `_NET_WM_PING` to allow desktop environment to kill unresponsive programs.
- On Windows, when a window is initially invisible, it won't take focus from the existing visible windows.
- On Windows, fix multiple calls to `request_redraw` during `EventsCleared` sending multiple `RedrawRequested events.`
- On Windows, fix edge case where `RedrawRequested` could be dispatched before input events in event loop iteration.
- On Windows, fix timing issue that could cause events to be improperly dispatched after `RedrawRequested` but before `EventsCleared`.
- On macOS, drop unused Metal dependency.
- On Windows, fix the trail effect happening on transparent decorated windows. Borderless (or un-decorated) windows were not affected.
- On Windows, fix `with_maximized` not properly setting window size to entire window.
- On macOS, change `WindowExtMacOS::request_user_attention()` to take an `enum` instead of a `bool`.

# 0.20.0 Alpha 1 (2019-06-21)

- Changes below are considered **breaking**.
- Change all occurrences of `EventsLoop` to `EventLoop`.
- Previously flat API is now exposed through `event`, `event_loop`, `monitor`, and `window` modules.
- `os` module changes:
  - Renamed to `platform`.
  - All traits now have platform-specific suffixes.
  - Exposes new `desktop` module on Windows, Mac, and Linux.
- Changes to event loop types:
  - `EventLoopProxy::wakeup` has been removed in favor of `send_event`.
  - **Major:** New `run` method drives winit event loop.
    - Returns `!` to ensure API behaves identically across all supported platforms.
      - This allows `emscripten` implementation to work without lying about the API.
    - `ControlFlow`'s variants have been replaced with `Wait`, `WaitUntil(Instant)`, `Poll`, and `Exit`.
      - Is read after `EventsCleared` is processed.
      - `Wait` waits until new events are available.
      - `WaitUntil` waits until either new events are available or the provided time has been reached.
      - `Poll` instantly resumes the event loop.
      - `Exit` aborts the event loop.
    - Takes a closure that implements `'static + FnMut(Event<T>, &EventLoop<T>, &mut ControlFlow)`.
      - `&EventLoop<T>` is provided to allow new `Window`s to be created.
  - **Major:** `platform::desktop` module exposes `EventLoopExtDesktop` trait with `run_return` method.
    - Behaves identically to `run`, but returns control flow to the calling context and can take non-`'static` closures.
  - `EventLoop`'s `poll_events` and `run_forever` methods have been removed in favor of `run` and `run_return`.
- Changes to events:
  - Remove `Event::Awakened` in favor of `Event::UserEvent(T)`.
    - Can be sent with `EventLoopProxy::send_event`.
  - Rename `WindowEvent::Refresh` to `WindowEvent::RedrawRequested`.
    - `RedrawRequested` can be sent by the user with the `Window::request_redraw` method.
  - `EventLoop`, `EventLoopProxy`, and `Event` are now generic over `T`, for use in `UserEvent`.
  - **Major:** Add `NewEvents(StartCause)`, `EventsCleared`, and `LoopDestroyed` variants to `Event`.
    - `NewEvents` is emitted when new events are ready to be processed by event loop.
      - `StartCause` describes why new events are available, with `ResumeTimeReached`, `Poll`, `WaitCancelled`, and `Init` (sent once at start of loop).
    - `EventsCleared` is emitted when all available events have been processed.
      - Can be used to perform logic that depends on all events being processed (e.g. an iteration of a game loop).
    - `LoopDestroyed` is emitted when the `run` or `run_return` method is about to exit.
- Rename `MonitorId` to `MonitorHandle`.
- Removed `serde` implementations from `ControlFlow`.
- Rename several functions to improve both internal consistency and compliance with Rust API guidelines.
- Remove `WindowBuilder::multitouch` field, since it was only implemented on a few platforms. Multitouch is always enabled now.
- **Breaking:** On macOS, change `ns` identifiers to use snake_case for consistency with iOS's `ui` identifiers.
- Add `MonitorHandle::video_modes` method for retrieving supported video modes for the given monitor.
- On Wayland, the window now exists even if nothing has been drawn.
- On Windows, fix initial dimensions of a fullscreen window.
- On Windows, Fix transparent borderless windows rendering wrong.

# Version 0.19.1 (2019-04-08)

- On Wayland, added a `get_wayland_display` function to `EventsLoopExt`.
- On Windows, fix `CursorMoved(0, 0)` getting dispatched on window focus.
- On macOS, fix command key event left and right reverse.
- On FreeBSD, NetBSD, and OpenBSD, fix build of X11 backend.
- On Linux, the numpad's add, subtract and divide keys are now mapped to the `Add`, `Subtract` and `Divide` virtual key codes
- On macOS, the numpad's subtract key has been added to the `Subtract` mapping
- On Wayland, the numpad's home, end, page up and page down keys are now mapped to the `Home`, `End`, `PageUp` and `PageDown` virtual key codes
- On Windows, fix icon not showing up in corner of window.
- On X11, change DPI scaling factor behavior. First, winit tries to read it from "Xft.dpi" XResource, and uses DPI calculation from xrandr dimensions as fallback behavior.

# Version 0.19.0 (2019-03-06)

- On X11, we will use the faster `XRRGetScreenResourcesCurrent` function instead of `XRRGetScreenResources` when available.
- On macOS, fix keycodes being incorrect when using a non-US keyboard layout.
- On Wayland, fix `with_title()` not setting the windows title
- On Wayland, add `set_wayland_theme()` to control client decoration color theme
- Added serde serialization to `os::unix::XWindowType`.
- **Breaking:** Remove the `icon_loading` feature and the associated `image` dependency.
- On X11, make event loop thread safe by replacing XNextEvent with select(2) and XCheckIfEvent
- On Windows, fix malformed function pointer typecast that could invoke undefined behavior.
- Refactored Windows state/flag-setting code.
- On Windows, hiding the cursor no longer hides the cursor for all Winit windows - just the one `hide_cursor` was called on.
- On Windows, cursor grabs used to get perpetually canceled when the grabbing window lost focus. Now, cursor grabs automatically get re-initialized when the window regains focus and the mouse moves over the client area.
- On Windows, only vertical mouse wheel events were handled. Now, horizontal mouse wheel events are also handled.
- On Windows, ignore the AltGr key when populating the `ModifersState` type.

# Version 0.18.1 (2018-12-30)

- On macOS, fix `Yen` (JIS) so applications receive the event.
- On X11 with a tiling WM, fixed high CPU usage when moving windows across monitors.
- On X11, fixed panic caused by dropping the window before running the event loop.
- on macOS, added `WindowExt::set_simple_fullscreen` which does not require a separate space
- Introduce `WindowBuilderExt::with_app_id` to allow setting the application ID on Wayland.
- On Windows, catch panics in event loop child thread and forward them to the parent thread. This prevents an invocation of undefined behavior due to unwinding into foreign code.
- On Windows, fix issue where resizing or moving window combined with grabbing the cursor would freeze program.
- On Windows, fix issue where resizing or moving window would eat `Awakened` events.
- On Windows, exiting fullscreen after entering fullscreen with disabled decorations no longer shrinks window.
- On X11, fixed a segfault when using virtual monitors with XRandR.
- Derive `Ord` and `PartialOrd` for `VirtualKeyCode` enum.
- On Windows, fix issue where hovering or dropping a non file item would create a panic.
- On Wayland, fix resizing and DPI calculation when a `wl_output` is removed without sending a `leave` event to the `wl_surface`, such as disconnecting a monitor from a laptop.
- On Wayland, DPI calculation is handled by smithay-client-toolkit.
- On X11, `WindowBuilder::with_min_dimensions` and `WindowBuilder::with_max_dimensions` now correctly account for DPI.
- Added support for generating dummy `DeviceId`s and `WindowId`s to better support unit testing.
- On macOS, fixed unsoundness in drag-and-drop that could result in drops being rejected.
- On macOS, implemented `WindowEvent::Refresh`.
- On macOS, all `MouseCursor` variants are now implemented and the cursor will no longer reset after unfocusing.
- Removed minimum supported Rust version guarantee.

# Version 0.18.0 (2018-11-07)

- **Breaking:** `image` crate upgraded to 0.20. This is exposed as part of the `icon_loading` API.
- On Wayland, pointer events will now provide the current modifiers state.
- On Wayland, titles will now be displayed in the window header decoration.
- On Wayland, key repetition is now ended when keyboard loses focus.
- On Wayland, windows will now use more stylish and modern client side decorations.
- On Wayland, windows will use server-side decorations when available.
- **Breaking:** Added support for F16-F24 keys (variants were added to the `VirtualKeyCode` enum).
- Fixed graphical glitches when resizing on Wayland.
- On Windows, fix freezes when performing certain actions after a window resize has been triggered. Reintroduces some visual artifacts when resizing.
- Updated window manager hints under X11 to v1.5 of [Extended Window Manager Hints](https://specifications.freedesktop.org/wm-spec/wm-spec-1.5.html#idm140200472629520).
- Added `WindowBuilderExt::with_gtk_theme_variant` to X11-specific `WindowBuilder` functions.
- Fixed UTF8 handling bug in X11 `set_title` function.
- On Windows, `Window::set_cursor` now applies immediately instead of requiring specific events to occur first.
- On Windows, the `HoveredFile` and `HoveredFileCancelled` events are now implemented.
- On Windows, fix `Window::set_maximized`.
- On Windows 10, fix transparency (#260).
- On macOS, fix modifiers during key repeat.
- Implemented the `Debug` trait for `Window`, `EventsLoop`, `EventsLoopProxy` and `WindowBuilder`.
- On X11, now a `Resized` event will always be generated after a DPI change to ensure the window's logical size is consistent with the new DPI.
- Added further clarifications to the DPI docs.
- On Linux, if neither X11 nor Wayland manage to initialize, the corresponding panic now consists of a single line only.
- Add optional `serde` feature with implementations of `Serialize`/`Deserialize` for DPI types and various event types.
- Add `PartialEq`, `Eq`, and `Hash` implementations on public types that could have them but were missing them.
- On X11, drag-and-drop receiving an unsupported drop type can no longer cause the WM to freeze.
- Fix issue whereby the OpenGL context would not appear at startup on macOS Mojave (#1069).
- **Breaking:** Removed `From<NSApplicationActivationPolicy>` impl from `ActivationPolicy` on macOS.
- On macOS, the application can request the user's attention with `WindowExt::request_user_attention`.

# Version 0.17.2 (2018-08-19)

- On macOS, fix `<C-Tab>` so applications receive the event.
- On macOS, fix `<Cmd-{key}>` so applications receive the event.
- On Wayland, key press events will now be repeated.

# Version 0.17.1 (2018-08-05)

- On X11, prevent a compilation failure in release mode for versions of Rust greater than or equal to 1.30.
- Fixed deadlock that broke fullscreen mode on Windows.

# Version 0.17.0 (2018-08-02)

- Cocoa and core-graphics updates.
- Fixed thread-safety issues in several `Window` functions on Windows.
- On MacOS, the key state for modifiers key events is now properly set.
- On iOS, the view is now set correctly. This makes it possible to render things (instead of being stuck on a black screen), and touch events work again.
- Added NetBSD support.
- **Breaking:** On iOS, `UIView` is now the default root view. `WindowBuilderExt::with_root_view_class` can be used to set the root view objective-c class to `GLKView` (OpenGLES) or `MTKView` (Metal/MoltenVK).
- On iOS, the `UIApplication` is not started until `Window::new` is called.
- Fixed thread unsafety with cursor hiding on macOS.
- On iOS, fixed the size of the `JmpBuf` type used for `setjmp`/`longjmp` calls. Previously this was a buffer overflow on most architectures.
- On Windows, use cached window DPI instead of repeatedly querying the system. This fixes sporadic crashes on Windows 7.

# Version 0.16.2 (2018-07-07)

- On Windows, non-resizable windows now have the maximization button disabled. This is consistent with behavior on macOS and popular X11 WMs.
- Corrected incorrect `unreachable!` usage when guessing the DPI factor with no detected monitors.

# Version 0.16.1 (2018-07-02)

- Added logging through `log`. Logging will become more extensive over time.
- On X11 and Windows, the window's DPI factor is guessed before creating the window. This *greatly* cuts back on unsightly auto-resizing that would occur immediately after window creation.
- Fixed X11 backend compilation for environments where `c_char` is unsigned.

# Version 0.16.0 (2018-06-25)

- Windows additionally has `WindowBuilderExt::with_no_redirection_bitmap`.
- **Breaking:** Removed `VirtualKeyCode::LMenu` and `VirtualKeyCode::RMenu`; Windows now generates `VirtualKeyCode::LAlt` and `VirtualKeyCode::RAlt` instead.
- On X11, exiting fullscreen no longer leaves the window in the monitor's top left corner.
- **Breaking:** `Window::hidpi_factor` has been renamed to `Window::get_hidpi_factor` for better consistency. `WindowEvent::HiDPIFactorChanged` has been renamed to `WindowEvent::HiDpiFactorChanged`. DPI factors are always represented as `f64` instead of `f32` now.
- The Windows backend is now DPI aware. `WindowEvent::HiDpiFactorChanged` is implemented, and `MonitorId::get_hidpi_factor` and `Window::hidpi_factor` return accurate values.
- Implemented `WindowEvent::HiDpiFactorChanged` on X11.
- On macOS, `Window::set_cursor_position` is now relative to the client area.
- On macOS, setting the maximum and minimum dimensions now applies to the client area dimensions rather than to the window dimensions.
- On iOS, `MonitorId::get_dimensions` has been implemented and both `MonitorId::get_hidpi_factor` and `Window::get_hidpi_factor` return accurate values.
- On Emscripten, `MonitorId::get_hidpi_factor` now returns the same value as `Window::get_hidpi_factor` (it previously would always return 1.0).
- **Breaking:** The entire API for sizes, positions, etc. has changed. In the majority of cases, winit produces and consumes positions and sizes as `LogicalPosition` and `LogicalSize`, respectively. The notable exception is `MonitorId` methods, which deal in `PhysicalPosition` and `PhysicalSize`. See the documentation for specifics and explanations of the types. Additionally, winit automatically conserves logical size when the DPI factor changes.
- **Breaking:** All deprecated methods have been removed. For `Window::platform_display` and `Window::platform_window`, switch to the appropriate platform-specific `WindowExt` methods. For `Window::get_inner_size_points` and `Window::get_inner_size_pixels`, use the `LogicalSize` returned by `Window::get_inner_size` and convert as needed.
- HiDPI support for Wayland.
- `EventsLoop::get_available_monitors` and `EventsLoop::get_primary_monitor` now have identical counterparts on `Window`, so this information can be acquired without an `EventsLoop` borrow.
- `AvailableMonitorsIter` now implements `Debug`.
- Fixed quirk on macOS where certain keys would generate characters at twice the normal rate when held down.
- On X11, all event loops now share the same `XConnection`.
- **Breaking:** `Window::set_cursor_state` and `CursorState` enum removed in favor of the more composable `Window::grab_cursor` and `Window::hide_cursor`. As a result, grabbing the cursor no longer automatically hides it; you must call both methods to retain the old behavior on Windows and macOS. `Cursor::NoneCursor` has been removed, as it's no longer useful.
- **Breaking:** `Window::set_cursor_position` now returns `Result<(), String>`, thus allowing for `Box<Error>` conversion via `?`.

# Version 0.15.1 (2018-06-13)

- On X11, the `Moved` event is no longer sent when the window is resized without changing position.
- `MouseCursor` and `CursorState` now implement `Default`.
- `WindowBuilder::with_resizable` implemented for Windows, X11, Wayland, and macOS.
- `Window::set_resizable` implemented for Windows, X11, Wayland, and macOS.
- On X11, if the monitor's width or height in millimeters is reported as 0, the DPI is now 1.0 instead of +inf.
- On X11, the environment variable `WINIT_HIDPI_FACTOR` has been added for overriding DPI factor.
- On X11, enabling transparency no longer causes the window contents to flicker when resizing.
- On X11, `with_override_redirect` now actually enables override redirect.
- macOS now generates `VirtualKeyCode::LAlt` and `VirtualKeyCode::RAlt` instead of `None` for both.
- On macOS, `VirtualKeyCode::RWin` and `VirtualKeyCode::LWin` are no longer switched.
- On macOS, windows without decorations can once again be resized.
- Fixed race conditions when creating an `EventsLoop` on X11, most commonly manifesting as "[xcb] Unknown sequence number while processing queue".
- On macOS, `CursorMoved` and `MouseInput` events are only generated if they occurs within the window's client area.
- On macOS, resizing the window no longer generates a spurious `MouseInput` event.

# Version 0.15.0 (2018-05-22)

- `Icon::to_cardinals` is no longer public, since it was never supposed to be.
- Wayland: improve diagnostics if initialization fails
- Fix some system event key doesn't work when focused, do not block keyevent forward to system on macOS
- On X11, the scroll wheel position is now correctly reset on i3 and other WMs that have the same quirk.
- On X11, `Window::get_current_monitor` now reliably returns the correct monitor.
- On X11, `Window::hidpi_factor` returns values from XRandR rather than the inaccurate values previously queried from the core protocol.
- On X11, the primary monitor is detected correctly even when using versions of XRandR less than 1.5.
- `MonitorId` now implements `Debug`.
- Fixed bug on macOS where using `with_decorations(false)` would cause `set_decorations(true)` to produce a transparent titlebar with no title.
- Implemented `MonitorId::get_position` on macOS.
- On macOS, `Window::get_current_monitor` now returns accurate values.
- Added `WindowBuilderExt::with_resize_increments` to macOS.
- **Breaking:** On X11, `WindowBuilderExt::with_resize_increments` and `WindowBuilderExt::with_base_size` now take `u32` values rather than `i32`.
- macOS keyboard handling has been overhauled, allowing for the use of dead keys, IME, etc. Right modifier keys are also no longer reported as being left.
- Added the `Window::set_ime_spot(x: i32, y: i32)` method, which is implemented on X11 and macOS.
- **Breaking**: `os::unix::WindowExt::send_xim_spot(x: i16, y: i16)` no longer exists. Switch to the new `Window::set_ime_spot(x: i32, y: i32)`, which has equivalent functionality.
- Fixed detection of `Pause` and `Scroll` keys on Windows.
- On Windows, alt-tabbing while the cursor is grabbed no longer makes it impossible to re-grab the cursor.
- On Windows, using `CursorState::Hide` when the cursor is grabbed now ungrabs the cursor first.
- Implemented `MouseCursor::NoneCursor` on Windows.
- Added `WindowBuilder::with_always_on_top` and `Window::set_always_on_top`. Implemented on Windows, macOS, and X11.
- On X11, `WindowBuilderExt` now has `with_class`, `with_override_redirect`, and `with_x11_window_type` to allow for more control over window creation. `WindowExt` additionally has `set_urgent`.
- More hints are set by default on X11, including `_NET_WM_PID` and `WM_CLIENT_MACHINE`. Note that prior to this, the `WM_CLASS` hint was automatically set to whatever value was passed to `with_title`. It's now set to the executable name to better conform to expectations and the specification; if this is undesirable, you must explicitly use `WindowBuilderExt::with_class`.

# Version 0.14.0 (2018-05-09)

- Created the `Copy`, `Paste` and `Cut` `VirtualKeyCode`s and added support for them on X11 and Wayland
- Fix `.with_decorations(false)` in macOS
- On Mac, `NSWindow` and supporting objects might be alive long after they were `closed` which resulted in apps consuming more heap then needed. Mainly it was affecting multi window applications. Not expecting any user visible change of behaviour after the fix.
- Fix regression of Window platform extensions for macOS where `NSFullSizeContentViewWindowMask` was not being correctly applied to `.fullsize_content_view`.
- Corrected `get_position` on Windows to be relative to the screen rather than to the taskbar.
- Corrected `Moved` event on Windows to use position values equivalent to those returned by `get_position`. It previously supplied client area positions instead of window positions, and would additionally interpret negative values as being very large (around `u16::MAX`).
- Implemented `Moved` event on macOS.
- On X11, the `Moved` event correctly use window positions rather than client area positions. Additionally, a stray `Moved` that unconditionally accompanied `Resized` with the client area position relative to the parent has been eliminated; `Moved` is still received alongside `Resized`, but now only once and always correctly.
- On Windows, implemented all variants of `DeviceEvent` other than `Text`. Mouse `DeviceEvent`s are now received even if the window isn't in the foreground.
- `DeviceId` on Windows is no longer a unit struct, and now contains a `u32`. For `WindowEvent`s, this will always be 0, but on `DeviceEvent`s it will be the handle to that device. `DeviceIdExt::get_persistent_identifier` can be used to acquire a unique identifier for that device that persists across replugs/reboots/etc.
- Corrected `run_forever` on X11 to stop discarding `Awakened` events.
- Various safety and correctness improvements to the X11 backend internals.
- Fixed memory leak on X11 every time the mouse entered the window.
- On X11, drag and drop now works reliably in release mode.
- Added `WindowBuilderExt::with_resize_increments` and `WindowBuilderExt::with_base_size` to X11, allowing for more optional hints to be set.
- Rework of the wayland backend, migrating it to use [Smithay's Client Toolkit](https://github.com/Smithay/client-toolkit).
- Added `WindowBuilder::with_window_icon` and `Window::set_window_icon`, finally making it possible to set the window icon on Windows and X11. The `icon_loading` feature can be enabled to allow for icons to be easily loaded; see example program `window_icon.rs` for usage.
- Windows additionally has `WindowBuilderExt::with_taskbar_icon` and `WindowExt::set_taskbar_icon`.
- On Windows, fix panic when trying to call `set_fullscreen(None)` on a window that has not been fullscreened prior.

# Version 0.13.1 (2018-04-26)

- Ensure necessary `x11-dl` version is used.

# Version 0.13.0 (2018-04-25)

- Implement `WindowBuilder::with_maximized`, `Window::set_fullscreen`, `Window::set_maximized` and `Window::set_decorations` for MacOS.
- Implement `WindowBuilder::with_maximized`, `Window::set_fullscreen`, `Window::set_maximized` and `Window::set_decorations` for Windows.
- On Windows, `WindowBuilder::with_fullscreen` no longer changing monitor display resolution.
- Overhauled X11 window geometry calculations. `get_position` and `set_position` are more universally accurate across different window managers, and `get_outer_size` actually works now.
- Fixed SIGSEGV/SIGILL crashes on macOS caused by stabilization of the `!` (never) type.
- Implement `WindowEvent::HiDPIFactorChanged` for macOS
- On X11, input methods now work completely out of the box, no longer requiring application developers to manually call `setlocale`. Additionally, when input methods are started, stopped, or restarted on the server end, it's correctly handled.
- Implemented `Refresh` event on Windows.
- Properly calculate the minimum and maximum window size on Windows, including window decorations.
- Map more `MouseCursor` variants to cursor icons on Windows.
- Corrected `get_position` on macOS to return outer frame position, not content area position.
- Corrected `set_position` on macOS to set outer frame position, not content area position.
- Added `get_inner_position` method to `Window`, which gets the position of the window's client area. This is implemented on all applicable platforms (all desktop platforms other than Wayland, where this isn't possible).
- **Breaking:** the `Closed` event has been replaced by `CloseRequested` and `Destroyed`. To migrate, you typically just need to replace all usages of `Closed` with `CloseRequested`; see example programs for more info. The exception is iOS, where `Closed` must be replaced by `Destroyed`.

# Version 0.12.0 (2018-04-06)

- Added subclass to macos windows so they can be made resizable even with no decorations.
- Dead keys now work properly on X11, no longer resulting in a panic.
- On X11, input method creation first tries to use the value from the user's `XMODIFIERS` environment variable, so application developers should no longer need to manually call `XSetLocaleModifiers`. If that fails, fallbacks are tried, which should prevent input method initialization from ever outright failing.
- Fixed thread safety issues with input methods on X11.
- Add support for `Touch` for win32 backend.
- Fixed `Window::get_inner_size` and friends to return the size in pixels instead of points when using HIDPI displays on OSX.

# Version 0.11.3 (2018-03-28)

- Added `set_min_dimensions` and `set_max_dimensions` methods to `Window`, and implemented on Windows, X11, Wayland, and OSX.
- On X11, dropping a `Window` actually closes it now, and clicking the window's × button (or otherwise having the WM signal to close it) will result in the window closing.
- Added `WindowBuilderExt` methods for macos: `with_titlebar_transparent`,
  `with_title_hidden`, `with_titlebar_buttons_hidden`,
  `with_fullsize_content_view`.
- Mapped X11 numpad keycodes (arrows, Home, End, PageUp, PageDown, Insert and Delete) to corresponding virtual keycodes

# Version 0.11.2 (2018-03-06)

- Impl `Hash`, `PartialEq`, and `Eq` for `events::ModifiersState`.
- Implement `MonitorId::get_hidpi_factor` for MacOS.
- Added method `os::macos::MonitorIdExt::get_nsscreen() -> *mut c_void` that gets a `NSScreen` object matching the monitor ID.
- Send `Awakened` event on Android when event loop is woken up.

# Version 0.11.1 (2018-02-19)

- Fixed windows not receiving mouse events when click-dragging the mouse outside the client area of a window, on Windows platforms.
- Added method `os::android::EventsLoopExt:set_suspend_callback(Option<Box<Fn(bool) -> ()>>)` that allows glutin to register a callback when a suspend event happens

# Version 0.11.0 (2018-02-09)

- Implement `MonitorId::get_dimensions` for Android.
- Added method `os::macos::WindowBuilderExt::with_movable_by_window_background(bool)` that allows to move a window without a titlebar - `with_decorations(false)`
- Implement `Window::set_fullscreen`, `Window::set_maximized` and `Window::set_decorations` for Wayland.
- Added `Caret` as VirtualKeyCode and support OSX ^-Key with german input.

# Version 0.10.1 (2018-02-05)

*Yanked*

# Version 0.10.0 (2017-12-27)

- Add support for `Touch` for emscripten backend.
- Added support for `DroppedFile`, `HoveredFile`, and `HoveredFileCancelled` to X11 backend.
- **Breaking:** `unix::WindowExt` no longer returns pointers for things that aren't actually pointers; `get_xlib_window` now returns `Option<std::os::raw::c_ulong>` and `get_xlib_screen_id` returns `Option<std::os::raw::c_int>`. Additionally, methods that previously returned `libc::c_void` have been changed to return `std::os::raw::c_void`, which are not interchangeable types, so users wanting the former will need to explicitly cast.
- Added `set_decorations` method to `Window` to allow decorations to be toggled after the window is built. Presently only implemented on X11.
- Raised the minimum supported version of Rust to 1.20 on MacOS due to usage of associated constants in new versions of cocoa and core-graphics.
- Added `modifiers` field to `MouseInput`, `MouseWheel`, and `CursorMoved` events to track the modifiers state (`ModifiersState`).
- Fixed the emscripten backend to return the size of the canvas instead of the size of the window.

# Version 0.9.0 (2017-12-01)

- Added event `WindowEvent::HiDPIFactorChanged`.
- Added method `MonitorId::get_hidpi_factor`.
- Deprecated `get_inner_size_pixels` and `get_inner_size_points` methods of `Window` in favor of
`get_inner_size`.
- **Breaking:** `EventsLoop` is `!Send` and `!Sync` because of platform-dependant constraints,
  but `Window`, `WindowId`, `DeviceId` and `MonitorId` guaranteed to be `Send`.
- `MonitorId::get_position` now returns `(i32, i32)` instead of `(u32, u32)`.
- Rewrite of the wayland backend to use wayland-client-0.11
- Support for dead keys on wayland for keyboard utf8 input
- Monitor enumeration on Windows is now implemented using `EnumDisplayMonitors` instead of
`EnumDisplayDevices`. This changes the value returned by `MonitorId::get_name()`.
- On Windows added `MonitorIdExt::hmonitor` method
- Impl `Clone` for `EventsLoopProxy`
- `EventsLoop::get_primary_monitor()` on X11 will fallback to any available monitor if no primary is found
- Support for touch event on wayland
- `WindowEvent`s `MouseMoved`, `MouseEntered`, and `MouseLeft` have been renamed to
`CursorMoved`, `CursorEntered`, and `CursorLeft`.
- New `DeviceEvent`s added, `MouseMotion` and `MouseWheel`.
- Send `CursorMoved` event after `CursorEntered` and `Focused` events.
- Add support for `ModifiersState`, `MouseMove`, `MouseInput`, `MouseMotion` for emscripten backend.

# Version 0.8.3 (2017-10-11)

- Fixed issue of calls to `set_inner_size` blocking on Windows.
- Mapped `ISO_Left_Tab` to `VirtualKeyCode::Tab` to make the key work with modifiers
- Fixed the X11 backed on 32bit targets

# Version 0.8.2 (2017-09-28)

- Uniformize keyboard scancode values accross Wayland and X11 (#297).
- Internal rework of the wayland event loop
- Added method `os::linux::WindowExt::is_ready`

# Version 0.8.1 (2017-09-22)

- Added various methods to `os::linux::EventsLoopExt`, plus some hidden items necessary to make
  glutin work.

# Version 0.8.0 (2017-09-21)

- Added `Window::set_maximized`, `WindowAttributes::maximized` and `WindowBuilder::with_maximized`.
- Added `Window::set_fullscreen`.
- Changed `with_fullscreen` to take a `Option<MonitorId>` instead of a `MonitorId`.
- Removed `MonitorId::get_native_identifer()` in favor of platform-specific traits in the `os`
  module.
- Changed `get_available_monitors()` and `get_primary_monitor()` to be methods of `EventsLoop`
  instead of stand-alone methods.
- Changed `EventsLoop` to be tied to a specific X11 or Wayland connection.
- Added a `os::linux::EventsLoopExt` trait that makes it possible to configure the connection.
- Fixed the emscripten code, which now compiles.
- Changed the X11 fullscreen code to use `xrandr` instead of `xxf86vm`.
- Fixed the Wayland backend to produce `Refresh` event after window creation.
- Changed the `Suspended` event to be outside of `WindowEvent`.
- Fixed the X11 backend sometimes reporting the wrong virtual key (#273).<|MERGE_RESOLUTION|>--- conflicted
+++ resolved
@@ -29,9 +29,7 @@
 - On NetBSD, fixed crash due to incorrect detection of the main thread.
 - **Breaking:** On X11, `-` key is mapped to the `Minus` virtual key code, instead of `Subtract`.
 - On macOS, fix inverted horizontal scroll.
-<<<<<<< HEAD
 - **Breaking:** On Windows, include prefix byte in scancodes.
-=======
 - **Breaking:** `current_monitor` now returns `Option<MonitorHandle>`.
 - **Breaking:** `primary_monitor` now returns `Option<MonitorHandle>`.
 - On macOS, updated core-* dependencies and cocoa.
@@ -68,7 +66,6 @@
 - On Wayland, added support for `set_ime_position`.
 - On Wayland, fix crash on startup since GNOME 3.37.90.
 - On X11, fix incorrect modifiers state on startup.
->>>>>>> d18afb4a
 
 # 0.22.2 (2020-05-16)
 
