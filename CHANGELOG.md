--- conflicted
+++ resolved
@@ -32,13 +32,10 @@
 - On Wayland, fix polling during consecutive `EventLoop::run_return` invocations.
 - On Windows, fix race issue creating fullscreen windows with `WindowBuilder::with_fullscreen`
 - On Android, `virtual_keycode` for `KeyboardInput` events is now filled in where a suitable match is found.
-<<<<<<< HEAD
-- On iOS, send `RedrawEventsCleared` even if there are no redraw events, consistent with other platforms.
-=======
 - Added helper methods on `ControlFlow` to set its value.
 - On Wayland, fix `TouchPhase::Ended` always reporting the location of the first touch down, unless the compositor
   sent a cancel or frame event.
->>>>>>> a58400a8
+- On iOS, send `RedrawEventsCleared` even if there are no redraw events, consistent with other platforms.
 
 # 0.26.1 (2022-01-05)
 
