# Unreleased

<<<<<<< HEAD
- **Breaking:** On iOS, `UIView` is now the default root view. `WindowBuilderExt::with_root_view_class` can be used to set the root view objective-c class to `GLKView` (OpenGLES) or `MTKView` (Metal/MoltenVK).
- On iOS, the `UIApplication` is not started until `Window::new` is called.
=======
- On MacOS, the key state for modifiers key events is now properly set.
>>>>>>> 01cb8e59
- On iOS, the view is now set correctly. This makes it possible to render things (instead of being stuck on a black screen), and touch events work again.
- Added NetBSD support.

# Version 0.16.2 (2018-07-07)

- On Windows, non-resizable windows now have the maximization button disabled. This is consistent with behavior on macOS and popular X11 WMs.
- Corrected incorrect `unreachable!` usage when guessing the DPI factor with no detected monitors.

# Version 0.16.1 (2018-07-02)

- Added logging through `log`. Logging will become more extensive over time.
- On X11 and Windows, the window's DPI factor is guessed before creating the window. This *greatly* cuts back on unsightly auto-resizing that would occur immediately after window creation.
- Fixed X11 backend compilation for environments where `c_char` is unsigned.

# Version 0.16.0 (2018-06-25)

- Windows additionally has `WindowBuilderExt::with_no_redirection_bitmap`.
- **Breaking:** Removed `VirtualKeyCode::LMenu` and `VirtualKeyCode::RMenu`; Windows now generates `VirtualKeyCode::LAlt` and `VirtualKeyCode::RAlt` instead.
- On X11, exiting fullscreen no longer leaves the window in the monitor's top left corner.
- **Breaking:** `Window::hidpi_factor` has been renamed to `Window::get_hidpi_factor` for better consistency. `WindowEvent::HiDPIFactorChanged` has been renamed to `WindowEvent::HiDpiFactorChanged`. DPI factors are always represented as `f64` instead of `f32` now.
- The Windows backend is now DPI aware. `WindowEvent::HiDpiFactorChanged` is implemented, and `MonitorId::get_hidpi_factor` and `Window::hidpi_factor` return accurate values.
- Implemented `WindowEvent::HiDpiFactorChanged` on X11.
- On macOS, `Window::set_cursor_position` is now relative to the client area.
- On macOS, setting the maximum and minimum dimensions now applies to the client area dimensions rather than to the window dimensions.
- On iOS, `MonitorId::get_dimensions` has been implemented and both `MonitorId::get_hidpi_factor` and `Window::get_hidpi_factor` return accurate values.
- On Emscripten, `MonitorId::get_hidpi_factor` now returns the same value as `Window::get_hidpi_factor` (it previously would always return 1.0).
- **Breaking:** The entire API for sizes, positions, etc. has changed. In the majority of cases, winit produces and consumes positions and sizes as `LogicalPosition` and `LogicalSize`, respectively. The notable exception is `MonitorId` methods, which deal in `PhysicalPosition` and `PhysicalSize`. See the documentation for specifics and explanations of the types. Additionally, winit automatically conserves logical size when the DPI factor changes.
- **Breaking:** All deprecated methods have been removed. For `Window::platform_display` and `Window::platform_window`, switch to the appropriate platform-specific `WindowExt` methods. For `Window::get_inner_size_points` and `Window::get_inner_size_pixels`, use the `LogicalSize` returned by `Window::get_inner_size` and convert as needed.
- HiDPI support for Wayland.
- `EventsLoop::get_available_monitors` and `EventsLoop::get_primary_monitor` now have identical counterparts on `Window`, so this information can be acquired without an `EventsLoop` borrow.
- `AvailableMonitorsIter` now implements `Debug`.
- Fixed quirk on macOS where certain keys would generate characters at twice the normal rate when held down.
- On X11, all event loops now share the same `XConnection`.
- **Breaking:** `Window::set_cursor_state` and `CursorState` enum removed in favor of the more composable `Window::grab_cursor` and `Window::hide_cursor`. As a result, grabbing the cursor no longer automatically hides it; you must call both methods to retain the old behavior on Windows and macOS. `Cursor::NoneCursor` has been removed, as it's no longer useful.
- **Breaking:** `Window::set_cursor_position` now returns `Result<(), String>`, thus allowing for `Box<Error>` conversion via `?`.

# Version 0.15.1 (2018-06-13)

- On X11, the `Moved` event is no longer sent when the window is resized without changing position.
- `MouseCursor` and `CursorState` now implement `Default`.
- `WindowBuilder::with_resizable` implemented for Windows, X11, Wayland, and macOS.
- `Window::set_resizable` implemented for Windows, X11, Wayland, and macOS.
- On X11, if the monitor's width or height in millimeters is reported as 0, the DPI is now 1.0 instead of +inf.
- On X11, the environment variable `WINIT_HIDPI_FACTOR` has been added for overriding DPI factor.
- On X11, enabling transparency no longer causes the window contents to flicker when resizing.
- On X11, `with_override_redirect` now actually enables override redirect.
- macOS now generates `VirtualKeyCode::LAlt` and `VirtualKeyCode::RAlt` instead of `None` for both.
- On macOS, `VirtualKeyCode::RWin` and `VirtualKeyCode::LWin` are no longer switched.
- On macOS, windows without decorations can once again be resized.
- Fixed race conditions when creating an `EventsLoop` on X11, most commonly manifesting as "[xcb] Unknown sequence number while processing queue".
- On macOS, `CursorMoved` and `MouseInput` events are only generated if they occurs within the window's client area.
- On macOS, resizing the window no longer generates a spurious `MouseInput` event.

# Version 0.15.0 (2018-05-22)

- `Icon::to_cardinals` is no longer public, since it was never supposed to be.
- Wayland: improve diagnostics if initialization fails
- Fix some system event key doesn't work when focused, do not block keyevent forward to system on macOS
- On X11, the scroll wheel position is now correctly reset on i3 and other WMs that have the same quirk.
- On X11, `Window::get_current_monitor` now reliably returns the correct monitor.
- On X11, `Window::hidpi_factor` returns values from XRandR rather than the inaccurate values previously queried from the core protocol.
- On X11, the primary monitor is detected correctly even when using versions of XRandR less than 1.5.
- `MonitorId` now implements `Debug`.
- Fixed bug on macOS where using `with_decorations(false)` would cause `set_decorations(true)` to produce a transparent titlebar with no title.
- Implemented `MonitorId::get_position` on macOS.
- On macOS, `Window::get_current_monitor` now returns accurate values.
- Added `WindowBuilderExt::with_resize_increments` to macOS.
- **Breaking:** On X11, `WindowBuilderExt::with_resize_increments` and `WindowBuilderExt::with_base_size` now take `u32` values rather than `i32`.
- macOS keyboard handling has been overhauled, allowing for the use of dead keys, IME, etc. Right modifier keys are also no longer reported as being left.
- Added the `Window::set_ime_spot(x: i32, y: i32)` method, which is implemented on X11 and macOS.
- **Breaking**: `os::unix::WindowExt::send_xim_spot(x: i16, y: i16)` no longer exists. Switch to the new `Window::set_ime_spot(x: i32, y: i32)`, which has equivalent functionality.
- Fixed detection of `Pause` and `Scroll` keys on Windows.
- On Windows, alt-tabbing while the cursor is grabbed no longer makes it impossible to re-grab the cursor.
- On Windows, using `CursorState::Hide` when the cursor is grabbed now ungrabs the cursor first.
- Implemented `MouseCursor::NoneCursor` on Windows.
- Added `WindowBuilder::with_always_on_top` and `Window::set_always_on_top`. Implemented on Windows, macOS, and X11.
- On X11, `WindowBuilderExt` now has `with_class`, `with_override_redirect`, and `with_x11_window_type` to allow for more control over window creation. `WindowExt` additionally has `set_urgent`.
- More hints are set by default on X11, including `_NET_WM_PID` and `WM_CLIENT_MACHINE`. Note that prior to this, the `WM_CLASS` hint was automatically set to whatever value was passed to `with_title`. It's now set to the executable name to better conform to expectations and the specification; if this is undesirable, you must explicitly use `WindowBuilderExt::with_class`.

# Version 0.14.0 (2018-05-09)

- Created the `Copy`, `Paste` and `Cut` `VirtualKeyCode`s and added support for them on X11 and Wayland
- Fix `.with_decorations(false)` in macOS
- On Mac, `NSWindow` and supporting objects might be alive long after they were `closed` which resulted in apps consuming more heap then needed. Mainly it was affecting multi window applications. Not expecting any user visible change of behaviour after the fix.
- Fix regression of Window platform extensions for macOS where `NSFullSizeContentViewWindowMask` was not being correctly applied to `.fullsize_content_view`.
- Corrected `get_position` on Windows to be relative to the screen rather than to the taskbar.
- Corrected `Moved` event on Windows to use position values equivalent to those returned by `get_position`. It previously supplied client area positions instead of window positions, and would additionally interpret negative values as being very large (around `u16::MAX`).
- Implemented `Moved` event on macOS.
- On X11, the `Moved` event correctly use window positions rather than client area positions. Additionally, a stray `Moved` that unconditionally accompanied `Resized` with the client area position relative to the parent has been eliminated; `Moved` is still received alongside `Resized`, but now only once and always correctly.
- On Windows, implemented all variants of `DeviceEvent` other than `Text`. Mouse `DeviceEvent`s are now received even if the window isn't in the foreground.
- `DeviceId` on Windows is no longer a unit struct, and now contains a `u32`. For `WindowEvent`s, this will always be 0, but on `DeviceEvent`s it will be the handle to that device. `DeviceIdExt::get_persistent_identifier` can be used to acquire a unique identifier for that device that persists across replugs/reboots/etc.
- Corrected `run_forever` on X11 to stop discarding `Awakened` events.
- Various safety and correctness improvements to the X11 backend internals.
- Fixed memory leak on X11 every time the mouse entered the window.
- On X11, drag and drop now works reliably in release mode.
- Added `WindowBuilderExt::with_resize_increments` and `WindowBuilderExt::with_base_size` to X11, allowing for more optional hints to be set.
- Rework of the wayland backend, migrating it to use [Smithay's Client Toolkit](https://github.com/Smithay/client-toolkit).
- Added `WindowBuilder::with_window_icon` and `Window::set_window_icon`, finally making it possible to set the window icon on Windows and X11. The `icon_loading` feature can be enabled to allow for icons to be easily loaded; see example program `window_icon.rs` for usage.
- Windows additionally has `WindowBuilderExt::with_taskbar_icon` and `WindowExt::set_taskbar_icon`.
- On Windows, fix panic when trying to call `set_fullscreen(None)` on a window that has not been fullscreened prior.

# Version 0.13.1 (2018-04-26)

- Ensure necessary `x11-dl` version is used.

# Version 0.13.0 (2018-04-25)

- Implement `WindowBuilder::with_maximized`, `Window::set_fullscreen`, `Window::set_maximized` and `Window::set_decorations` for MacOS.
- Implement `WindowBuilder::with_maximized`, `Window::set_fullscreen`, `Window::set_maximized` and `Window::set_decorations` for Windows.
- On Windows, `WindowBuilder::with_fullscreen` no longer changing monitor display resolution.
- Overhauled X11 window geometry calculations. `get_position` and `set_position` are more universally accurate across different window managers, and `get_outer_size` actually works now.
- Fixed SIGSEGV/SIGILL crashes on macOS caused by stabilization of the `!` (never) type.
- Implement `WindowEvent::HiDPIFactorChanged` for macOS
- On X11, input methods now work completely out of the box, no longer requiring application developers to manually call `setlocale`. Additionally, when input methods are started, stopped, or restarted on the server end, it's correctly handled.
- Implemented `Refresh` event on Windows.
- Properly calculate the minimum and maximum window size on Windows, including window decorations.
- Map more `MouseCursor` variants to cursor icons on Windows.
- Corrected `get_position` on macOS to return outer frame position, not content area position.
- Corrected `set_position` on macOS to set outer frame position, not content area position.
- Added `get_inner_position` method to `Window`, which gets the position of the window's client area. This is implemented on all applicable platforms (all desktop platforms other than Wayland, where this isn't possible).
- **Breaking:** the `Closed` event has been replaced by `CloseRequested` and `Destroyed`. To migrate, you typically just need to replace all usages of `Closed` with `CloseRequested`; see example programs for more info. The exception is iOS, where `Closed` must be replaced by `Destroyed`.

# Version 0.12.0 (2018-04-06)

- Added subclass to macos windows so they can be made resizable even with no decorations.
- Dead keys now work properly on X11, no longer resulting in a panic.
- On X11, input method creation first tries to use the value from the user's `XMODIFIERS` environment variable, so application developers should no longer need to manually call `XSetLocaleModifiers`. If that fails, fallbacks are tried, which should prevent input method initialization from ever outright failing.
- Fixed thread safety issues with input methods on X11.
- Add support for `Touch` for win32 backend.
- Fixed `Window::get_inner_size` and friends to return the size in pixels instead of points when using HIDPI displays on OSX.

# Version 0.11.3 (2018-03-28)

- Added `set_min_dimensions` and `set_max_dimensions` methods to `Window`, and implemented on Windows, X11, Wayland, and OSX.
- On X11, dropping a `Window` actually closes it now, and clicking the window's × button (or otherwise having the WM signal to close it) will result in the window closing.
- Added `WindowBuilderExt` methods for macos: `with_titlebar_transparent`,
  `with_title_hidden`, `with_titlebar_buttons_hidden`,
  `with_fullsize_content_view`.
- Mapped X11 numpad keycodes (arrows, Home, End, PageUp, PageDown, Insert and Delete) to corresponding virtual keycodes

# Version 0.11.2 (2018-03-06)

- Impl `Hash`, `PartialEq`, and `Eq` for `events::ModifiersState`.
- Implement `MonitorId::get_hidpi_factor` for MacOS.
- Added method `os::macos::MonitorIdExt::get_nsscreen() -> *mut c_void` that gets a `NSScreen` object matching the monitor ID.
- Send `Awakened` event on Android when event loop is woken up.

# Version 0.11.1 (2018-02-19)

- Fixed windows not receiving mouse events when click-dragging the mouse outside the client area of a window, on Windows platforms.
- Added method `os::android::EventsLoopExt:set_suspend_callback(Option<Box<Fn(bool) -> ()>>)` that allows glutin to register a callback when a suspend event happens

# Version 0.11.0 (2018-02-09)

- Implement `MonitorId::get_dimensions` for Android.
- Added method `os::macos::WindowBuilderExt::with_movable_by_window_background(bool)` that allows to move a window without a titlebar - `with_decorations(false)`
- Implement `Window::set_fullscreen`, `Window::set_maximized` and `Window::set_decorations` for Wayland.
- Added `Caret` as VirtualKeyCode and support OSX ^-Key with german input.

# Version 0.10.1 (2018-02-05)

*Yanked*

# Version 0.10.0 (2017-12-27)

- Add support for `Touch` for emscripten backend.
- Added support for `DroppedFile`, `HoveredFile`, and `HoveredFileCancelled` to X11 backend.
- **Breaking:** `unix::WindowExt` no longer returns pointers for things that aren't actually pointers; `get_xlib_window` now returns `Option<std::os::raw::c_ulong>` and `get_xlib_screen_id` returns `Option<std::os::raw::c_int>`. Additionally, methods that previously returned `libc::c_void` have been changed to return `std::os::raw::c_void`, which are not interchangeable types, so users wanting the former will need to explicitly cast.
- Added `set_decorations` method to `Window` to allow decorations to be toggled after the window is built. Presently only implemented on X11.
- Raised the minimum supported version of Rust to 1.20 on MacOS due to usage of associated constants in new versions of cocoa and core-graphics.
- Added `modifiers` field to `MouseInput`, `MouseWheel`, and `CursorMoved` events to track the modifiers state (`ModifiersState`).
- Fixed the emscripten backend to return the size of the canvas instead of the size of the window.

# Version 0.9.0 (2017-12-01)

- Added event `WindowEvent::HiDPIFactorChanged`.
- Added method `MonitorId::get_hidpi_factor`.
- Deprecated `get_inner_size_pixels` and `get_inner_size_points` methods of `Window` in favor of
`get_inner_size`.
- **Breaking:** `EventsLoop` is `!Send` and `!Sync` because of platform-dependant constraints,
  but `Window`, `WindowId`, `DeviceId` and `MonitorId` guaranteed to be `Send`.
- `MonitorId::get_position` now returns `(i32, i32)` instead of `(u32, u32)`.
- Rewrite of the wayland backend to use wayland-client-0.11
- Support for dead keys on wayland for keyboard utf8 input
- Monitor enumeration on Windows is now implemented using `EnumDisplayMonitors` instead of
`EnumDisplayDevices`. This changes the value returned by `MonitorId::get_name()`.
- On Windows added `MonitorIdExt::hmonitor` method
- Impl `Clone` for `EventsLoopProxy`
- `EventsLoop::get_primary_monitor()` on X11 will fallback to any available monitor if no primary is found
- Support for touch event on wayland
- `WindowEvent`s `MouseMoved`, `MouseEntered`, and `MouseLeft` have been renamed to
`CursorMoved`, `CursorEntered`, and `CursorLeft`.
- New `DeviceEvent`s added, `MouseMotion` and `MouseWheel`.
- Send `CursorMoved` event after `CursorEntered` and `Focused` events.
- Add support for `ModifiersState`, `MouseMove`, `MouseInput`, `MouseMotion` for emscripten backend.

# Version 0.8.3 (2017-10-11)

- Fixed issue of calls to `set_inner_size` blocking on Windows.
- Mapped `ISO_Left_Tab` to `VirtualKeyCode::Tab` to make the key work with modifiers
- Fixed the X11 backed on 32bit targets

# Version 0.8.2 (2017-09-28)

- Uniformize keyboard scancode values accross Wayland and X11 (#297).
- Internal rework of the wayland event loop
- Added method `os::linux::WindowExt::is_ready`

# Version 0.8.1 (2017-09-22)

- Added various methods to `os::linux::EventsLoopExt`, plus some hidden items necessary to make
  glutin work.

# Version 0.8.0 (2017-09-21)

- Added `Window::set_maximized`, `WindowAttributes::maximized` and `WindowBuilder::with_maximized`.
- Added `Window::set_fullscreen`.
- Changed `with_fullscreen` to take a `Option<MonitorId>` instead of a `MonitorId`.
- Removed `MonitorId::get_native_identifer()` in favor of platform-specific traits in the `os`
  module.
- Changed `get_available_monitors()` and `get_primary_monitor()` to be methods of `EventsLoop`
  instead of stand-alone methods.
- Changed `EventsLoop` to be tied to a specific X11 or Wayland connection.
- Added a `os::linux::EventsLoopExt` trait that makes it possible to configure the connection.
- Fixed the emscripten code, which now compiles.
- Changed the X11 fullscreen code to use `xrandr` instead of `xxf86vm`.
- Fixed the Wayland backend to produce `Refresh` event after window creation.
- Changed the `Suspended` event to be outside of `WindowEvent`.
- Fixed the X11 backend sometimes reporting the wrong virtual key (#273).<|MERGE_RESOLUTION|>--- conflicted
+++ resolved
@@ -1,13 +1,10 @@
 # Unreleased
 
-<<<<<<< HEAD
+- On MacOS, the key state for modifiers key events is now properly set.
+- On iOS, the view is now set correctly. This makes it possible to render things (instead of being stuck on a black screen), and touch events work again.
+- Added NetBSD support.
 - **Breaking:** On iOS, `UIView` is now the default root view. `WindowBuilderExt::with_root_view_class` can be used to set the root view objective-c class to `GLKView` (OpenGLES) or `MTKView` (Metal/MoltenVK).
 - On iOS, the `UIApplication` is not started until `Window::new` is called.
-=======
-- On MacOS, the key state for modifiers key events is now properly set.
->>>>>>> 01cb8e59
-- On iOS, the view is now set correctly. This makes it possible to render things (instead of being stuck on a black screen), and touch events work again.
-- Added NetBSD support.
 
 # Version 0.16.2 (2018-07-07)
 
