# Unreleased

- On Windows, implemented function to get HINSTANCE
- On macOS, implement `run_return`.
- On iOS, fix inverted parameter in `set_prefers_home_indicator_hidden`.
- On X11, performance is improved when rapidly calling `Window::set_cursor_icon`.
- On iOS, fix improper `msg_send` usage that was UB and/or would break if `!` is stabilized.
- On Windows, unset `maximized` when manually changing the window's position or size.
- On Windows, add touch pressure information for touch events.
- On macOS, differentiate between `CursorIcon::Grab` and `CursorIcon::Grabbing`.
- On Wayland, fix event processing sometimes stalling when using OpenGL with vsync.
- Officially remove the Emscripten backend.
- On Windows, fix handling of surrogate pairs when dispatching `ReceivedCharacter`.
- On macOS 10.15, fix freeze upon exiting exclusive fullscreen mode.
<<<<<<< HEAD
- On iOS, fix panic upon closing the app.
=======
- On X11, allow setting mulitple `XWindowType`s.
- On iOS, fix null window on initial `HiDpiFactorChanged` event.
- On Windows, fix fullscreen window shrinking upon getting restored to a normal window.
- On macOS, fix events not being emitted during modal loops, such as when windows are being resized
  by the user.
- On Windows, fix hovering the mouse over the active window creating an endless stream of CursorMoved events.
- On X11, return dummy monitor data to avoid panicking when no monitors exist.
- On X11, prevent stealing input focus when creating a new window.
  Only steal input focus when entering fullscreen mode.
- On Wayland, add support for set_cursor_visible and set_cursor_grab.
- On Wayland, fixed DeviceEvents for relative mouse movement is not always produced.
- Removed `derivative` crate dependency.
- On Wayland, add support for set_cursor_icon.
- Use `impl Iterator<Item = MonitorHandle>` instead of `AvailableMonitorsIter` consistently.
- On macOS, fix fullscreen state being updated after entering fullscreen instead of before,
  resulting in `Window::fullscreen` returning the old state in `Resized` events instead of
  reflecting the new fullscreen state
- On X11, fix use-after-free during window creation
- On Windows, disable monitor change keyboard shortcut while in exclusive fullscreen.
- On Windows, ensure that changing a borderless fullscreen window's monitor via keyboard shortcuts keeps the window fullscreen on the new monitor.
>>>>>>> 6f5e7e17

# 0.20.0 Alpha 3 (2019-08-14)

- On macOS, drop the run closure on exit.
- On Windows, location of `WindowEvent::Touch` are window client coordinates instead of screen coordinates.
- On X11, fix delayed events after window redraw.
- On macOS, add `WindowBuilderExt::with_disallow_hidpi` to have the option to turn off best resolution openGL surface.
- On Windows, screen saver won't start if the window is in fullscreen mode.
- Change all occurrences of the `new_user_event` method to `with_user_event`.
- On macOS, the dock and the menu bar are now hidden in fullscreen mode.
- `Window::set_fullscreen` now takes `Option<Fullscreen>` where `Fullscreen`
  consists of `Fullscreen::Exclusive(VideoMode)` and
  `Fullscreen::Borderless(MonitorHandle)` variants.
    - Adds support for exclusive fullscreen mode.
- On iOS, add support for hiding the home indicator.
- On iOS, add support for deferring system gestures.
- On iOS, fix a crash that occurred while acquiring a monitor's name.
- On iOS, fix armv7-apple-ios compile target.
- Removed the `T: Clone` requirement from the `Clone` impl of `EventLoopProxy<T>`.
- On iOS, disable overscan compensation for external displays (removes black
  bars surrounding the image).
- On Linux, the functions `is_wayland`, `is_x11`, `xlib_xconnection` and `wayland_display` have been moved to a new `EventLoopWindowTargetExtUnix` trait.
- On iOS, add `set_prefers_status_bar_hidden` extension function instead of
  hijacking `set_decorations` for this purpose.
- On macOS and iOS, corrected the auto trait impls of `EventLoopProxy`.
- On iOS, add touch pressure information for touch events.
- Implement `raw_window_handle::HasRawWindowHandle` for `Window` type on all supported platforms.
- On macOS, fix the signature of `-[NSView drawRect:]`.
- On iOS, fix the behavior of `ControlFlow::Poll`. It wasn't polling if that was the only mode ever used by the application.
- On iOS, fix DPI sent out by views on creation was `0.0` - now it gives a reasonable number.
- On iOS, RedrawRequested now works for gl/metal backed views.
- On iOS, RedrawRequested is generally ordered after EventsCleared.

# 0.20.0 Alpha 2 (2019-07-09)

- On X11, non-resizable windows now have maximize explicitly disabled.
- On Windows, support paths longer than MAX_PATH (260 characters) in `WindowEvent::DroppedFile`
and `WindowEvent::HoveredFile`.
- On Mac, implement `DeviceEvent::Button`.
- Change `Event::Suspended(true / false)` to `Event::Suspended` and `Event::Resumed`.
- On X11, fix sanity check which checks that a monitor's reported width and height (in millimeters) are non-zero when calculating the DPI factor.
- Revert the use of invisible surfaces in Wayland, which introduced graphical glitches with OpenGL (#835)
- On X11, implement `_NET_WM_PING` to allow desktop environment to kill unresponsive programs.
- On Windows, when a window is initially invisible, it won't take focus from the existing visible windows.
- On Windows, fix multiple calls to `request_redraw` during `EventsCleared` sending multiple `RedrawRequested events.`
- On Windows, fix edge case where `RedrawRequested` could be dispatched before input events in event loop iteration.
- On Windows, fix timing issue that could cause events to be improperly dispatched after `RedrawRequested` but before `EventsCleared`.
- On macOS, drop unused Metal dependency.
- On Windows, fix the trail effect happening on transparent decorated windows. Borderless (or un-decorated) windows were not affected.
- On Windows, fix `with_maximized` not properly setting window size to entire window.
- On macOS, change `WindowExtMacOS::request_user_attention()` to take an `enum` instead of a `bool`.

# 0.20.0 Alpha 1 (2019-06-21)

- Changes below are considered **breaking**.
- Change all occurrences of `EventsLoop` to `EventLoop`.
- Previously flat API is now exposed through `event`, `event_loop`, `monitor`, and `window` modules.
- `os` module changes:
  - Renamed to `platform`.
  - All traits now have platform-specific suffixes.
  - Exposes new `desktop` module on Windows, Mac, and Linux.
- Changes to event loop types:
  - `EventLoopProxy::wakeup` has been removed in favor of `send_event`.
  - **Major:** New `run` method drives winit event loop.
    - Returns `!` to ensure API behaves identically across all supported platforms.
      - This allows `emscripten` implementation to work without lying about the API.
    - `ControlFlow`'s variants have been replaced with `Wait`, `WaitUntil(Instant)`, `Poll`, and `Exit`.
      - Is read after `EventsCleared` is processed.
      - `Wait` waits until new events are available.
      - `WaitUntil` waits until either new events are available or the provided time has been reached.
      - `Poll` instantly resumes the event loop.
      - `Exit` aborts the event loop.
    - Takes a closure that implements `'static + FnMut(Event<T>, &EventLoop<T>, &mut ControlFlow)`.
      - `&EventLoop<T>` is provided to allow new `Window`s to be created.
  - **Major:** `platform::desktop` module exposes `EventLoopExtDesktop` trait with `run_return` method.
    - Behaves identically to `run`, but returns control flow to the calling context and can take non-`'static` closures.
  - `EventLoop`'s `poll_events` and `run_forever` methods have been removed in favor of `run` and `run_return`.
- Changes to events:
  - Remove `Event::Awakened` in favor of `Event::UserEvent(T)`.
    - Can be sent with `EventLoopProxy::send_event`.
  - Rename `WindowEvent::Refresh` to `WindowEvent::RedrawRequested`.
    - `RedrawRequested` can be sent by the user with the `Window::request_redraw` method.
  - `EventLoop`, `EventLoopProxy`, and `Event` are now generic over `T`, for use in `UserEvent`.
  - **Major:** Add `NewEvents(StartCause)`, `EventsCleared`, and `LoopDestroyed` variants to `Event`.
    - `NewEvents` is emitted when new events are ready to be processed by event loop.
      - `StartCause` describes why new events are available, with `ResumeTimeReached`, `Poll`, `WaitCancelled`, and `Init` (sent once at start of loop).
    - `EventsCleared` is emitted when all available events have been processed.
      - Can be used to perform logic that depends on all events being processed (e.g. an iteration of a game loop).
    - `LoopDestroyed` is emitted when the `run` or `run_return` method is about to exit.
- Rename `MonitorId` to `MonitorHandle`.
- Removed `serde` implementations from `ControlFlow`.
- Rename several functions to improve both internal consistency and compliance with Rust API guidelines.
- Remove `WindowBuilder::multitouch` field, since it was only implemented on a few platforms. Multitouch is always enabled now.
- **Breaking:** On macOS, change `ns` identifiers to use snake_case for consistency with iOS's `ui` identifiers.
- Add `MonitorHandle::video_modes` method for retrieving supported video modes for the given monitor.
- On Wayland, the window now exists even if nothing has been drawn.
- On Windows, fix initial dimensions of a fullscreen window.
- On Windows, Fix transparent borderless windows rendering wrong.

# Version 0.19.1 (2019-04-08)

- On Wayland, added a `get_wayland_display` function to `EventsLoopExt`.
- On Windows, fix `CursorMoved(0, 0)` getting dispatched on window focus.
- On macOS, fix command key event left and right reverse.
- On FreeBSD, NetBSD, and OpenBSD, fix build of X11 backend.
- On Linux, the numpad's add, subtract and divide keys are now mapped to the `Add`, `Subtract` and `Divide` virtual key codes
- On macOS, the numpad's subtract key has been added to the `Subtract` mapping
- On Wayland, the numpad's home, end, page up and page down keys are now mapped to the `Home`, `End`, `PageUp` and `PageDown` virtual key codes
- On Windows, fix icon not showing up in corner of window.
- On X11, change DPI scaling factor behavior. First, winit tries to read it from "Xft.dpi" XResource, and uses DPI calculation from xrandr dimensions as fallback behavior.

# Version 0.19.0 (2019-03-06)

- On X11, we will use the faster `XRRGetScreenResourcesCurrent` function instead of `XRRGetScreenResources` when available.
- On macOS, fix keycodes being incorrect when using a non-US keyboard layout.
- On Wayland, fix `with_title()` not setting the windows title
- On Wayland, add `set_wayland_theme()` to control client decoration color theme
- Added serde serialization to `os::unix::XWindowType`.
- **Breaking:** Remove the `icon_loading` feature and the associated `image` dependency.
- On X11, make event loop thread safe by replacing XNextEvent with select(2) and XCheckIfEvent
- On Windows, fix malformed function pointer typecast that could invoke undefined behavior.
- Refactored Windows state/flag-setting code.
- On Windows, hiding the cursor no longer hides the cursor for all Winit windows - just the one `hide_cursor` was called on.
- On Windows, cursor grabs used to get perpetually canceled when the grabbing window lost focus. Now, cursor grabs automatically get re-initialized when the window regains focus and the mouse moves over the client area.
- On Windows, only vertical mouse wheel events were handled. Now, horizontal mouse wheel events are also handled.
- On Windows, ignore the AltGr key when populating the `ModifersState` type.

# Version 0.18.1 (2018-12-30)

- On macOS, fix `Yen` (JIS) so applications receive the event.
- On X11 with a tiling WM, fixed high CPU usage when moving windows across monitors.
- On X11, fixed panic caused by dropping the window before running the event loop.
- on macOS, added `WindowExt::set_simple_fullscreen` which does not require a separate space
- Introduce `WindowBuilderExt::with_app_id` to allow setting the application ID on Wayland.
- On Windows, catch panics in event loop child thread and forward them to the parent thread. This prevents an invocation of undefined behavior due to unwinding into foreign code.
- On Windows, fix issue where resizing or moving window combined with grabbing the cursor would freeze program.
- On Windows, fix issue where resizing or moving window would eat `Awakened` events.
- On Windows, exiting fullscreen after entering fullscreen with disabled decorations no longer shrinks window.
- On X11, fixed a segfault when using virtual monitors with XRandR.
- Derive `Ord` and `PartialOrd` for `VirtualKeyCode` enum.
- On Windows, fix issue where hovering or dropping a non file item would create a panic.
- On Wayland, fix resizing and DPI calculation when a `wl_output` is removed without sending a `leave` event to the `wl_surface`, such as disconnecting a monitor from a laptop.
- On Wayland, DPI calculation is handled by smithay-client-toolkit.
- On X11, `WindowBuilder::with_min_dimensions` and `WindowBuilder::with_max_dimensions` now correctly account for DPI.
- Added support for generating dummy `DeviceId`s and `WindowId`s to better support unit testing.
- On macOS, fixed unsoundness in drag-and-drop that could result in drops being rejected.
- On macOS, implemented `WindowEvent::Refresh`.
- On macOS, all `MouseCursor` variants are now implemented and the cursor will no longer reset after unfocusing.
- Removed minimum supported Rust version guarantee.

# Version 0.18.0 (2018-11-07)

- **Breaking:** `image` crate upgraded to 0.20. This is exposed as part of the `icon_loading` API.
- On Wayland, pointer events will now provide the current modifiers state.
- On Wayland, titles will now be displayed in the window header decoration.
- On Wayland, key repetition is now ended when keyboard loses focus.
- On Wayland, windows will now use more stylish and modern client side decorations.
- On Wayland, windows will use server-side decorations when available.
- **Breaking:** Added support for F16-F24 keys (variants were added to the `VirtualKeyCode` enum).
- Fixed graphical glitches when resizing on Wayland.
- On Windows, fix freezes when performing certain actions after a window resize has been triggered. Reintroduces some visual artifacts when resizing.
- Updated window manager hints under X11 to v1.5 of [Extended Window Manager Hints](https://specifications.freedesktop.org/wm-spec/wm-spec-1.5.html#idm140200472629520).
- Added `WindowBuilderExt::with_gtk_theme_variant` to X11-specific `WindowBuilder` functions.
- Fixed UTF8 handling bug in X11 `set_title` function.
- On Windows, `Window::set_cursor` now applies immediately instead of requiring specific events to occur first.
- On Windows, the `HoveredFile` and `HoveredFileCancelled` events are now implemented.
- On Windows, fix `Window::set_maximized`.
- On Windows 10, fix transparency (#260).
- On macOS, fix modifiers during key repeat.
- Implemented the `Debug` trait for `Window`, `EventsLoop`, `EventsLoopProxy` and `WindowBuilder`.
- On X11, now a `Resized` event will always be generated after a DPI change to ensure the window's logical size is consistent with the new DPI.
- Added further clarifications to the DPI docs.
- On Linux, if neither X11 nor Wayland manage to initialize, the corresponding panic now consists of a single line only.
- Add optional `serde` feature with implementations of `Serialize`/`Deserialize` for DPI types and various event types.
- Add `PartialEq`, `Eq`, and `Hash` implementations on public types that could have them but were missing them.
- On X11, drag-and-drop receiving an unsupported drop type can no longer cause the WM to freeze.
- Fix issue whereby the OpenGL context would not appear at startup on macOS Mojave (#1069).
- **Breaking:** Removed `From<NSApplicationActivationPolicy>` impl from `ActivationPolicy` on macOS.
- On macOS, the application can request the user's attention with `WindowExt::request_user_attention`.

# Version 0.17.2 (2018-08-19)

- On macOS, fix `<C-Tab>` so applications receive the event.
- On macOS, fix `<Cmd-{key}>` so applications receive the event.
- On Wayland, key press events will now be repeated.

# Version 0.17.1 (2018-08-05)

- On X11, prevent a compilation failure in release mode for versions of Rust greater than or equal to 1.30.
- Fixed deadlock that broke fullscreen mode on Windows.

# Version 0.17.0 (2018-08-02)

- Cocoa and core-graphics updates.
- Fixed thread-safety issues in several `Window` functions on Windows.
- On MacOS, the key state for modifiers key events is now properly set.
- On iOS, the view is now set correctly. This makes it possible to render things (instead of being stuck on a black screen), and touch events work again.
- Added NetBSD support.
- **Breaking:** On iOS, `UIView` is now the default root view. `WindowBuilderExt::with_root_view_class` can be used to set the root view objective-c class to `GLKView` (OpenGLES) or `MTKView` (Metal/MoltenVK).
- On iOS, the `UIApplication` is not started until `Window::new` is called.
- Fixed thread unsafety with cursor hiding on macOS.
- On iOS, fixed the size of the `JmpBuf` type used for `setjmp`/`longjmp` calls. Previously this was a buffer overflow on most architectures.
- On Windows, use cached window DPI instead of repeatedly querying the system. This fixes sporadic crashes on Windows 7.

# Version 0.16.2 (2018-07-07)

- On Windows, non-resizable windows now have the maximization button disabled. This is consistent with behavior on macOS and popular X11 WMs.
- Corrected incorrect `unreachable!` usage when guessing the DPI factor with no detected monitors.

# Version 0.16.1 (2018-07-02)

- Added logging through `log`. Logging will become more extensive over time.
- On X11 and Windows, the window's DPI factor is guessed before creating the window. This *greatly* cuts back on unsightly auto-resizing that would occur immediately after window creation.
- Fixed X11 backend compilation for environments where `c_char` is unsigned.

# Version 0.16.0 (2018-06-25)

- Windows additionally has `WindowBuilderExt::with_no_redirection_bitmap`.
- **Breaking:** Removed `VirtualKeyCode::LMenu` and `VirtualKeyCode::RMenu`; Windows now generates `VirtualKeyCode::LAlt` and `VirtualKeyCode::RAlt` instead.
- On X11, exiting fullscreen no longer leaves the window in the monitor's top left corner.
- **Breaking:** `Window::hidpi_factor` has been renamed to `Window::get_hidpi_factor` for better consistency. `WindowEvent::HiDPIFactorChanged` has been renamed to `WindowEvent::HiDpiFactorChanged`. DPI factors are always represented as `f64` instead of `f32` now.
- The Windows backend is now DPI aware. `WindowEvent::HiDpiFactorChanged` is implemented, and `MonitorId::get_hidpi_factor` and `Window::hidpi_factor` return accurate values.
- Implemented `WindowEvent::HiDpiFactorChanged` on X11.
- On macOS, `Window::set_cursor_position` is now relative to the client area.
- On macOS, setting the maximum and minimum dimensions now applies to the client area dimensions rather than to the window dimensions.
- On iOS, `MonitorId::get_dimensions` has been implemented and both `MonitorId::get_hidpi_factor` and `Window::get_hidpi_factor` return accurate values.
- On Emscripten, `MonitorId::get_hidpi_factor` now returns the same value as `Window::get_hidpi_factor` (it previously would always return 1.0).
- **Breaking:** The entire API for sizes, positions, etc. has changed. In the majority of cases, winit produces and consumes positions and sizes as `LogicalPosition` and `LogicalSize`, respectively. The notable exception is `MonitorId` methods, which deal in `PhysicalPosition` and `PhysicalSize`. See the documentation for specifics and explanations of the types. Additionally, winit automatically conserves logical size when the DPI factor changes.
- **Breaking:** All deprecated methods have been removed. For `Window::platform_display` and `Window::platform_window`, switch to the appropriate platform-specific `WindowExt` methods. For `Window::get_inner_size_points` and `Window::get_inner_size_pixels`, use the `LogicalSize` returned by `Window::get_inner_size` and convert as needed.
- HiDPI support for Wayland.
- `EventsLoop::get_available_monitors` and `EventsLoop::get_primary_monitor` now have identical counterparts on `Window`, so this information can be acquired without an `EventsLoop` borrow.
- `AvailableMonitorsIter` now implements `Debug`.
- Fixed quirk on macOS where certain keys would generate characters at twice the normal rate when held down.
- On X11, all event loops now share the same `XConnection`.
- **Breaking:** `Window::set_cursor_state` and `CursorState` enum removed in favor of the more composable `Window::grab_cursor` and `Window::hide_cursor`. As a result, grabbing the cursor no longer automatically hides it; you must call both methods to retain the old behavior on Windows and macOS. `Cursor::NoneCursor` has been removed, as it's no longer useful.
- **Breaking:** `Window::set_cursor_position` now returns `Result<(), String>`, thus allowing for `Box<Error>` conversion via `?`.

# Version 0.15.1 (2018-06-13)

- On X11, the `Moved` event is no longer sent when the window is resized without changing position.
- `MouseCursor` and `CursorState` now implement `Default`.
- `WindowBuilder::with_resizable` implemented for Windows, X11, Wayland, and macOS.
- `Window::set_resizable` implemented for Windows, X11, Wayland, and macOS.
- On X11, if the monitor's width or height in millimeters is reported as 0, the DPI is now 1.0 instead of +inf.
- On X11, the environment variable `WINIT_HIDPI_FACTOR` has been added for overriding DPI factor.
- On X11, enabling transparency no longer causes the window contents to flicker when resizing.
- On X11, `with_override_redirect` now actually enables override redirect.
- macOS now generates `VirtualKeyCode::LAlt` and `VirtualKeyCode::RAlt` instead of `None` for both.
- On macOS, `VirtualKeyCode::RWin` and `VirtualKeyCode::LWin` are no longer switched.
- On macOS, windows without decorations can once again be resized.
- Fixed race conditions when creating an `EventsLoop` on X11, most commonly manifesting as "[xcb] Unknown sequence number while processing queue".
- On macOS, `CursorMoved` and `MouseInput` events are only generated if they occurs within the window's client area.
- On macOS, resizing the window no longer generates a spurious `MouseInput` event.

# Version 0.15.0 (2018-05-22)

- `Icon::to_cardinals` is no longer public, since it was never supposed to be.
- Wayland: improve diagnostics if initialization fails
- Fix some system event key doesn't work when focused, do not block keyevent forward to system on macOS
- On X11, the scroll wheel position is now correctly reset on i3 and other WMs that have the same quirk.
- On X11, `Window::get_current_monitor` now reliably returns the correct monitor.
- On X11, `Window::hidpi_factor` returns values from XRandR rather than the inaccurate values previously queried from the core protocol.
- On X11, the primary monitor is detected correctly even when using versions of XRandR less than 1.5.
- `MonitorId` now implements `Debug`.
- Fixed bug on macOS where using `with_decorations(false)` would cause `set_decorations(true)` to produce a transparent titlebar with no title.
- Implemented `MonitorId::get_position` on macOS.
- On macOS, `Window::get_current_monitor` now returns accurate values.
- Added `WindowBuilderExt::with_resize_increments` to macOS.
- **Breaking:** On X11, `WindowBuilderExt::with_resize_increments` and `WindowBuilderExt::with_base_size` now take `u32` values rather than `i32`.
- macOS keyboard handling has been overhauled, allowing for the use of dead keys, IME, etc. Right modifier keys are also no longer reported as being left.
- Added the `Window::set_ime_spot(x: i32, y: i32)` method, which is implemented on X11 and macOS.
- **Breaking**: `os::unix::WindowExt::send_xim_spot(x: i16, y: i16)` no longer exists. Switch to the new `Window::set_ime_spot(x: i32, y: i32)`, which has equivalent functionality.
- Fixed detection of `Pause` and `Scroll` keys on Windows.
- On Windows, alt-tabbing while the cursor is grabbed no longer makes it impossible to re-grab the cursor.
- On Windows, using `CursorState::Hide` when the cursor is grabbed now ungrabs the cursor first.
- Implemented `MouseCursor::NoneCursor` on Windows.
- Added `WindowBuilder::with_always_on_top` and `Window::set_always_on_top`. Implemented on Windows, macOS, and X11.
- On X11, `WindowBuilderExt` now has `with_class`, `with_override_redirect`, and `with_x11_window_type` to allow for more control over window creation. `WindowExt` additionally has `set_urgent`.
- More hints are set by default on X11, including `_NET_WM_PID` and `WM_CLIENT_MACHINE`. Note that prior to this, the `WM_CLASS` hint was automatically set to whatever value was passed to `with_title`. It's now set to the executable name to better conform to expectations and the specification; if this is undesirable, you must explicitly use `WindowBuilderExt::with_class`.

# Version 0.14.0 (2018-05-09)

- Created the `Copy`, `Paste` and `Cut` `VirtualKeyCode`s and added support for them on X11 and Wayland
- Fix `.with_decorations(false)` in macOS
- On Mac, `NSWindow` and supporting objects might be alive long after they were `closed` which resulted in apps consuming more heap then needed. Mainly it was affecting multi window applications. Not expecting any user visible change of behaviour after the fix.
- Fix regression of Window platform extensions for macOS where `NSFullSizeContentViewWindowMask` was not being correctly applied to `.fullsize_content_view`.
- Corrected `get_position` on Windows to be relative to the screen rather than to the taskbar.
- Corrected `Moved` event on Windows to use position values equivalent to those returned by `get_position`. It previously supplied client area positions instead of window positions, and would additionally interpret negative values as being very large (around `u16::MAX`).
- Implemented `Moved` event on macOS.
- On X11, the `Moved` event correctly use window positions rather than client area positions. Additionally, a stray `Moved` that unconditionally accompanied `Resized` with the client area position relative to the parent has been eliminated; `Moved` is still received alongside `Resized`, but now only once and always correctly.
- On Windows, implemented all variants of `DeviceEvent` other than `Text`. Mouse `DeviceEvent`s are now received even if the window isn't in the foreground.
- `DeviceId` on Windows is no longer a unit struct, and now contains a `u32`. For `WindowEvent`s, this will always be 0, but on `DeviceEvent`s it will be the handle to that device. `DeviceIdExt::get_persistent_identifier` can be used to acquire a unique identifier for that device that persists across replugs/reboots/etc.
- Corrected `run_forever` on X11 to stop discarding `Awakened` events.
- Various safety and correctness improvements to the X11 backend internals.
- Fixed memory leak on X11 every time the mouse entered the window.
- On X11, drag and drop now works reliably in release mode.
- Added `WindowBuilderExt::with_resize_increments` and `WindowBuilderExt::with_base_size` to X11, allowing for more optional hints to be set.
- Rework of the wayland backend, migrating it to use [Smithay's Client Toolkit](https://github.com/Smithay/client-toolkit).
- Added `WindowBuilder::with_window_icon` and `Window::set_window_icon`, finally making it possible to set the window icon on Windows and X11. The `icon_loading` feature can be enabled to allow for icons to be easily loaded; see example program `window_icon.rs` for usage.
- Windows additionally has `WindowBuilderExt::with_taskbar_icon` and `WindowExt::set_taskbar_icon`.
- On Windows, fix panic when trying to call `set_fullscreen(None)` on a window that has not been fullscreened prior.

# Version 0.13.1 (2018-04-26)

- Ensure necessary `x11-dl` version is used.

# Version 0.13.0 (2018-04-25)

- Implement `WindowBuilder::with_maximized`, `Window::set_fullscreen`, `Window::set_maximized` and `Window::set_decorations` for MacOS.
- Implement `WindowBuilder::with_maximized`, `Window::set_fullscreen`, `Window::set_maximized` and `Window::set_decorations` for Windows.
- On Windows, `WindowBuilder::with_fullscreen` no longer changing monitor display resolution.
- Overhauled X11 window geometry calculations. `get_position` and `set_position` are more universally accurate across different window managers, and `get_outer_size` actually works now.
- Fixed SIGSEGV/SIGILL crashes on macOS caused by stabilization of the `!` (never) type.
- Implement `WindowEvent::HiDPIFactorChanged` for macOS
- On X11, input methods now work completely out of the box, no longer requiring application developers to manually call `setlocale`. Additionally, when input methods are started, stopped, or restarted on the server end, it's correctly handled.
- Implemented `Refresh` event on Windows.
- Properly calculate the minimum and maximum window size on Windows, including window decorations.
- Map more `MouseCursor` variants to cursor icons on Windows.
- Corrected `get_position` on macOS to return outer frame position, not content area position.
- Corrected `set_position` on macOS to set outer frame position, not content area position.
- Added `get_inner_position` method to `Window`, which gets the position of the window's client area. This is implemented on all applicable platforms (all desktop platforms other than Wayland, where this isn't possible).
- **Breaking:** the `Closed` event has been replaced by `CloseRequested` and `Destroyed`. To migrate, you typically just need to replace all usages of `Closed` with `CloseRequested`; see example programs for more info. The exception is iOS, where `Closed` must be replaced by `Destroyed`.

# Version 0.12.0 (2018-04-06)

- Added subclass to macos windows so they can be made resizable even with no decorations.
- Dead keys now work properly on X11, no longer resulting in a panic.
- On X11, input method creation first tries to use the value from the user's `XMODIFIERS` environment variable, so application developers should no longer need to manually call `XSetLocaleModifiers`. If that fails, fallbacks are tried, which should prevent input method initialization from ever outright failing.
- Fixed thread safety issues with input methods on X11.
- Add support for `Touch` for win32 backend.
- Fixed `Window::get_inner_size` and friends to return the size in pixels instead of points when using HIDPI displays on OSX.

# Version 0.11.3 (2018-03-28)

- Added `set_min_dimensions` and `set_max_dimensions` methods to `Window`, and implemented on Windows, X11, Wayland, and OSX.
- On X11, dropping a `Window` actually closes it now, and clicking the window's × button (or otherwise having the WM signal to close it) will result in the window closing.
- Added `WindowBuilderExt` methods for macos: `with_titlebar_transparent`,
  `with_title_hidden`, `with_titlebar_buttons_hidden`,
  `with_fullsize_content_view`.
- Mapped X11 numpad keycodes (arrows, Home, End, PageUp, PageDown, Insert and Delete) to corresponding virtual keycodes

# Version 0.11.2 (2018-03-06)

- Impl `Hash`, `PartialEq`, and `Eq` for `events::ModifiersState`.
- Implement `MonitorId::get_hidpi_factor` for MacOS.
- Added method `os::macos::MonitorIdExt::get_nsscreen() -> *mut c_void` that gets a `NSScreen` object matching the monitor ID.
- Send `Awakened` event on Android when event loop is woken up.

# Version 0.11.1 (2018-02-19)

- Fixed windows not receiving mouse events when click-dragging the mouse outside the client area of a window, on Windows platforms.
- Added method `os::android::EventsLoopExt:set_suspend_callback(Option<Box<Fn(bool) -> ()>>)` that allows glutin to register a callback when a suspend event happens

# Version 0.11.0 (2018-02-09)

- Implement `MonitorId::get_dimensions` for Android.
- Added method `os::macos::WindowBuilderExt::with_movable_by_window_background(bool)` that allows to move a window without a titlebar - `with_decorations(false)`
- Implement `Window::set_fullscreen`, `Window::set_maximized` and `Window::set_decorations` for Wayland.
- Added `Caret` as VirtualKeyCode and support OSX ^-Key with german input.

# Version 0.10.1 (2018-02-05)

*Yanked*

# Version 0.10.0 (2017-12-27)

- Add support for `Touch` for emscripten backend.
- Added support for `DroppedFile`, `HoveredFile`, and `HoveredFileCancelled` to X11 backend.
- **Breaking:** `unix::WindowExt` no longer returns pointers for things that aren't actually pointers; `get_xlib_window` now returns `Option<std::os::raw::c_ulong>` and `get_xlib_screen_id` returns `Option<std::os::raw::c_int>`. Additionally, methods that previously returned `libc::c_void` have been changed to return `std::os::raw::c_void`, which are not interchangeable types, so users wanting the former will need to explicitly cast.
- Added `set_decorations` method to `Window` to allow decorations to be toggled after the window is built. Presently only implemented on X11.
- Raised the minimum supported version of Rust to 1.20 on MacOS due to usage of associated constants in new versions of cocoa and core-graphics.
- Added `modifiers` field to `MouseInput`, `MouseWheel`, and `CursorMoved` events to track the modifiers state (`ModifiersState`).
- Fixed the emscripten backend to return the size of the canvas instead of the size of the window.

# Version 0.9.0 (2017-12-01)

- Added event `WindowEvent::HiDPIFactorChanged`.
- Added method `MonitorId::get_hidpi_factor`.
- Deprecated `get_inner_size_pixels` and `get_inner_size_points` methods of `Window` in favor of
`get_inner_size`.
- **Breaking:** `EventsLoop` is `!Send` and `!Sync` because of platform-dependant constraints,
  but `Window`, `WindowId`, `DeviceId` and `MonitorId` guaranteed to be `Send`.
- `MonitorId::get_position` now returns `(i32, i32)` instead of `(u32, u32)`.
- Rewrite of the wayland backend to use wayland-client-0.11
- Support for dead keys on wayland for keyboard utf8 input
- Monitor enumeration on Windows is now implemented using `EnumDisplayMonitors` instead of
`EnumDisplayDevices`. This changes the value returned by `MonitorId::get_name()`.
- On Windows added `MonitorIdExt::hmonitor` method
- Impl `Clone` for `EventsLoopProxy`
- `EventsLoop::get_primary_monitor()` on X11 will fallback to any available monitor if no primary is found
- Support for touch event on wayland
- `WindowEvent`s `MouseMoved`, `MouseEntered`, and `MouseLeft` have been renamed to
`CursorMoved`, `CursorEntered`, and `CursorLeft`.
- New `DeviceEvent`s added, `MouseMotion` and `MouseWheel`.
- Send `CursorMoved` event after `CursorEntered` and `Focused` events.
- Add support for `ModifiersState`, `MouseMove`, `MouseInput`, `MouseMotion` for emscripten backend.

# Version 0.8.3 (2017-10-11)

- Fixed issue of calls to `set_inner_size` blocking on Windows.
- Mapped `ISO_Left_Tab` to `VirtualKeyCode::Tab` to make the key work with modifiers
- Fixed the X11 backed on 32bit targets

# Version 0.8.2 (2017-09-28)

- Uniformize keyboard scancode values accross Wayland and X11 (#297).
- Internal rework of the wayland event loop
- Added method `os::linux::WindowExt::is_ready`

# Version 0.8.1 (2017-09-22)

- Added various methods to `os::linux::EventsLoopExt`, plus some hidden items necessary to make
  glutin work.

# Version 0.8.0 (2017-09-21)

- Added `Window::set_maximized`, `WindowAttributes::maximized` and `WindowBuilder::with_maximized`.
- Added `Window::set_fullscreen`.
- Changed `with_fullscreen` to take a `Option<MonitorId>` instead of a `MonitorId`.
- Removed `MonitorId::get_native_identifer()` in favor of platform-specific traits in the `os`
  module.
- Changed `get_available_monitors()` and `get_primary_monitor()` to be methods of `EventsLoop`
  instead of stand-alone methods.
- Changed `EventsLoop` to be tied to a specific X11 or Wayland connection.
- Added a `os::linux::EventsLoopExt` trait that makes it possible to configure the connection.
- Fixed the emscripten code, which now compiles.
- Changed the X11 fullscreen code to use `xrandr` instead of `xxf86vm`.
- Fixed the Wayland backend to produce `Refresh` event after window creation.
- Changed the `Suspended` event to be outside of `WindowEvent`.
- Fixed the X11 backend sometimes reporting the wrong virtual key (#273).<|MERGE_RESOLUTION|>--- conflicted
+++ resolved
@@ -12,9 +12,7 @@
 - Officially remove the Emscripten backend.
 - On Windows, fix handling of surrogate pairs when dispatching `ReceivedCharacter`.
 - On macOS 10.15, fix freeze upon exiting exclusive fullscreen mode.
-<<<<<<< HEAD
 - On iOS, fix panic upon closing the app.
-=======
 - On X11, allow setting mulitple `XWindowType`s.
 - On iOS, fix null window on initial `HiDpiFactorChanged` event.
 - On Windows, fix fullscreen window shrinking upon getting restored to a normal window.
@@ -35,7 +33,6 @@
 - On X11, fix use-after-free during window creation
 - On Windows, disable monitor change keyboard shortcut while in exclusive fullscreen.
 - On Windows, ensure that changing a borderless fullscreen window's monitor via keyboard shortcuts keeps the window fullscreen on the new monitor.
->>>>>>> 6f5e7e17
 
 # 0.20.0 Alpha 3 (2019-08-14)
 
