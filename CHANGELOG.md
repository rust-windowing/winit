# Changelog

All notable changes to this project will be documented in this file.

Please keep one empty line before and after all headers. (This is required for `git` to produce a conflict when a release is made while a PR is open and the PR's changelog entry would go into the wrong section).

And please only add new entries to the top of this list, right below the `# Unreleased` header.

# Unreleased

<<<<<<< HEAD
- On iOS, the view is now set correctly. This makes it possible to render things (instead of being stuck on a black screen), and touch events work again.
=======
- On Windows, fix icons specified on `WindowBuilder` not taking effect for windows created after the first one.
- On Windows and macOS, add `Window::title` to query the current window title.
- On Windows, fix focusing menubar when pressing `Alt`.
- On MacOS, made `accepts_first_mouse` configurable.
- Migrated `WindowBuilderExtUnix::with_resize_increments` to `WindowBuilder`.
- Added `Window::resize_increments`/`Window::set_resize_increments` to update resize increments at runtime for X11/macOS.
- macOS/iOS: Use `objc2` instead of `objc` internally.
- **Breaking:** Bump MSRV from `1.57` to `1.60`.
- **Breaking:** Split the `platform::unix` module into `platform::x11` and `platform::wayland`. The extension types are similarly renamed.
- **Breaking:**: Removed deprecated method `platform::unix::WindowExtUnix::is_ready`.
- Removed `parking_lot` dependency.
- **Breaking:** On macOS, add support for two-finger touchpad magnification and rotation gestures with new events `WindowEvent::TouchpadMagnify` and `WindowEvent::TouchpadRotate`.
- **Breaking:** On web, the `WindowBuilderExtWebSys::with_prevent_default` setting (enabled by default), now additionally prevents scrolling of the webpage in mobile browsers, previously it only disabled scrolling on desktop.
- On Wayland, `wayland-csd-adwaita` now uses `ab_glyph` instead of `crossfont` to render the title for decorations.
- On Wayland, a new `wayland-csd-adwaita-crossfont` feature was added to use `crossfont` instead of `ab_glyph` for decorations.
- On Wayland, if not otherwise specified use upstream automatic CSD theme selection.
- On X11, added `WindowExtX11::with_parent` to create child windows.
- Added support for `WindowBuilder::with_theme` and `Window::theme` to support per-window dark/light/system theme configuration on macos, windows and wayland.
- On macOS, added support for `WindowEvent::ThemeChanged`.
- **Breaking:** Removed `WindowBuilderExtWindows::with_theme` and `WindowBuilderExtWayland::with_wayland_csd_theme` in favour of `WindowBuilder::with_theme`.
- **Breaking:** Removed `WindowExtWindows::theme` in favour of `Window::theme`.
- Enabled `doc_auto_cfg` when generating docs on docs.rs for feature labels.
- On macOS, fix panic when getting current monitor without any monitor attached.
- **Breaking:** On Android, switched to using [`android-activity`](https://github.com/rib/android-activity) crate as a glue layer instead of [`ndk-glue](https://github.com/rust-windowing/android-ndk-rs/tree/master/ndk-glue). See [README.md#Android](https://github.com/rust-windowing/winit#Android) for more details. ([#2444](https://github.com/rust-windowing/winit/pull/2444))

# 0.27.5

- On Wayland, fix byte offset in `Ime::Preedit` pointing to invalid bytes.

# 0.27.4

- On Windows, emit `ReceivedCharacter` events on system keybindings.
- On Windows, fixed focus event emission on minimize.
- On X11, fixed IME crashing during reload.

# 0.27.3

- On Windows, added `WindowExtWindows::set_undecorated_shadow` and `WindowBuilderExtWindows::with_undecorated_shadow` to draw the drop shadow behind a borderless window.
- On Windows, fixed default window features (ie snap, animations, shake, etc.) when decorations are disabled.
- On Windows, fixed ALT+Space shortcut to open window menu.
- On Wayland, fixed `Ime::Preedit` not being sent on IME reset.
- Fixed unbound version specified for `raw-window-handle` leading to compilation failures.
- Empty `Ime::Preedit` event will be sent before `Ime::Commit` to help clearing preedit.
- On X11, fixed IME context picking by querying for supported styles beforehand.

# 0.27.2 (2022-8-12)

- On macOS, fixed touch phase reporting when scrolling.
- On X11, fix min, max and resize increment hints not persisting for resizable windows (e.g. on DPI change).
- On Windows, respect min/max inner sizes when creating the window.
- For backwards compatibility, `Window` now (additionally) implements the old version (`0.4`) of the `HasRawWindowHandle` trait
- On Windows, added support for `EventLoopWindowTarget::set_device_event_filter`.
- On Wayland, fix user requested `WindowEvent::RedrawRequested` being delayed by a frame.

# 0.27.1 (2022-07-30)

- The minimum supported Rust version was lowered to `1.57.0` and now explicitly tested.
- On X11, fix crash on start due to inability to create an IME context without any preedit.

# 0.27.0 (2022-07-26)

- On Windows, fix hiding a maximized window.
- On Android, `ndk-glue`'s `NativeWindow` lock is now held between `Event::Resumed` and `Event::Suspended`.
- On Web, added `EventLoopExtWebSys` with a `spawn` method to start the event loop without throwing an exception.
- Added `WindowEvent::Occluded(bool)`, currently implemented on macOS and X11.
- On X11, fix events for caps lock key not being sent
>>>>>>> 05484c58
- Build docs on `docs.rs` for iOS and Android as well.
- **Breaking:** Removed the `WindowAttributes` struct, since all its functionality is accessible from `WindowBuilder`.
- Added `WindowBuilder::transparent` getter to check if the user set `transparent` attribute.
- On macOS, Fix emitting `Event::LoopDestroyed` on CMD+Q.
- On macOS, fixed an issue where having multiple windows would prevent run_return from ever returning.
- On Wayland, fix bug where the cursor wouldn't hide in GNOME.
- On macOS, Windows, and Wayland, add `set_cursor_hittest` to let the window ignore mouse events.
- On Windows, added `WindowExtWindows::set_skip_taskbar` and `WindowBuilderExtWindows::with_skip_taskbar`.
- On Windows, added `EventLoopBuilderExtWindows::with_msg_hook`.
- On Windows, remove internally unique DC per window.
- On macOS, remove the need to call `set_ime_position` after moving the window.
- Added `Window::is_visible`.
- Added `Window::is_resizable`.
- Added `Window::is_decorated`.
- On X11, fix for repeated event loop iteration when `ControlFlow` was `Wait`
- On X11, fix scale factor calculation when the only monitor is reconnected
- On Wayland, report unaccelerated mouse deltas in `DeviceEvent::MouseMotion`.
- On Web, a focused event is manually generated when a click occurs to emulate behaviour of other backends.
- **Breaking:** Bump `ndk` version to 0.6, ndk-sys to `v0.3`, `ndk-glue` to `0.6`.
- Remove no longer needed `WINIT_LINK_COLORSYNC` environment variable.
- **Breaking:** Rename the `Exit` variant of `ControlFlow` to `ExitWithCode`, which holds a value to control the exit code after running. Add an `Exit` constant which aliases to `ExitWithCode(0)` instead to avoid major breakage. This shouldn't affect most existing programs.
- Add `EventLoopBuilder`, which allows you to create and tweak the settings of an event loop before creating it.
- Deprecated `EventLoop::with_user_event`; use `EventLoopBuilder::with_user_event` instead.
- **Breaking:** Replaced `EventLoopExtMacOS` with `EventLoopBuilderExtMacOS` (which also has renamed methods).
- **Breaking:** Replaced `EventLoopExtWindows` with `EventLoopBuilderExtWindows` (which also has renamed methods).
- **Breaking:** Replaced `EventLoopExtUnix` with `EventLoopBuilderExtUnix` (which also has renamed methods).
- **Breaking:** The platform specific extensions for Windows `winit::platform::windows` have changed. All `HANDLE`-like types e.g. `HWND` and `HMENU` were converted from winapi types or `*mut c_void` to `isize`. This was done to be consistent with the type definitions in windows-sys and to not expose internal dependencies.
- The internal bindings to the [Windows API](https://docs.microsoft.com/en-us/windows/) were changed from the unofficial [winapi](https://github.com/retep998/winapi-rs) bindings to the official Microsoft [windows-sys](https://github.com/microsoft/windows-rs) bindings.
- On Wayland, fix polling during consecutive `EventLoop::run_return` invocations.
- On Windows, fix race issue creating fullscreen windows with `WindowBuilder::with_fullscreen`
- On Android, `virtual_keycode` for `KeyboardInput` events is now filled in where a suitable match is found.
- Added helper methods on `ControlFlow` to set its value.
- On Wayland, fix `TouchPhase::Ended` always reporting the location of the first touch down, unless the compositor
  sent a cancel or frame event.
- On iOS, send `RedrawEventsCleared` even if there are no redraw events, consistent with other platforms.
- **Breaking:** Replaced `Window::with_app_id` and `Window::with_class` with `Window::with_name` on `WindowBuilderExtUnix`.
- On Wayland, fallback CSD was replaced with proper one:
  - `WindowBuilderExtUnix::with_wayland_csd_theme` to set color theme in builder.
  - `WindowExtUnix::wayland_set_csd_theme` to set color theme when creating a window.
  - `WINIT_WAYLAND_CSD_THEME` env variable was added, it can be used to set "dark"/"light" theme in apps that don't expose theme setting.
  - `wayland-csd-adwaita` feature that enables proper CSD with title rendering using FreeType system library.
  - `wayland-csd-adwaita-notitle` feature that enables CSD but without title rendering.
- On Wayland and X11, fix window not resizing with `Window::set_inner_size` after calling `Window:set_resizable(false)`.
- On Windows, fix wrong fullscreen monitors being recognized when handling WM_WINDOWPOSCHANGING messages
- **Breaking:** Added new `WindowEvent::Ime` supported on desktop platforms.
- Added `Window::set_ime_allowed` supported on desktop platforms.
- **Breaking:** IME input on desktop platforms won't be received unless it's explicitly allowed via `Window::set_ime_allowed` and new `WindowEvent::Ime` events are handled.
- On macOS, `WindowEvent::Resized` is now emitted in `frameDidChange` instead of `windowDidResize`.
- **Breaking:** On X11, device events are now ignored for unfocused windows by default, use `EventLoopWindowTarget::set_device_event_filter` to set the filter level.
- Implemented `Default` on `EventLoop<()>`.
- Implemented `Eq` for `Fullscreen`, `Theme`, and `UserAttentionType`.
- **Breaking:** `Window::set_cursor_grab` now accepts `CursorGrabMode` to control grabbing behavior.
- On Wayland, add support for `Window::set_cursor_position`.
- Fix on macOS `WindowBuilder::with_disallow_hidpi`, setting true or false by the user no matter the SO default value.
- `EventLoopBuilder::build` will now panic when the `EventLoop` is being created more than once.
- Added `From<u64>` for `WindowId` and `From<WindowId>` for `u64`.
- Added `MonitorHandle::refresh_rate_millihertz` to get monitor's refresh rate.
- **Breaking**, Replaced `VideoMode::refresh_rate` with `VideoMode::refresh_rate_millihertz` providing better precision.
- On Web, add `with_prevent_default` and `with_focusable` to `WindowBuilderExtWebSys` to control whether events should be propagated.
- On Windows, fix focus events being sent to inactive windows.
- **Breaking**, update `raw-window-handle` to `v0.5` and implement `HasRawDisplayHandle` for `Window` and `EventLoopWindowTarget`.
- On X11, add function `register_xlib_error_hook` into `winit::platform::unix` to subscribe for errors comming from Xlib.
- On Android, upgrade `ndk` and `ndk-glue` dependencies to the recently released `0.7.0`.
- All platforms can now be relied on to emit a `Resumed` event. Applications are recommended to lazily initialize graphics state and windows on first resume for portability.
- **Breaking:**: Reverse horizontal scrolling sign in `MouseScrollDelta` to match the direction of vertical scrolling. A positive X value now means moving the content to the right. The meaning of vertical scrolling stays the same: a positive Y value means moving the content down.

# 0.26.1 (2022-01-05)

- Fix linking to the `ColorSync` framework on macOS 10.7, and in newer Rust versions.
- On Web, implement cursor grabbing through the pointer lock API.
- On X11, add mappings for numpad comma, numpad enter, numlock and pause.
- On macOS, fix Pinyin IME input by reverting a change that intended to improve IME.
- On Windows, fix a crash with transparent windows on Windows 11.

# 0.26.0 (2021-12-01)

- Update `raw-window-handle` to `v0.4`. This is _not_ a breaking change, we still implement `HasRawWindowHandle` from `v0.3`, see [rust-windowing/raw-window-handle#74](https://github.com/rust-windowing/raw-window-handle/pull/74). Note that you might have to run `cargo update -p raw-window-handle` after upgrading.
- On X11, bump `mio` to 0.8.
- On Android, fixed `WindowExtAndroid::config` initially returning an empty `Configuration`.
- On Android, fixed `Window::scale_factor` and `MonitorHandle::scale_factor` initially always returning 1.0.
- On X11, select an appropriate visual for transparency if is requested
- On Wayland and X11, fix diagonal window resize cursor orientation.
- On macOS, drop the event callback before exiting.
- On Android, implement `Window::request_redraw`
- **Breaking:** On Web, remove the `stdweb` backend.
- Added `Window::focus_window`to bring the window to the front and set input focus.
- On Wayland and X11, implement `is_maximized` method on `Window`.
- On Windows, prevent ghost window from showing up in the taskbar after either several hours of use or restarting `explorer.exe`.
- On macOS, fix issue where `ReceivedCharacter` was not being emitted during some key repeat events.
- On Wayland, load cursor icons `hand2` and `hand1` for `CursorIcon::Hand`.
- **Breaking:** On Wayland, Theme trait and its support types are dropped.
- On Wayland, bump `smithay-client-toolkit` to 0.15.1.
- On Wayland, implement `request_user_attention` with `xdg_activation_v1`.
- On X11, emit missing `WindowEvent::ScaleFactorChanged` when the only monitor gets reconnected.
- On X11, if RANDR based scale factor is higher than 20 reset it to 1
- On Wayland, add an enabled-by-default feature called `wayland-dlopen` so users can opt out of using `dlopen` to load system libraries.
- **Breaking:** On Android, bump `ndk` and `ndk-glue` to 0.5.
- On Windows, increase wait timer resolution for more accurate timing when using `WaitUntil`.
- On macOS, fix native file dialogs hanging the event loop.
- On Wayland, implement a workaround for wrong configure size when using `xdg_decoration` in `kwin_wayland`
- On macOS, fix an issue that prevented the menu bar from showing in borderless fullscreen mode.
- On X11, EINTR while polling for events no longer causes a panic. Instead it will be treated as a spurious wakeup.

# 0.25.0 (2021-05-15)

- **Breaking:** On macOS, replace `WindowBuilderExtMacOS::with_activation_policy` with `EventLoopExtMacOS::set_activation_policy`
- On macOS, wait with activating the application until the application has initialized.
- On macOS, fix creating new windows when the application has a main menu.
- On Windows, fix fractional deltas for mouse wheel device events.
- On macOS, fix segmentation fault after dropping the main window.
- On Android, `InputEvent::KeyEvent` is partially implemented providing the key scancode.
- Added `is_maximized` method to `Window`.
- On Windows, fix bug where clicking the decoration bar would make the cursor blink.
- On Windows, fix bug causing newly created windows to erroneously display the "wait" (spinning) cursor.
- On macOS, wake up the event loop immediately when a redraw is requested.
- On Windows, change the default window size (1024x768) to match the default on other desktop platforms (800x600).
- On Windows, fix bug causing mouse capture to not be released.
- On Windows, fix fullscreen not preserving minimized/maximized state.
- On Android, unimplemented events are marked as unhandled on the native event loop.
- On Windows, added `WindowBuilderExtWindows::with_menu` to set a custom menu at window creation time.
- On Android, bump `ndk` and `ndk-glue` to 0.3: use predefined constants for event `ident`.
- On macOS, fix objects captured by the event loop closure not being dropped on panic.
- On Windows, fixed `WindowEvent::ThemeChanged` not properly firing and fixed `Window::theme` returning the wrong theme.
- On Web, added support for `DeviceEvent::MouseMotion` to listen for relative mouse movements.
- Added `WindowBuilder::with_position` to allow setting the position of a `Window` on creation. Supported on Windows, macOS and X11.
- Added `Window::drag_window`. Implemented on Windows, macOS, X11 and Wayland.
- On X11, bump `mio` to 0.7.
- On Windows, added `WindowBuilderExtWindows::with_owner_window` to allow creating popup windows.
- On Windows, added `WindowExtWindows::set_enable` to allow creating modal popup windows.
- On macOS, emit `RedrawRequested` events immediately while the window is being resized.
- Implement `Default`, `Hash`, and `Eq` for `LogicalPosition`, `PhysicalPosition`, `LogicalSize`, and `PhysicalSize`.
- On macOS, initialize the Menu Bar with minimal defaults. (Can be prevented using `enable_default_menu_creation`)
- On macOS, change the default behavior for first click when the window was unfocused. Now the window becomes focused and then emits a `MouseInput` event on a "first mouse click".
- Implement mint (math interoperability standard types) conversions (under feature flag `mint`).

# 0.24.0 (2020-12-09)

- On Windows, fix applications not exiting gracefully due to thread_event_target_callback accessing corrupted memory.
- On Windows, implement `Window::set_ime_position`.
- **Breaking:** On Windows, Renamed `WindowBuilderExtWindows`'s `is_dark_mode` to `theme`.
- **Breaking:** On Windows, renamed `WindowBuilderExtWindows::is_dark_mode` to `theme`.
- On Windows, add `WindowBuilderExtWindows::with_theme` to set a preferred theme.
- On Windows, fix bug causing message boxes to appear delayed.
- On Android, calling `WindowEvent::Focused` now works properly instead of always returning false.
- On Windows, fix Alt-Tab behaviour by removing borderless fullscreen "always on top" flag.
- On Windows, fix bug preventing windows with transparency enabled from having fully-opaque regions.
- **Breaking:** On Windows, include prefix byte in scancodes.
- On Wayland, fix window not being resizeable when using `WindowBuilder::with_min_inner_size`.
- On Unix, fix cross-compiling to wasm32 without enabling X11 or Wayland.
- On Windows, fix use-after-free crash during window destruction.
- On Web, fix `WindowEvent::ReceivedCharacter` never being sent on key input.
- On macOS, fix compilation when targeting aarch64.
- On X11, fix `Window::request_redraw` not waking the event loop.
- On Wayland, the keypad arrow keys are now recognized.
- **Breaking** Rename `desktop::EventLoopExtDesktop` to `run_return::EventLoopExtRunReturn`.
- Added `request_user_attention` method to `Window`.
- **Breaking:** On macOS, removed `WindowExt::request_user_attention`, use `Window::request_user_attention`.
- **Breaking:** On X11, removed `WindowExt::set_urgent`, use `Window::request_user_attention`.
- On Wayland, default font size in CSD increased from 11 to 17.
- On Windows, fix bug causing message boxes to appear delayed.
- On Android, support multi-touch.
- On Wayland, extra mouse buttons are not dropped anymore.
- **Breaking**: `MouseButton::Other` now uses `u16`.

# 0.23.0 (2020-10-02)

- On iOS, fixed support for the "Debug View Heirarchy" feature in Xcode.
- On all platforms, `available_monitors` and `primary_monitor` are now on `EventLoopWindowTarget` rather than `EventLoop` to list monitors event in the event loop.
- On Unix, X11 and Wayland are now optional features (enabled by default)
- On X11, fix deadlock when calling `set_fullscreen_inner`.
- On Web, prevent the webpage from scrolling when the user is focused on a winit canvas
- On Web, calling `window.set_cursor_icon` no longer breaks HiDPI scaling
- On Windows, drag and drop is now optional (enabled by default) and can be disabled with `WindowBuilderExtWindows::with_drag_and_drop(false)`.
- On Wayland, fix deadlock when calling to `set_inner_size` from a callback.
- On macOS, add `hide__other_applications` to `EventLoopWindowTarget` via existing `EventLoopWindowTargetExtMacOS` trait. `hide_other_applications` will hide other applications by calling `-[NSApplication hideOtherApplications: nil]`.
- On android added support for `run_return`.
- On MacOS, Fixed fullscreen and dialog support for `run_return`.
- On Windows, fix bug where we'd try to emit `MainEventsCleared` events during nested win32 event loops.
- On Web, use mouse events if pointer events aren't supported. This affects Safari.
- On Windows, `set_ime_position` is now a no-op instead of a runtime crash.
- On Android, `set_fullscreen` is now a no-op instead of a runtime crash.
- On iOS and Android, `set_inner_size` is now a no-op instead of a runtime crash.
- On Android, fix `ControlFlow::Poll` not polling the Android event queue.
- On macOS, add `NSWindow.hasShadow` support.
- On Web, fix vertical mouse wheel scrolling being inverted.
- On Web, implement mouse capturing for click-dragging out of the canvas.
- On Web, fix `ControlFlow::Exit` not properly handled.
- On Web (web-sys only), send `WindowEvent::ScaleFactorChanged` event when `window.devicePixelRatio` is changed.
- **Breaking:** On Web, `set_cursor_position` and `set_cursor_grab` will now always return an error.
- **Breaking:** `PixelDelta` scroll events now return a `PhysicalPosition`.
- On NetBSD, fixed crash due to incorrect detection of the main thread.
- **Breaking:** On X11, `-` key is mapped to the `Minus` virtual key code, instead of `Subtract`.
- On macOS, fix inverted horizontal scroll.
- **Breaking:** `current_monitor` now returns `Option<MonitorHandle>`.
- **Breaking:** `primary_monitor` now returns `Option<MonitorHandle>`.
- On macOS, updated core-* dependencies and cocoa.
- Bump `parking_lot` to 0.11
- On Android, bump `ndk`, `ndk-sys` and `ndk-glue` to 0.2. Checkout the new ndk-glue main proc attribute.
- On iOS, fixed starting the app in landscape where the view still had portrait dimensions.
- Deprecate the stdweb backend, to be removed in a future release
- **Breaking:** Prefixed virtual key codes `Add`, `Multiply`, `Divide`, `Decimal`, and `Subtract` with `Numpad`.
- Added `Asterisk` and `Plus` virtual key codes.
- On Web (web-sys only), the `Event::LoopDestroyed` event is correctly emitted when leaving the page.
- On Web, the `WindowEvent::Destroyed` event now gets emitted when a `Window` is dropped.
- On Web (web-sys only), the event listeners are now removed when a `Window` is dropped or when the event loop is destroyed.
- On Web, the event handler closure passed to `EventLoop::run` now gets dropped after the event loop is destroyed.
- **Breaking:** On Web, the canvas element associated to a `Window` is no longer removed from the DOM when the `Window` is dropped.
- On Web, `WindowEvent::Resized` is now emitted when `Window::set_inner_size` is called.
- **Breaking:** `Fullscreen` enum now uses `Borderless(Option<MonitorHandle>)` instead of `Borderless(MonitorHandle)` to allow picking the current monitor.
- On MacOS, fix `WindowEvent::Moved` ignoring the scale factor.
- On Wayland, add missing virtual keycodes.
- On Wayland, implement proper `set_cursor_grab`.
- On Wayland, the cursor will use similar icons if the requested one isn't available.
- On Wayland, right clicking on client side decorations will request application menu.
- On Wayland, fix tracking of window size after state changes.
- On Wayland, fix client side decorations not being hidden properly in fullscreen.
- On Wayland, fix incorrect size event when entering fullscreen with client side decorations.
- On Wayland, fix `resizable` attribute not being applied properly on startup.
- On Wayland, fix disabled repeat rate not being handled.
- On Wayland, fix decoration buttons not working after tty switch.
- On Wayland, fix scaling not being applied on output re-enable.
- On Wayland, fix crash when `XCURSOR_SIZE` is `0`.
- On Wayland, fix pointer getting created in some cases without pointer capability.
- On Wayland, on kwin, fix space between window and decorations on startup.
- **Breaking:** On Wayland, `Theme` trait was reworked.
- On Wayland, disable maximize button for non-resizable window.
- On Wayland, added support for `set_ime_position`.
- On Wayland, fix crash on startup since GNOME 3.37.90.
- On X11, fix incorrect modifiers state on startup.

# 0.22.2 (2020-05-16)

- Added Clone implementation for 'static events.
- On Windows, fix window intermittently hanging when `ControlFlow` was set to `Poll`.
- On Windows, fix `WindowBuilder::with_maximized` being ignored.
- On Android, minimal platform support.
- On iOS, touch positions are now properly converted to physical pixels.
- On macOS, updated core-* dependencies and cocoa

# 0.22.1 (2020-04-16)

- On X11, fix `ResumeTimeReached` being fired too early.
- On Web, replaced zero timeout for `ControlFlow::Poll` with `requestAnimationFrame`
- On Web, fix a possible panic during event handling
- On macOS, fix `EventLoopProxy` leaking memory for every instance.

# 0.22.0 (2020-03-09)

- On Windows, fix minor timing issue in wait_until_time_or_msg
- On Windows, rework handling of request_redraw() to address panics.
- On macOS, fix `set_simple_screen` to remember frame excluding title bar.
- On Wayland, fix coordinates in touch events when scale factor isn't 1.
- On Wayland, fix color from `close_button_icon_color` not applying.
- Ignore locale if unsupported by X11 backend
- On Wayland, Add HiDPI cursor support
- On Web, add the ability to query "Light" or "Dark" system theme send `ThemeChanged` on change.
- Fix `Event::to_static` returning `None` for user events.
- On Wayland, Hide CSD for fullscreen windows.
- On Windows, ignore spurious mouse move messages.
- **Breaking:** Move `ModifiersChanged` variant from `DeviceEvent` to `WindowEvent`.
- On Windows, add `IconExtWindows` trait which exposes creating an `Icon` from an external file or embedded resource
- Add `BadIcon::OsError` variant for when OS icon functionality fails
- On Windows, fix crash at startup on systems that do not properly support Windows' Dark Mode
- Revert On macOS, fix not sending ReceivedCharacter event for specific keys combinations.
- on macOS, fix incorrect ReceivedCharacter events for some key combinations.
- **Breaking:** Use `i32` instead of `u32` for position type in `WindowEvent::Moved`.
- On macOS, a mouse motion event is now generated before every mouse click.

# 0.21.0 (2020-02-04)

- On Windows, fixed "error: linking with `link.exe` failed: exit code: 1120" error on older versions of windows.
- On macOS, fix set_minimized(true) works only with decorations.
- On macOS, add `hide_application` to `EventLoopWindowTarget` via a new `EventLoopWindowTargetExtMacOS` trait. `hide_application` will hide the entire application by calling `-[NSApplication hide: nil]`.
- On macOS, fix not sending ReceivedCharacter event for specific keys combinations.
- On macOS, fix `CursorMoved` event reporting the cursor position using logical coordinates.
- On macOS, fix issue where unbundled applications would sometimes open without being focused.
- On macOS, fix `run_return` does not return unless it receives a message.
- On Windows, fix bug where `RedrawRequested` would only get emitted every other iteration of the event loop.
- On X11, fix deadlock on window state when handling certain window events.
- `WindowBuilder` now implements `Default`.
- **Breaking:** `WindowEvent::CursorMoved` changed to `f64` units, preserving high-precision data supplied by most backends
- On Wayland, fix coordinates in mouse events when scale factor isn't 1
- On Web, add the ability to provide a custom canvas
- **Breaking:** On Wayland, the `WaylandTheme` struct has been replaced with a `Theme` trait, allowing for extra configuration

# 0.20.0 (2020-01-05)

- On X11, fix `ModifiersChanged` emitting incorrect modifier change events
- **Breaking**: Overhaul how Winit handles DPI:
  - Window functions and events now return `PhysicalSize` instead of `LogicalSize`.
  - Functions that take `Size` or `Position` types can now take either `Logical` or `Physical` types.
  - `hidpi_factor` has been renamed to `scale_factor`.
  - `HiDpiFactorChanged` has been renamed to `ScaleFactorChanged`, and lets you control how the OS
    resizes the window in response to the change.
  - On X11, deprecate `WINIT_HIDPI_FACTOR` environment variable in favor of `WINIT_X11_SCALE_FACTOR`.
  - `Size` and `Position` types are now generic over their exact pixel type.

# 0.20.0 Alpha 6 (2020-01-03)

- On macOS, fix `set_cursor_visible` hides cursor outside of window.
- On macOS, fix `CursorEntered` and `CursorLeft` events fired at old window size.
- On macOS, fix error when `set_fullscreen` is called during fullscreen transition.
- On all platforms except mobile and WASM, implement `Window::set_minimized`.
- On X11, fix `CursorEntered` event being generated for non-winit windows.
- On macOS, fix crash when starting maximized without decorations.
- On macOS, fix application not terminating on `run_return`.
- On Wayland, fix cursor icon updates on window borders when using CSD.
- On Wayland, under mutter(GNOME Wayland), fix CSD being behind the status bar, when starting window in maximized mode.
- On Windows, theme the title bar according to whether the system theme is "Light" or "Dark".
- Added `WindowEvent::ThemeChanged` variant to handle changes to the system theme. Currently only implemented on Windows.
- **Breaking**: Changes to the `RedrawRequested` event (#1041):
  - `RedrawRequested` has been moved from `WindowEvent` to `Event`.
  - `EventsCleared` has been renamed to `MainEventsCleared`.
  - `RedrawRequested` is now issued only after `MainEventsCleared`.
  - `RedrawEventsCleared` is issued after each set of `RedrawRequested` events.
- Implement synthetic window focus key events on Windows.
- **Breaking**: Change `ModifiersState` to a `bitflags` struct.
- On Windows, implement `VirtualKeyCode` translation for `LWin` and `RWin`.
- On Windows, fix closing the last opened window causing `DeviceEvent`s to stop getting emitted.
- On Windows, fix `Window::set_visible` not setting internal flags correctly. This resulted in some weird behavior.
- Add `DeviceEvent::ModifiersChanged`.
  - Deprecate `modifiers` fields in other events in favor of `ModifiersChanged`.
- On X11, `WINIT_HIDPI_FACTOR` now dominates `Xft.dpi` when picking DPI factor for output.
- On X11, add special value `randr` for `WINIT_HIDPI_FACTOR` to make winit use self computed DPI factor instead of the one from `Xft.dpi`.

# 0.20.0 Alpha 5 (2019-12-09)

- On macOS, fix application termination on `ControlFlow::Exit`
- On Windows, fix missing `ReceivedCharacter` events when Alt is held.
- On macOS, stop emitting private corporate characters in `ReceivedCharacter` events.
- On X11, fix misreporting DPI factor at startup.
- On X11, fix events not being reported when using `run_return`.
- On X11, fix key modifiers being incorrectly reported.
- On X11, fix window creation hanging when another window is fullscreen.
- On Windows, fix focusing unfocused windows when switching from fullscreen to windowed.
- On X11, fix reporting incorrect DPI factor when waking from suspend.
- Change `EventLoopClosed` to contain the original event.
- **Breaking**: Add `is_synthetic` field to `WindowEvent` variant `KeyboardInput`,
  indicating that the event is generated by winit.
- On X11, generate synthetic key events for keys held when a window gains or loses focus.
- On X11, issue a `CursorMoved` event when a `Touch` event occurs,
  as X11 implicitly moves the cursor for such events.

# 0.20.0 Alpha 4 (2019-10-18)

- Add web support via the 'stdweb' or 'web-sys' features
- On Windows, implemented function to get HINSTANCE
- On macOS, implement `run_return`.
- On iOS, fix inverted parameter in `set_prefers_home_indicator_hidden`.
- On X11, performance is improved when rapidly calling `Window::set_cursor_icon`.
- On iOS, fix improper `msg_send` usage that was UB and/or would break if `!` is stabilized.
- On Windows, unset `maximized` when manually changing the window's position or size.
- On Windows, add touch pressure information for touch events.
- On macOS, differentiate between `CursorIcon::Grab` and `CursorIcon::Grabbing`.
- On Wayland, fix event processing sometimes stalling when using OpenGL with vsync.
- Officially remove the Emscripten backend.
- On Windows, fix handling of surrogate pairs when dispatching `ReceivedCharacter`.
- On macOS 10.15, fix freeze upon exiting exclusive fullscreen mode.
- On iOS, fix panic upon closing the app.
- On X11, allow setting mulitple `XWindowType`s.
- On iOS, fix null window on initial `HiDpiFactorChanged` event.
- On Windows, fix fullscreen window shrinking upon getting restored to a normal window.
- On macOS, fix events not being emitted during modal loops, such as when windows are being resized
  by the user.
- On Windows, fix hovering the mouse over the active window creating an endless stream of CursorMoved events.
- Always dispatch a `RedrawRequested` event after creating a new window.
- On X11, return dummy monitor data to avoid panicking when no monitors exist.
- On X11, prevent stealing input focus when creating a new window.
  Only steal input focus when entering fullscreen mode.
- On Wayland, fixed DeviceEvents for relative mouse movement is not always produced
- On Wayland, add support for set_cursor_visible and set_cursor_grab.
- On Wayland, fixed DeviceEvents for relative mouse movement is not always produced.
- Removed `derivative` crate dependency.
- On Wayland, add support for set_cursor_icon.
- Use `impl Iterator<Item = MonitorHandle>` instead of `AvailableMonitorsIter` consistently.
- On macOS, fix fullscreen state being updated after entering fullscreen instead of before,
  resulting in `Window::fullscreen` returning the old state in `Resized` events instead of
  reflecting the new fullscreen state
- On X11, fix use-after-free during window creation
- On Windows, disable monitor change keyboard shortcut while in exclusive fullscreen.
- On Windows, ensure that changing a borderless fullscreen window's monitor via keyboard shortcuts keeps the window fullscreen on the new monitor.
- Prevent `EventLoop::new` and `EventLoop::with_user_event` from getting called outside the main thread.
  - This is because some platforms cannot run the event loop outside the main thread. Preventing this
    reduces the potential for cross-platform compatibility gotchyas.
- On Windows and Linux X11/Wayland, add platform-specific functions for creating an `EventLoop` outside the main thread.
- On Wayland, drop resize events identical to the current window size.
- On Windows, fix window rectangle not getting set correctly on high-DPI systems.

# 0.20.0 Alpha 3 (2019-08-14)

- On macOS, drop the run closure on exit.
- On Windows, location of `WindowEvent::Touch` are window client coordinates instead of screen coordinates.
- On X11, fix delayed events after window redraw.
- On macOS, add `WindowBuilderExt::with_disallow_hidpi` to have the option to turn off best resolution openGL surface.
- On Windows, screen saver won't start if the window is in fullscreen mode.
- Change all occurrences of the `new_user_event` method to `with_user_event`.
- On macOS, the dock and the menu bar are now hidden in fullscreen mode.
- `Window::set_fullscreen` now takes `Option<Fullscreen>` where `Fullscreen`
  consists of `Fullscreen::Exclusive(VideoMode)` and
  `Fullscreen::Borderless(MonitorHandle)` variants.
  - Adds support for exclusive fullscreen mode.
- On iOS, add support for hiding the home indicator.
- On iOS, add support for deferring system gestures.
- On iOS, fix a crash that occurred while acquiring a monitor's name.
- On iOS, fix armv7-apple-ios compile target.
- Removed the `T: Clone` requirement from the `Clone` impl of `EventLoopProxy<T>`.
- On iOS, disable overscan compensation for external displays (removes black
  bars surrounding the image).
- On Linux, the functions `is_wayland`, `is_x11`, `xlib_xconnection` and `wayland_display` have been moved to a new `EventLoopWindowTargetExtUnix` trait.
- On iOS, add `set_prefers_status_bar_hidden` extension function instead of
  hijacking `set_decorations` for this purpose.
- On macOS and iOS, corrected the auto trait impls of `EventLoopProxy`.
- On iOS, add touch pressure information for touch events.
- Implement `raw_window_handle::HasRawWindowHandle` for `Window` type on all supported platforms.
- On macOS, fix the signature of `-[NSView drawRect:]`.
- On iOS, fix the behavior of `ControlFlow::Poll`. It wasn't polling if that was the only mode ever used by the application.
- On iOS, fix DPI sent out by views on creation was `0.0` - now it gives a reasonable number.
- On iOS, RedrawRequested now works for gl/metal backed views.
- On iOS, RedrawRequested is generally ordered after EventsCleared.

# 0.20.0 Alpha 2 (2019-07-09)

- On X11, non-resizable windows now have maximize explicitly disabled.
- On Windows, support paths longer than MAX_PATH (260 characters) in `WindowEvent::DroppedFile`
and `WindowEvent::HoveredFile`.
- On Mac, implement `DeviceEvent::Button`.
- Change `Event::Suspended(true / false)` to `Event::Suspended` and `Event::Resumed`.
- On X11, fix sanity check which checks that a monitor's reported width and height (in millimeters) are non-zero when calculating the DPI factor.
- Revert the use of invisible surfaces in Wayland, which introduced graphical glitches with OpenGL (#835)
- On X11, implement `_NET_WM_PING` to allow desktop environment to kill unresponsive programs.
- On Windows, when a window is initially invisible, it won't take focus from the existing visible windows.
- On Windows, fix multiple calls to `request_redraw` during `EventsCleared` sending multiple `RedrawRequested events.`
- On Windows, fix edge case where `RedrawRequested` could be dispatched before input events in event loop iteration.
- On Windows, fix timing issue that could cause events to be improperly dispatched after `RedrawRequested` but before `EventsCleared`.
- On macOS, drop unused Metal dependency.
- On Windows, fix the trail effect happening on transparent decorated windows. Borderless (or un-decorated) windows were not affected.
- On Windows, fix `with_maximized` not properly setting window size to entire window.
- On macOS, change `WindowExtMacOS::request_user_attention()` to take an `enum` instead of a `bool`.

# 0.20.0 Alpha 1 (2019-06-21)

- Changes below are considered **breaking**.
- Change all occurrences of `EventsLoop` to `EventLoop`.
- Previously flat API is now exposed through `event`, `event_loop`, `monitor`, and `window` modules.
- `os` module changes:
  - Renamed to `platform`.
  - All traits now have platform-specific suffixes.
  - Exposes new `desktop` module on Windows, Mac, and Linux.
- Changes to event loop types:
  - `EventLoopProxy::wakeup` has been removed in favor of `send_event`.
  - **Major:** New `run` method drives winit event loop.
    - Returns `!` to ensure API behaves identically across all supported platforms.
      - This allows `emscripten` implementation to work without lying about the API.
    - `ControlFlow`'s variants have been replaced with `Wait`, `WaitUntil(Instant)`, `Poll`, and `Exit`.
      - Is read after `EventsCleared` is processed.
      - `Wait` waits until new events are available.
      - `WaitUntil` waits until either new events are available or the provided time has been reached.
      - `Poll` instantly resumes the event loop.
      - `Exit` aborts the event loop.
    - Takes a closure that implements `'static + FnMut(Event<T>, &EventLoop<T>, &mut ControlFlow)`.
      - `&EventLoop<T>` is provided to allow new `Window`s to be created.
  - **Major:** `platform::desktop` module exposes `EventLoopExtDesktop` trait with `run_return` method.
    - Behaves identically to `run`, but returns control flow to the calling context and can take non-`'static` closures.
  - `EventLoop`'s `poll_events` and `run_forever` methods have been removed in favor of `run` and `run_return`.
- Changes to events:
  - Remove `Event::Awakened` in favor of `Event::UserEvent(T)`.
    - Can be sent with `EventLoopProxy::send_event`.
  - Rename `WindowEvent::Refresh` to `WindowEvent::RedrawRequested`.
    - `RedrawRequested` can be sent by the user with the `Window::request_redraw` method.
  - `EventLoop`, `EventLoopProxy`, and `Event` are now generic over `T`, for use in `UserEvent`.
  - **Major:** Add `NewEvents(StartCause)`, `EventsCleared`, and `LoopDestroyed` variants to `Event`.
    - `NewEvents` is emitted when new events are ready to be processed by event loop.
      - `StartCause` describes why new events are available, with `ResumeTimeReached`, `Poll`, `WaitCancelled`, and `Init` (sent once at start of loop).
    - `EventsCleared` is emitted when all available events have been processed.
      - Can be used to perform logic that depends on all events being processed (e.g. an iteration of a game loop).
    - `LoopDestroyed` is emitted when the `run` or `run_return` method is about to exit.
- Rename `MonitorId` to `MonitorHandle`.
- Removed `serde` implementations from `ControlFlow`.
- Rename several functions to improve both internal consistency and compliance with Rust API guidelines.
- Remove `WindowBuilder::multitouch` field, since it was only implemented on a few platforms. Multitouch is always enabled now.
- **Breaking:** On macOS, change `ns` identifiers to use snake_case for consistency with iOS's `ui` identifiers.
- Add `MonitorHandle::video_modes` method for retrieving supported video modes for the given monitor.
- On Wayland, the window now exists even if nothing has been drawn.
- On Windows, fix initial dimensions of a fullscreen window.
- On Windows, Fix transparent borderless windows rendering wrong.

# Version 0.19.1 (2019-04-08)

- On Wayland, added a `get_wayland_display` function to `EventsLoopExt`.
- On Windows, fix `CursorMoved(0, 0)` getting dispatched on window focus.
- On macOS, fix command key event left and right reverse.
- On FreeBSD, NetBSD, and OpenBSD, fix build of X11 backend.
- On Linux, the numpad's add, subtract and divide keys are now mapped to the `Add`, `Subtract` and `Divide` virtual key codes
- On macOS, the numpad's subtract key has been added to the `Subtract` mapping
- On Wayland, the numpad's home, end, page up and page down keys are now mapped to the `Home`, `End`, `PageUp` and `PageDown` virtual key codes
- On Windows, fix icon not showing up in corner of window.
- On X11, change DPI scaling factor behavior. First, winit tries to read it from "Xft.dpi" XResource, and uses DPI calculation from xrandr dimensions as fallback behavior.

# Version 0.19.0 (2019-03-06)

- On X11, we will use the faster `XRRGetScreenResourcesCurrent` function instead of `XRRGetScreenResources` when available.
- On macOS, fix keycodes being incorrect when using a non-US keyboard layout.
- On Wayland, fix `with_title()` not setting the windows title
- On Wayland, add `set_wayland_theme()` to control client decoration color theme
- Added serde serialization to `os::unix::XWindowType`.
- **Breaking:** Remove the `icon_loading` feature and the associated `image` dependency.
- On X11, make event loop thread safe by replacing XNextEvent with select(2) and XCheckIfEvent
- On Windows, fix malformed function pointer typecast that could invoke undefined behavior.
- Refactored Windows state/flag-setting code.
- On Windows, hiding the cursor no longer hides the cursor for all Winit windows - just the one `hide_cursor` was called on.
- On Windows, cursor grabs used to get perpetually canceled when the grabbing window lost focus. Now, cursor grabs automatically get re-initialized when the window regains focus and the mouse moves over the client area.
- On Windows, only vertical mouse wheel events were handled. Now, horizontal mouse wheel events are also handled.
- On Windows, ignore the AltGr key when populating the `ModifersState` type.

# Version 0.18.1 (2018-12-30)

- On macOS, fix `Yen` (JIS) so applications receive the event.
- On X11 with a tiling WM, fixed high CPU usage when moving windows across monitors.
- On X11, fixed panic caused by dropping the window before running the event loop.
- on macOS, added `WindowExt::set_simple_fullscreen` which does not require a separate space
- Introduce `WindowBuilderExt::with_app_id` to allow setting the application ID on Wayland.
- On Windows, catch panics in event loop child thread and forward them to the parent thread. This prevents an invocation of undefined behavior due to unwinding into foreign code.
- On Windows, fix issue where resizing or moving window combined with grabbing the cursor would freeze program.
- On Windows, fix issue where resizing or moving window would eat `Awakened` events.
- On Windows, exiting fullscreen after entering fullscreen with disabled decorations no longer shrinks window.
- On X11, fixed a segfault when using virtual monitors with XRandR.
- Derive `Ord` and `PartialOrd` for `VirtualKeyCode` enum.
- On Windows, fix issue where hovering or dropping a non file item would create a panic.
- On Wayland, fix resizing and DPI calculation when a `wl_output` is removed without sending a `leave` event to the `wl_surface`, such as disconnecting a monitor from a laptop.
- On Wayland, DPI calculation is handled by smithay-client-toolkit.
- On X11, `WindowBuilder::with_min_dimensions` and `WindowBuilder::with_max_dimensions` now correctly account for DPI.
- Added support for generating dummy `DeviceId`s and `WindowId`s to better support unit testing.
- On macOS, fixed unsoundness in drag-and-drop that could result in drops being rejected.
- On macOS, implemented `WindowEvent::Refresh`.
- On macOS, all `MouseCursor` variants are now implemented and the cursor will no longer reset after unfocusing.
- Removed minimum supported Rust version guarantee.

# Version 0.18.0 (2018-11-07)

- **Breaking:** `image` crate upgraded to 0.20. This is exposed as part of the `icon_loading` API.
- On Wayland, pointer events will now provide the current modifiers state.
- On Wayland, titles will now be displayed in the window header decoration.
- On Wayland, key repetition is now ended when keyboard loses focus.
- On Wayland, windows will now use more stylish and modern client side decorations.
- On Wayland, windows will use server-side decorations when available.
- **Breaking:** Added support for F16-F24 keys (variants were added to the `VirtualKeyCode` enum).
- Fixed graphical glitches when resizing on Wayland.
- On Windows, fix freezes when performing certain actions after a window resize has been triggered. Reintroduces some visual artifacts when resizing.
- Updated window manager hints under X11 to v1.5 of [Extended Window Manager Hints](https://specifications.freedesktop.org/wm-spec/wm-spec-1.5.html#idm140200472629520).
- Added `WindowBuilderExt::with_gtk_theme_variant` to X11-specific `WindowBuilder` functions.
- Fixed UTF8 handling bug in X11 `set_title` function.
- On Windows, `Window::set_cursor` now applies immediately instead of requiring specific events to occur first.
- On Windows, the `HoveredFile` and `HoveredFileCancelled` events are now implemented.
- On Windows, fix `Window::set_maximized`.
- On Windows 10, fix transparency (#260).
- On macOS, fix modifiers during key repeat.
- Implemented the `Debug` trait for `Window`, `EventsLoop`, `EventsLoopProxy` and `WindowBuilder`.
- On X11, now a `Resized` event will always be generated after a DPI change to ensure the window's logical size is consistent with the new DPI.
- Added further clarifications to the DPI docs.
- On Linux, if neither X11 nor Wayland manage to initialize, the corresponding panic now consists of a single line only.
- Add optional `serde` feature with implementations of `Serialize`/`Deserialize` for DPI types and various event types.
- Add `PartialEq`, `Eq`, and `Hash` implementations on public types that could have them but were missing them.
- On X11, drag-and-drop receiving an unsupported drop type can no longer cause the WM to freeze.
- Fix issue whereby the OpenGL context would not appear at startup on macOS Mojave (#1069).
- **Breaking:** Removed `From<NSApplicationActivationPolicy>` impl from `ActivationPolicy` on macOS.
- On macOS, the application can request the user's attention with `WindowExt::request_user_attention`.

# Version 0.17.2 (2018-08-19)

- On macOS, fix `<C-Tab>` so applications receive the event.
- On macOS, fix `<Cmd-{key}>` so applications receive the event.
- On Wayland, key press events will now be repeated.

# Version 0.17.1 (2018-08-05)

- On X11, prevent a compilation failure in release mode for versions of Rust greater than or equal to 1.30.
- Fixed deadlock that broke fullscreen mode on Windows.

# Version 0.17.0 (2018-08-02)

- Cocoa and core-graphics updates.
- Fixed thread-safety issues in several `Window` functions on Windows.
- On MacOS, the key state for modifiers key events is now properly set.
- On iOS, the view is now set correctly. This makes it possible to render things (instead of being stuck on a black screen), and touch events work again.
- Added NetBSD support.
- **Breaking:** On iOS, `UIView` is now the default root view. `WindowBuilderExt::with_root_view_class` can be used to set the root view objective-c class to `GLKView` (OpenGLES) or `MTKView` (Metal/MoltenVK).
- On iOS, the `UIApplication` is not started until `Window::new` is called.
- Fixed thread unsafety with cursor hiding on macOS.
- On iOS, fixed the size of the `JmpBuf` type used for `setjmp`/`longjmp` calls. Previously this was a buffer overflow on most architectures.
- On Windows, use cached window DPI instead of repeatedly querying the system. This fixes sporadic crashes on Windows 7.

# Version 0.16.2 (2018-07-07)

- On Windows, non-resizable windows now have the maximization button disabled. This is consistent with behavior on macOS and popular X11 WMs.
- Corrected incorrect `unreachable!` usage when guessing the DPI factor with no detected monitors.

# Version 0.16.1 (2018-07-02)

- Added logging through `log`. Logging will become more extensive over time.
- On X11 and Windows, the window's DPI factor is guessed before creating the window. This _greatly_ cuts back on unsightly auto-resizing that would occur immediately after window creation.
- Fixed X11 backend compilation for environments where `c_char` is unsigned.

# Version 0.16.0 (2018-06-25)

- Windows additionally has `WindowBuilderExt::with_no_redirection_bitmap`.
- **Breaking:** Removed `VirtualKeyCode::LMenu` and `VirtualKeyCode::RMenu`; Windows now generates `VirtualKeyCode::LAlt` and `VirtualKeyCode::RAlt` instead.
- On X11, exiting fullscreen no longer leaves the window in the monitor's top left corner.
- **Breaking:** `Window::hidpi_factor` has been renamed to `Window::get_hidpi_factor` for better consistency. `WindowEvent::HiDPIFactorChanged` has been renamed to `WindowEvent::HiDpiFactorChanged`. DPI factors are always represented as `f64` instead of `f32` now.
- The Windows backend is now DPI aware. `WindowEvent::HiDpiFactorChanged` is implemented, and `MonitorId::get_hidpi_factor` and `Window::hidpi_factor` return accurate values.
- Implemented `WindowEvent::HiDpiFactorChanged` on X11.
- On macOS, `Window::set_cursor_position` is now relative to the client area.
- On macOS, setting the maximum and minimum dimensions now applies to the client area dimensions rather than to the window dimensions.
- On iOS, `MonitorId::get_dimensions` has been implemented and both `MonitorId::get_hidpi_factor` and `Window::get_hidpi_factor` return accurate values.
- On Emscripten, `MonitorId::get_hidpi_factor` now returns the same value as `Window::get_hidpi_factor` (it previously would always return 1.0).
- **Breaking:** The entire API for sizes, positions, etc. has changed. In the majority of cases, winit produces and consumes positions and sizes as `LogicalPosition` and `LogicalSize`, respectively. The notable exception is `MonitorId` methods, which deal in `PhysicalPosition` and `PhysicalSize`. See the documentation for specifics and explanations of the types. Additionally, winit automatically conserves logical size when the DPI factor changes.
- **Breaking:** All deprecated methods have been removed. For `Window::platform_display` and `Window::platform_window`, switch to the appropriate platform-specific `WindowExt` methods. For `Window::get_inner_size_points` and `Window::get_inner_size_pixels`, use the `LogicalSize` returned by `Window::get_inner_size` and convert as needed.
- HiDPI support for Wayland.
- `EventsLoop::get_available_monitors` and `EventsLoop::get_primary_monitor` now have identical counterparts on `Window`, so this information can be acquired without an `EventsLoop` borrow.
- `AvailableMonitorsIter` now implements `Debug`.
- Fixed quirk on macOS where certain keys would generate characters at twice the normal rate when held down.
- On X11, all event loops now share the same `XConnection`.
- **Breaking:** `Window::set_cursor_state` and `CursorState` enum removed in favor of the more composable `Window::grab_cursor` and `Window::hide_cursor`. As a result, grabbing the cursor no longer automatically hides it; you must call both methods to retain the old behavior on Windows and macOS. `Cursor::NoneCursor` has been removed, as it's no longer useful.
- **Breaking:** `Window::set_cursor_position` now returns `Result<(), String>`, thus allowing for `Box<Error>` conversion via `?`.

# Version 0.15.1 (2018-06-13)

- On X11, the `Moved` event is no longer sent when the window is resized without changing position.
- `MouseCursor` and `CursorState` now implement `Default`.
- `WindowBuilder::with_resizable` implemented for Windows, X11, Wayland, and macOS.
- `Window::set_resizable` implemented for Windows, X11, Wayland, and macOS.
- On X11, if the monitor's width or height in millimeters is reported as 0, the DPI is now 1.0 instead of +inf.
- On X11, the environment variable `WINIT_HIDPI_FACTOR` has been added for overriding DPI factor.
- On X11, enabling transparency no longer causes the window contents to flicker when resizing.
- On X11, `with_override_redirect` now actually enables override redirect.
- macOS now generates `VirtualKeyCode::LAlt` and `VirtualKeyCode::RAlt` instead of `None` for both.
- On macOS, `VirtualKeyCode::RWin` and `VirtualKeyCode::LWin` are no longer switched.
- On macOS, windows without decorations can once again be resized.
- Fixed race conditions when creating an `EventsLoop` on X11, most commonly manifesting as "[xcb] Unknown sequence number while processing queue".
- On macOS, `CursorMoved` and `MouseInput` events are only generated if they occurs within the window's client area.
- On macOS, resizing the window no longer generates a spurious `MouseInput` event.

# Version 0.15.0 (2018-05-22)

- `Icon::to_cardinals` is no longer public, since it was never supposed to be.
- Wayland: improve diagnostics if initialization fails
- Fix some system event key doesn't work when focused, do not block keyevent forward to system on macOS
- On X11, the scroll wheel position is now correctly reset on i3 and other WMs that have the same quirk.
- On X11, `Window::get_current_monitor` now reliably returns the correct monitor.
- On X11, `Window::hidpi_factor` returns values from XRandR rather than the inaccurate values previously queried from the core protocol.
- On X11, the primary monitor is detected correctly even when using versions of XRandR less than 1.5.
- `MonitorId` now implements `Debug`.
- Fixed bug on macOS where using `with_decorations(false)` would cause `set_decorations(true)` to produce a transparent titlebar with no title.
- Implemented `MonitorId::get_position` on macOS.
- On macOS, `Window::get_current_monitor` now returns accurate values.
- Added `WindowBuilderExt::with_resize_increments` to macOS.
- **Breaking:** On X11, `WindowBuilderExt::with_resize_increments` and `WindowBuilderExt::with_base_size` now take `u32` values rather than `i32`.
- macOS keyboard handling has been overhauled, allowing for the use of dead keys, IME, etc. Right modifier keys are also no longer reported as being left.
- Added the `Window::set_ime_spot(x: i32, y: i32)` method, which is implemented on X11 and macOS.
- **Breaking**: `os::unix::WindowExt::send_xim_spot(x: i16, y: i16)` no longer exists. Switch to the new `Window::set_ime_spot(x: i32, y: i32)`, which has equivalent functionality.
- Fixed detection of `Pause` and `Scroll` keys on Windows.
- On Windows, alt-tabbing while the cursor is grabbed no longer makes it impossible to re-grab the cursor.
- On Windows, using `CursorState::Hide` when the cursor is grabbed now ungrabs the cursor first.
- Implemented `MouseCursor::NoneCursor` on Windows.
- Added `WindowBuilder::with_always_on_top` and `Window::set_always_on_top`. Implemented on Windows, macOS, and X11.
- On X11, `WindowBuilderExt` now has `with_class`, `with_override_redirect`, and `with_x11_window_type` to allow for more control over window creation. `WindowExt` additionally has `set_urgent`.
- More hints are set by default on X11, including `_NET_WM_PID` and `WM_CLIENT_MACHINE`. Note that prior to this, the `WM_CLASS` hint was automatically set to whatever value was passed to `with_title`. It's now set to the executable name to better conform to expectations and the specification; if this is undesirable, you must explicitly use `WindowBuilderExt::with_class`.

# Version 0.14.0 (2018-05-09)

- Created the `Copy`, `Paste` and `Cut` `VirtualKeyCode`s and added support for them on X11 and Wayland
- Fix `.with_decorations(false)` in macOS
- On Mac, `NSWindow` and supporting objects might be alive long after they were `closed` which resulted in apps consuming more heap then needed. Mainly it was affecting multi window applications. Not expecting any user visible change of behaviour after the fix.
- Fix regression of Window platform extensions for macOS where `NSFullSizeContentViewWindowMask` was not being correctly applied to `.fullsize_content_view`.
- Corrected `get_position` on Windows to be relative to the screen rather than to the taskbar.
- Corrected `Moved` event on Windows to use position values equivalent to those returned by `get_position`. It previously supplied client area positions instead of window positions, and would additionally interpret negative values as being very large (around `u16::MAX`).
- Implemented `Moved` event on macOS.
- On X11, the `Moved` event correctly use window positions rather than client area positions. Additionally, a stray `Moved` that unconditionally accompanied `Resized` with the client area position relative to the parent has been eliminated; `Moved` is still received alongside `Resized`, but now only once and always correctly.
- On Windows, implemented all variants of `DeviceEvent` other than `Text`. Mouse `DeviceEvent`s are now received even if the window isn't in the foreground.
- `DeviceId` on Windows is no longer a unit struct, and now contains a `u32`. For `WindowEvent`s, this will always be 0, but on `DeviceEvent`s it will be the handle to that device. `DeviceIdExt::get_persistent_identifier` can be used to acquire a unique identifier for that device that persists across replugs/reboots/etc.
- Corrected `run_forever` on X11 to stop discarding `Awakened` events.
- Various safety and correctness improvements to the X11 backend internals.
- Fixed memory leak on X11 every time the mouse entered the window.
- On X11, drag and drop now works reliably in release mode.
- Added `WindowBuilderExt::with_resize_increments` and `WindowBuilderExt::with_base_size` to X11, allowing for more optional hints to be set.
- Rework of the wayland backend, migrating it to use [Smithay's Client Toolkit](https://github.com/Smithay/client-toolkit).
- Added `WindowBuilder::with_window_icon` and `Window::set_window_icon`, finally making it possible to set the window icon on Windows and X11. The `icon_loading` feature can be enabled to allow for icons to be easily loaded; see example program `window_icon.rs` for usage.
- Windows additionally has `WindowBuilderExt::with_taskbar_icon` and `WindowExt::set_taskbar_icon`.
- On Windows, fix panic when trying to call `set_fullscreen(None)` on a window that has not been fullscreened prior.

# Version 0.13.1 (2018-04-26)

- Ensure necessary `x11-dl` version is used.

# Version 0.13.0 (2018-04-25)

- Implement `WindowBuilder::with_maximized`, `Window::set_fullscreen`, `Window::set_maximized` and `Window::set_decorations` for MacOS.
- Implement `WindowBuilder::with_maximized`, `Window::set_fullscreen`, `Window::set_maximized` and `Window::set_decorations` for Windows.
- On Windows, `WindowBuilder::with_fullscreen` no longer changing monitor display resolution.
- Overhauled X11 window geometry calculations. `get_position` and `set_position` are more universally accurate across different window managers, and `get_outer_size` actually works now.
- Fixed SIGSEGV/SIGILL crashes on macOS caused by stabilization of the `!` (never) type.
- Implement `WindowEvent::HiDPIFactorChanged` for macOS
- On X11, input methods now work completely out of the box, no longer requiring application developers to manually call `setlocale`. Additionally, when input methods are started, stopped, or restarted on the server end, it's correctly handled.
- Implemented `Refresh` event on Windows.
- Properly calculate the minimum and maximum window size on Windows, including window decorations.
- Map more `MouseCursor` variants to cursor icons on Windows.
- Corrected `get_position` on macOS to return outer frame position, not content area position.
- Corrected `set_position` on macOS to set outer frame position, not content area position.
- Added `get_inner_position` method to `Window`, which gets the position of the window's client area. This is implemented on all applicable platforms (all desktop platforms other than Wayland, where this isn't possible).
- **Breaking:** the `Closed` event has been replaced by `CloseRequested` and `Destroyed`. To migrate, you typically just need to replace all usages of `Closed` with `CloseRequested`; see example programs for more info. The exception is iOS, where `Closed` must be replaced by `Destroyed`.

# Version 0.12.0 (2018-04-06)

- Added subclass to macos windows so they can be made resizable even with no decorations.
- Dead keys now work properly on X11, no longer resulting in a panic.
- On X11, input method creation first tries to use the value from the user's `XMODIFIERS` environment variable, so application developers should no longer need to manually call `XSetLocaleModifiers`. If that fails, fallbacks are tried, which should prevent input method initialization from ever outright failing.
- Fixed thread safety issues with input methods on X11.
- Add support for `Touch` for win32 backend.
- Fixed `Window::get_inner_size` and friends to return the size in pixels instead of points when using HIDPI displays on OSX.

# Version 0.11.3 (2018-03-28)

- Added `set_min_dimensions` and `set_max_dimensions` methods to `Window`, and implemented on Windows, X11, Wayland, and OSX.
- On X11, dropping a `Window` actually closes it now, and clicking the window's × button (or otherwise having the WM signal to close it) will result in the window closing.
- Added `WindowBuilderExt` methods for macos: `with_titlebar_transparent`,
  `with_title_hidden`, `with_titlebar_buttons_hidden`,
  `with_fullsize_content_view`.
- Mapped X11 numpad keycodes (arrows, Home, End, PageUp, PageDown, Insert and Delete) to corresponding virtual keycodes

# Version 0.11.2 (2018-03-06)

- Impl `Hash`, `PartialEq`, and `Eq` for `events::ModifiersState`.
- Implement `MonitorId::get_hidpi_factor` for MacOS.
- Added method `os::macos::MonitorIdExt::get_nsscreen() -> *mut c_void` that gets a `NSScreen` object matching the monitor ID.
- Send `Awakened` event on Android when event loop is woken up.

# Version 0.11.1 (2018-02-19)

- Fixed windows not receiving mouse events when click-dragging the mouse outside the client area of a window, on Windows platforms.
- Added method `os::android::EventsLoopExt:set_suspend_callback(Option<Box<Fn(bool) -> ()>>)` that allows glutin to register a callback when a suspend event happens

# Version 0.11.0 (2018-02-09)

- Implement `MonitorId::get_dimensions` for Android.
- Added method `os::macos::WindowBuilderExt::with_movable_by_window_background(bool)` that allows to move a window without a titlebar - `with_decorations(false)`
- Implement `Window::set_fullscreen`, `Window::set_maximized` and `Window::set_decorations` for Wayland.
- Added `Caret` as VirtualKeyCode and support OSX ^-Key with german input.

# Version 0.10.1 (2018-02-05)

_Yanked_

# Version 0.10.0 (2017-12-27)

- Add support for `Touch` for emscripten backend.
- Added support for `DroppedFile`, `HoveredFile`, and `HoveredFileCancelled` to X11 backend.
- **Breaking:** `unix::WindowExt` no longer returns pointers for things that aren't actually pointers; `get_xlib_window` now returns `Option<std::os::raw::c_ulong>` and `get_xlib_screen_id` returns `Option<std::os::raw::c_int>`. Additionally, methods that previously returned `libc::c_void` have been changed to return `std::os::raw::c_void`, which are not interchangeable types, so users wanting the former will need to explicitly cast.
- Added `set_decorations` method to `Window` to allow decorations to be toggled after the window is built. Presently only implemented on X11.
- Raised the minimum supported version of Rust to 1.20 on MacOS due to usage of associated constants in new versions of cocoa and core-graphics.
- Added `modifiers` field to `MouseInput`, `MouseWheel`, and `CursorMoved` events to track the modifiers state (`ModifiersState`).
- Fixed the emscripten backend to return the size of the canvas instead of the size of the window.

# Version 0.9.0 (2017-12-01)

- Added event `WindowEvent::HiDPIFactorChanged`.
- Added method `MonitorId::get_hidpi_factor`.
- Deprecated `get_inner_size_pixels` and `get_inner_size_points` methods of `Window` in favor of
`get_inner_size`.
- **Breaking:** `EventsLoop` is `!Send` and `!Sync` because of platform-dependant constraints,
  but `Window`, `WindowId`, `DeviceId` and `MonitorId` guaranteed to be `Send`.
- `MonitorId::get_position` now returns `(i32, i32)` instead of `(u32, u32)`.
- Rewrite of the wayland backend to use wayland-client-0.11
- Support for dead keys on wayland for keyboard utf8 input
- Monitor enumeration on Windows is now implemented using `EnumDisplayMonitors` instead of
`EnumDisplayDevices`. This changes the value returned by `MonitorId::get_name()`.
- On Windows added `MonitorIdExt::hmonitor` method
- Impl `Clone` for `EventsLoopProxy`
- `EventsLoop::get_primary_monitor()` on X11 will fallback to any available monitor if no primary is found
- Support for touch event on wayland
- `WindowEvent`s `MouseMoved`, `MouseEntered`, and `MouseLeft` have been renamed to
`CursorMoved`, `CursorEntered`, and `CursorLeft`.
- New `DeviceEvent`s added, `MouseMotion` and `MouseWheel`.
- Send `CursorMoved` event after `CursorEntered` and `Focused` events.
- Add support for `ModifiersState`, `MouseMove`, `MouseInput`, `MouseMotion` for emscripten backend.

# Version 0.8.3 (2017-10-11)

- Fixed issue of calls to `set_inner_size` blocking on Windows.
- Mapped `ISO_Left_Tab` to `VirtualKeyCode::Tab` to make the key work with modifiers
- Fixed the X11 backed on 32bit targets

# Version 0.8.2 (2017-09-28)

- Uniformize keyboard scancode values accross Wayland and X11 (#297).
- Internal rework of the wayland event loop
- Added method `os::linux::WindowExt::is_ready`

# Version 0.8.1 (2017-09-22)

- Added various methods to `os::linux::EventsLoopExt`, plus some hidden items necessary to make
  glutin work.

# Version 0.8.0 (2017-09-21)

- Added `Window::set_maximized`, `WindowAttributes::maximized` and `WindowBuilder::with_maximized`.
- Added `Window::set_fullscreen`.
- Changed `with_fullscreen` to take a `Option<MonitorId>` instead of a `MonitorId`.
- Removed `MonitorId::get_native_identifer()` in favor of platform-specific traits in the `os`
  module.
- Changed `get_available_monitors()` and `get_primary_monitor()` to be methods of `EventsLoop`
  instead of stand-alone methods.
- Changed `EventsLoop` to be tied to a specific X11 or Wayland connection.
- Added a `os::linux::EventsLoopExt` trait that makes it possible to configure the connection.
- Fixed the emscripten code, which now compiles.
- Changed the X11 fullscreen code to use `xrandr` instead of `xxf86vm`.
- Fixed the Wayland backend to produce `Refresh` event after window creation.
- Changed the `Suspended` event to be outside of `WindowEvent`.
- Fixed the X11 backend sometimes reporting the wrong virtual key (#273).<|MERGE_RESOLUTION|>--- conflicted
+++ resolved
@@ -8,9 +8,6 @@
 
 # Unreleased
 
-<<<<<<< HEAD
-- On iOS, the view is now set correctly. This makes it possible to render things (instead of being stuck on a black screen), and touch events work again.
-=======
 - On Windows, fix icons specified on `WindowBuilder` not taking effect for windows created after the first one.
 - On Windows and macOS, add `Window::title` to query the current window title.
 - On Windows, fix focusing menubar when pressing `Alt`.
@@ -77,7 +74,6 @@
 - On Web, added `EventLoopExtWebSys` with a `spawn` method to start the event loop without throwing an exception.
 - Added `WindowEvent::Occluded(bool)`, currently implemented on macOS and X11.
 - On X11, fix events for caps lock key not being sent
->>>>>>> 05484c58
 - Build docs on `docs.rs` for iOS and Android as well.
 - **Breaking:** Removed the `WindowAttributes` struct, since all its functionality is accessible from `WindowBuilder`.
 - Added `WindowBuilder::transparent` getter to check if the user set `transparent` attribute.
