--- conflicted
+++ resolved
@@ -3,9 +3,6 @@
 - On macOS, drop the run closure on exit.
 - On Windows, location of `WindowEvent::Touch` are window client coordinates instead of screen coordinates.
 - On X11, fix delayed events after window redraw.
-<<<<<<< HEAD
-- On Linux, the functions `is_wayland`, `is_x11`, `xlib_xconnection` and `wayland_display` have been moved to a new `EventLoopWindowTargetExtUnix` trait.
-=======
 - On macOS, add `WindowBuilderExt::with_disallow_hidpi` to have the option to turn off best resolution openGL surface.
 - On Windows, screen saver won't start if the window is in fullscreen mode.
 - Change all occurrences of the `new_user_event` method to `with_user_event`.
@@ -14,7 +11,7 @@
   consists of `Fullscreen::Exclusive(VideoMode)` and
   `Fullscreen::Borderless(MonitorHandle)` variants.
     - Adds support for exclusive fullscreen mode.
->>>>>>> 5bc3cf18
+- On Linux, the functions `is_wayland`, `is_x11`, `xlib_xconnection` and `wayland_display` have been moved to a new `EventLoopWindowTargetExtUnix` trait.
 
 # 0.20.0 Alpha 2 (2019-07-09)
 
