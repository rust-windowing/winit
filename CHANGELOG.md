--- conflicted
+++ resolved
@@ -1,14 +1,11 @@
 # Unreleased
 
-<<<<<<< HEAD
 - On macOS, fix keycodes being incorrect when using a non-US keyboard layout.
-=======
 - Added serde serialization to `os::unix::XWindowType`.
 - **Breaking:** `image` crate upgraded to 0.21. This is exposed as part of the `icon_loading` API.
 
 # Version 0.18.1 (2018-12-30)
 
->>>>>>> 8e733543
 - On macOS, fix `Yen` (JIS) so applications receive the event.
 - On X11 with a tiling WM, fixed high CPU usage when moving windows across monitors.
 - On X11, fixed panic caused by dropping the window before running the event loop.
