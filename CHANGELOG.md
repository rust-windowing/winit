# Unreleased

- On macOS, drop the run closure on exit.
- On Windows, location of `WindowEvent::Touch` are window client coordinates instead of screen coordinates.
- On X11, fix delayed events after window redraw.
- On macOS, add `WindowBuilderExt::with_disallow_hidpi` to have the option to turn off best resolution openGL surface.
- On Windows, screen saver won't start if the window is in fullscreen mode.
- Change all occurrences of the `new_user_event` method to `with_user_event`.
- On macOS, the dock and the menu bar are now hidden in fullscreen mode.
- `Window::set_fullscreen` now takes `Option<Fullscreen>` where `Fullscreen`
  consists of `Fullscreen::Exclusive(VideoMode)` and
  `Fullscreen::Borderless(MonitorHandle)` variants.
    - Adds support for exclusive fullscreen mode.
- On iOS, add support for hiding the home indicator.
- On iOS, add support for deferring system gestures.
- On iOS, fix a crash that occurred while acquiring a monitor's name.
<<<<<<< HEAD
- On macOS and iOS, corrected the auto trait impls of `EventLoopProxy`.
=======
- On iOS, fix armv7-apple-ios compile target.
>>>>>>> 8a1c5277

# 0.20.0 Alpha 2 (2019-07-09)

- On X11, non-resizable windows now have maximize explicitly disabled.
- On Windows, support paths longer than MAX_PATH (260 characters) in `WindowEvent::DroppedFile`
and `WindowEvent::HoveredFile`.
- On Mac, implement `DeviceEvent::Button`.
- Change `Event::Suspended(true / false)` to `Event::Suspended` and `Event::Resumed`.
- On X11, fix sanity check which checks that a monitor's reported width and height (in millimeters) are non-zero when calculating the DPI factor.
- Revert the use of invisible surfaces in Wayland, which introduced graphical glitches with OpenGL (#835)
- On X11, implement `_NET_WM_PING` to allow desktop environment to kill unresponsive programs.
- On Windows, when a window is initially invisible, it won't take focus from the existing visible windows.
- On Windows, fix multiple calls to `request_redraw` during `EventsCleared` sending multiple `RedrawRequested events.`
- On Windows, fix edge case where `RedrawRequested` could be dispatched before input events in event loop iteration.
- On Windows, fix timing issue that could cause events to be improperly dispatched after `RedrawRequested` but before `EventsCleared`.
- On macOS, drop unused Metal dependency.
- On Windows, fix the trail effect happening on transparent decorated windows. Borderless (or un-decorated) windows were not affected.
- On Windows, fix `with_maximized` not properly setting window size to entire window.
- On macOS, change `WindowExtMacOS::request_user_attention()` to take an `enum` instead of a `bool`.

# 0.20.0 Alpha 1 (2019-06-21)

- Changes below are considered **breaking**.
- Change all occurrences of `EventsLoop` to `EventLoop`.
- Previously flat API is now exposed through `event`, `event_loop`, `monitor`, and `window` modules.
- `os` module changes:
  - Renamed to `platform`.
  - All traits now have platform-specific suffixes.
  - Exposes new `desktop` module on Windows, Mac, and Linux.
- Changes to event loop types:
  - `EventLoopProxy::wakeup` has been removed in favor of `send_event`.
  - **Major:** New `run` method drives winit event loop.
    - Returns `!` to ensure API behaves identically across all supported platforms.
      - This allows `emscripten` implementation to work without lying about the API.
    - `ControlFlow`'s variants have been replaced with `Wait`, `WaitUntil(Instant)`, `Poll`, and `Exit`.
      - Is read after `EventsCleared` is processed.
      - `Wait` waits until new events are available.
      - `WaitUntil` waits until either new events are available or the provided time has been reached.
      - `Poll` instantly resumes the event loop.
      - `Exit` aborts the event loop.
    - Takes a closure that implements `'static + FnMut(Event<T>, &EventLoop<T>, &mut ControlFlow)`.
      - `&EventLoop<T>` is provided to allow new `Window`s to be created.
  - **Major:** `platform::desktop` module exposes `EventLoopExtDesktop` trait with `run_return` method.
    - Behaves identically to `run`, but returns control flow to the calling context and can take non-`'static` closures.
  - `EventLoop`'s `poll_events` and `run_forever` methods have been removed in favor of `run` and `run_return`.
- Changes to events:
  - Remove `Event::Awakened` in favor of `Event::UserEvent(T)`.
    - Can be sent with `EventLoopProxy::send_event`.
  - Rename `WindowEvent::Refresh` to `WindowEvent::RedrawRequested`.
    - `RedrawRequested` can be sent by the user with the `Window::request_redraw` method.
  - `EventLoop`, `EventLoopProxy`, and `Event` are now generic over `T`, for use in `UserEvent`.
  - **Major:** Add `NewEvents(StartCause)`, `EventsCleared`, and `LoopDestroyed` variants to `Event`.
    - `NewEvents` is emitted when new events are ready to be processed by event loop.
      - `StartCause` describes why new events are available, with `ResumeTimeReached`, `Poll`, `WaitCancelled`, and `Init` (sent once at start of loop).
    - `EventsCleared` is emitted when all available events have been processed.
      - Can be used to perform logic that depends on all events being processed (e.g. an iteration of a game loop).
    - `LoopDestroyed` is emitted when the `run` or `run_return` method is about to exit.
- Rename `MonitorId` to `MonitorHandle`.
- Removed `serde` implementations from `ControlFlow`.
- Rename several functions to improve both internal consistency and compliance with Rust API guidelines.
- Remove `WindowBuilder::multitouch` field, since it was only implemented on a few platforms. Multitouch is always enabled now.
- **Breaking:** On macOS, change `ns` identifiers to use snake_case for consistency with iOS's `ui` identifiers.
- Add `MonitorHandle::video_modes` method for retrieving supported video modes for the given monitor.
- On Wayland, the window now exists even if nothing has been drawn.
- On Windows, fix initial dimensions of a fullscreen window.
- On Windows, Fix transparent borderless windows rendering wrong.

# Version 0.19.1 (2019-04-08)

- On Wayland, added a `get_wayland_display` function to `EventsLoopExt`.
- On Windows, fix `CursorMoved(0, 0)` getting dispatched on window focus.
- On macOS, fix command key event left and right reverse.
- On FreeBSD, NetBSD, and OpenBSD, fix build of X11 backend.
- On Linux, the numpad's add, subtract and divide keys are now mapped to the `Add`, `Subtract` and `Divide` virtual key codes
- On macOS, the numpad's subtract key has been added to the `Subtract` mapping
- On Wayland, the numpad's home, end, page up and page down keys are now mapped to the `Home`, `End`, `PageUp` and `PageDown` virtual key codes
- On Windows, fix icon not showing up in corner of window.
- On X11, change DPI scaling factor behavior. First, winit tries to read it from "Xft.dpi" XResource, and uses DPI calculation from xrandr dimensions as fallback behavior.

# Version 0.19.0 (2019-03-06)

- On X11, we will use the faster `XRRGetScreenResourcesCurrent` function instead of `XRRGetScreenResources` when available.
- On macOS, fix keycodes being incorrect when using a non-US keyboard layout.
- On Wayland, fix `with_title()` not setting the windows title
- On Wayland, add `set_wayland_theme()` to control client decoration color theme
- Added serde serialization to `os::unix::XWindowType`.
- **Breaking:** Remove the `icon_loading` feature and the associated `image` dependency.
- On X11, make event loop thread safe by replacing XNextEvent with select(2) and XCheckIfEvent
- On Windows, fix malformed function pointer typecast that could invoke undefined behavior.
- Refactored Windows state/flag-setting code.
- On Windows, hiding the cursor no longer hides the cursor for all Winit windows - just the one `hide_cursor` was called on.
- On Windows, cursor grabs used to get perpetually canceled when the grabbing window lost focus. Now, cursor grabs automatically get re-initialized when the window regains focus and the mouse moves over the client area.
- On Windows, only vertical mouse wheel events were handled. Now, horizontal mouse wheel events are also handled.
- On Windows, ignore the AltGr key when populating the `ModifersState` type.

# Version 0.18.1 (2018-12-30)

- On macOS, fix `Yen` (JIS) so applications receive the event.
- On X11 with a tiling WM, fixed high CPU usage when moving windows across monitors.
- On X11, fixed panic caused by dropping the window before running the event loop.
- on macOS, added `WindowExt::set_simple_fullscreen` which does not require a separate space
- Introduce `WindowBuilderExt::with_app_id` to allow setting the application ID on Wayland.
- On Windows, catch panics in event loop child thread and forward them to the parent thread. This prevents an invocation of undefined behavior due to unwinding into foreign code.
- On Windows, fix issue where resizing or moving window combined with grabbing the cursor would freeze program.
- On Windows, fix issue where resizing or moving window would eat `Awakened` events.
- On Windows, exiting fullscreen after entering fullscreen with disabled decorations no longer shrinks window.
- On X11, fixed a segfault when using virtual monitors with XRandR.
- Derive `Ord` and `PartialOrd` for `VirtualKeyCode` enum.
- On Windows, fix issue where hovering or dropping a non file item would create a panic.
- On Wayland, fix resizing and DPI calculation when a `wl_output` is removed without sending a `leave` event to the `wl_surface`, such as disconnecting a monitor from a laptop.
- On Wayland, DPI calculation is handled by smithay-client-toolkit.
- On X11, `WindowBuilder::with_min_dimensions` and `WindowBuilder::with_max_dimensions` now correctly account for DPI.
- Added support for generating dummy `DeviceId`s and `WindowId`s to better support unit testing.
- On macOS, fixed unsoundness in drag-and-drop that could result in drops being rejected.
- On macOS, implemented `WindowEvent::Refresh`.
- On macOS, all `MouseCursor` variants are now implemented and the cursor will no longer reset after unfocusing.
- Removed minimum supported Rust version guarantee.

# Version 0.18.0 (2018-11-07)

- **Breaking:** `image` crate upgraded to 0.20. This is exposed as part of the `icon_loading` API.
- On Wayland, pointer events will now provide the current modifiers state.
- On Wayland, titles will now be displayed in the window header decoration.
- On Wayland, key repetition is now ended when keyboard loses focus.
- On Wayland, windows will now use more stylish and modern client side decorations.
- On Wayland, windows will use server-side decorations when available.
- **Breaking:** Added support for F16-F24 keys (variants were added to the `VirtualKeyCode` enum).
- Fixed graphical glitches when resizing on Wayland.
- On Windows, fix freezes when performing certain actions after a window resize has been triggered. Reintroduces some visual artifacts when resizing.
- Updated window manager hints under X11 to v1.5 of [Extended Window Manager Hints](https://specifications.freedesktop.org/wm-spec/wm-spec-1.5.html#idm140200472629520).
- Added `WindowBuilderExt::with_gtk_theme_variant` to X11-specific `WindowBuilder` functions.
- Fixed UTF8 handling bug in X11 `set_title` function.
- On Windows, `Window::set_cursor` now applies immediately instead of requiring specific events to occur first.
- On Windows, the `HoveredFile` and `HoveredFileCancelled` events are now implemented.
- On Windows, fix `Window::set_maximized`.
- On Windows 10, fix transparency (#260).
- On macOS, fix modifiers during key repeat.
- Implemented the `Debug` trait for `Window`, `EventsLoop`, `EventsLoopProxy` and `WindowBuilder`.
- On X11, now a `Resized` event will always be generated after a DPI change to ensure the window's logical size is consistent with the new DPI.
- Added further clarifications to the DPI docs.
- On Linux, if neither X11 nor Wayland manage to initialize, the corresponding panic now consists of a single line only.
- Add optional `serde` feature with implementations of `Serialize`/`Deserialize` for DPI types and various event types.
- Add `PartialEq`, `Eq`, and `Hash` implementations on public types that could have them but were missing them.
- On X11, drag-and-drop receiving an unsupported drop type can no longer cause the WM to freeze.
- Fix issue whereby the OpenGL context would not appear at startup on macOS Mojave (#1069).
- **Breaking:** Removed `From<NSApplicationActivationPolicy>` impl from `ActivationPolicy` on macOS.
- On macOS, the application can request the user's attention with `WindowExt::request_user_attention`.

# Version 0.17.2 (2018-08-19)

- On macOS, fix `<C-Tab>` so applications receive the event.
- On macOS, fix `<Cmd-{key}>` so applications receive the event.
- On Wayland, key press events will now be repeated.

# Version 0.17.1 (2018-08-05)

- On X11, prevent a compilation failure in release mode for versions of Rust greater than or equal to 1.30.
- Fixed deadlock that broke fullscreen mode on Windows.

# Version 0.17.0 (2018-08-02)

- Cocoa and core-graphics updates.
- Fixed thread-safety issues in several `Window` functions on Windows.
- On MacOS, the key state for modifiers key events is now properly set.
- On iOS, the view is now set correctly. This makes it possible to render things (instead of being stuck on a black screen), and touch events work again.
- Added NetBSD support.
- **Breaking:** On iOS, `UIView` is now the default root view. `WindowBuilderExt::with_root_view_class` can be used to set the root view objective-c class to `GLKView` (OpenGLES) or `MTKView` (Metal/MoltenVK).
- On iOS, the `UIApplication` is not started until `Window::new` is called.
- Fixed thread unsafety with cursor hiding on macOS.
- On iOS, fixed the size of the `JmpBuf` type used for `setjmp`/`longjmp` calls. Previously this was a buffer overflow on most architectures.
- On Windows, use cached window DPI instead of repeatedly querying the system. This fixes sporadic crashes on Windows 7.

# Version 0.16.2 (2018-07-07)

- On Windows, non-resizable windows now have the maximization button disabled. This is consistent with behavior on macOS and popular X11 WMs.
- Corrected incorrect `unreachable!` usage when guessing the DPI factor with no detected monitors.

# Version 0.16.1 (2018-07-02)

- Added logging through `log`. Logging will become more extensive over time.
- On X11 and Windows, the window's DPI factor is guessed before creating the window. This *greatly* cuts back on unsightly auto-resizing that would occur immediately after window creation.
- Fixed X11 backend compilation for environments where `c_char` is unsigned.

# Version 0.16.0 (2018-06-25)

- Windows additionally has `WindowBuilderExt::with_no_redirection_bitmap`.
- **Breaking:** Removed `VirtualKeyCode::LMenu` and `VirtualKeyCode::RMenu`; Windows now generates `VirtualKeyCode::LAlt` and `VirtualKeyCode::RAlt` instead.
- On X11, exiting fullscreen no longer leaves the window in the monitor's top left corner.
- **Breaking:** `Window::hidpi_factor` has been renamed to `Window::get_hidpi_factor` for better consistency. `WindowEvent::HiDPIFactorChanged` has been renamed to `WindowEvent::HiDpiFactorChanged`. DPI factors are always represented as `f64` instead of `f32` now.
- The Windows backend is now DPI aware. `WindowEvent::HiDpiFactorChanged` is implemented, and `MonitorId::get_hidpi_factor` and `Window::hidpi_factor` return accurate values.
- Implemented `WindowEvent::HiDpiFactorChanged` on X11.
- On macOS, `Window::set_cursor_position` is now relative to the client area.
- On macOS, setting the maximum and minimum dimensions now applies to the client area dimensions rather than to the window dimensions.
- On iOS, `MonitorId::get_dimensions` has been implemented and both `MonitorId::get_hidpi_factor` and `Window::get_hidpi_factor` return accurate values.
- On Emscripten, `MonitorId::get_hidpi_factor` now returns the same value as `Window::get_hidpi_factor` (it previously would always return 1.0).
- **Breaking:** The entire API for sizes, positions, etc. has changed. In the majority of cases, winit produces and consumes positions and sizes as `LogicalPosition` and `LogicalSize`, respectively. The notable exception is `MonitorId` methods, which deal in `PhysicalPosition` and `PhysicalSize`. See the documentation for specifics and explanations of the types. Additionally, winit automatically conserves logical size when the DPI factor changes.
- **Breaking:** All deprecated methods have been removed. For `Window::platform_display` and `Window::platform_window`, switch to the appropriate platform-specific `WindowExt` methods. For `Window::get_inner_size_points` and `Window::get_inner_size_pixels`, use the `LogicalSize` returned by `Window::get_inner_size` and convert as needed.
- HiDPI support for Wayland.
- `EventsLoop::get_available_monitors` and `EventsLoop::get_primary_monitor` now have identical counterparts on `Window`, so this information can be acquired without an `EventsLoop` borrow.
- `AvailableMonitorsIter` now implements `Debug`.
- Fixed quirk on macOS where certain keys would generate characters at twice the normal rate when held down.
- On X11, all event loops now share the same `XConnection`.
- **Breaking:** `Window::set_cursor_state` and `CursorState` enum removed in favor of the more composable `Window::grab_cursor` and `Window::hide_cursor`. As a result, grabbing the cursor no longer automatically hides it; you must call both methods to retain the old behavior on Windows and macOS. `Cursor::NoneCursor` has been removed, as it's no longer useful.
- **Breaking:** `Window::set_cursor_position` now returns `Result<(), String>`, thus allowing for `Box<Error>` conversion via `?`.

# Version 0.15.1 (2018-06-13)

- On X11, the `Moved` event is no longer sent when the window is resized without changing position.
- `MouseCursor` and `CursorState` now implement `Default`.
- `WindowBuilder::with_resizable` implemented for Windows, X11, Wayland, and macOS.
- `Window::set_resizable` implemented for Windows, X11, Wayland, and macOS.
- On X11, if the monitor's width or height in millimeters is reported as 0, the DPI is now 1.0 instead of +inf.
- On X11, the environment variable `WINIT_HIDPI_FACTOR` has been added for overriding DPI factor.
- On X11, enabling transparency no longer causes the window contents to flicker when resizing.
- On X11, `with_override_redirect` now actually enables override redirect.
- macOS now generates `VirtualKeyCode::LAlt` and `VirtualKeyCode::RAlt` instead of `None` for both.
- On macOS, `VirtualKeyCode::RWin` and `VirtualKeyCode::LWin` are no longer switched.
- On macOS, windows without decorations can once again be resized.
- Fixed race conditions when creating an `EventsLoop` on X11, most commonly manifesting as "[xcb] Unknown sequence number while processing queue".
- On macOS, `CursorMoved` and `MouseInput` events are only generated if they occurs within the window's client area.
- On macOS, resizing the window no longer generates a spurious `MouseInput` event.

# Version 0.15.0 (2018-05-22)

- `Icon::to_cardinals` is no longer public, since it was never supposed to be.
- Wayland: improve diagnostics if initialization fails
- Fix some system event key doesn't work when focused, do not block keyevent forward to system on macOS
- On X11, the scroll wheel position is now correctly reset on i3 and other WMs that have the same quirk.
- On X11, `Window::get_current_monitor` now reliably returns the correct monitor.
- On X11, `Window::hidpi_factor` returns values from XRandR rather than the inaccurate values previously queried from the core protocol.
- On X11, the primary monitor is detected correctly even when using versions of XRandR less than 1.5.
- `MonitorId` now implements `Debug`.
- Fixed bug on macOS where using `with_decorations(false)` would cause `set_decorations(true)` to produce a transparent titlebar with no title.
- Implemented `MonitorId::get_position` on macOS.
- On macOS, `Window::get_current_monitor` now returns accurate values.
- Added `WindowBuilderExt::with_resize_increments` to macOS.
- **Breaking:** On X11, `WindowBuilderExt::with_resize_increments` and `WindowBuilderExt::with_base_size` now take `u32` values rather than `i32`.
- macOS keyboard handling has been overhauled, allowing for the use of dead keys, IME, etc. Right modifier keys are also no longer reported as being left.
- Added the `Window::set_ime_spot(x: i32, y: i32)` method, which is implemented on X11 and macOS.
- **Breaking**: `os::unix::WindowExt::send_xim_spot(x: i16, y: i16)` no longer exists. Switch to the new `Window::set_ime_spot(x: i32, y: i32)`, which has equivalent functionality.
- Fixed detection of `Pause` and `Scroll` keys on Windows.
- On Windows, alt-tabbing while the cursor is grabbed no longer makes it impossible to re-grab the cursor.
- On Windows, using `CursorState::Hide` when the cursor is grabbed now ungrabs the cursor first.
- Implemented `MouseCursor::NoneCursor` on Windows.
- Added `WindowBuilder::with_always_on_top` and `Window::set_always_on_top`. Implemented on Windows, macOS, and X11.
- On X11, `WindowBuilderExt` now has `with_class`, `with_override_redirect`, and `with_x11_window_type` to allow for more control over window creation. `WindowExt` additionally has `set_urgent`.
- More hints are set by default on X11, including `_NET_WM_PID` and `WM_CLIENT_MACHINE`. Note that prior to this, the `WM_CLASS` hint was automatically set to whatever value was passed to `with_title`. It's now set to the executable name to better conform to expectations and the specification; if this is undesirable, you must explicitly use `WindowBuilderExt::with_class`.

# Version 0.14.0 (2018-05-09)

- Created the `Copy`, `Paste` and `Cut` `VirtualKeyCode`s and added support for them on X11 and Wayland
- Fix `.with_decorations(false)` in macOS
- On Mac, `NSWindow` and supporting objects might be alive long after they were `closed` which resulted in apps consuming more heap then needed. Mainly it was affecting multi window applications. Not expecting any user visible change of behaviour after the fix.
- Fix regression of Window platform extensions for macOS where `NSFullSizeContentViewWindowMask` was not being correctly applied to `.fullsize_content_view`.
- Corrected `get_position` on Windows to be relative to the screen rather than to the taskbar.
- Corrected `Moved` event on Windows to use position values equivalent to those returned by `get_position`. It previously supplied client area positions instead of window positions, and would additionally interpret negative values as being very large (around `u16::MAX`).
- Implemented `Moved` event on macOS.
- On X11, the `Moved` event correctly use window positions rather than client area positions. Additionally, a stray `Moved` that unconditionally accompanied `Resized` with the client area position relative to the parent has been eliminated; `Moved` is still received alongside `Resized`, but now only once and always correctly.
- On Windows, implemented all variants of `DeviceEvent` other than `Text`. Mouse `DeviceEvent`s are now received even if the window isn't in the foreground.
- `DeviceId` on Windows is no longer a unit struct, and now contains a `u32`. For `WindowEvent`s, this will always be 0, but on `DeviceEvent`s it will be the handle to that device. `DeviceIdExt::get_persistent_identifier` can be used to acquire a unique identifier for that device that persists across replugs/reboots/etc.
- Corrected `run_forever` on X11 to stop discarding `Awakened` events.
- Various safety and correctness improvements to the X11 backend internals.
- Fixed memory leak on X11 every time the mouse entered the window.
- On X11, drag and drop now works reliably in release mode.
- Added `WindowBuilderExt::with_resize_increments` and `WindowBuilderExt::with_base_size` to X11, allowing for more optional hints to be set.
- Rework of the wayland backend, migrating it to use [Smithay's Client Toolkit](https://github.com/Smithay/client-toolkit).
- Added `WindowBuilder::with_window_icon` and `Window::set_window_icon`, finally making it possible to set the window icon on Windows and X11. The `icon_loading` feature can be enabled to allow for icons to be easily loaded; see example program `window_icon.rs` for usage.
- Windows additionally has `WindowBuilderExt::with_taskbar_icon` and `WindowExt::set_taskbar_icon`.
- On Windows, fix panic when trying to call `set_fullscreen(None)` on a window that has not been fullscreened prior.

# Version 0.13.1 (2018-04-26)

- Ensure necessary `x11-dl` version is used.

# Version 0.13.0 (2018-04-25)

- Implement `WindowBuilder::with_maximized`, `Window::set_fullscreen`, `Window::set_maximized` and `Window::set_decorations` for MacOS.
- Implement `WindowBuilder::with_maximized`, `Window::set_fullscreen`, `Window::set_maximized` and `Window::set_decorations` for Windows.
- On Windows, `WindowBuilder::with_fullscreen` no longer changing monitor display resolution.
- Overhauled X11 window geometry calculations. `get_position` and `set_position` are more universally accurate across different window managers, and `get_outer_size` actually works now.
- Fixed SIGSEGV/SIGILL crashes on macOS caused by stabilization of the `!` (never) type.
- Implement `WindowEvent::HiDPIFactorChanged` for macOS
- On X11, input methods now work completely out of the box, no longer requiring application developers to manually call `setlocale`. Additionally, when input methods are started, stopped, or restarted on the server end, it's correctly handled.
- Implemented `Refresh` event on Windows.
- Properly calculate the minimum and maximum window size on Windows, including window decorations.
- Map more `MouseCursor` variants to cursor icons on Windows.
- Corrected `get_position` on macOS to return outer frame position, not content area position.
- Corrected `set_position` on macOS to set outer frame position, not content area position.
- Added `get_inner_position` method to `Window`, which gets the position of the window's client area. This is implemented on all applicable platforms (all desktop platforms other than Wayland, where this isn't possible).
- **Breaking:** the `Closed` event has been replaced by `CloseRequested` and `Destroyed`. To migrate, you typically just need to replace all usages of `Closed` with `CloseRequested`; see example programs for more info. The exception is iOS, where `Closed` must be replaced by `Destroyed`.

# Version 0.12.0 (2018-04-06)

- Added subclass to macos windows so they can be made resizable even with no decorations.
- Dead keys now work properly on X11, no longer resulting in a panic.
- On X11, input method creation first tries to use the value from the user's `XMODIFIERS` environment variable, so application developers should no longer need to manually call `XSetLocaleModifiers`. If that fails, fallbacks are tried, which should prevent input method initialization from ever outright failing.
- Fixed thread safety issues with input methods on X11.
- Add support for `Touch` for win32 backend.
- Fixed `Window::get_inner_size` and friends to return the size in pixels instead of points when using HIDPI displays on OSX.

# Version 0.11.3 (2018-03-28)

- Added `set_min_dimensions` and `set_max_dimensions` methods to `Window`, and implemented on Windows, X11, Wayland, and OSX.
- On X11, dropping a `Window` actually closes it now, and clicking the window's × button (or otherwise having the WM signal to close it) will result in the window closing.
- Added `WindowBuilderExt` methods for macos: `with_titlebar_transparent`,
  `with_title_hidden`, `with_titlebar_buttons_hidden`,
  `with_fullsize_content_view`.
- Mapped X11 numpad keycodes (arrows, Home, End, PageUp, PageDown, Insert and Delete) to corresponding virtual keycodes

# Version 0.11.2 (2018-03-06)

- Impl `Hash`, `PartialEq`, and `Eq` for `events::ModifiersState`.
- Implement `MonitorId::get_hidpi_factor` for MacOS.
- Added method `os::macos::MonitorIdExt::get_nsscreen() -> *mut c_void` that gets a `NSScreen` object matching the monitor ID.
- Send `Awakened` event on Android when event loop is woken up.

# Version 0.11.1 (2018-02-19)

- Fixed windows not receiving mouse events when click-dragging the mouse outside the client area of a window, on Windows platforms.
- Added method `os::android::EventsLoopExt:set_suspend_callback(Option<Box<Fn(bool) -> ()>>)` that allows glutin to register a callback when a suspend event happens

# Version 0.11.0 (2018-02-09)

- Implement `MonitorId::get_dimensions` for Android.
- Added method `os::macos::WindowBuilderExt::with_movable_by_window_background(bool)` that allows to move a window without a titlebar - `with_decorations(false)`
- Implement `Window::set_fullscreen`, `Window::set_maximized` and `Window::set_decorations` for Wayland.
- Added `Caret` as VirtualKeyCode and support OSX ^-Key with german input.

# Version 0.10.1 (2018-02-05)

*Yanked*

# Version 0.10.0 (2017-12-27)

- Add support for `Touch` for emscripten backend.
- Added support for `DroppedFile`, `HoveredFile`, and `HoveredFileCancelled` to X11 backend.
- **Breaking:** `unix::WindowExt` no longer returns pointers for things that aren't actually pointers; `get_xlib_window` now returns `Option<std::os::raw::c_ulong>` and `get_xlib_screen_id` returns `Option<std::os::raw::c_int>`. Additionally, methods that previously returned `libc::c_void` have been changed to return `std::os::raw::c_void`, which are not interchangeable types, so users wanting the former will need to explicitly cast.
- Added `set_decorations` method to `Window` to allow decorations to be toggled after the window is built. Presently only implemented on X11.
- Raised the minimum supported version of Rust to 1.20 on MacOS due to usage of associated constants in new versions of cocoa and core-graphics.
- Added `modifiers` field to `MouseInput`, `MouseWheel`, and `CursorMoved` events to track the modifiers state (`ModifiersState`).
- Fixed the emscripten backend to return the size of the canvas instead of the size of the window.

# Version 0.9.0 (2017-12-01)

- Added event `WindowEvent::HiDPIFactorChanged`.
- Added method `MonitorId::get_hidpi_factor`.
- Deprecated `get_inner_size_pixels` and `get_inner_size_points` methods of `Window` in favor of
`get_inner_size`.
- **Breaking:** `EventsLoop` is `!Send` and `!Sync` because of platform-dependant constraints,
  but `Window`, `WindowId`, `DeviceId` and `MonitorId` guaranteed to be `Send`.
- `MonitorId::get_position` now returns `(i32, i32)` instead of `(u32, u32)`.
- Rewrite of the wayland backend to use wayland-client-0.11
- Support for dead keys on wayland for keyboard utf8 input
- Monitor enumeration on Windows is now implemented using `EnumDisplayMonitors` instead of
`EnumDisplayDevices`. This changes the value returned by `MonitorId::get_name()`.
- On Windows added `MonitorIdExt::hmonitor` method
- Impl `Clone` for `EventsLoopProxy`
- `EventsLoop::get_primary_monitor()` on X11 will fallback to any available monitor if no primary is found
- Support for touch event on wayland
- `WindowEvent`s `MouseMoved`, `MouseEntered`, and `MouseLeft` have been renamed to
`CursorMoved`, `CursorEntered`, and `CursorLeft`.
- New `DeviceEvent`s added, `MouseMotion` and `MouseWheel`.
- Send `CursorMoved` event after `CursorEntered` and `Focused` events.
- Add support for `ModifiersState`, `MouseMove`, `MouseInput`, `MouseMotion` for emscripten backend.

# Version 0.8.3 (2017-10-11)

- Fixed issue of calls to `set_inner_size` blocking on Windows.
- Mapped `ISO_Left_Tab` to `VirtualKeyCode::Tab` to make the key work with modifiers
- Fixed the X11 backed on 32bit targets

# Version 0.8.2 (2017-09-28)

- Uniformize keyboard scancode values accross Wayland and X11 (#297).
- Internal rework of the wayland event loop
- Added method `os::linux::WindowExt::is_ready`

# Version 0.8.1 (2017-09-22)

- Added various methods to `os::linux::EventsLoopExt`, plus some hidden items necessary to make
  glutin work.

# Version 0.8.0 (2017-09-21)

- Added `Window::set_maximized`, `WindowAttributes::maximized` and `WindowBuilder::with_maximized`.
- Added `Window::set_fullscreen`.
- Changed `with_fullscreen` to take a `Option<MonitorId>` instead of a `MonitorId`.
- Removed `MonitorId::get_native_identifer()` in favor of platform-specific traits in the `os`
  module.
- Changed `get_available_monitors()` and `get_primary_monitor()` to be methods of `EventsLoop`
  instead of stand-alone methods.
- Changed `EventsLoop` to be tied to a specific X11 or Wayland connection.
- Added a `os::linux::EventsLoopExt` trait that makes it possible to configure the connection.
- Fixed the emscripten code, which now compiles.
- Changed the X11 fullscreen code to use `xrandr` instead of `xxf86vm`.
- Fixed the Wayland backend to produce `Refresh` event after window creation.
- Changed the `Suspended` event to be outside of `WindowEvent`.
- Fixed the X11 backend sometimes reporting the wrong virtual key (#273).<|MERGE_RESOLUTION|>--- conflicted
+++ resolved
@@ -14,11 +14,8 @@
 - On iOS, add support for hiding the home indicator.
 - On iOS, add support for deferring system gestures.
 - On iOS, fix a crash that occurred while acquiring a monitor's name.
-<<<<<<< HEAD
+- On iOS, fix armv7-apple-ios compile target.
 - On macOS and iOS, corrected the auto trait impls of `EventLoopProxy`.
-=======
-- On iOS, fix armv7-apple-ios compile target.
->>>>>>> 8a1c5277
 
 # 0.20.0 Alpha 2 (2019-07-09)
 
