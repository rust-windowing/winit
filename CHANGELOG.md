# Changelog

All notable changes to this project will be documented in this file.

Please keep one empty line before and after all headers. (This is required for `git` to produce a conflict when a release is made while a PR is open and the PR's changelog entry would go into the wrong section).

And please only add new entries to the top of this list, right below the `# Unreleased` header.

# Unreleased

- On Windows, added `WindowExtWindows::set_undecorated_shadow` and `WindowBuilderExtWindows::with_undecorated_shadow` to draw the drop shadow behind a borderless window.
- On Windows, fixed default window features (ie snap, animations, shake, etc.) when decorations are disabled.

# 0.27.2 (2022-8-12)

- On macOS, fixed touch phase reporting when scrolling.
- On X11, fix min, max and resize increment hints not persisting for resizable windows (e.g. on DPI change).
- On Windows, respect min/max inner sizes when creating the window.
- For backwards compatibility, `Window` now (additionally) implements the old version (`0.4`) of the `HasRawWindowHandle` trait
- On Windows, added support for `EventLoopWindowTarget::set_device_event_filter`.
- On Wayland, fix user requested `WindowEvent::RedrawRequested` being delayed by a frame.

# 0.27.1 (2022-07-30)

- The minimum supported Rust version was lowered to `1.57.0` and now explicitly tested.
- On X11, fix crash on start due to inability to create an IME context without any preedit.

# 0.27.0 (2022-07-26)

- On Windows, fix hiding a maximized window.
- On Android, `ndk-glue`'s `NativeWindow` lock is now held between `Event::Resumed` and `Event::Suspended`.
- On Web, added `EventLoopExtWebSys` with a `spawn` method to start the event loop without throwing an exception.
- Added `WindowEvent::Occluded(bool)`, currently implemented on macOS and X11.
- On X11, fix events for caps lock key not being sent
- Build docs on `docs.rs` for iOS and Android as well.
- **Breaking:** Removed the `WindowAttributes` struct, since all its functionality is accessible from `WindowBuilder`.
- Added `WindowBuilder::transparent` getter to check if the user set `transparent` attribute.
- On macOS, Fix emitting `Event::LoopDestroyed` on CMD+Q.
- On macOS, fixed an issue where having multiple windows would prevent run_return from ever returning.
- On Wayland, fix bug where the cursor wouldn't hide in GNOME.
- On macOS, Windows, and Wayland, add `set_cursor_hittest` to let the window ignore mouse events.
- On Windows, added `WindowExtWindows::set_skip_taskbar` and `WindowBuilderExtWindows::with_skip_taskbar`.
- On Windows, added `EventLoopBuilderExtWindows::with_msg_hook`.
- On Windows, remove internally unique DC per window.
- On macOS, remove the need to call `set_ime_position` after moving the window.
- Added `Window::is_visible`.
- Added `Window::is_resizable`.
- Added `Window::is_decorated`.
- On X11, fix for repeated event loop iteration when `ControlFlow` was `Wait`
- On X11, fix scale factor calculation when the only monitor is reconnected
- On Wayland, report unaccelerated mouse deltas in `DeviceEvent::MouseMotion`.
- On Web, a focused event is manually generated when a click occurs to emulate behaviour of other backends.
- **Breaking:** Bump `ndk` version to 0.6, ndk-sys to `v0.3`, `ndk-glue` to `0.6`.
- Remove no longer needed `WINIT_LINK_COLORSYNC` environment variable.
- **Breaking:** Rename the `Exit` variant of `ControlFlow` to `ExitWithCode`, which holds a value to control the exit code after running. Add an `Exit` constant which aliases to `ExitWithCode(0)` instead to avoid major breakage. This shouldn't affect most existing programs.
- Add `EventLoopBuilder`, which allows you to create and tweak the settings of an event loop before creating it.
- Deprecated `EventLoop::with_user_event`; use `EventLoopBuilder::with_user_event` instead.
- **Breaking:** Replaced `EventLoopExtMacOS` with `EventLoopBuilderExtMacOS` (which also has renamed methods).
- **Breaking:** Replaced `EventLoopExtWindows` with `EventLoopBuilderExtWindows` (which also has renamed methods).
- **Breaking:** Replaced `EventLoopExtUnix` with `EventLoopBuilderExtUnix` (which also has renamed methods).
- **Breaking:** The platform specific extensions for Windows `winit::platform::windows` have changed. All `HANDLE`-like types e.g. `HWND` and `HMENU` were converted from winapi types or `*mut c_void` to `isize`. This was done to be consistent with the type definitions in windows-sys and to not expose internal dependencies.
- The internal bindings to the [Windows API](https://docs.microsoft.com/en-us/windows/) were changed from the unofficial [winapi](https://github.com/retep998/winapi-rs) bindings to the official Microsoft [windows-sys](https://github.com/microsoft/windows-rs) bindings.
- On Wayland, fix polling during consecutive `EventLoop::run_return` invocations.
- On Windows, fix race issue creating fullscreen windows with `WindowBuilder::with_fullscreen`
- On Android, `virtual_keycode` for `KeyboardInput` events is now filled in where a suitable match is found.
- Added helper methods on `ControlFlow` to set its value.
- On Wayland, fix `TouchPhase::Ended` always reporting the location of the first touch down, unless the compositor
  sent a cancel or frame event.
- On iOS, send `RedrawEventsCleared` even if there are no redraw events, consistent with other platforms.
- **Breaking:** Replaced `Window::with_app_id` and `Window::with_class` with `Window::with_name` on `WindowBuilderExtUnix`.
- On Wayland, fallback CSD was replaced with proper one:
  - `WindowBuilderExtUnix::with_wayland_csd_theme` to set color theme in builder.
  - `WindowExtUnix::wayland_set_csd_theme` to set color theme when creating a window.
  - `WINIT_WAYLAND_CSD_THEME` env variable was added, it can be used to set "dark"/"light" theme in apps that don't expose theme setting.
  - `wayland-csd-adwaita` feature that enables proper CSD with title rendering using FreeType system library.
  - `wayland-csd-adwaita-notitle` feature that enables CSD but without title rendering.
- On Wayland and X11, fix window not resizing with `Window::set_inner_size` after calling `Window:set_resizable(false)`.
- On Windows, fix wrong fullscreen monitors being recognized when handling WM_WINDOWPOSCHANGING messages
- **Breaking:** Added new `WindowEvent::Ime` supported on desktop platforms.
- Added `Window::set_ime_allowed` supported on desktop platforms.
- **Breaking:** IME input on desktop platforms won't be received unless it's explicitly allowed via `Window::set_ime_allowed` and new `WindowEvent::Ime` events are handled.
<<<<<<< HEAD
- On macOS, add support for two-finger touchpad magnification and rotation gestures with new events `WindowEvent::TouchpadMagnify` and `WindowEvent::TouchpadRotate`.
=======
- On macOS, `WindowEvent::Resized` is now emitted in `frameDidChange` instead of `windowDidResize`.
- **Breaking:** On X11, device events are now ignored for unfocused windows by default, use `EventLoopWindowTarget::set_device_event_filter` to set the filter level.
- Implemented `Default` on `EventLoop<()>`.
- Implemented `Eq` for `Fullscreen`, `Theme`, and `UserAttentionType`.
- **Breaking:** `Window::set_cursor_grab` now accepts `CursorGrabMode` to control grabbing behavior.
- On Wayland, add support for `Window::set_cursor_position`.
- Fix on macOS `WindowBuilder::with_disallow_hidpi`, setting true or false by the user no matter the SO default value.
- `EventLoopBuilder::build` will now panic when the `EventLoop` is being created more than once.
- Added `From<u64>` for `WindowId` and `From<WindowId>` for `u64`.
- Added `MonitorHandle::refresh_rate_millihertz` to get monitor's refresh rate.
- **Breaking**, Replaced `VideoMode::refresh_rate` with `VideoMode::refresh_rate_millihertz` providing better precision.
- On Web, add `with_prevent_default` and `with_focusable` to `WindowBuilderExtWebSys` to control whether events should be propagated.
- On Windows, fix focus events being sent to inactive windows.
- **Breaking**, update `raw-window-handle` to `v0.5` and implement `HasRawDisplayHandle` for `Window` and `EventLoopWindowTarget`.
- On X11, add function `register_xlib_error_hook` into `winit::platform::unix` to subscribe for errors comming from Xlib.
- On Android, upgrade `ndk` and `ndk-glue` dependencies to the recently released `0.7.0`.
- All platforms can now be relied on to emit a `Resumed` event. Applications are recommended to lazily initialize graphics state and windows on first resume for portability.
- **Breaking:**: Reverse horizontal scrolling sign in `MouseScrollDelta` to match the direction of vertical scrolling. A positive X value now means moving the content to the right. The meaning of vertical scrolling stays the same: a positive Y value means moving the content down.
>>>>>>> 76f158d3

# 0.26.1 (2022-01-05)

- Fix linking to the `ColorSync` framework on macOS 10.7, and in newer Rust versions.
- On Web, implement cursor grabbing through the pointer lock API.
- On X11, add mappings for numpad comma, numpad enter, numlock and pause.
- On macOS, fix Pinyin IME input by reverting a change that intended to improve IME.
- On Windows, fix a crash with transparent windows on Windows 11.

# 0.26.0 (2021-12-01)

- Update `raw-window-handle` to `v0.4`. This is _not_ a breaking change, we still implement `HasRawWindowHandle` from `v0.3`, see [rust-windowing/raw-window-handle#74](https://github.com/rust-windowing/raw-window-handle/pull/74). Note that you might have to run `cargo update -p raw-window-handle` after upgrading.
- On X11, bump `mio` to 0.8.
- On Android, fixed `WindowExtAndroid::config` initially returning an empty `Configuration`.
- On Android, fixed `Window::scale_factor` and `MonitorHandle::scale_factor` initially always returning 1.0.
- On X11, select an appropriate visual for transparency if is requested
- On Wayland and X11, fix diagonal window resize cursor orientation.
- On macOS, drop the event callback before exiting.
- On Android, implement `Window::request_redraw`
- **Breaking:** On Web, remove the `stdweb` backend.
- Added `Window::focus_window`to bring the window to the front and set input focus.
- On Wayland and X11, implement `is_maximized` method on `Window`.
- On Windows, prevent ghost window from showing up in the taskbar after either several hours of use or restarting `explorer.exe`.
- On macOS, fix issue where `ReceivedCharacter` was not being emitted during some key repeat events.
- On Wayland, load cursor icons `hand2` and `hand1` for `CursorIcon::Hand`.
- **Breaking:** On Wayland, Theme trait and its support types are dropped.
- On Wayland, bump `smithay-client-toolkit` to 0.15.1.
- On Wayland, implement `request_user_attention` with `xdg_activation_v1`.
- On X11, emit missing `WindowEvent::ScaleFactorChanged` when the only monitor gets reconnected.
- On X11, if RANDR based scale factor is higher than 20 reset it to 1
- On Wayland, add an enabled-by-default feature called `wayland-dlopen` so users can opt out of using `dlopen` to load system libraries.
- **Breaking:** On Android, bump `ndk` and `ndk-glue` to 0.5.
- On Windows, increase wait timer resolution for more accurate timing when using `WaitUntil`.
- On macOS, fix native file dialogs hanging the event loop.
- On Wayland, implement a workaround for wrong configure size when using `xdg_decoration` in `kwin_wayland`
- On macOS, fix an issue that prevented the menu bar from showing in borderless fullscreen mode.
- On X11, EINTR while polling for events no longer causes a panic. Instead it will be treated as a spurious wakeup.

# 0.25.0 (2021-05-15)

- **Breaking:** On macOS, replace `WindowBuilderExtMacOS::with_activation_policy` with `EventLoopExtMacOS::set_activation_policy`
- On macOS, wait with activating the application until the application has initialized.
- On macOS, fix creating new windows when the application has a main menu.
- On Windows, fix fractional deltas for mouse wheel device events.
- On macOS, fix segmentation fault after dropping the main window.
- On Android, `InputEvent::KeyEvent` is partially implemented providing the key scancode.
- Added `is_maximized` method to `Window`.
- On Windows, fix bug where clicking the decoration bar would make the cursor blink.
- On Windows, fix bug causing newly created windows to erroneously display the "wait" (spinning) cursor.
- On macOS, wake up the event loop immediately when a redraw is requested.
- On Windows, change the default window size (1024x768) to match the default on other desktop platforms (800x600).
- On Windows, fix bug causing mouse capture to not be released.
- On Windows, fix fullscreen not preserving minimized/maximized state.
- On Android, unimplemented events are marked as unhandled on the native event loop.
- On Windows, added `WindowBuilderExtWindows::with_menu` to set a custom menu at window creation time.
- On Android, bump `ndk` and `ndk-glue` to 0.3: use predefined constants for event `ident`.
- On macOS, fix objects captured by the event loop closure not being dropped on panic.
- On Windows, fixed `WindowEvent::ThemeChanged` not properly firing and fixed `Window::theme` returning the wrong theme.
- On Web, added support for `DeviceEvent::MouseMotion` to listen for relative mouse movements.
- Added `WindowBuilder::with_position` to allow setting the position of a `Window` on creation. Supported on Windows, macOS and X11.
- Added `Window::drag_window`. Implemented on Windows, macOS, X11 and Wayland.
- On X11, bump `mio` to 0.7.
- On Windows, added `WindowBuilderExtWindows::with_owner_window` to allow creating popup windows.
- On Windows, added `WindowExtWindows::set_enable` to allow creating modal popup windows.
- On macOS, emit `RedrawRequested` events immediately while the window is being resized.
- Implement `Default`, `Hash`, and `Eq` for `LogicalPosition`, `PhysicalPosition`, `LogicalSize`, and `PhysicalSize`.
- On macOS, initialize the Menu Bar with minimal defaults. (Can be prevented using `enable_default_menu_creation`)
- On macOS, change the default behavior for first click when the window was unfocused. Now the window becomes focused and then emits a `MouseInput` event on a "first mouse click".
- Implement mint (math interoperability standard types) conversions (under feature flag `mint`).

# 0.24.0 (2020-12-09)

- On Windows, fix applications not exiting gracefully due to thread_event_target_callback accessing corrupted memory.
- On Windows, implement `Window::set_ime_position`.
- **Breaking:** On Windows, Renamed `WindowBuilderExtWindows`'s `is_dark_mode` to `theme`.
- **Breaking:** On Windows, renamed `WindowBuilderExtWindows::is_dark_mode` to `theme`.
- On Windows, add `WindowBuilderExtWindows::with_theme` to set a preferred theme.
- On Windows, fix bug causing message boxes to appear delayed.
- On Android, calling `WindowEvent::Focused` now works properly instead of always returning false.
- On Windows, fix Alt-Tab behaviour by removing borderless fullscreen "always on top" flag.
- On Windows, fix bug preventing windows with transparency enabled from having fully-opaque regions.
- **Breaking:** On Windows, include prefix byte in scancodes.
- On Wayland, fix window not being resizeable when using `WindowBuilder::with_min_inner_size`.
- On Unix, fix cross-compiling to wasm32 without enabling X11 or Wayland.
- On Windows, fix use-after-free crash during window destruction.
- On Web, fix `WindowEvent::ReceivedCharacter` never being sent on key input.
- On macOS, fix compilation when targeting aarch64.
- On X11, fix `Window::request_redraw` not waking the event loop.
- On Wayland, the keypad arrow keys are now recognized.
- **Breaking** Rename `desktop::EventLoopExtDesktop` to `run_return::EventLoopExtRunReturn`.
- Added `request_user_attention` method to `Window`.
- **Breaking:** On macOS, removed `WindowExt::request_user_attention`, use `Window::request_user_attention`.
- **Breaking:** On X11, removed `WindowExt::set_urgent`, use `Window::request_user_attention`.
- On Wayland, default font size in CSD increased from 11 to 17.
- On Windows, fix bug causing message boxes to appear delayed.
- On Android, support multi-touch.
- On Wayland, extra mouse buttons are not dropped anymore.
- **Breaking**: `MouseButton::Other` now uses `u16`.

# 0.23.0 (2020-10-02)

- On iOS, fixed support for the "Debug View Heirarchy" feature in Xcode.
- On all platforms, `available_monitors` and `primary_monitor` are now on `EventLoopWindowTarget` rather than `EventLoop` to list monitors event in the event loop.
- On Unix, X11 and Wayland are now optional features (enabled by default)
- On X11, fix deadlock when calling `set_fullscreen_inner`.
- On Web, prevent the webpage from scrolling when the user is focused on a winit canvas
- On Web, calling `window.set_cursor_icon` no longer breaks HiDPI scaling
- On Windows, drag and drop is now optional (enabled by default) and can be disabled with `WindowBuilderExtWindows::with_drag_and_drop(false)`.
- On Wayland, fix deadlock when calling to `set_inner_size` from a callback.
- On macOS, add `hide__other_applications` to `EventLoopWindowTarget` via existing `EventLoopWindowTargetExtMacOS` trait. `hide_other_applications` will hide other applications by calling `-[NSApplication hideOtherApplications: nil]`.
- On android added support for `run_return`.
- On MacOS, Fixed fullscreen and dialog support for `run_return`.
- On Windows, fix bug where we'd try to emit `MainEventsCleared` events during nested win32 event loops.
- On Web, use mouse events if pointer events aren't supported. This affects Safari.
- On Windows, `set_ime_position` is now a no-op instead of a runtime crash.
- On Android, `set_fullscreen` is now a no-op instead of a runtime crash.
- On iOS and Android, `set_inner_size` is now a no-op instead of a runtime crash.
- On Android, fix `ControlFlow::Poll` not polling the Android event queue.
- On macOS, add `NSWindow.hasShadow` support.
- On Web, fix vertical mouse wheel scrolling being inverted.
- On Web, implement mouse capturing for click-dragging out of the canvas.
- On Web, fix `ControlFlow::Exit` not properly handled.
- On Web (web-sys only), send `WindowEvent::ScaleFactorChanged` event when `window.devicePixelRatio` is changed.
- **Breaking:** On Web, `set_cursor_position` and `set_cursor_grab` will now always return an error.
- **Breaking:** `PixelDelta` scroll events now return a `PhysicalPosition`.
- On NetBSD, fixed crash due to incorrect detection of the main thread.
- **Breaking:** On X11, `-` key is mapped to the `Minus` virtual key code, instead of `Subtract`.
- On macOS, fix inverted horizontal scroll.
- **Breaking:** `current_monitor` now returns `Option<MonitorHandle>`.
- **Breaking:** `primary_monitor` now returns `Option<MonitorHandle>`.
- On macOS, updated core-* dependencies and cocoa.
- Bump `parking_lot` to 0.11
- On Android, bump `ndk`, `ndk-sys` and `ndk-glue` to 0.2. Checkout the new ndk-glue main proc attribute.
- On iOS, fixed starting the app in landscape where the view still had portrait dimensions.
- Deprecate the stdweb backend, to be removed in a future release
- **Breaking:** Prefixed virtual key codes `Add`, `Multiply`, `Divide`, `Decimal`, and `Subtract` with `Numpad`.
- Added `Asterisk` and `Plus` virtual key codes.
- On Web (web-sys only), the `Event::LoopDestroyed` event is correctly emitted when leaving the page.
- On Web, the `WindowEvent::Destroyed` event now gets emitted when a `Window` is dropped.
- On Web (web-sys only), the event listeners are now removed when a `Window` is dropped or when the event loop is destroyed.
- On Web, the event handler closure passed to `EventLoop::run` now gets dropped after the event loop is destroyed.
- **Breaking:** On Web, the canvas element associated to a `Window` is no longer removed from the DOM when the `Window` is dropped.
- On Web, `WindowEvent::Resized` is now emitted when `Window::set_inner_size` is called.
- **Breaking:** `Fullscreen` enum now uses `Borderless(Option<MonitorHandle>)` instead of `Borderless(MonitorHandle)` to allow picking the current monitor.
- On MacOS, fix `WindowEvent::Moved` ignoring the scale factor.
- On Wayland, add missing virtual keycodes.
- On Wayland, implement proper `set_cursor_grab`.
- On Wayland, the cursor will use similar icons if the requested one isn't available.
- On Wayland, right clicking on client side decorations will request application menu.
- On Wayland, fix tracking of window size after state changes.
- On Wayland, fix client side decorations not being hidden properly in fullscreen.
- On Wayland, fix incorrect size event when entering fullscreen with client side decorations.
- On Wayland, fix `resizable` attribute not being applied properly on startup.
- On Wayland, fix disabled repeat rate not being handled.
- On Wayland, fix decoration buttons not working after tty switch.
- On Wayland, fix scaling not being applied on output re-enable.
- On Wayland, fix crash when `XCURSOR_SIZE` is `0`.
- On Wayland, fix pointer getting created in some cases without pointer capability.
- On Wayland, on kwin, fix space between window and decorations on startup.
- **Breaking:** On Wayland, `Theme` trait was reworked.
- On Wayland, disable maximize button for non-resizable window.
- On Wayland, added support for `set_ime_position`.
- On Wayland, fix crash on startup since GNOME 3.37.90.
- On X11, fix incorrect modifiers state on startup.

# 0.22.2 (2020-05-16)

- Added Clone implementation for 'static events.
- On Windows, fix window intermittently hanging when `ControlFlow` was set to `Poll`.
- On Windows, fix `WindowBuilder::with_maximized` being ignored.
- On Android, minimal platform support.
- On iOS, touch positions are now properly converted to physical pixels.
- On macOS, updated core-* dependencies and cocoa

# 0.22.1 (2020-04-16)

- On X11, fix `ResumeTimeReached` being fired too early.
- On Web, replaced zero timeout for `ControlFlow::Poll` with `requestAnimationFrame`
- On Web, fix a possible panic during event handling
- On macOS, fix `EventLoopProxy` leaking memory for every instance.

# 0.22.0 (2020-03-09)

- On Windows, fix minor timing issue in wait_until_time_or_msg
- On Windows, rework handling of request_redraw() to address panics.
- On macOS, fix `set_simple_screen` to remember frame excluding title bar.
- On Wayland, fix coordinates in touch events when scale factor isn't 1.
- On Wayland, fix color from `close_button_icon_color` not applying.
- Ignore locale if unsupported by X11 backend
- On Wayland, Add HiDPI cursor support
- On Web, add the ability to query "Light" or "Dark" system theme send `ThemeChanged` on change.
- Fix `Event::to_static` returning `None` for user events.
- On Wayland, Hide CSD for fullscreen windows.
- On Windows, ignore spurious mouse move messages.
- **Breaking:** Move `ModifiersChanged` variant from `DeviceEvent` to `WindowEvent`.
- On Windows, add `IconExtWindows` trait which exposes creating an `Icon` from an external file or embedded resource
- Add `BadIcon::OsError` variant for when OS icon functionality fails
- On Windows, fix crash at startup on systems that do not properly support Windows' Dark Mode
- Revert On macOS, fix not sending ReceivedCharacter event for specific keys combinations.
- on macOS, fix incorrect ReceivedCharacter events for some key combinations.
- **Breaking:** Use `i32` instead of `u32` for position type in `WindowEvent::Moved`.
- On macOS, a mouse motion event is now generated before every mouse click.

# 0.21.0 (2020-02-04)

- On Windows, fixed "error: linking with `link.exe` failed: exit code: 1120" error on older versions of windows.
- On macOS, fix set_minimized(true) works only with decorations.
- On macOS, add `hide_application` to `EventLoopWindowTarget` via a new `EventLoopWindowTargetExtMacOS` trait. `hide_application` will hide the entire application by calling `-[NSApplication hide: nil]`.
- On macOS, fix not sending ReceivedCharacter event for specific keys combinations.
- On macOS, fix `CursorMoved` event reporting the cursor position using logical coordinates.
- On macOS, fix issue where unbundled applications would sometimes open without being focused.
- On macOS, fix `run_return` does not return unless it receives a message.
- On Windows, fix bug where `RedrawRequested` would only get emitted every other iteration of the event loop.
- On X11, fix deadlock on window state when handling certain window events.
- `WindowBuilder` now implements `Default`.
- **Breaking:** `WindowEvent::CursorMoved` changed to `f64` units, preserving high-precision data supplied by most backends
- On Wayland, fix coordinates in mouse events when scale factor isn't 1
- On Web, add the ability to provide a custom canvas
- **Breaking:** On Wayland, the `WaylandTheme` struct has been replaced with a `Theme` trait, allowing for extra configuration

# 0.20.0 (2020-01-05)

- On X11, fix `ModifiersChanged` emitting incorrect modifier change events
- **Breaking**: Overhaul how Winit handles DPI:
  - Window functions and events now return `PhysicalSize` instead of `LogicalSize`.
  - Functions that take `Size` or `Position` types can now take either `Logical` or `Physical` types.
  - `hidpi_factor` has been renamed to `scale_factor`.
  - `HiDpiFactorChanged` has been renamed to `ScaleFactorChanged`, and lets you control how the OS
    resizes the window in response to the change.
  - On X11, deprecate `WINIT_HIDPI_FACTOR` environment variable in favor of `WINIT_X11_SCALE_FACTOR`.
  - `Size` and `Position` types are now generic over their exact pixel type.

# 0.20.0 Alpha 6 (2020-01-03)

- On macOS, fix `set_cursor_visible` hides cursor outside of window.
- On macOS, fix `CursorEntered` and `CursorLeft` events fired at old window size.
- On macOS, fix error when `set_fullscreen` is called during fullscreen transition.
- On all platforms except mobile and WASM, implement `Window::set_minimized`.
- On X11, fix `CursorEntered` event being generated for non-winit windows.
- On macOS, fix crash when starting maximized without decorations.
- On macOS, fix application not terminating on `run_return`.
- On Wayland, fix cursor icon updates on window borders when using CSD.
- On Wayland, under mutter(GNOME Wayland), fix CSD being behind the status bar, when starting window in maximized mode.
- On Windows, theme the title bar according to whether the system theme is "Light" or "Dark".
- Added `WindowEvent::ThemeChanged` variant to handle changes to the system theme. Currently only implemented on Windows.
- **Breaking**: Changes to the `RedrawRequested` event (#1041):
  - `RedrawRequested` has been moved from `WindowEvent` to `Event`.
  - `EventsCleared` has been renamed to `MainEventsCleared`.
  - `RedrawRequested` is now issued only after `MainEventsCleared`.
  - `RedrawEventsCleared` is issued after each set of `RedrawRequested` events.
- Implement synthetic window focus key events on Windows.
- **Breaking**: Change `ModifiersState` to a `bitflags` struct.
- On Windows, implement `VirtualKeyCode` translation for `LWin` and `RWin`.
- On Windows, fix closing the last opened window causing `DeviceEvent`s to stop getting emitted.
- On Windows, fix `Window::set_visible` not setting internal flags correctly. This resulted in some weird behavior.
- Add `DeviceEvent::ModifiersChanged`.
  - Deprecate `modifiers` fields in other events in favor of `ModifiersChanged`.
- On X11, `WINIT_HIDPI_FACTOR` now dominates `Xft.dpi` when picking DPI factor for output.
- On X11, add special value `randr` for `WINIT_HIDPI_FACTOR` to make winit use self computed DPI factor instead of the one from `Xft.dpi`.

# 0.20.0 Alpha 5 (2019-12-09)

- On macOS, fix application termination on `ControlFlow::Exit`
- On Windows, fix missing `ReceivedCharacter` events when Alt is held.
- On macOS, stop emitting private corporate characters in `ReceivedCharacter` events.
- On X11, fix misreporting DPI factor at startup.
- On X11, fix events not being reported when using `run_return`.
- On X11, fix key modifiers being incorrectly reported.
- On X11, fix window creation hanging when another window is fullscreen.
- On Windows, fix focusing unfocused windows when switching from fullscreen to windowed.
- On X11, fix reporting incorrect DPI factor when waking from suspend.
- Change `EventLoopClosed` to contain the original event.
- **Breaking**: Add `is_synthetic` field to `WindowEvent` variant `KeyboardInput`,
  indicating that the event is generated by winit.
- On X11, generate synthetic key events for keys held when a window gains or loses focus.
- On X11, issue a `CursorMoved` event when a `Touch` event occurs,
  as X11 implicitly moves the cursor for such events.

# 0.20.0 Alpha 4 (2019-10-18)

- Add web support via the 'stdweb' or 'web-sys' features
- On Windows, implemented function to get HINSTANCE
- On macOS, implement `run_return`.
- On iOS, fix inverted parameter in `set_prefers_home_indicator_hidden`.
- On X11, performance is improved when rapidly calling `Window::set_cursor_icon`.
- On iOS, fix improper `msg_send` usage that was UB and/or would break if `!` is stabilized.
- On Windows, unset `maximized` when manually changing the window's position or size.
- On Windows, add touch pressure information for touch events.
- On macOS, differentiate between `CursorIcon::Grab` and `CursorIcon::Grabbing`.
- On Wayland, fix event processing sometimes stalling when using OpenGL with vsync.
- Officially remove the Emscripten backend.
- On Windows, fix handling of surrogate pairs when dispatching `ReceivedCharacter`.
- On macOS 10.15, fix freeze upon exiting exclusive fullscreen mode.
- On iOS, fix panic upon closing the app.
- On X11, allow setting mulitple `XWindowType`s.
- On iOS, fix null window on initial `HiDpiFactorChanged` event.
- On Windows, fix fullscreen window shrinking upon getting restored to a normal window.
- On macOS, fix events not being emitted during modal loops, such as when windows are being resized
  by the user.
- On Windows, fix hovering the mouse over the active window creating an endless stream of CursorMoved events.
- Always dispatch a `RedrawRequested` event after creating a new window.
- On X11, return dummy monitor data to avoid panicking when no monitors exist.
- On X11, prevent stealing input focus when creating a new window.
  Only steal input focus when entering fullscreen mode.
- On Wayland, fixed DeviceEvents for relative mouse movement is not always produced
- On Wayland, add support for set_cursor_visible and set_cursor_grab.
- On Wayland, fixed DeviceEvents for relative mouse movement is not always produced.
- Removed `derivative` crate dependency.
- On Wayland, add support for set_cursor_icon.
- Use `impl Iterator<Item = MonitorHandle>` instead of `AvailableMonitorsIter` consistently.
- On macOS, fix fullscreen state being updated after entering fullscreen instead of before,
  resulting in `Window::fullscreen` returning the old state in `Resized` events instead of
  reflecting the new fullscreen state
- On X11, fix use-after-free during window creation
- On Windows, disable monitor change keyboard shortcut while in exclusive fullscreen.
- On Windows, ensure that changing a borderless fullscreen window's monitor via keyboard shortcuts keeps the window fullscreen on the new monitor.
- Prevent `EventLoop::new` and `EventLoop::with_user_event` from getting called outside the main thread.
  - This is because some platforms cannot run the event loop outside the main thread. Preventing this
    reduces the potential for cross-platform compatibility gotchyas.
- On Windows and Linux X11/Wayland, add platform-specific functions for creating an `EventLoop` outside the main thread.
- On Wayland, drop resize events identical to the current window size.
- On Windows, fix window rectangle not getting set correctly on high-DPI systems.

# 0.20.0 Alpha 3 (2019-08-14)

- On macOS, drop the run closure on exit.
- On Windows, location of `WindowEvent::Touch` are window client coordinates instead of screen coordinates.
- On X11, fix delayed events after window redraw.
- On macOS, add `WindowBuilderExt::with_disallow_hidpi` to have the option to turn off best resolution openGL surface.
- On Windows, screen saver won't start if the window is in fullscreen mode.
- Change all occurrences of the `new_user_event` method to `with_user_event`.
- On macOS, the dock and the menu bar are now hidden in fullscreen mode.
- `Window::set_fullscreen` now takes `Option<Fullscreen>` where `Fullscreen`
  consists of `Fullscreen::Exclusive(VideoMode)` and
  `Fullscreen::Borderless(MonitorHandle)` variants.
  - Adds support for exclusive fullscreen mode.
- On iOS, add support for hiding the home indicator.
- On iOS, add support for deferring system gestures.
- On iOS, fix a crash that occurred while acquiring a monitor's name.
- On iOS, fix armv7-apple-ios compile target.
- Removed the `T: Clone` requirement from the `Clone` impl of `EventLoopProxy<T>`.
- On iOS, disable overscan compensation for external displays (removes black
  bars surrounding the image).
- On Linux, the functions `is_wayland`, `is_x11`, `xlib_xconnection` and `wayland_display` have been moved to a new `EventLoopWindowTargetExtUnix` trait.
- On iOS, add `set_prefers_status_bar_hidden` extension function instead of
  hijacking `set_decorations` for this purpose.
- On macOS and iOS, corrected the auto trait impls of `EventLoopProxy`.
- On iOS, add touch pressure information for touch events.
- Implement `raw_window_handle::HasRawWindowHandle` for `Window` type on all supported platforms.
- On macOS, fix the signature of `-[NSView drawRect:]`.
- On iOS, fix the behavior of `ControlFlow::Poll`. It wasn't polling if that was the only mode ever used by the application.
- On iOS, fix DPI sent out by views on creation was `0.0` - now it gives a reasonable number.
- On iOS, RedrawRequested now works for gl/metal backed views.
- On iOS, RedrawRequested is generally ordered after EventsCleared.

# 0.20.0 Alpha 2 (2019-07-09)

- On X11, non-resizable windows now have maximize explicitly disabled.
- On Windows, support paths longer than MAX_PATH (260 characters) in `WindowEvent::DroppedFile`
and `WindowEvent::HoveredFile`.
- On Mac, implement `DeviceEvent::Button`.
- Change `Event::Suspended(true / false)` to `Event::Suspended` and `Event::Resumed`.
- On X11, fix sanity check which checks that a monitor's reported width and height (in millimeters) are non-zero when calculating the DPI factor.
- Revert the use of invisible surfaces in Wayland, which introduced graphical glitches with OpenGL (#835)
- On X11, implement `_NET_WM_PING` to allow desktop environment to kill unresponsive programs.
- On Windows, when a window is initially invisible, it won't take focus from the existing visible windows.
- On Windows, fix multiple calls to `request_redraw` during `EventsCleared` sending multiple `RedrawRequested events.`
- On Windows, fix edge case where `RedrawRequested` could be dispatched before input events in event loop iteration.
- On Windows, fix timing issue that could cause events to be improperly dispatched after `RedrawRequested` but before `EventsCleared`.
- On macOS, drop unused Metal dependency.
- On Windows, fix the trail effect happening on transparent decorated windows. Borderless (or un-decorated) windows were not affected.
- On Windows, fix `with_maximized` not properly setting window size to entire window.
- On macOS, change `WindowExtMacOS::request_user_attention()` to take an `enum` instead of a `bool`.

# 0.20.0 Alpha 1 (2019-06-21)

- Changes below are considered **breaking**.
- Change all occurrences of `EventsLoop` to `EventLoop`.
- Previously flat API is now exposed through `event`, `event_loop`, `monitor`, and `window` modules.
- `os` module changes:
  - Renamed to `platform`.
  - All traits now have platform-specific suffixes.
  - Exposes new `desktop` module on Windows, Mac, and Linux.
- Changes to event loop types:
  - `EventLoopProxy::wakeup` has been removed in favor of `send_event`.
  - **Major:** New `run` method drives winit event loop.
    - Returns `!` to ensure API behaves identically across all supported platforms.
      - This allows `emscripten` implementation to work without lying about the API.
    - `ControlFlow`'s variants have been replaced with `Wait`, `WaitUntil(Instant)`, `Poll`, and `Exit`.
      - Is read after `EventsCleared` is processed.
      - `Wait` waits until new events are available.
      - `WaitUntil` waits until either new events are available or the provided time has been reached.
      - `Poll` instantly resumes the event loop.
      - `Exit` aborts the event loop.
    - Takes a closure that implements `'static + FnMut(Event<T>, &EventLoop<T>, &mut ControlFlow)`.
      - `&EventLoop<T>` is provided to allow new `Window`s to be created.
  - **Major:** `platform::desktop` module exposes `EventLoopExtDesktop` trait with `run_return` method.
    - Behaves identically to `run`, but returns control flow to the calling context and can take non-`'static` closures.
  - `EventLoop`'s `poll_events` and `run_forever` methods have been removed in favor of `run` and `run_return`.
- Changes to events:
  - Remove `Event::Awakened` in favor of `Event::UserEvent(T)`.
    - Can be sent with `EventLoopProxy::send_event`.
  - Rename `WindowEvent::Refresh` to `WindowEvent::RedrawRequested`.
    - `RedrawRequested` can be sent by the user with the `Window::request_redraw` method.
  - `EventLoop`, `EventLoopProxy`, and `Event` are now generic over `T`, for use in `UserEvent`.
  - **Major:** Add `NewEvents(StartCause)`, `EventsCleared`, and `LoopDestroyed` variants to `Event`.
    - `NewEvents` is emitted when new events are ready to be processed by event loop.
      - `StartCause` describes why new events are available, with `ResumeTimeReached`, `Poll`, `WaitCancelled`, and `Init` (sent once at start of loop).
    - `EventsCleared` is emitted when all available events have been processed.
      - Can be used to perform logic that depends on all events being processed (e.g. an iteration of a game loop).
    - `LoopDestroyed` is emitted when the `run` or `run_return` method is about to exit.
- Rename `MonitorId` to `MonitorHandle`.
- Removed `serde` implementations from `ControlFlow`.
- Rename several functions to improve both internal consistency and compliance with Rust API guidelines.
- Remove `WindowBuilder::multitouch` field, since it was only implemented on a few platforms. Multitouch is always enabled now.
- **Breaking:** On macOS, change `ns` identifiers to use snake_case for consistency with iOS's `ui` identifiers.
- Add `MonitorHandle::video_modes` method for retrieving supported video modes for the given monitor.
- On Wayland, the window now exists even if nothing has been drawn.
- On Windows, fix initial dimensions of a fullscreen window.
- On Windows, Fix transparent borderless windows rendering wrong.

# Version 0.19.1 (2019-04-08)

- On Wayland, added a `get_wayland_display` function to `EventsLoopExt`.
- On Windows, fix `CursorMoved(0, 0)` getting dispatched on window focus.
- On macOS, fix command key event left and right reverse.
- On FreeBSD, NetBSD, and OpenBSD, fix build of X11 backend.
- On Linux, the numpad's add, subtract and divide keys are now mapped to the `Add`, `Subtract` and `Divide` virtual key codes
- On macOS, the numpad's subtract key has been added to the `Subtract` mapping
- On Wayland, the numpad's home, end, page up and page down keys are now mapped to the `Home`, `End`, `PageUp` and `PageDown` virtual key codes
- On Windows, fix icon not showing up in corner of window.
- On X11, change DPI scaling factor behavior. First, winit tries to read it from "Xft.dpi" XResource, and uses DPI calculation from xrandr dimensions as fallback behavior.

# Version 0.19.0 (2019-03-06)

- On X11, we will use the faster `XRRGetScreenResourcesCurrent` function instead of `XRRGetScreenResources` when available.
- On macOS, fix keycodes being incorrect when using a non-US keyboard layout.
- On Wayland, fix `with_title()` not setting the windows title
- On Wayland, add `set_wayland_theme()` to control client decoration color theme
- Added serde serialization to `os::unix::XWindowType`.
- **Breaking:** Remove the `icon_loading` feature and the associated `image` dependency.
- On X11, make event loop thread safe by replacing XNextEvent with select(2) and XCheckIfEvent
- On Windows, fix malformed function pointer typecast that could invoke undefined behavior.
- Refactored Windows state/flag-setting code.
- On Windows, hiding the cursor no longer hides the cursor for all Winit windows - just the one `hide_cursor` was called on.
- On Windows, cursor grabs used to get perpetually canceled when the grabbing window lost focus. Now, cursor grabs automatically get re-initialized when the window regains focus and the mouse moves over the client area.
- On Windows, only vertical mouse wheel events were handled. Now, horizontal mouse wheel events are also handled.
- On Windows, ignore the AltGr key when populating the `ModifersState` type.

# Version 0.18.1 (2018-12-30)

- On macOS, fix `Yen` (JIS) so applications receive the event.
- On X11 with a tiling WM, fixed high CPU usage when moving windows across monitors.
- On X11, fixed panic caused by dropping the window before running the event loop.
- on macOS, added `WindowExt::set_simple_fullscreen` which does not require a separate space
- Introduce `WindowBuilderExt::with_app_id` to allow setting the application ID on Wayland.
- On Windows, catch panics in event loop child thread and forward them to the parent thread. This prevents an invocation of undefined behavior due to unwinding into foreign code.
- On Windows, fix issue where resizing or moving window combined with grabbing the cursor would freeze program.
- On Windows, fix issue where resizing or moving window would eat `Awakened` events.
- On Windows, exiting fullscreen after entering fullscreen with disabled decorations no longer shrinks window.
- On X11, fixed a segfault when using virtual monitors with XRandR.
- Derive `Ord` and `PartialOrd` for `VirtualKeyCode` enum.
- On Windows, fix issue where hovering or dropping a non file item would create a panic.
- On Wayland, fix resizing and DPI calculation when a `wl_output` is removed without sending a `leave` event to the `wl_surface`, such as disconnecting a monitor from a laptop.
- On Wayland, DPI calculation is handled by smithay-client-toolkit.
- On X11, `WindowBuilder::with_min_dimensions` and `WindowBuilder::with_max_dimensions` now correctly account for DPI.
- Added support for generating dummy `DeviceId`s and `WindowId`s to better support unit testing.
- On macOS, fixed unsoundness in drag-and-drop that could result in drops being rejected.
- On macOS, implemented `WindowEvent::Refresh`.
- On macOS, all `MouseCursor` variants are now implemented and the cursor will no longer reset after unfocusing.
- Removed minimum supported Rust version guarantee.

# Version 0.18.0 (2018-11-07)

- **Breaking:** `image` crate upgraded to 0.20. This is exposed as part of the `icon_loading` API.
- On Wayland, pointer events will now provide the current modifiers state.
- On Wayland, titles will now be displayed in the window header decoration.
- On Wayland, key repetition is now ended when keyboard loses focus.
- On Wayland, windows will now use more stylish and modern client side decorations.
- On Wayland, windows will use server-side decorations when available.
- **Breaking:** Added support for F16-F24 keys (variants were added to the `VirtualKeyCode` enum).
- Fixed graphical glitches when resizing on Wayland.
- On Windows, fix freezes when performing certain actions after a window resize has been triggered. Reintroduces some visual artifacts when resizing.
- Updated window manager hints under X11 to v1.5 of [Extended Window Manager Hints](https://specifications.freedesktop.org/wm-spec/wm-spec-1.5.html#idm140200472629520).
- Added `WindowBuilderExt::with_gtk_theme_variant` to X11-specific `WindowBuilder` functions.
- Fixed UTF8 handling bug in X11 `set_title` function.
- On Windows, `Window::set_cursor` now applies immediately instead of requiring specific events to occur first.
- On Windows, the `HoveredFile` and `HoveredFileCancelled` events are now implemented.
- On Windows, fix `Window::set_maximized`.
- On Windows 10, fix transparency (#260).
- On macOS, fix modifiers during key repeat.
- Implemented the `Debug` trait for `Window`, `EventsLoop`, `EventsLoopProxy` and `WindowBuilder`.
- On X11, now a `Resized` event will always be generated after a DPI change to ensure the window's logical size is consistent with the new DPI.
- Added further clarifications to the DPI docs.
- On Linux, if neither X11 nor Wayland manage to initialize, the corresponding panic now consists of a single line only.
- Add optional `serde` feature with implementations of `Serialize`/`Deserialize` for DPI types and various event types.
- Add `PartialEq`, `Eq`, and `Hash` implementations on public types that could have them but were missing them.
- On X11, drag-and-drop receiving an unsupported drop type can no longer cause the WM to freeze.
- Fix issue whereby the OpenGL context would not appear at startup on macOS Mojave (#1069).
- **Breaking:** Removed `From<NSApplicationActivationPolicy>` impl from `ActivationPolicy` on macOS.
- On macOS, the application can request the user's attention with `WindowExt::request_user_attention`.

# Version 0.17.2 (2018-08-19)

- On macOS, fix `<C-Tab>` so applications receive the event.
- On macOS, fix `<Cmd-{key}>` so applications receive the event.
- On Wayland, key press events will now be repeated.

# Version 0.17.1 (2018-08-05)

- On X11, prevent a compilation failure in release mode for versions of Rust greater than or equal to 1.30.
- Fixed deadlock that broke fullscreen mode on Windows.

# Version 0.17.0 (2018-08-02)

- Cocoa and core-graphics updates.
- Fixed thread-safety issues in several `Window` functions on Windows.
- On MacOS, the key state for modifiers key events is now properly set.
- On iOS, the view is now set correctly. This makes it possible to render things (instead of being stuck on a black screen), and touch events work again.
- Added NetBSD support.
- **Breaking:** On iOS, `UIView` is now the default root view. `WindowBuilderExt::with_root_view_class` can be used to set the root view objective-c class to `GLKView` (OpenGLES) or `MTKView` (Metal/MoltenVK).
- On iOS, the `UIApplication` is not started until `Window::new` is called.
- Fixed thread unsafety with cursor hiding on macOS.
- On iOS, fixed the size of the `JmpBuf` type used for `setjmp`/`longjmp` calls. Previously this was a buffer overflow on most architectures.
- On Windows, use cached window DPI instead of repeatedly querying the system. This fixes sporadic crashes on Windows 7.

# Version 0.16.2 (2018-07-07)

- On Windows, non-resizable windows now have the maximization button disabled. This is consistent with behavior on macOS and popular X11 WMs.
- Corrected incorrect `unreachable!` usage when guessing the DPI factor with no detected monitors.

# Version 0.16.1 (2018-07-02)

- Added logging through `log`. Logging will become more extensive over time.
- On X11 and Windows, the window's DPI factor is guessed before creating the window. This _greatly_ cuts back on unsightly auto-resizing that would occur immediately after window creation.
- Fixed X11 backend compilation for environments where `c_char` is unsigned.

# Version 0.16.0 (2018-06-25)

- Windows additionally has `WindowBuilderExt::with_no_redirection_bitmap`.
- **Breaking:** Removed `VirtualKeyCode::LMenu` and `VirtualKeyCode::RMenu`; Windows now generates `VirtualKeyCode::LAlt` and `VirtualKeyCode::RAlt` instead.
- On X11, exiting fullscreen no longer leaves the window in the monitor's top left corner.
- **Breaking:** `Window::hidpi_factor` has been renamed to `Window::get_hidpi_factor` for better consistency. `WindowEvent::HiDPIFactorChanged` has been renamed to `WindowEvent::HiDpiFactorChanged`. DPI factors are always represented as `f64` instead of `f32` now.
- The Windows backend is now DPI aware. `WindowEvent::HiDpiFactorChanged` is implemented, and `MonitorId::get_hidpi_factor` and `Window::hidpi_factor` return accurate values.
- Implemented `WindowEvent::HiDpiFactorChanged` on X11.
- On macOS, `Window::set_cursor_position` is now relative to the client area.
- On macOS, setting the maximum and minimum dimensions now applies to the client area dimensions rather than to the window dimensions.
- On iOS, `MonitorId::get_dimensions` has been implemented and both `MonitorId::get_hidpi_factor` and `Window::get_hidpi_factor` return accurate values.
- On Emscripten, `MonitorId::get_hidpi_factor` now returns the same value as `Window::get_hidpi_factor` (it previously would always return 1.0).
- **Breaking:** The entire API for sizes, positions, etc. has changed. In the majority of cases, winit produces and consumes positions and sizes as `LogicalPosition` and `LogicalSize`, respectively. The notable exception is `MonitorId` methods, which deal in `PhysicalPosition` and `PhysicalSize`. See the documentation for specifics and explanations of the types. Additionally, winit automatically conserves logical size when the DPI factor changes.
- **Breaking:** All deprecated methods have been removed. For `Window::platform_display` and `Window::platform_window`, switch to the appropriate platform-specific `WindowExt` methods. For `Window::get_inner_size_points` and `Window::get_inner_size_pixels`, use the `LogicalSize` returned by `Window::get_inner_size` and convert as needed.
- HiDPI support for Wayland.
- `EventsLoop::get_available_monitors` and `EventsLoop::get_primary_monitor` now have identical counterparts on `Window`, so this information can be acquired without an `EventsLoop` borrow.
- `AvailableMonitorsIter` now implements `Debug`.
- Fixed quirk on macOS where certain keys would generate characters at twice the normal rate when held down.
- On X11, all event loops now share the same `XConnection`.
- **Breaking:** `Window::set_cursor_state` and `CursorState` enum removed in favor of the more composable `Window::grab_cursor` and `Window::hide_cursor`. As a result, grabbing the cursor no longer automatically hides it; you must call both methods to retain the old behavior on Windows and macOS. `Cursor::NoneCursor` has been removed, as it's no longer useful.
- **Breaking:** `Window::set_cursor_position` now returns `Result<(), String>`, thus allowing for `Box<Error>` conversion via `?`.

# Version 0.15.1 (2018-06-13)

- On X11, the `Moved` event is no longer sent when the window is resized without changing position.
- `MouseCursor` and `CursorState` now implement `Default`.
- `WindowBuilder::with_resizable` implemented for Windows, X11, Wayland, and macOS.
- `Window::set_resizable` implemented for Windows, X11, Wayland, and macOS.
- On X11, if the monitor's width or height in millimeters is reported as 0, the DPI is now 1.0 instead of +inf.
- On X11, the environment variable `WINIT_HIDPI_FACTOR` has been added for overriding DPI factor.
- On X11, enabling transparency no longer causes the window contents to flicker when resizing.
- On X11, `with_override_redirect` now actually enables override redirect.
- macOS now generates `VirtualKeyCode::LAlt` and `VirtualKeyCode::RAlt` instead of `None` for both.
- On macOS, `VirtualKeyCode::RWin` and `VirtualKeyCode::LWin` are no longer switched.
- On macOS, windows without decorations can once again be resized.
- Fixed race conditions when creating an `EventsLoop` on X11, most commonly manifesting as "[xcb] Unknown sequence number while processing queue".
- On macOS, `CursorMoved` and `MouseInput` events are only generated if they occurs within the window's client area.
- On macOS, resizing the window no longer generates a spurious `MouseInput` event.

# Version 0.15.0 (2018-05-22)

- `Icon::to_cardinals` is no longer public, since it was never supposed to be.
- Wayland: improve diagnostics if initialization fails
- Fix some system event key doesn't work when focused, do not block keyevent forward to system on macOS
- On X11, the scroll wheel position is now correctly reset on i3 and other WMs that have the same quirk.
- On X11, `Window::get_current_monitor` now reliably returns the correct monitor.
- On X11, `Window::hidpi_factor` returns values from XRandR rather than the inaccurate values previously queried from the core protocol.
- On X11, the primary monitor is detected correctly even when using versions of XRandR less than 1.5.
- `MonitorId` now implements `Debug`.
- Fixed bug on macOS where using `with_decorations(false)` would cause `set_decorations(true)` to produce a transparent titlebar with no title.
- Implemented `MonitorId::get_position` on macOS.
- On macOS, `Window::get_current_monitor` now returns accurate values.
- Added `WindowBuilderExt::with_resize_increments` to macOS.
- **Breaking:** On X11, `WindowBuilderExt::with_resize_increments` and `WindowBuilderExt::with_base_size` now take `u32` values rather than `i32`.
- macOS keyboard handling has been overhauled, allowing for the use of dead keys, IME, etc. Right modifier keys are also no longer reported as being left.
- Added the `Window::set_ime_spot(x: i32, y: i32)` method, which is implemented on X11 and macOS.
- **Breaking**: `os::unix::WindowExt::send_xim_spot(x: i16, y: i16)` no longer exists. Switch to the new `Window::set_ime_spot(x: i32, y: i32)`, which has equivalent functionality.
- Fixed detection of `Pause` and `Scroll` keys on Windows.
- On Windows, alt-tabbing while the cursor is grabbed no longer makes it impossible to re-grab the cursor.
- On Windows, using `CursorState::Hide` when the cursor is grabbed now ungrabs the cursor first.
- Implemented `MouseCursor::NoneCursor` on Windows.
- Added `WindowBuilder::with_always_on_top` and `Window::set_always_on_top`. Implemented on Windows, macOS, and X11.
- On X11, `WindowBuilderExt` now has `with_class`, `with_override_redirect`, and `with_x11_window_type` to allow for more control over window creation. `WindowExt` additionally has `set_urgent`.
- More hints are set by default on X11, including `_NET_WM_PID` and `WM_CLIENT_MACHINE`. Note that prior to this, the `WM_CLASS` hint was automatically set to whatever value was passed to `with_title`. It's now set to the executable name to better conform to expectations and the specification; if this is undesirable, you must explicitly use `WindowBuilderExt::with_class`.

# Version 0.14.0 (2018-05-09)

- Created the `Copy`, `Paste` and `Cut` `VirtualKeyCode`s and added support for them on X11 and Wayland
- Fix `.with_decorations(false)` in macOS
- On Mac, `NSWindow` and supporting objects might be alive long after they were `closed` which resulted in apps consuming more heap then needed. Mainly it was affecting multi window applications. Not expecting any user visible change of behaviour after the fix.
- Fix regression of Window platform extensions for macOS where `NSFullSizeContentViewWindowMask` was not being correctly applied to `.fullsize_content_view`.
- Corrected `get_position` on Windows to be relative to the screen rather than to the taskbar.
- Corrected `Moved` event on Windows to use position values equivalent to those returned by `get_position`. It previously supplied client area positions instead of window positions, and would additionally interpret negative values as being very large (around `u16::MAX`).
- Implemented `Moved` event on macOS.
- On X11, the `Moved` event correctly use window positions rather than client area positions. Additionally, a stray `Moved` that unconditionally accompanied `Resized` with the client area position relative to the parent has been eliminated; `Moved` is still received alongside `Resized`, but now only once and always correctly.
- On Windows, implemented all variants of `DeviceEvent` other than `Text`. Mouse `DeviceEvent`s are now received even if the window isn't in the foreground.
- `DeviceId` on Windows is no longer a unit struct, and now contains a `u32`. For `WindowEvent`s, this will always be 0, but on `DeviceEvent`s it will be the handle to that device. `DeviceIdExt::get_persistent_identifier` can be used to acquire a unique identifier for that device that persists across replugs/reboots/etc.
- Corrected `run_forever` on X11 to stop discarding `Awakened` events.
- Various safety and correctness improvements to the X11 backend internals.
- Fixed memory leak on X11 every time the mouse entered the window.
- On X11, drag and drop now works reliably in release mode.
- Added `WindowBuilderExt::with_resize_increments` and `WindowBuilderExt::with_base_size` to X11, allowing for more optional hints to be set.
- Rework of the wayland backend, migrating it to use [Smithay's Client Toolkit](https://github.com/Smithay/client-toolkit).
- Added `WindowBuilder::with_window_icon` and `Window::set_window_icon`, finally making it possible to set the window icon on Windows and X11. The `icon_loading` feature can be enabled to allow for icons to be easily loaded; see example program `window_icon.rs` for usage.
- Windows additionally has `WindowBuilderExt::with_taskbar_icon` and `WindowExt::set_taskbar_icon`.
- On Windows, fix panic when trying to call `set_fullscreen(None)` on a window that has not been fullscreened prior.

# Version 0.13.1 (2018-04-26)

- Ensure necessary `x11-dl` version is used.

# Version 0.13.0 (2018-04-25)

- Implement `WindowBuilder::with_maximized`, `Window::set_fullscreen`, `Window::set_maximized` and `Window::set_decorations` for MacOS.
- Implement `WindowBuilder::with_maximized`, `Window::set_fullscreen`, `Window::set_maximized` and `Window::set_decorations` for Windows.
- On Windows, `WindowBuilder::with_fullscreen` no longer changing monitor display resolution.
- Overhauled X11 window geometry calculations. `get_position` and `set_position` are more universally accurate across different window managers, and `get_outer_size` actually works now.
- Fixed SIGSEGV/SIGILL crashes on macOS caused by stabilization of the `!` (never) type.
- Implement `WindowEvent::HiDPIFactorChanged` for macOS
- On X11, input methods now work completely out of the box, no longer requiring application developers to manually call `setlocale`. Additionally, when input methods are started, stopped, or restarted on the server end, it's correctly handled.
- Implemented `Refresh` event on Windows.
- Properly calculate the minimum and maximum window size on Windows, including window decorations.
- Map more `MouseCursor` variants to cursor icons on Windows.
- Corrected `get_position` on macOS to return outer frame position, not content area position.
- Corrected `set_position` on macOS to set outer frame position, not content area position.
- Added `get_inner_position` method to `Window`, which gets the position of the window's client area. This is implemented on all applicable platforms (all desktop platforms other than Wayland, where this isn't possible).
- **Breaking:** the `Closed` event has been replaced by `CloseRequested` and `Destroyed`. To migrate, you typically just need to replace all usages of `Closed` with `CloseRequested`; see example programs for more info. The exception is iOS, where `Closed` must be replaced by `Destroyed`.

# Version 0.12.0 (2018-04-06)

- Added subclass to macos windows so they can be made resizable even with no decorations.
- Dead keys now work properly on X11, no longer resulting in a panic.
- On X11, input method creation first tries to use the value from the user's `XMODIFIERS` environment variable, so application developers should no longer need to manually call `XSetLocaleModifiers`. If that fails, fallbacks are tried, which should prevent input method initialization from ever outright failing.
- Fixed thread safety issues with input methods on X11.
- Add support for `Touch` for win32 backend.
- Fixed `Window::get_inner_size` and friends to return the size in pixels instead of points when using HIDPI displays on OSX.

# Version 0.11.3 (2018-03-28)

- Added `set_min_dimensions` and `set_max_dimensions` methods to `Window`, and implemented on Windows, X11, Wayland, and OSX.
- On X11, dropping a `Window` actually closes it now, and clicking the window's × button (or otherwise having the WM signal to close it) will result in the window closing.
- Added `WindowBuilderExt` methods for macos: `with_titlebar_transparent`,
  `with_title_hidden`, `with_titlebar_buttons_hidden`,
  `with_fullsize_content_view`.
- Mapped X11 numpad keycodes (arrows, Home, End, PageUp, PageDown, Insert and Delete) to corresponding virtual keycodes

# Version 0.11.2 (2018-03-06)

- Impl `Hash`, `PartialEq`, and `Eq` for `events::ModifiersState`.
- Implement `MonitorId::get_hidpi_factor` for MacOS.
- Added method `os::macos::MonitorIdExt::get_nsscreen() -> *mut c_void` that gets a `NSScreen` object matching the monitor ID.
- Send `Awakened` event on Android when event loop is woken up.

# Version 0.11.1 (2018-02-19)

- Fixed windows not receiving mouse events when click-dragging the mouse outside the client area of a window, on Windows platforms.
- Added method `os::android::EventsLoopExt:set_suspend_callback(Option<Box<Fn(bool) -> ()>>)` that allows glutin to register a callback when a suspend event happens

# Version 0.11.0 (2018-02-09)

- Implement `MonitorId::get_dimensions` for Android.
- Added method `os::macos::WindowBuilderExt::with_movable_by_window_background(bool)` that allows to move a window without a titlebar - `with_decorations(false)`
- Implement `Window::set_fullscreen`, `Window::set_maximized` and `Window::set_decorations` for Wayland.
- Added `Caret` as VirtualKeyCode and support OSX ^-Key with german input.

# Version 0.10.1 (2018-02-05)

_Yanked_

# Version 0.10.0 (2017-12-27)

- Add support for `Touch` for emscripten backend.
- Added support for `DroppedFile`, `HoveredFile`, and `HoveredFileCancelled` to X11 backend.
- **Breaking:** `unix::WindowExt` no longer returns pointers for things that aren't actually pointers; `get_xlib_window` now returns `Option<std::os::raw::c_ulong>` and `get_xlib_screen_id` returns `Option<std::os::raw::c_int>`. Additionally, methods that previously returned `libc::c_void` have been changed to return `std::os::raw::c_void`, which are not interchangeable types, so users wanting the former will need to explicitly cast.
- Added `set_decorations` method to `Window` to allow decorations to be toggled after the window is built. Presently only implemented on X11.
- Raised the minimum supported version of Rust to 1.20 on MacOS due to usage of associated constants in new versions of cocoa and core-graphics.
- Added `modifiers` field to `MouseInput`, `MouseWheel`, and `CursorMoved` events to track the modifiers state (`ModifiersState`).
- Fixed the emscripten backend to return the size of the canvas instead of the size of the window.

# Version 0.9.0 (2017-12-01)

- Added event `WindowEvent::HiDPIFactorChanged`.
- Added method `MonitorId::get_hidpi_factor`.
- Deprecated `get_inner_size_pixels` and `get_inner_size_points` methods of `Window` in favor of
`get_inner_size`.
- **Breaking:** `EventsLoop` is `!Send` and `!Sync` because of platform-dependant constraints,
  but `Window`, `WindowId`, `DeviceId` and `MonitorId` guaranteed to be `Send`.
- `MonitorId::get_position` now returns `(i32, i32)` instead of `(u32, u32)`.
- Rewrite of the wayland backend to use wayland-client-0.11
- Support for dead keys on wayland for keyboard utf8 input
- Monitor enumeration on Windows is now implemented using `EnumDisplayMonitors` instead of
`EnumDisplayDevices`. This changes the value returned by `MonitorId::get_name()`.
- On Windows added `MonitorIdExt::hmonitor` method
- Impl `Clone` for `EventsLoopProxy`
- `EventsLoop::get_primary_monitor()` on X11 will fallback to any available monitor if no primary is found
- Support for touch event on wayland
- `WindowEvent`s `MouseMoved`, `MouseEntered`, and `MouseLeft` have been renamed to
`CursorMoved`, `CursorEntered`, and `CursorLeft`.
- New `DeviceEvent`s added, `MouseMotion` and `MouseWheel`.
- Send `CursorMoved` event after `CursorEntered` and `Focused` events.
- Add support for `ModifiersState`, `MouseMove`, `MouseInput`, `MouseMotion` for emscripten backend.

# Version 0.8.3 (2017-10-11)

- Fixed issue of calls to `set_inner_size` blocking on Windows.
- Mapped `ISO_Left_Tab` to `VirtualKeyCode::Tab` to make the key work with modifiers
- Fixed the X11 backed on 32bit targets

# Version 0.8.2 (2017-09-28)

- Uniformize keyboard scancode values accross Wayland and X11 (#297).
- Internal rework of the wayland event loop
- Added method `os::linux::WindowExt::is_ready`

# Version 0.8.1 (2017-09-22)

- Added various methods to `os::linux::EventsLoopExt`, plus some hidden items necessary to make
  glutin work.

# Version 0.8.0 (2017-09-21)

- Added `Window::set_maximized`, `WindowAttributes::maximized` and `WindowBuilder::with_maximized`.
- Added `Window::set_fullscreen`.
- Changed `with_fullscreen` to take a `Option<MonitorId>` instead of a `MonitorId`.
- Removed `MonitorId::get_native_identifer()` in favor of platform-specific traits in the `os`
  module.
- Changed `get_available_monitors()` and `get_primary_monitor()` to be methods of `EventsLoop`
  instead of stand-alone methods.
- Changed `EventsLoop` to be tied to a specific X11 or Wayland connection.
- Added a `os::linux::EventsLoopExt` trait that makes it possible to configure the connection.
- Fixed the emscripten code, which now compiles.
- Changed the X11 fullscreen code to use `xrandr` instead of `xxf86vm`.
- Fixed the Wayland backend to produce `Refresh` event after window creation.
- Changed the `Suspended` event to be outside of `WindowEvent`.
- Fixed the X11 backend sometimes reporting the wrong virtual key (#273).<|MERGE_RESOLUTION|>--- conflicted
+++ resolved
@@ -10,6 +10,7 @@
 
 - On Windows, added `WindowExtWindows::set_undecorated_shadow` and `WindowBuilderExtWindows::with_undecorated_shadow` to draw the drop shadow behind a borderless window.
 - On Windows, fixed default window features (ie snap, animations, shake, etc.) when decorations are disabled.
+- On macOS, add support for two-finger touchpad magnification and rotation gestures with new events `WindowEvent::TouchpadMagnify` and `WindowEvent::TouchpadRotate`.
 
 # 0.27.2 (2022-8-12)
 
@@ -79,9 +80,6 @@
 - **Breaking:** Added new `WindowEvent::Ime` supported on desktop platforms.
 - Added `Window::set_ime_allowed` supported on desktop platforms.
 - **Breaking:** IME input on desktop platforms won't be received unless it's explicitly allowed via `Window::set_ime_allowed` and new `WindowEvent::Ime` events are handled.
-<<<<<<< HEAD
-- On macOS, add support for two-finger touchpad magnification and rotation gestures with new events `WindowEvent::TouchpadMagnify` and `WindowEvent::TouchpadRotate`.
-=======
 - On macOS, `WindowEvent::Resized` is now emitted in `frameDidChange` instead of `windowDidResize`.
 - **Breaking:** On X11, device events are now ignored for unfocused windows by default, use `EventLoopWindowTarget::set_device_event_filter` to set the filter level.
 - Implemented `Default` on `EventLoop<()>`.
@@ -100,7 +98,6 @@
 - On Android, upgrade `ndk` and `ndk-glue` dependencies to the recently released `0.7.0`.
 - All platforms can now be relied on to emit a `Resumed` event. Applications are recommended to lazily initialize graphics state and windows on first resume for portability.
 - **Breaking:**: Reverse horizontal scrolling sign in `MouseScrollDelta` to match the direction of vertical scrolling. A positive X value now means moving the content to the right. The meaning of vertical scrolling stays the same: a positive Y value means moving the content down.
->>>>>>> 76f158d3
 
 # 0.26.1 (2022-01-05)
 
