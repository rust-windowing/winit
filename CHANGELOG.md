--- conflicted
+++ resolved
@@ -1,11 +1,8 @@
 # Unreleased
 
-<<<<<<< HEAD
 - Added to `WindowAttributes` the `center_window: Option<MonitorId>`.
 - Added the following function for managing window centering `set_centered()`.
-=======
 - On X11, fix sanity check which checks that a monitor's reported width and height (in millimeters) are non-zero when calculating the DPI factor.
->>>>>>> 22288ec4
 
 # Version 0.19.1 (2019-04-08)
 
