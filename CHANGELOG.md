# Unreleased

- `Icon::to_cardinals` is no longer public, since it was never supposed to be.
- Wayland: improve diagnostics if initialization fails
<<<<<<< HEAD
- On X11, the scroll wheel position is now correctly reset on i3 and other WMs that have the same quirk.
=======
- Fix some system event key doesn't work when focused, do not block keyevent forward to system on macOS
>>>>>>> 1819be11

# Version 0.14.0 (2018-05-09)

- Created the `Copy`, `Paste` and `Cut` `VirtualKeyCode`s and added support for them on X11 and Wayland
- Fix `.with_decorations(false)` in macOS
- On Mac, `NSWindow` and supporting objects might be alive long after they were `closed` which resulted in apps consuming more heap then needed. Mainly it was affecting multi window applications. Not expecting any user visible change of behaviour after the fix.
- Fix regression of Window platform extensions for macOS where `NSFullSizeContentViewWindowMask` was not being correctly applied to `.fullsize_content_view`.
- Corrected `get_position` on Windows to be relative to the screen rather than to the taskbar.
- Corrected `Moved` event on Windows to use position values equivalent to those returned by `get_position`. It previously supplied client area positions instead of window positions, and would additionally interpret negative values as being very large (around `u16::MAX`).
- Implemented `Moved` event on macOS.
- On X11, the `Moved` event correctly use window positions rather than client area positions. Additionally, a stray `Moved` that unconditionally accompanied `Resized` with the client area position relative to the parent has been eliminated; `Moved` is still received alongside `Resized`, but now only once and always correctly.
- On Windows, implemented all variants of `DeviceEvent` other than `Text`. Mouse `DeviceEvent`s are now received even if the window isn't in the foreground.
- `DeviceId` on Windows is no longer a unit struct, and now contains a `u32`. For `WindowEvent`s, this will always be 0, but on `DeviceEvent`s it will be the handle to that device. `DeviceIdExt::get_persistent_identifier` can be used to acquire a unique identifier for that device that persists across replugs/reboots/etc.
- Corrected `run_forever` on X11 to stop discarding `Awakened` events.
- Various safety and correctness improvements to the X11 backend internals.
- Fixed memory leak on X11 every time the mouse entered the window.
- On X11, drag and drop now works reliably in release mode.
- Added `WindowBuilderExt::with_resize_increments` and `WindowBuilderExt::with_base_size` to X11, allowing for more optional hints to be set.
- Rework of the wayland backend, migrating it to use [Smithay's Client Toolkit](https://github.com/Smithay/client-toolkit).
- Added `WindowBuilder::with_window_icon` and `Window::set_window_icon`, finally making it possible to set the window icon on Windows and X11. The `icon_loading` feature can be enabled to allow for icons to be easily loaded; see example program `window_icon.rs` for usage.
- Windows additionally has `WindowBuilderExt::with_taskbar_icon` and `WindowExt::set_taskbar_icon`.
- On Windows, fix panic when trying to call `set_fullscreen(None)` on a window that has not been fullscreened prior.

# Version 0.13.1 (2018-04-26)

- Ensure necessary `x11-dl` version is used.

# Version 0.13.0 (2018-04-25)

- Implement `WindowBuilder::with_maximized`, `Window::set_fullscreen`, `Window::set_maximized` and `Window::set_decorations` for MacOS.
- Implement `WindowBuilder::with_maximized`, `Window::set_fullscreen`, `Window::set_maximized` and `Window::set_decorations` for Windows.
- On Windows, `WindowBuilder::with_fullscreen` no longer changing monitor display resolution.
- Overhauled X11 window geometry calculations. `get_position` and `set_position` are more universally accurate across different window managers, and `get_outer_size` actually works now.
- Fixed SIGSEGV/SIGILL crashes on macOS caused by stabilization of the `!` (never) type.
- Implement `WindowEvent::HiDPIFactorChanged` for macOS
- On X11, input methods now work completely out of the box, no longer requiring application developers to manually call `setlocale`. Additionally, when input methods are started, stopped, or restarted on the server end, it's correctly handled.
- Implemented `Refresh` event on Windows.
- Properly calculate the minimum and maximum window size on Windows, including window decorations.
- Map more `MouseCursor` variants to cursor icons on Windows.
- Corrected `get_position` on macOS to return outer frame position, not content area position.
- Corrected `set_position` on macOS to set outer frame position, not content area position.
- Added `get_inner_position` method to `Window`, which gets the position of the window's client area. This is implemented on all applicable platforms (all desktop platforms other than Wayland, where this isn't possible).
- **Breaking:** the `Closed` event has been replaced by `CloseRequested` and `Destroyed`. To migrate, you typically just need to replace all usages of `Closed` with `CloseRequested`; see example programs for more info. The exception is iOS, where `Closed` must be replaced by `Destroyed`.

# Version 0.12.0 (2018-04-06)

- Added subclass to macos windows so they can be made resizable even with no decorations.
- Dead keys now work properly on X11, no longer resulting in a panic.
- On X11, input method creation first tries to use the value from the user's `XMODIFIERS` environment variable, so application developers should no longer need to manually call `XSetLocaleModifiers`. If that fails, fallbacks are tried, which should prevent input method initialization from ever outright failing.
- Fixed thread safety issues with input methods on X11.
- Add support for `Touch` for win32 backend.
- Fixed `Window::get_inner_size` and friends to return the size in pixels instead of points when using HIDPI displays on OSX.

# Version 0.11.3 (2018-03-28)

- Added `set_min_dimensions` and `set_max_dimensions` methods to `Window`, and implemented on Windows, X11, Wayland, and OSX.
- On X11, dropping a `Window` actually closes it now, and clicking the window's × button (or otherwise having the WM signal to close it) will result in the window closing.
- Added `WindowBuilderExt` methods for macos: `with_titlebar_transparent`,
  `with_title_hidden`, `with_titlebar_buttons_hidden`,
  `with_fullsize_content_view`.
- Mapped X11 numpad keycodes (arrows, Home, End, PageUp, PageDown, Insert and Delete) to corresponding virtual keycodes

# Version 0.11.2 (2018-03-06)

- Impl `Hash`, `PartialEq`, and `Eq` for `events::ModifiersState`.
- Implement `MonitorId::get_hidpi_factor` for MacOS.
- Added method `os::macos::MonitorIdExt::get_nsscreen() -> *mut c_void` that gets a `NSScreen` object matching the monitor ID.
- Send `Awakened` event on Android when event loop is woken up.

# Version 0.11.1 (2018-02-19)

- Fixed windows not receiving mouse events when click-dragging the mouse outside the client area of a window, on Windows platforms.
- Added method `os::android::EventsLoopExt:set_suspend_callback(Option<Box<Fn(bool) -> ()>>)` that allows glutin to register a callback when a suspend event happens

# Version 0.11.0 (2018-02-09)

- Implement `MonitorId::get_dimensions` for Android.
- Added method `os::macos::WindowBuilderExt::with_movable_by_window_background(bool)` that allows to move a window without a titlebar - `with_decorations(false)`
- Implement `Window::set_fullscreen`, `Window::set_maximized` and `Window::set_decorations` for Wayland.
- Added `Caret` as VirtualKeyCode and support OSX ^-Key with german input.

# Version 0.10.1 (2018-02-05)

*Yanked*

# Version 0.10.0 (2017-12-27)

- Add support for `Touch` for emscripten backend.
- Added support for `DroppedFile`, `HoveredFile`, and `HoveredFileCancelled` to X11 backend.
- **Breaking:** `unix::WindowExt` no longer returns pointers for things that aren't actually pointers; `get_xlib_window` now returns `Option<std::os::raw::c_ulong>` and `get_xlib_screen_id` returns `Option<std::os::raw::c_int>`. Additionally, methods that previously returned `libc::c_void` have been changed to return `std::os::raw::c_void`, which are not interchangeable types, so users wanting the former will need to explicitly cast.
- Added `set_decorations` method to `Window` to allow decorations to be toggled after the window is built. Presently only implemented on X11.
- Raised the minimum supported version of Rust to 1.20 on MacOS due to usage of associated constants in new versions of cocoa and core-graphics.
- Added `modifiers` field to `MouseInput`, `MouseWheel`, and `CursorMoved` events to track the modifiers state (`ModifiersState`).
- Fixed the emscripten backend to return the size of the canvas instead of the size of the window.

# Version 0.9.0 (2017-12-01)

- Added event `WindowEvent::HiDPIFactorChanged`.
- Added method `MonitorId::get_hidpi_factor`.
- Deprecated `get_inner_size_pixels` and `get_inner_size_points` methods of `Window` in favor of
`get_inner_size`.
- **Breaking:** `EventsLoop` is `!Send` and `!Sync` because of platform-dependant constraints,
  but `Window`, `WindowId`, `DeviceId` and `MonitorId` guaranteed to be `Send`.
- `MonitorId::get_position` now returns `(i32, i32)` instead of `(u32, u32)`.
- Rewrite of the wayland backend to use wayland-client-0.11
- Support for dead keys on wayland for keyboard utf8 input
- Monitor enumeration on Windows is now implemented using `EnumDisplayMonitors` instead of
`EnumDisplayDevices`. This changes the value returned by `MonitorId::get_name()`.
- On Windows added `MonitorIdExt::hmonitor` method
- Impl `Clone` for `EventsLoopProxy`
- `EventsLoop::get_primary_monitor()` on X11 will fallback to any available monitor if no primary is found
- Support for touch event on wayland
- `WindowEvent`s `MouseMoved`, `MouseEntered`, and `MouseLeft` have been renamed to
`CursorMoved`, `CursorEntered`, and `CursorLeft`.
- New `DeviceEvent`s added, `MouseMotion` and `MouseWheel`.
- Send `CursorMoved` event after `CursorEntered` and `Focused` events.
- Add support for `ModifiersState`, `MouseMove`, `MouseInput`, `MouseMotion` for emscripten backend.

# Version 0.8.3 (2017-10-11)

- Fixed issue of calls to `set_inner_size` blocking on Windows.
- Mapped `ISO_Left_Tab` to `VirtualKeyCode::Tab` to make the key work with modifiers
- Fixed the X11 backed on 32bit targets

# Version 0.8.2 (2017-09-28)

- Uniformize keyboard scancode values accross Wayland and X11 (#297).
- Internal rework of the wayland event loop
- Added method `os::linux::WindowExt::is_ready`

# Version 0.8.1 (2017-09-22)

- Added various methods to `os::linux::EventsLoopExt`, plus some hidden items necessary to make
  glutin work.

# Version 0.8.0 (2017-09-21)

- Added `Window::set_maximized`, `WindowAttributes::maximized` and `WindowBuilder::with_maximized`.
- Added `Window::set_fullscreen`.
- Changed `with_fullscreen` to take a `Option<MonitorId>` instead of a `MonitorId`.
- Removed `MonitorId::get_native_identifer()` in favor of platform-specific traits in the `os`
  module.
- Changed `get_available_monitors()` and `get_primary_monitor()` to be methods of `EventsLoop`
  instead of stand-alone methods.
- Changed `EventsLoop` to be tied to a specific X11 or Wayland connection.
- Added a `os::linux::EventsLoopExt` trait that makes it possible to configure the connection.
- Fixed the emscripten code, which now compiles.
- Changed the X11 fullscreen code to use `xrandr` instead of `xxf86vm`.
- Fixed the Wayland backend to produce `Refresh` event after window creation.
- Changed the `Suspended` event to be outside of `WindowEvent`.
- Fixed the X11 backend sometimes reporting the wrong virtual key (#273).<|MERGE_RESOLUTION|>--- conflicted
+++ resolved
@@ -2,11 +2,8 @@
 
 - `Icon::to_cardinals` is no longer public, since it was never supposed to be.
 - Wayland: improve diagnostics if initialization fails
-<<<<<<< HEAD
+- Fix some system event key doesn't work when focused, do not block keyevent forward to system on macOS
 - On X11, the scroll wheel position is now correctly reset on i3 and other WMs that have the same quirk.
-=======
-- Fix some system event key doesn't work when focused, do not block keyevent forward to system on macOS
->>>>>>> 1819be11
 
 # Version 0.14.0 (2018-05-09)
 
