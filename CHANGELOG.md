# Changelog

All notable changes to this project will be documented in this file.

Please keep one empty line before and after all headers. (This is required for `git` to produce a conflict when a release is made while a PR is open and the PR's changelog entry would go into the wrong section).

And please only add new entries to the top of this list, right below the `# Unreleased` header.

# Unreleased

<<<<<<< HEAD
- On Windows, macOS, X11 and Wayland, add `Window::set_theme`.
- **Breaking:** Remove `WindowExtWayland::wayland_set_csd_theme` and `WindowBuilderExtX11::with_gtk_theme_variant`.
=======
- On Windows, revert window background to an empty brush to avoid white flashes when changing scaling
>>>>>>> 9ae7498a
- **Breaking:** Removed `Window::set_always_on_top` and related APIs in favor of `Window::set_window_level`.
- On Windows, MacOS and X11, add always on bottom APIs.
- On Windows, fix the value in `MouseButton::Other`.
- On macOS, add `WindowExtMacOS::is_document_edited` and `WindowExtMacOS::set_document_edited` APIs.
- **Breaking:** Removed `WindowBuilderExtIOS::with_root_view_class`; instead, you should use `[[view layer] addSublayer: ...]` to add an instance of the desired layer class (e.g. `CAEAGLLayer` or `CAMetalLayer`). See `vulkano-win` or `wgpu` for examples of this.
- On MacOS and Windows, add `Window::set_content_protected`.
- On MacOS, add `EventLoopBuilderExtMacOS::with_activate_ignoring_other_apps`.
- On Windows, fix icons specified on `WindowBuilder` not taking effect for windows created after the first one.
- On Windows and macOS, add `Window::title` to query the current window title.
- On Windows, fix focusing menubar when pressing `Alt`.
- On MacOS, made `accepts_first_mouse` configurable.
- Migrated `WindowBuilderExtUnix::with_resize_increments` to `WindowBuilder`.
- Added `Window::resize_increments`/`Window::set_resize_increments` to update resize increments at runtime for X11/macOS.
- macOS/iOS: Use `objc2` instead of `objc` internally.
- **Breaking:** Bump MSRV from `1.57` to `1.60`.
- **Breaking:** Split the `platform::unix` module into `platform::x11` and `platform::wayland`. The extension types are similarly renamed.
- **Breaking:**: Removed deprecated method `platform::unix::WindowExtUnix::is_ready`.
- Removed `parking_lot` dependency.
- **Breaking:** On macOS, add support for two-finger touchpad magnification and rotation gestures with new events `WindowEvent::TouchpadMagnify` and `WindowEvent::TouchpadRotate`.
- **Breaking:** On web, the `WindowBuilderExtWebSys::with_prevent_default` setting (enabled by default), now additionally prevents scrolling of the webpage in mobile browsers, previously it only disabled scrolling on desktop.
- On Wayland, `wayland-csd-adwaita` now uses `ab_glyph` instead of `crossfont` to render the title for decorations.
- On Wayland, a new `wayland-csd-adwaita-crossfont` feature was added to use `crossfont` instead of `ab_glyph` for decorations.
- On Wayland, if not otherwise specified use upstream automatic CSD theme selection.
- On X11, added `WindowExtX11::with_parent` to create child windows.
- Added support for `WindowBuilder::with_theme` and `Window::theme` to support per-window dark/light/system theme configuration on macos, windows and wayland.
- On macOS, added support for `WindowEvent::ThemeChanged`.
- **Breaking:** Removed `WindowBuilderExtWindows::with_theme` and `WindowBuilderExtWayland::with_wayland_csd_theme` in favour of `WindowBuilder::with_theme`.
- **Breaking:** Removed `WindowExtWindows::theme` in favour of `Window::theme`.
- Enabled `doc_auto_cfg` when generating docs on docs.rs for feature labels.
- On macOS, fix panic when getting current monitor without any monitor attached.
- **Breaking:** On Android, switched to using [`android-activity`](https://github.com/rib/android-activity) crate as a glue layer instead of [`ndk-glue](https://github.com/rust-windowing/android-ndk-rs/tree/master/ndk-glue). See [README.md#Android](https://github.com/rust-windowing/winit#Android) for more details. ([#2444](https://github.com/rust-windowing/winit/pull/2444))

# 0.27.5

- On Wayland, fix byte offset in `Ime::Preedit` pointing to invalid bytes.

# 0.27.4

- On Windows, emit `ReceivedCharacter` events on system keybindings.
- On Windows, fixed focus event emission on minimize.
- On X11, fixed IME crashing during reload.

# 0.27.3

- On Windows, added `WindowExtWindows::set_undecorated_shadow` and `WindowBuilderExtWindows::with_undecorated_shadow` to draw the drop shadow behind a borderless window.
- On Windows, fixed default window features (ie snap, animations, shake, etc.) when decorations are disabled.
- On Windows, fixed ALT+Space shortcut to open window menu.
- On Wayland, fixed `Ime::Preedit` not being sent on IME reset.
- Fixed unbound version specified for `raw-window-handle` leading to compilation failures.
- Empty `Ime::Preedit` event will be sent before `Ime::Commit` to help clearing preedit.
- On X11, fixed IME context picking by querying for supported styles beforehand.

# 0.27.2 (2022-8-12)

- On macOS, fixed touch phase reporting when scrolling.
- On X11, fix min, max and resize increment hints not persisting for resizable windows (e.g. on DPI change).
- On Windows, respect min/max inner sizes when creating the window.
- For backwards compatibility, `Window` now (additionally) implements the old version (`0.4`) of the `HasRawWindowHandle` trait
- On Windows, added support for `EventLoopWindowTarget::set_device_event_filter`.
- On Wayland, fix user requested `WindowEvent::RedrawRequested` being delayed by a frame.

# 0.27.1 (2022-07-30)

- The minimum supported Rust version was lowered to `1.57.0` and now explicitly tested.
- On X11, fix crash on start due to inability to create an IME context without any preedit.

# 0.27.0 (2022-07-26)

- On Windows, fix hiding a maximized window.
- On Android, `ndk-glue`'s `NativeWindow` lock is now held between `Event::Resumed` and `Event::Suspended`.
- On Web, added `EventLoopExtWebSys` with a `spawn` method to start the event loop without throwing an exception.
- Added `WindowEvent::Occluded(bool)`, currently implemented on macOS and X11.
- On X11, fix events for caps lock key not being sent
- Build docs on `docs.rs` for iOS and Android as well.
- **Breaking:** Removed the `WindowAttributes` struct, since all its functionality is accessible from `WindowBuilder`.
- Added `WindowBuilder::transparent` getter to check if the user set `transparent` attribute.
- On macOS, Fix emitting `Event::LoopDestroyed` on CMD+Q.
- On macOS, fixed an issue where having multiple windows would prevent run_return from ever returning.
- On Wayland, fix bug where the cursor wouldn't hide in GNOME.
- On macOS, Windows, and Wayland, add `set_cursor_hittest` to let the window ignore mouse events.
- On Windows, added `WindowExtWindows::set_skip_taskbar` and `WindowBuilderExtWindows::with_skip_taskbar`.
- On Windows, added `EventLoopBuilderExtWindows::with_msg_hook`.
- On Windows, remove internally unique DC per window.
- On macOS, remove the need to call `set_ime_position` after moving the window.
- Added `Window::is_visible`.
- Added `Window::is_resizable`.
- Added `Window::is_decorated`.
- On X11, fix for repeated event loop iteration when `ControlFlow` was `Wait`
- On X11, fix scale factor calculation when the only monitor is reconnected
- On Wayland, report unaccelerated mouse deltas in `DeviceEvent::MouseMotion`.
- On Web, a focused event is manually generated when a click occurs to emulate behaviour of other backends.
- **Breaking:** Bump `ndk` version to 0.6, ndk-sys to `v0.3`, `ndk-glue` to `0.6`.
- Remove no longer needed `WINIT_LINK_COLORSYNC` environment variable.
- **Breaking:** Rename the `Exit` variant of `ControlFlow` to `ExitWithCode`, which holds a value to control the exit code after running. Add an `Exit` constant which aliases to `ExitWithCode(0)` instead to avoid major breakage. This shouldn't affect most existing programs.
- Add `EventLoopBuilder`, which allows you to create and tweak the settings of an event loop before creating it.
- Deprecated `EventLoop::with_user_event`; use `EventLoopBuilder::with_user_event` instead.
- **Breaking:** Replaced `EventLoopExtMacOS` with `EventLoopBuilderExtMacOS` (which also has renamed methods).
- **Breaking:** Replaced `EventLoopExtWindows` with `EventLoopBuilderExtWindows` (which also has renamed methods).
- **Breaking:** Replaced `EventLoopExtUnix` with `EventLoopBuilderExtUnix` (which also has renamed methods).
- **Breaking:** The platform specific extensions for Windows `winit::platform::windows` have changed. All `HANDLE`-like types e.g. `HWND` and `HMENU` were converted from winapi types or `*mut c_void` to `isize`. This was done to be consistent with the type definitions in windows-sys and to not expose internal dependencies.
- The internal bindings to the [Windows API](https://docs.microsoft.com/en-us/windows/) were changed from the unofficial [winapi](https://github.com/retep998/winapi-rs) bindings to the official Microsoft [windows-sys](https://github.com/microsoft/windows-rs) bindings.
- On Wayland, fix polling during consecutive `EventLoop::run_return` invocations.
- On Windows, fix race issue creating fullscreen windows with `WindowBuilder::with_fullscreen`
- On Android, `virtual_keycode` for `KeyboardInput` events is now filled in where a suitable match is found.
- Added helper methods on `ControlFlow` to set its value.
- On Wayland, fix `TouchPhase::Ended` always reporting the location of the first touch down, unless the compositor
  sent a cancel or frame event.
- On iOS, send `RedrawEventsCleared` even if there are no redraw events, consistent with other platforms.
- **Breaking:** Replaced `Window::with_app_id` and `Window::with_class` with `Window::with_name` on `WindowBuilderExtUnix`.
- On Wayland, fallback CSD was replaced with proper one:
  - `WindowBuilderExtUnix::with_wayland_csd_theme` to set color theme in builder.
  - `WindowExtUnix::wayland_set_csd_theme` to set color theme when creating a window.
  - `WINIT_WAYLAND_CSD_THEME` env variable was added, it can be used to set "dark"/"light" theme in apps that don't expose theme setting.
  - `wayland-csd-adwaita` feature that enables proper CSD with title rendering using FreeType system library.
  - `wayland-csd-adwaita-notitle` feature that enables CSD but without title rendering.
- On Wayland and X11, fix window not resizing with `Window::set_inner_size` after calling `Window:set_resizable(false)`.
- On Windows, fix wrong fullscreen monitors being recognized when handling WM_WINDOWPOSCHANGING messages
- **Breaking:** Added new `WindowEvent::Ime` supported on desktop platforms.
- Added `Window::set_ime_allowed` supported on desktop platforms.
- **Breaking:** IME input on desktop platforms won't be received unless it's explicitly allowed via `Window::set_ime_allowed` and new `WindowEvent::Ime` events are handled.
- On macOS, `WindowEvent::Resized` is now emitted in `frameDidChange` instead of `windowDidResize`.
- **Breaking:** On X11, device events are now ignored for unfocused windows by default, use `EventLoopWindowTarget::set_device_event_filter` to set the filter level.
- Implemented `Default` on `EventLoop<()>`.
- Implemented `Eq` for `Fullscreen`, `Theme`, and `UserAttentionType`.
- **Breaking:** `Window::set_cursor_grab` now accepts `CursorGrabMode` to control grabbing behavior.
- On Wayland, add support for `Window::set_cursor_position`.
- Fix on macOS `WindowBuilder::with_disallow_hidpi`, setting true or false by the user no matter the SO default value.
- `EventLoopBuilder::build` will now panic when the `EventLoop` is being created more than once.
- Added `From<u64>` for `WindowId` and `From<WindowId>` for `u64`.
- Added `MonitorHandle::refresh_rate_millihertz` to get monitor's refresh rate.
- **Breaking**, Replaced `VideoMode::refresh_rate` with `VideoMode::refresh_rate_millihertz` providing better precision.
- On Web, add `with_prevent_default` and `with_focusable` to `WindowBuilderExtWebSys` to control whether events should be propagated.
- On Windows, fix focus events being sent to inactive windows.
- **Breaking**, update `raw-window-handle` to `v0.5` and implement `HasRawDisplayHandle` for `Window` and `EventLoopWindowTarget`.
- On X11, add function `register_xlib_error_hook` into `winit::platform::unix` to subscribe for errors comming from Xlib.
- On Android, upgrade `ndk` and `ndk-glue` dependencies to the recently released `0.7.0`.
- All platforms can now be relied on to emit a `Resumed` event. Applications are recommended to lazily initialize graphics state and windows on first resume for portability.
- **Breaking:**: Reverse horizontal scrolling sign in `MouseScrollDelta` to match the direction of vertical scrolling. A positive X value now means moving the content to the right. The meaning of vertical scrolling stays the same: a positive Y value means moving the content down.

# 0.26.1 (2022-01-05)

- Fix linking to the `ColorSync` framework on macOS 10.7, and in newer Rust versions.
- On Web, implement cursor grabbing through the pointer lock API.
- On X11, add mappings for numpad comma, numpad enter, numlock and pause.
- On macOS, fix Pinyin IME input by reverting a change that intended to improve IME.
- On Windows, fix a crash with transparent windows on Windows 11.

# 0.26.0 (2021-12-01)

- Update `raw-window-handle` to `v0.4`. This is _not_ a breaking change, we still implement `HasRawWindowHandle` from `v0.3`, see [rust-windowing/raw-window-handle#74](https://github.com/rust-windowing/raw-window-handle/pull/74). Note that you might have to run `cargo update -p raw-window-handle` after upgrading.
- On X11, bump `mio` to 0.8.
- On Android, fixed `WindowExtAndroid::config` initially returning an empty `Configuration`.
- On Android, fixed `Window::scale_factor` and `MonitorHandle::scale_factor` initially always returning 1.0.
- On X11, select an appropriate visual for transparency if is requested
- On Wayland and X11, fix diagonal window resize cursor orientation.
- On macOS, drop the event callback before exiting.
- On Android, implement `Window::request_redraw`
- **Breaking:** On Web, remove the `stdweb` backend.
- Added `Window::focus_window`to bring the window to the front and set input focus.
- On Wayland and X11, implement `is_maximized` method on `Window`.
- On Windows, prevent ghost window from showing up in the taskbar after either several hours of use or restarting `explorer.exe`.
- On macOS, fix issue where `ReceivedCharacter` was not being emitted during some key repeat events.
- On Wayland, load cursor icons `hand2` and `hand1` for `CursorIcon::Hand`.
- **Breaking:** On Wayland, Theme trait and its support types are dropped.
- On Wayland, bump `smithay-client-toolkit` to 0.15.1.
- On Wayland, implement `request_user_attention` with `xdg_activation_v1`.
- On X11, emit missing `WindowEvent::ScaleFactorChanged` when the only monitor gets reconnected.
- On X11, if RANDR based scale factor is higher than 20 reset it to 1
- On Wayland, add an enabled-by-default feature called `wayland-dlopen` so users can opt out of using `dlopen` to load system libraries.
- **Breaking:** On Android, bump `ndk` and `ndk-glue` to 0.5.
- On Windows, increase wait timer resolution for more accurate timing when using `WaitUntil`.
- On macOS, fix native file dialogs hanging the event loop.
- On Wayland, implement a workaround for wrong configure size when using `xdg_decoration` in `kwin_wayland`
- On macOS, fix an issue that prevented the menu bar from showing in borderless fullscreen mode.
- On X11, EINTR while polling for events no longer causes a panic. Instead it will be treated as a spurious wakeup.

# 0.25.0 (2021-05-15)

- **Breaking:** On macOS, replace `WindowBuilderExtMacOS::with_activation_policy` with `EventLoopExtMacOS::set_activation_policy`
- On macOS, wait with activating the application until the application has initialized.
- On macOS, fix creating new windows when the application has a main menu.
- On Windows, fix fractional deltas for mouse wheel device events.
- On macOS, fix segmentation fault after dropping the main window.
- On Android, `InputEvent::KeyEvent` is partially implemented providing the key scancode.
- Added `is_maximized` method to `Window`.
- On Windows, fix bug where clicking the decoration bar would make the cursor blink.
- On Windows, fix bug causing newly created windows to erroneously display the "wait" (spinning) cursor.
- On macOS, wake up the event loop immediately when a redraw is requested.
- On Windows, change the default window size (1024x768) to match the default on other desktop platforms (800x600).
- On Windows, fix bug causing mouse capture to not be released.
- On Windows, fix fullscreen not preserving minimized/maximized state.
- On Android, unimplemented events are marked as unhandled on the native event loop.
- On Windows, added `WindowBuilderExtWindows::with_menu` to set a custom menu at window creation time.
- On Android, bump `ndk` and `ndk-glue` to 0.3: use predefined constants for event `ident`.
- On macOS, fix objects captured by the event loop closure not being dropped on panic.
- On Windows, fixed `WindowEvent::ThemeChanged` not properly firing and fixed `Window::theme` returning the wrong theme.
- On Web, added support for `DeviceEvent::MouseMotion` to listen for relative mouse movements.
- Added `WindowBuilder::with_position` to allow setting the position of a `Window` on creation. Supported on Windows, macOS and X11.
- Added `Window::drag_window`. Implemented on Windows, macOS, X11 and Wayland.
- On X11, bump `mio` to 0.7.
- On Windows, added `WindowBuilderExtWindows::with_owner_window` to allow creating popup windows.
- On Windows, added `WindowExtWindows::set_enable` to allow creating modal popup windows.
- On macOS, emit `RedrawRequested` events immediately while the window is being resized.
- Implement `Default`, `Hash`, and `Eq` for `LogicalPosition`, `PhysicalPosition`, `LogicalSize`, and `PhysicalSize`.
- On macOS, initialize the Menu Bar with minimal defaults. (Can be prevented using `enable_default_menu_creation`)
- On macOS, change the default behavior for first click when the window was unfocused. Now the window becomes focused and then emits a `MouseInput` event on a "first mouse click".
- Implement mint (math interoperability standard types) conversions (under feature flag `mint`).

# 0.24.0 (2020-12-09)

- On Windows, fix applications not exiting gracefully due to thread_event_target_callback accessing corrupted memory.
- On Windows, implement `Window::set_ime_position`.
- **Breaking:** On Windows, Renamed `WindowBuilderExtWindows`'s `is_dark_mode` to `theme`.
- **Breaking:** On Windows, renamed `WindowBuilderExtWindows::is_dark_mode` to `theme`.
- On Windows, add `WindowBuilderExtWindows::with_theme` to set a preferred theme.
- On Windows, fix bug causing message boxes to appear delayed.
- On Android, calling `WindowEvent::Focused` now works properly instead of always returning false.
- On Windows, fix Alt-Tab behaviour by removing borderless fullscreen "always on top" flag.
- On Windows, fix bug preventing windows with transparency enabled from having fully-opaque regions.
- **Breaking:** On Windows, include prefix byte in scancodes.
- On Wayland, fix window not being resizeable when using `WindowBuilder::with_min_inner_size`.
- On Unix, fix cross-compiling to wasm32 without enabling X11 or Wayland.
- On Windows, fix use-after-free crash during window destruction.
- On Web, fix `WindowEvent::ReceivedCharacter` never being sent on key input.
- On macOS, fix compilation when targeting aarch64.
- On X11, fix `Window::request_redraw` not waking the event loop.
- On Wayland, the keypad arrow keys are now recognized.
- **Breaking** Rename `desktop::EventLoopExtDesktop` to `run_return::EventLoopExtRunReturn`.
- Added `request_user_attention` method to `Window`.
- **Breaking:** On macOS, removed `WindowExt::request_user_attention`, use `Window::request_user_attention`.
- **Breaking:** On X11, removed `WindowExt::set_urgent`, use `Window::request_user_attention`.
- On Wayland, default font size in CSD increased from 11 to 17.
- On Windows, fix bug causing message boxes to appear delayed.
- On Android, support multi-touch.
- On Wayland, extra mouse buttons are not dropped anymore.
- **Breaking**: `MouseButton::Other` now uses `u16`.

# 0.23.0 (2020-10-02)

- On iOS, fixed support for the "Debug View Heirarchy" feature in Xcode.
- On all platforms, `available_monitors` and `primary_monitor` are now on `EventLoopWindowTarget` rather than `EventLoop` to list monitors event in the event loop.
- On Unix, X11 and Wayland are now optional features (enabled by default)
- On X11, fix deadlock when calling `set_fullscreen_inner`.
- On Web, prevent the webpage from scrolling when the user is focused on a winit canvas
- On Web, calling `window.set_cursor_icon` no longer breaks HiDPI scaling
- On Windows, drag and drop is now optional (enabled by default) and can be disabled with `WindowBuilderExtWindows::with_drag_and_drop(false)`.
- On Wayland, fix deadlock when calling to `set_inner_size` from a callback.
- On macOS, add `hide__other_applications` to `EventLoopWindowTarget` via existing `EventLoopWindowTargetExtMacOS` trait. `hide_other_applications` will hide other applications by calling `-[NSApplication hideOtherApplications: nil]`.
- On android added support for `run_return`.
- On MacOS, Fixed fullscreen and dialog support for `run_return`.
- On Windows, fix bug where we'd try to emit `MainEventsCleared` events during nested win32 event loops.
- On Web, use mouse events if pointer events aren't supported. This affects Safari.
- On Windows, `set_ime_position` is now a no-op instead of a runtime crash.
- On Android, `set_fullscreen` is now a no-op instead of a runtime crash.
- On iOS and Android, `set_inner_size` is now a no-op instead of a runtime crash.
- On Android, fix `ControlFlow::Poll` not polling the Android event queue.
- On macOS, add `NSWindow.hasShadow` support.
- On Web, fix vertical mouse wheel scrolling being inverted.
- On Web, implement mouse capturing for click-dragging out of the canvas.
- On Web, fix `ControlFlow::Exit` not properly handled.
- On Web (web-sys only), send `WindowEvent::ScaleFactorChanged` event when `window.devicePixelRatio` is changed.
- **Breaking:** On Web, `set_cursor_position` and `set_cursor_grab` will now always return an error.
- **Breaking:** `PixelDelta` scroll events now return a `PhysicalPosition`.
- On NetBSD, fixed crash due to incorrect detection of the main thread.
- **Breaking:** On X11, `-` key is mapped to the `Minus` virtual key code, instead of `Subtract`.
- On macOS, fix inverted horizontal scroll.
- **Breaking:** `current_monitor` now returns `Option<MonitorHandle>`.
- **Breaking:** `primary_monitor` now returns `Option<MonitorHandle>`.
- On macOS, updated core-* dependencies and cocoa.
- Bump `parking_lot` to 0.11
- On Android, bump `ndk`, `ndk-sys` and `ndk-glue` to 0.2. Checkout the new ndk-glue main proc attribute.
- On iOS, fixed starting the app in landscape where the view still had portrait dimensions.
- Deprecate the stdweb backend, to be removed in a future release
- **Breaking:** Prefixed virtual key codes `Add`, `Multiply`, `Divide`, `Decimal`, and `Subtract` with `Numpad`.
- Added `Asterisk` and `Plus` virtual key codes.
- On Web (web-sys only), the `Event::LoopDestroyed` event is correctly emitted when leaving the page.
- On Web, the `WindowEvent::Destroyed` event now gets emitted when a `Window` is dropped.
- On Web (web-sys only), the event listeners are now removed when a `Window` is dropped or when the event loop is destroyed.
- On Web, the event handler closure passed to `EventLoop::run` now gets dropped after the event loop is destroyed.
- **Breaking:** On Web, the canvas element associated to a `Window` is no longer removed from the DOM when the `Window` is dropped.
- On Web, `WindowEvent::Resized` is now emitted when `Window::set_inner_size` is called.
- **Breaking:** `Fullscreen` enum now uses `Borderless(Option<MonitorHandle>)` instead of `Borderless(MonitorHandle)` to allow picking the current monitor.
- On MacOS, fix `WindowEvent::Moved` ignoring the scale factor.
- On Wayland, add missing virtual keycodes.
- On Wayland, implement proper `set_cursor_grab`.
- On Wayland, the cursor will use similar icons if the requested one isn't available.
- On Wayland, right clicking on client side decorations will request application menu.
- On Wayland, fix tracking of window size after state changes.
- On Wayland, fix client side decorations not being hidden properly in fullscreen.
- On Wayland, fix incorrect size event when entering fullscreen with client side decorations.
- On Wayland, fix `resizable` attribute not being applied properly on startup.
- On Wayland, fix disabled repeat rate not being handled.
- On Wayland, fix decoration buttons not working after tty switch.
- On Wayland, fix scaling not being applied on output re-enable.
- On Wayland, fix crash when `XCURSOR_SIZE` is `0`.
- On Wayland, fix pointer getting created in some cases without pointer capability.
- On Wayland, on kwin, fix space between window and decorations on startup.
- **Breaking:** On Wayland, `Theme` trait was reworked.
- On Wayland, disable maximize button for non-resizable window.
- On Wayland, added support for `set_ime_position`.
- On Wayland, fix crash on startup since GNOME 3.37.90.
- On X11, fix incorrect modifiers state on startup.

# 0.22.2 (2020-05-16)

- Added Clone implementation for 'static events.
- On Windows, fix window intermittently hanging when `ControlFlow` was set to `Poll`.
- On Windows, fix `WindowBuilder::with_maximized` being ignored.
- On Android, minimal platform support.
- On iOS, touch positions are now properly converted to physical pixels.
- On macOS, updated core-* dependencies and cocoa

# 0.22.1 (2020-04-16)

- On X11, fix `ResumeTimeReached` being fired too early.
- On Web, replaced zero timeout for `ControlFlow::Poll` with `requestAnimationFrame`
- On Web, fix a possible panic during event handling
- On macOS, fix `EventLoopProxy` leaking memory for every instance.

# 0.22.0 (2020-03-09)

- On Windows, fix minor timing issue in wait_until_time_or_msg
- On Windows, rework handling of request_redraw() to address panics.
- On macOS, fix `set_simple_screen` to remember frame excluding title bar.
- On Wayland, fix coordinates in touch events when scale factor isn't 1.
- On Wayland, fix color from `close_button_icon_color` not applying.
- Ignore locale if unsupported by X11 backend
- On Wayland, Add HiDPI cursor support
- On Web, add the ability to query "Light" or "Dark" system theme send `ThemeChanged` on change.
- Fix `Event::to_static` returning `None` for user events.
- On Wayland, Hide CSD for fullscreen windows.
- On Windows, ignore spurious mouse move messages.
- **Breaking:** Move `ModifiersChanged` variant from `DeviceEvent` to `WindowEvent`.
- On Windows, add `IconExtWindows` trait which exposes creating an `Icon` from an external file or embedded resource
- Add `BadIcon::OsError` variant for when OS icon functionality fails
- On Windows, fix crash at startup on systems that do not properly support Windows' Dark Mode
- Revert On macOS, fix not sending ReceivedCharacter event for specific keys combinations.
- on macOS, fix incorrect ReceivedCharacter events for some key combinations.
- **Breaking:** Use `i32` instead of `u32` for position type in `WindowEvent::Moved`.
- On macOS, a mouse motion event is now generated before every mouse click.

# 0.21.0 (2020-02-04)

- On Windows, fixed "error: linking with `link.exe` failed: exit code: 1120" error on older versions of windows.
- On macOS, fix set_minimized(true) works only with decorations.
- On macOS, add `hide_application` to `EventLoopWindowTarget` via a new `EventLoopWindowTargetExtMacOS` trait. `hide_application` will hide the entire application by calling `-[NSApplication hide: nil]`.
- On macOS, fix not sending ReceivedCharacter event for specific keys combinations.
- On macOS, fix `CursorMoved` event reporting the cursor position using logical coordinates.
- On macOS, fix issue where unbundled applications would sometimes open without being focused.
- On macOS, fix `run_return` does not return unless it receives a message.
- On Windows, fix bug where `RedrawRequested` would only get emitted every other iteration of the event loop.
- On X11, fix deadlock on window state when handling certain window events.
- `WindowBuilder` now implements `Default`.
- **Breaking:** `WindowEvent::CursorMoved` changed to `f64` units, preserving high-precision data supplied by most backends
- On Wayland, fix coordinates in mouse events when scale factor isn't 1
- On Web, add the ability to provide a custom canvas
- **Breaking:** On Wayland, the `WaylandTheme` struct has been replaced with a `Theme` trait, allowing for extra configuration

# 0.20.0 (2020-01-05)

- On X11, fix `ModifiersChanged` emitting incorrect modifier change events
- **Breaking**: Overhaul how Winit handles DPI:
  - Window functions and events now return `PhysicalSize` instead of `LogicalSize`.
  - Functions that take `Size` or `Position` types can now take either `Logical` or `Physical` types.
  - `hidpi_factor` has been renamed to `scale_factor`.
  - `HiDpiFactorChanged` has been renamed to `ScaleFactorChanged`, and lets you control how the OS
    resizes the window in response to the change.
  - On X11, deprecate `WINIT_HIDPI_FACTOR` environment variable in favor of `WINIT_X11_SCALE_FACTOR`.
  - `Size` and `Position` types are now generic over their exact pixel type.

# 0.20.0 Alpha 6 (2020-01-03)

- On macOS, fix `set_cursor_visible` hides cursor outside of window.
- On macOS, fix `CursorEntered` and `CursorLeft` events fired at old window size.
- On macOS, fix error when `set_fullscreen` is called during fullscreen transition.
- On all platforms except mobile and WASM, implement `Window::set_minimized`.
- On X11, fix `CursorEntered` event being generated for non-winit windows.
- On macOS, fix crash when starting maximized without decorations.
- On macOS, fix application not terminating on `run_return`.
- On Wayland, fix cursor icon updates on window borders when using CSD.
- On Wayland, under mutter(GNOME Wayland), fix CSD being behind the status bar, when starting window in maximized mode.
- On Windows, theme the title bar according to whether the system theme is "Light" or "Dark".
- Added `WindowEvent::ThemeChanged` variant to handle changes to the system theme. Currently only implemented on Windows.
- **Breaking**: Changes to the `RedrawRequested` event (#1041):
  - `RedrawRequested` has been moved from `WindowEvent` to `Event`.
  - `EventsCleared` has been renamed to `MainEventsCleared`.
  - `RedrawRequested` is now issued only after `MainEventsCleared`.
  - `RedrawEventsCleared` is issued after each set of `RedrawRequested` events.
- Implement synthetic window focus key events on Windows.
- **Breaking**: Change `ModifiersState` to a `bitflags` struct.
- On Windows, implement `VirtualKeyCode` translation for `LWin` and `RWin`.
- On Windows, fix closing the last opened window causing `DeviceEvent`s to stop getting emitted.
- On Windows, fix `Window::set_visible` not setting internal flags correctly. This resulted in some weird behavior.
- Add `DeviceEvent::ModifiersChanged`.
  - Deprecate `modifiers` fields in other events in favor of `ModifiersChanged`.
- On X11, `WINIT_HIDPI_FACTOR` now dominates `Xft.dpi` when picking DPI factor for output.
- On X11, add special value `randr` for `WINIT_HIDPI_FACTOR` to make winit use self computed DPI factor instead of the one from `Xft.dpi`.

# 0.20.0 Alpha 5 (2019-12-09)

- On macOS, fix application termination on `ControlFlow::Exit`
- On Windows, fix missing `ReceivedCharacter` events when Alt is held.
- On macOS, stop emitting private corporate characters in `ReceivedCharacter` events.
- On X11, fix misreporting DPI factor at startup.
- On X11, fix events not being reported when using `run_return`.
- On X11, fix key modifiers being incorrectly reported.
- On X11, fix window creation hanging when another window is fullscreen.
- On Windows, fix focusing unfocused windows when switching from fullscreen to windowed.
- On X11, fix reporting incorrect DPI factor when waking from suspend.
- Change `EventLoopClosed` to contain the original event.
- **Breaking**: Add `is_synthetic` field to `WindowEvent` variant `KeyboardInput`,
  indicating that the event is generated by winit.
- On X11, generate synthetic key events for keys held when a window gains or loses focus.
- On X11, issue a `CursorMoved` event when a `Touch` event occurs,
  as X11 implicitly moves the cursor for such events.

# 0.20.0 Alpha 4 (2019-10-18)

- Add web support via the 'stdweb' or 'web-sys' features
- On Windows, implemented function to get HINSTANCE
- On macOS, implement `run_return`.
- On iOS, fix inverted parameter in `set_prefers_home_indicator_hidden`.
- On X11, performance is improved when rapidly calling `Window::set_cursor_icon`.
- On iOS, fix improper `msg_send` usage that was UB and/or would break if `!` is stabilized.
- On Windows, unset `maximized` when manually changing the window's position or size.
- On Windows, add touch pressure information for touch events.
- On macOS, differentiate between `CursorIcon::Grab` and `CursorIcon::Grabbing`.
- On Wayland, fix event processing sometimes stalling when using OpenGL with vsync.
- Officially remove the Emscripten backend.
- On Windows, fix handling of surrogate pairs when dispatching `ReceivedCharacter`.
- On macOS 10.15, fix freeze upon exiting exclusive fullscreen mode.
- On iOS, fix panic upon closing the app.
- On X11, allow setting mulitple `XWindowType`s.
- On iOS, fix null window on initial `HiDpiFactorChanged` event.
- On Windows, fix fullscreen window shrinking upon getting restored to a normal window.
- On macOS, fix events not being emitted during modal loops, such as when windows are being resized
  by the user.
- On Windows, fix hovering the mouse over the active window creating an endless stream of CursorMoved events.
- Always dispatch a `RedrawRequested` event after creating a new window.
- On X11, return dummy monitor data to avoid panicking when no monitors exist.
- On X11, prevent stealing input focus when creating a new window.
  Only steal input focus when entering fullscreen mode.
- On Wayland, fixed DeviceEvents for relative mouse movement is not always produced
- On Wayland, add support for set_cursor_visible and set_cursor_grab.
- On Wayland, fixed DeviceEvents for relative mouse movement is not always produced.
- Removed `derivative` crate dependency.
- On Wayland, add support for set_cursor_icon.
- Use `impl Iterator<Item = MonitorHandle>` instead of `AvailableMonitorsIter` consistently.
- On macOS, fix fullscreen state being updated after entering fullscreen instead of before,
  resulting in `Window::fullscreen` returning the old state in `Resized` events instead of
  reflecting the new fullscreen state
- On X11, fix use-after-free during window creation
- On Windows, disable monitor change keyboard shortcut while in exclusive fullscreen.
- On Windows, ensure that changing a borderless fullscreen window's monitor via keyboard shortcuts keeps the window fullscreen on the new monitor.
- Prevent `EventLoop::new` and `EventLoop::with_user_event` from getting called outside the main thread.
  - This is because some platforms cannot run the event loop outside the main thread. Preventing this
    reduces the potential for cross-platform compatibility gotchyas.
- On Windows and Linux X11/Wayland, add platform-specific functions for creating an `EventLoop` outside the main thread.
- On Wayland, drop resize events identical to the current window size.
- On Windows, fix window rectangle not getting set correctly on high-DPI systems.

# 0.20.0 Alpha 3 (2019-08-14)

- On macOS, drop the run closure on exit.
- On Windows, location of `WindowEvent::Touch` are window client coordinates instead of screen coordinates.
- On X11, fix delayed events after window redraw.
- On macOS, add `WindowBuilderExt::with_disallow_hidpi` to have the option to turn off best resolution openGL surface.
- On Windows, screen saver won't start if the window is in fullscreen mode.
- Change all occurrences of the `new_user_event` method to `with_user_event`.
- On macOS, the dock and the menu bar are now hidden in fullscreen mode.
- `Window::set_fullscreen` now takes `Option<Fullscreen>` where `Fullscreen`
  consists of `Fullscreen::Exclusive(VideoMode)` and
  `Fullscreen::Borderless(MonitorHandle)` variants.
  - Adds support for exclusive fullscreen mode.
- On iOS, add support for hiding the home indicator.
- On iOS, add support for deferring system gestures.
- On iOS, fix a crash that occurred while acquiring a monitor's name.
- On iOS, fix armv7-apple-ios compile target.
- Removed the `T: Clone` requirement from the `Clone` impl of `EventLoopProxy<T>`.
- On iOS, disable overscan compensation for external displays (removes black
  bars surrounding the image).
- On Linux, the functions `is_wayland`, `is_x11`, `xlib_xconnection` and `wayland_display` have been moved to a new `EventLoopWindowTargetExtUnix` trait.
- On iOS, add `set_prefers_status_bar_hidden` extension function instead of
  hijacking `set_decorations` for this purpose.
- On macOS and iOS, corrected the auto trait impls of `EventLoopProxy`.
- On iOS, add touch pressure information for touch events.
- Implement `raw_window_handle::HasRawWindowHandle` for `Window` type on all supported platforms.
- On macOS, fix the signature of `-[NSView drawRect:]`.
- On iOS, fix the behavior of `ControlFlow::Poll`. It wasn't polling if that was the only mode ever used by the application.
- On iOS, fix DPI sent out by views on creation was `0.0` - now it gives a reasonable number.
- On iOS, RedrawRequested now works for gl/metal backed views.
- On iOS, RedrawRequested is generally ordered after EventsCleared.

# 0.20.0 Alpha 2 (2019-07-09)

- On X11, non-resizable windows now have maximize explicitly disabled.
- On Windows, support paths longer than MAX_PATH (260 characters) in `WindowEvent::DroppedFile`
and `WindowEvent::HoveredFile`.
- On Mac, implement `DeviceEvent::Button`.
- Change `Event::Suspended(true / false)` to `Event::Suspended` and `Event::Resumed`.
- On X11, fix sanity check which checks that a monitor's reported width and height (in millimeters) are non-zero when calculating the DPI factor.
- Revert the use of invisible surfaces in Wayland, which introduced graphical glitches with OpenGL (#835)
- On X11, implement `_NET_WM_PING` to allow desktop environment to kill unresponsive programs.
- On Windows, when a window is initially invisible, it won't take focus from the existing visible windows.
- On Windows, fix multiple calls to `request_redraw` during `EventsCleared` sending multiple `RedrawRequested events.`
- On Windows, fix edge case where `RedrawRequested` could be dispatched before input events in event loop iteration.
- On Windows, fix timing issue that could cause events to be improperly dispatched after `RedrawRequested` but before `EventsCleared`.
- On macOS, drop unused Metal dependency.
- On Windows, fix the trail effect happening on transparent decorated windows. Borderless (or un-decorated) windows were not affected.
- On Windows, fix `with_maximized` not properly setting window size to entire window.
- On macOS, change `WindowExtMacOS::request_user_attention()` to take an `enum` instead of a `bool`.

# 0.20.0 Alpha 1 (2019-06-21)

- Changes below are considered **breaking**.
- Change all occurrences of `EventsLoop` to `EventLoop`.
- Previously flat API is now exposed through `event`, `event_loop`, `monitor`, and `window` modules.
- `os` module changes:
  - Renamed to `platform`.
  - All traits now have platform-specific suffixes.
  - Exposes new `desktop` module on Windows, Mac, and Linux.
- Changes to event loop types:
  - `EventLoopProxy::wakeup` has been removed in favor of `send_event`.
  - **Major:** New `run` method drives winit event loop.
    - Returns `!` to ensure API behaves identically across all supported platforms.
      - This allows `emscripten` implementation to work without lying about the API.
    - `ControlFlow`'s variants have been replaced with `Wait`, `WaitUntil(Instant)`, `Poll`, and `Exit`.
      - Is read after `EventsCleared` is processed.
      - `Wait` waits until new events are available.
      - `WaitUntil` waits until either new events are available or the provided time has been reached.
      - `Poll` instantly resumes the event loop.
      - `Exit` aborts the event loop.
    - Takes a closure that implements `'static + FnMut(Event<T>, &EventLoop<T>, &mut ControlFlow)`.
      - `&EventLoop<T>` is provided to allow new `Window`s to be created.
  - **Major:** `platform::desktop` module exposes `EventLoopExtDesktop` trait with `run_return` method.
    - Behaves identically to `run`, but returns control flow to the calling context and can take non-`'static` closures.
  - `EventLoop`'s `poll_events` and `run_forever` methods have been removed in favor of `run` and `run_return`.
- Changes to events:
  - Remove `Event::Awakened` in favor of `Event::UserEvent(T)`.
    - Can be sent with `EventLoopProxy::send_event`.
  - Rename `WindowEvent::Refresh` to `WindowEvent::RedrawRequested`.
    - `RedrawRequested` can be sent by the user with the `Window::request_redraw` method.
  - `EventLoop`, `EventLoopProxy`, and `Event` are now generic over `T`, for use in `UserEvent`.
  - **Major:** Add `NewEvents(StartCause)`, `EventsCleared`, and `LoopDestroyed` variants to `Event`.
    - `NewEvents` is emitted when new events are ready to be processed by event loop.
      - `StartCause` describes why new events are available, with `ResumeTimeReached`, `Poll`, `WaitCancelled`, and `Init` (sent once at start of loop).
    - `EventsCleared` is emitted when all available events have been processed.
      - Can be used to perform logic that depends on all events being processed (e.g. an iteration of a game loop).
    - `LoopDestroyed` is emitted when the `run` or `run_return` method is about to exit.
- Rename `MonitorId` to `MonitorHandle`.
- Removed `serde` implementations from `ControlFlow`.
- Rename several functions to improve both internal consistency and compliance with Rust API guidelines.
- Remove `WindowBuilder::multitouch` field, since it was only implemented on a few platforms. Multitouch is always enabled now.
- **Breaking:** On macOS, change `ns` identifiers to use snake_case for consistency with iOS's `ui` identifiers.
- Add `MonitorHandle::video_modes` method for retrieving supported video modes for the given monitor.
- On Wayland, the window now exists even if nothing has been drawn.
- On Windows, fix initial dimensions of a fullscreen window.
- On Windows, Fix transparent borderless windows rendering wrong.

# Version 0.19.1 (2019-04-08)

- On Wayland, added a `get_wayland_display` function to `EventsLoopExt`.
- On Windows, fix `CursorMoved(0, 0)` getting dispatched on window focus.
- On macOS, fix command key event left and right reverse.
- On FreeBSD, NetBSD, and OpenBSD, fix build of X11 backend.
- On Linux, the numpad's add, subtract and divide keys are now mapped to the `Add`, `Subtract` and `Divide` virtual key codes
- On macOS, the numpad's subtract key has been added to the `Subtract` mapping
- On Wayland, the numpad's home, end, page up and page down keys are now mapped to the `Home`, `End`, `PageUp` and `PageDown` virtual key codes
- On Windows, fix icon not showing up in corner of window.
- On X11, change DPI scaling factor behavior. First, winit tries to read it from "Xft.dpi" XResource, and uses DPI calculation from xrandr dimensions as fallback behavior.

# Version 0.19.0 (2019-03-06)

- On X11, we will use the faster `XRRGetScreenResourcesCurrent` function instead of `XRRGetScreenResources` when available.
- On macOS, fix keycodes being incorrect when using a non-US keyboard layout.
- On Wayland, fix `with_title()` not setting the windows title
- On Wayland, add `set_wayland_theme()` to control client decoration color theme
- Added serde serialization to `os::unix::XWindowType`.
- **Breaking:** Remove the `icon_loading` feature and the associated `image` dependency.
- On X11, make event loop thread safe by replacing XNextEvent with select(2) and XCheckIfEvent
- On Windows, fix malformed function pointer typecast that could invoke undefined behavior.
- Refactored Windows state/flag-setting code.
- On Windows, hiding the cursor no longer hides the cursor for all Winit windows - just the one `hide_cursor` was called on.
- On Windows, cursor grabs used to get perpetually canceled when the grabbing window lost focus. Now, cursor grabs automatically get re-initialized when the window regains focus and the mouse moves over the client area.
- On Windows, only vertical mouse wheel events were handled. Now, horizontal mouse wheel events are also handled.
- On Windows, ignore the AltGr key when populating the `ModifersState` type.

# Version 0.18.1 (2018-12-30)

- On macOS, fix `Yen` (JIS) so applications receive the event.
- On X11 with a tiling WM, fixed high CPU usage when moving windows across monitors.
- On X11, fixed panic caused by dropping the window before running the event loop.
- on macOS, added `WindowExt::set_simple_fullscreen` which does not require a separate space
- Introduce `WindowBuilderExt::with_app_id` to allow setting the application ID on Wayland.
- On Windows, catch panics in event loop child thread and forward them to the parent thread. This prevents an invocation of undefined behavior due to unwinding into foreign code.
- On Windows, fix issue where resizing or moving window combined with grabbing the cursor would freeze program.
- On Windows, fix issue where resizing or moving window would eat `Awakened` events.
- On Windows, exiting fullscreen after entering fullscreen with disabled decorations no longer shrinks window.
- On X11, fixed a segfault when using virtual monitors with XRandR.
- Derive `Ord` and `PartialOrd` for `VirtualKeyCode` enum.
- On Windows, fix issue where hovering or dropping a non file item would create a panic.
- On Wayland, fix resizing and DPI calculation when a `wl_output` is removed without sending a `leave` event to the `wl_surface`, such as disconnecting a monitor from a laptop.
- On Wayland, DPI calculation is handled by smithay-client-toolkit.
- On X11, `WindowBuilder::with_min_dimensions` and `WindowBuilder::with_max_dimensions` now correctly account for DPI.
- Added support for generating dummy `DeviceId`s and `WindowId`s to better support unit testing.
- On macOS, fixed unsoundness in drag-and-drop that could result in drops being rejected.
- On macOS, implemented `WindowEvent::Refresh`.
- On macOS, all `MouseCursor` variants are now implemented and the cursor will no longer reset after unfocusing.
- Removed minimum supported Rust version guarantee.

# Version 0.18.0 (2018-11-07)

- **Breaking:** `image` crate upgraded to 0.20. This is exposed as part of the `icon_loading` API.
- On Wayland, pointer events will now provide the current modifiers state.
- On Wayland, titles will now be displayed in the window header decoration.
- On Wayland, key repetition is now ended when keyboard loses focus.
- On Wayland, windows will now use more stylish and modern client side decorations.
- On Wayland, windows will use server-side decorations when available.
- **Breaking:** Added support for F16-F24 keys (variants were added to the `VirtualKeyCode` enum).
- Fixed graphical glitches when resizing on Wayland.
- On Windows, fix freezes when performing certain actions after a window resize has been triggered. Reintroduces some visual artifacts when resizing.
- Updated window manager hints under X11 to v1.5 of [Extended Window Manager Hints](https://specifications.freedesktop.org/wm-spec/wm-spec-1.5.html#idm140200472629520).
- Added `WindowBuilderExt::with_gtk_theme_variant` to X11-specific `WindowBuilder` functions.
- Fixed UTF8 handling bug in X11 `set_title` function.
- On Windows, `Window::set_cursor` now applies immediately instead of requiring specific events to occur first.
- On Windows, the `HoveredFile` and `HoveredFileCancelled` events are now implemented.
- On Windows, fix `Window::set_maximized`.
- On Windows 10, fix transparency (#260).
- On macOS, fix modifiers during key repeat.
- Implemented the `Debug` trait for `Window`, `EventsLoop`, `EventsLoopProxy` and `WindowBuilder`.
- On X11, now a `Resized` event will always be generated after a DPI change to ensure the window's logical size is consistent with the new DPI.
- Added further clarifications to the DPI docs.
- On Linux, if neither X11 nor Wayland manage to initialize, the corresponding panic now consists of a single line only.
- Add optional `serde` feature with implementations of `Serialize`/`Deserialize` for DPI types and various event types.
- Add `PartialEq`, `Eq`, and `Hash` implementations on public types that could have them but were missing them.
- On X11, drag-and-drop receiving an unsupported drop type can no longer cause the WM to freeze.
- Fix issue whereby the OpenGL context would not appear at startup on macOS Mojave (#1069).
- **Breaking:** Removed `From<NSApplicationActivationPolicy>` impl from `ActivationPolicy` on macOS.
- On macOS, the application can request the user's attention with `WindowExt::request_user_attention`.

# Version 0.17.2 (2018-08-19)

- On macOS, fix `<C-Tab>` so applications receive the event.
- On macOS, fix `<Cmd-{key}>` so applications receive the event.
- On Wayland, key press events will now be repeated.

# Version 0.17.1 (2018-08-05)

- On X11, prevent a compilation failure in release mode for versions of Rust greater than or equal to 1.30.
- Fixed deadlock that broke fullscreen mode on Windows.

# Version 0.17.0 (2018-08-02)

- Cocoa and core-graphics updates.
- Fixed thread-safety issues in several `Window` functions on Windows.
- On MacOS, the key state for modifiers key events is now properly set.
- On iOS, the view is now set correctly. This makes it possible to render things (instead of being stuck on a black screen), and touch events work again.
- Added NetBSD support.
- **Breaking:** On iOS, `UIView` is now the default root view. `WindowBuilderExt::with_root_view_class` can be used to set the root view objective-c class to `GLKView` (OpenGLES) or `MTKView` (Metal/MoltenVK).
- On iOS, the `UIApplication` is not started until `Window::new` is called.
- Fixed thread unsafety with cursor hiding on macOS.
- On iOS, fixed the size of the `JmpBuf` type used for `setjmp`/`longjmp` calls. Previously this was a buffer overflow on most architectures.
- On Windows, use cached window DPI instead of repeatedly querying the system. This fixes sporadic crashes on Windows 7.

# Version 0.16.2 (2018-07-07)

- On Windows, non-resizable windows now have the maximization button disabled. This is consistent with behavior on macOS and popular X11 WMs.
- Corrected incorrect `unreachable!` usage when guessing the DPI factor with no detected monitors.

# Version 0.16.1 (2018-07-02)

- Added logging through `log`. Logging will become more extensive over time.
- On X11 and Windows, the window's DPI factor is guessed before creating the window. This _greatly_ cuts back on unsightly auto-resizing that would occur immediately after window creation.
- Fixed X11 backend compilation for environments where `c_char` is unsigned.

# Version 0.16.0 (2018-06-25)

- Windows additionally has `WindowBuilderExt::with_no_redirection_bitmap`.
- **Breaking:** Removed `VirtualKeyCode::LMenu` and `VirtualKeyCode::RMenu`; Windows now generates `VirtualKeyCode::LAlt` and `VirtualKeyCode::RAlt` instead.
- On X11, exiting fullscreen no longer leaves the window in the monitor's top left corner.
- **Breaking:** `Window::hidpi_factor` has been renamed to `Window::get_hidpi_factor` for better consistency. `WindowEvent::HiDPIFactorChanged` has been renamed to `WindowEvent::HiDpiFactorChanged`. DPI factors are always represented as `f64` instead of `f32` now.
- The Windows backend is now DPI aware. `WindowEvent::HiDpiFactorChanged` is implemented, and `MonitorId::get_hidpi_factor` and `Window::hidpi_factor` return accurate values.
- Implemented `WindowEvent::HiDpiFactorChanged` on X11.
- On macOS, `Window::set_cursor_position` is now relative to the client area.
- On macOS, setting the maximum and minimum dimensions now applies to the client area dimensions rather than to the window dimensions.
- On iOS, `MonitorId::get_dimensions` has been implemented and both `MonitorId::get_hidpi_factor` and `Window::get_hidpi_factor` return accurate values.
- On Emscripten, `MonitorId::get_hidpi_factor` now returns the same value as `Window::get_hidpi_factor` (it previously would always return 1.0).
- **Breaking:** The entire API for sizes, positions, etc. has changed. In the majority of cases, winit produces and consumes positions and sizes as `LogicalPosition` and `LogicalSize`, respectively. The notable exception is `MonitorId` methods, which deal in `PhysicalPosition` and `PhysicalSize`. See the documentation for specifics and explanations of the types. Additionally, winit automatically conserves logical size when the DPI factor changes.
- **Breaking:** All deprecated methods have been removed. For `Window::platform_display` and `Window::platform_window`, switch to the appropriate platform-specific `WindowExt` methods. For `Window::get_inner_size_points` and `Window::get_inner_size_pixels`, use the `LogicalSize` returned by `Window::get_inner_size` and convert as needed.
- HiDPI support for Wayland.
- `EventsLoop::get_available_monitors` and `EventsLoop::get_primary_monitor` now have identical counterparts on `Window`, so this information can be acquired without an `EventsLoop` borrow.
- `AvailableMonitorsIter` now implements `Debug`.
- Fixed quirk on macOS where certain keys would generate characters at twice the normal rate when held down.
- On X11, all event loops now share the same `XConnection`.
- **Breaking:** `Window::set_cursor_state` and `CursorState` enum removed in favor of the more composable `Window::grab_cursor` and `Window::hide_cursor`. As a result, grabbing the cursor no longer automatically hides it; you must call both methods to retain the old behavior on Windows and macOS. `Cursor::NoneCursor` has been removed, as it's no longer useful.
- **Breaking:** `Window::set_cursor_position` now returns `Result<(), String>`, thus allowing for `Box<Error>` conversion via `?`.

# Version 0.15.1 (2018-06-13)

- On X11, the `Moved` event is no longer sent when the window is resized without changing position.
- `MouseCursor` and `CursorState` now implement `Default`.
- `WindowBuilder::with_resizable` implemented for Windows, X11, Wayland, and macOS.
- `Window::set_resizable` implemented for Windows, X11, Wayland, and macOS.
- On X11, if the monitor's width or height in millimeters is reported as 0, the DPI is now 1.0 instead of +inf.
- On X11, the environment variable `WINIT_HIDPI_FACTOR` has been added for overriding DPI factor.
- On X11, enabling transparency no longer causes the window contents to flicker when resizing.
- On X11, `with_override_redirect` now actually enables override redirect.
- macOS now generates `VirtualKeyCode::LAlt` and `VirtualKeyCode::RAlt` instead of `None` for both.
- On macOS, `VirtualKeyCode::RWin` and `VirtualKeyCode::LWin` are no longer switched.
- On macOS, windows without decorations can once again be resized.
- Fixed race conditions when creating an `EventsLoop` on X11, most commonly manifesting as "[xcb] Unknown sequence number while processing queue".
- On macOS, `CursorMoved` and `MouseInput` events are only generated if they occurs within the window's client area.
- On macOS, resizing the window no longer generates a spurious `MouseInput` event.

# Version 0.15.0 (2018-05-22)

- `Icon::to_cardinals` is no longer public, since it was never supposed to be.
- Wayland: improve diagnostics if initialization fails
- Fix some system event key doesn't work when focused, do not block keyevent forward to system on macOS
- On X11, the scroll wheel position is now correctly reset on i3 and other WMs that have the same quirk.
- On X11, `Window::get_current_monitor` now reliably returns the correct monitor.
- On X11, `Window::hidpi_factor` returns values from XRandR rather than the inaccurate values previously queried from the core protocol.
- On X11, the primary monitor is detected correctly even when using versions of XRandR less than 1.5.
- `MonitorId` now implements `Debug`.
- Fixed bug on macOS where using `with_decorations(false)` would cause `set_decorations(true)` to produce a transparent titlebar with no title.
- Implemented `MonitorId::get_position` on macOS.
- On macOS, `Window::get_current_monitor` now returns accurate values.
- Added `WindowBuilderExt::with_resize_increments` to macOS.
- **Breaking:** On X11, `WindowBuilderExt::with_resize_increments` and `WindowBuilderExt::with_base_size` now take `u32` values rather than `i32`.
- macOS keyboard handling has been overhauled, allowing for the use of dead keys, IME, etc. Right modifier keys are also no longer reported as being left.
- Added the `Window::set_ime_spot(x: i32, y: i32)` method, which is implemented on X11 and macOS.
- **Breaking**: `os::unix::WindowExt::send_xim_spot(x: i16, y: i16)` no longer exists. Switch to the new `Window::set_ime_spot(x: i32, y: i32)`, which has equivalent functionality.
- Fixed detection of `Pause` and `Scroll` keys on Windows.
- On Windows, alt-tabbing while the cursor is grabbed no longer makes it impossible to re-grab the cursor.
- On Windows, using `CursorState::Hide` when the cursor is grabbed now ungrabs the cursor first.
- Implemented `MouseCursor::NoneCursor` on Windows.
- Added `WindowBuilder::with_always_on_top` and `Window::set_always_on_top`. Implemented on Windows, macOS, and X11.
- On X11, `WindowBuilderExt` now has `with_class`, `with_override_redirect`, and `with_x11_window_type` to allow for more control over window creation. `WindowExt` additionally has `set_urgent`.
- More hints are set by default on X11, including `_NET_WM_PID` and `WM_CLIENT_MACHINE`. Note that prior to this, the `WM_CLASS` hint was automatically set to whatever value was passed to `with_title`. It's now set to the executable name to better conform to expectations and the specification; if this is undesirable, you must explicitly use `WindowBuilderExt::with_class`.

# Version 0.14.0 (2018-05-09)

- Created the `Copy`, `Paste` and `Cut` `VirtualKeyCode`s and added support for them on X11 and Wayland
- Fix `.with_decorations(false)` in macOS
- On Mac, `NSWindow` and supporting objects might be alive long after they were `closed` which resulted in apps consuming more heap then needed. Mainly it was affecting multi window applications. Not expecting any user visible change of behaviour after the fix.
- Fix regression of Window platform extensions for macOS where `NSFullSizeContentViewWindowMask` was not being correctly applied to `.fullsize_content_view`.
- Corrected `get_position` on Windows to be relative to the screen rather than to the taskbar.
- Corrected `Moved` event on Windows to use position values equivalent to those returned by `get_position`. It previously supplied client area positions instead of window positions, and would additionally interpret negative values as being very large (around `u16::MAX`).
- Implemented `Moved` event on macOS.
- On X11, the `Moved` event correctly use window positions rather than client area positions. Additionally, a stray `Moved` that unconditionally accompanied `Resized` with the client area position relative to the parent has been eliminated; `Moved` is still received alongside `Resized`, but now only once and always correctly.
- On Windows, implemented all variants of `DeviceEvent` other than `Text`. Mouse `DeviceEvent`s are now received even if the window isn't in the foreground.
- `DeviceId` on Windows is no longer a unit struct, and now contains a `u32`. For `WindowEvent`s, this will always be 0, but on `DeviceEvent`s it will be the handle to that device. `DeviceIdExt::get_persistent_identifier` can be used to acquire a unique identifier for that device that persists across replugs/reboots/etc.
- Corrected `run_forever` on X11 to stop discarding `Awakened` events.
- Various safety and correctness improvements to the X11 backend internals.
- Fixed memory leak on X11 every time the mouse entered the window.
- On X11, drag and drop now works reliably in release mode.
- Added `WindowBuilderExt::with_resize_increments` and `WindowBuilderExt::with_base_size` to X11, allowing for more optional hints to be set.
- Rework of the wayland backend, migrating it to use [Smithay's Client Toolkit](https://github.com/Smithay/client-toolkit).
- Added `WindowBuilder::with_window_icon` and `Window::set_window_icon`, finally making it possible to set the window icon on Windows and X11. The `icon_loading` feature can be enabled to allow for icons to be easily loaded; see example program `window_icon.rs` for usage.
- Windows additionally has `WindowBuilderExt::with_taskbar_icon` and `WindowExt::set_taskbar_icon`.
- On Windows, fix panic when trying to call `set_fullscreen(None)` on a window that has not been fullscreened prior.

# Version 0.13.1 (2018-04-26)

- Ensure necessary `x11-dl` version is used.

# Version 0.13.0 (2018-04-25)

- Implement `WindowBuilder::with_maximized`, `Window::set_fullscreen`, `Window::set_maximized` and `Window::set_decorations` for MacOS.
- Implement `WindowBuilder::with_maximized`, `Window::set_fullscreen`, `Window::set_maximized` and `Window::set_decorations` for Windows.
- On Windows, `WindowBuilder::with_fullscreen` no longer changing monitor display resolution.
- Overhauled X11 window geometry calculations. `get_position` and `set_position` are more universally accurate across different window managers, and `get_outer_size` actually works now.
- Fixed SIGSEGV/SIGILL crashes on macOS caused by stabilization of the `!` (never) type.
- Implement `WindowEvent::HiDPIFactorChanged` for macOS
- On X11, input methods now work completely out of the box, no longer requiring application developers to manually call `setlocale`. Additionally, when input methods are started, stopped, or restarted on the server end, it's correctly handled.
- Implemented `Refresh` event on Windows.
- Properly calculate the minimum and maximum window size on Windows, including window decorations.
- Map more `MouseCursor` variants to cursor icons on Windows.
- Corrected `get_position` on macOS to return outer frame position, not content area position.
- Corrected `set_position` on macOS to set outer frame position, not content area position.
- Added `get_inner_position` method to `Window`, which gets the position of the window's client area. This is implemented on all applicable platforms (all desktop platforms other than Wayland, where this isn't possible).
- **Breaking:** the `Closed` event has been replaced by `CloseRequested` and `Destroyed`. To migrate, you typically just need to replace all usages of `Closed` with `CloseRequested`; see example programs for more info. The exception is iOS, where `Closed` must be replaced by `Destroyed`.

# Version 0.12.0 (2018-04-06)

- Added subclass to macos windows so they can be made resizable even with no decorations.
- Dead keys now work properly on X11, no longer resulting in a panic.
- On X11, input method creation first tries to use the value from the user's `XMODIFIERS` environment variable, so application developers should no longer need to manually call `XSetLocaleModifiers`. If that fails, fallbacks are tried, which should prevent input method initialization from ever outright failing.
- Fixed thread safety issues with input methods on X11.
- Add support for `Touch` for win32 backend.
- Fixed `Window::get_inner_size` and friends to return the size in pixels instead of points when using HIDPI displays on OSX.

# Version 0.11.3 (2018-03-28)

- Added `set_min_dimensions` and `set_max_dimensions` methods to `Window`, and implemented on Windows, X11, Wayland, and OSX.
- On X11, dropping a `Window` actually closes it now, and clicking the window's × button (or otherwise having the WM signal to close it) will result in the window closing.
- Added `WindowBuilderExt` methods for macos: `with_titlebar_transparent`,
  `with_title_hidden`, `with_titlebar_buttons_hidden`,
  `with_fullsize_content_view`.
- Mapped X11 numpad keycodes (arrows, Home, End, PageUp, PageDown, Insert and Delete) to corresponding virtual keycodes

# Version 0.11.2 (2018-03-06)

- Impl `Hash`, `PartialEq`, and `Eq` for `events::ModifiersState`.
- Implement `MonitorId::get_hidpi_factor` for MacOS.
- Added method `os::macos::MonitorIdExt::get_nsscreen() -> *mut c_void` that gets a `NSScreen` object matching the monitor ID.
- Send `Awakened` event on Android when event loop is woken up.

# Version 0.11.1 (2018-02-19)

- Fixed windows not receiving mouse events when click-dragging the mouse outside the client area of a window, on Windows platforms.
- Added method `os::android::EventsLoopExt:set_suspend_callback(Option<Box<Fn(bool) -> ()>>)` that allows glutin to register a callback when a suspend event happens

# Version 0.11.0 (2018-02-09)

- Implement `MonitorId::get_dimensions` for Android.
- Added method `os::macos::WindowBuilderExt::with_movable_by_window_background(bool)` that allows to move a window without a titlebar - `with_decorations(false)`
- Implement `Window::set_fullscreen`, `Window::set_maximized` and `Window::set_decorations` for Wayland.
- Added `Caret` as VirtualKeyCode and support OSX ^-Key with german input.

# Version 0.10.1 (2018-02-05)

_Yanked_

# Version 0.10.0 (2017-12-27)

- Add support for `Touch` for emscripten backend.
- Added support for `DroppedFile`, `HoveredFile`, and `HoveredFileCancelled` to X11 backend.
- **Breaking:** `unix::WindowExt` no longer returns pointers for things that aren't actually pointers; `get_xlib_window` now returns `Option<std::os::raw::c_ulong>` and `get_xlib_screen_id` returns `Option<std::os::raw::c_int>`. Additionally, methods that previously returned `libc::c_void` have been changed to return `std::os::raw::c_void`, which are not interchangeable types, so users wanting the former will need to explicitly cast.
- Added `set_decorations` method to `Window` to allow decorations to be toggled after the window is built. Presently only implemented on X11.
- Raised the minimum supported version of Rust to 1.20 on MacOS due to usage of associated constants in new versions of cocoa and core-graphics.
- Added `modifiers` field to `MouseInput`, `MouseWheel`, and `CursorMoved` events to track the modifiers state (`ModifiersState`).
- Fixed the emscripten backend to return the size of the canvas instead of the size of the window.

# Version 0.9.0 (2017-12-01)

- Added event `WindowEvent::HiDPIFactorChanged`.
- Added method `MonitorId::get_hidpi_factor`.
- Deprecated `get_inner_size_pixels` and `get_inner_size_points` methods of `Window` in favor of
`get_inner_size`.
- **Breaking:** `EventsLoop` is `!Send` and `!Sync` because of platform-dependant constraints,
  but `Window`, `WindowId`, `DeviceId` and `MonitorId` guaranteed to be `Send`.
- `MonitorId::get_position` now returns `(i32, i32)` instead of `(u32, u32)`.
- Rewrite of the wayland backend to use wayland-client-0.11
- Support for dead keys on wayland for keyboard utf8 input
- Monitor enumeration on Windows is now implemented using `EnumDisplayMonitors` instead of
`EnumDisplayDevices`. This changes the value returned by `MonitorId::get_name()`.
- On Windows added `MonitorIdExt::hmonitor` method
- Impl `Clone` for `EventsLoopProxy`
- `EventsLoop::get_primary_monitor()` on X11 will fallback to any available monitor if no primary is found
- Support for touch event on wayland
- `WindowEvent`s `MouseMoved`, `MouseEntered`, and `MouseLeft` have been renamed to
`CursorMoved`, `CursorEntered`, and `CursorLeft`.
- New `DeviceEvent`s added, `MouseMotion` and `MouseWheel`.
- Send `CursorMoved` event after `CursorEntered` and `Focused` events.
- Add support for `ModifiersState`, `MouseMove`, `MouseInput`, `MouseMotion` for emscripten backend.

# Version 0.8.3 (2017-10-11)

- Fixed issue of calls to `set_inner_size` blocking on Windows.
- Mapped `ISO_Left_Tab` to `VirtualKeyCode::Tab` to make the key work with modifiers
- Fixed the X11 backed on 32bit targets

# Version 0.8.2 (2017-09-28)

- Uniformize keyboard scancode values accross Wayland and X11 (#297).
- Internal rework of the wayland event loop
- Added method `os::linux::WindowExt::is_ready`

# Version 0.8.1 (2017-09-22)

- Added various methods to `os::linux::EventsLoopExt`, plus some hidden items necessary to make
  glutin work.

# Version 0.8.0 (2017-09-21)

- Added `Window::set_maximized`, `WindowAttributes::maximized` and `WindowBuilder::with_maximized`.
- Added `Window::set_fullscreen`.
- Changed `with_fullscreen` to take a `Option<MonitorId>` instead of a `MonitorId`.
- Removed `MonitorId::get_native_identifer()` in favor of platform-specific traits in the `os`
  module.
- Changed `get_available_monitors()` and `get_primary_monitor()` to be methods of `EventsLoop`
  instead of stand-alone methods.
- Changed `EventsLoop` to be tied to a specific X11 or Wayland connection.
- Added a `os::linux::EventsLoopExt` trait that makes it possible to configure the connection.
- Fixed the emscripten code, which now compiles.
- Changed the X11 fullscreen code to use `xrandr` instead of `xxf86vm`.
- Fixed the Wayland backend to produce `Refresh` event after window creation.
- Changed the `Suspended` event to be outside of `WindowEvent`.
- Fixed the X11 backend sometimes reporting the wrong virtual key (#273).<|MERGE_RESOLUTION|>--- conflicted
+++ resolved
@@ -8,12 +8,9 @@
 
 # Unreleased
 
-<<<<<<< HEAD
 - On Windows, macOS, X11 and Wayland, add `Window::set_theme`.
 - **Breaking:** Remove `WindowExtWayland::wayland_set_csd_theme` and `WindowBuilderExtX11::with_gtk_theme_variant`.
-=======
-- On Windows, revert window background to an empty brush to avoid white flashes when changing scaling
->>>>>>> 9ae7498a
+- On Windows, revert window background to an empty brush to avoid white flashes when changing scaling.
 - **Breaking:** Removed `Window::set_always_on_top` and related APIs in favor of `Window::set_window_level`.
 - On Windows, MacOS and X11, add always on bottom APIs.
 - On Windows, fix the value in `MouseButton::Other`.
