# Changelog

All notable changes to this project will be documented in this file.

Please keep one empty line before and after all headers. (This is required for `git` to produce a conflict when a release is made while a PR is open and the PR's changelog entry would go into the wrong section).

And please only add new entries to the top of this list, right below the `# Unreleased` header.

# Unreleased

<<<<<<< HEAD
- On Linux, initial support has been added for a kmsdrm backend
=======
- On Wayland, fix bug where the cursor wouldn't hide in GNOME.
>>>>>>> b4175c14
- On macOS, Windows, and Wayland, add `set_cursor_hittest` to let the window ignore mouse events.
- On Windows, added `WindowExtWindows::set_skip_taskbar` and `WindowBuilderExtWindows::with_skip_taskbar`.
- On Windows, added `EventLoopBuilderExtWindows::with_msg_hook`.
- On Windows, remove internally unique DC per window.
- On macOS, remove the need to call `set_ime_position` after moving the window.
- Added `Window::is_visible`.
- Added `Window::is_resizable`.
- Added `Window::is_decorated`.
- On X11, fix for repeated event loop iteration when `ControlFlow` was `Wait`
- On X11, fix scale factor calculation when the only monitor is reconnected
- On Wayland, report unaccelerated mouse deltas in `DeviceEvent::MouseMotion`.
- **Breaking:** Bump `ndk` version to 0.6, ndk-sys to `v0.3`, `ndk-glue` to `0.6`.
- Remove no longer needed `WINIT_LINK_COLORSYNC` environment variable.
- **Breaking:** Rename the `Exit` variant of `ControlFlow` to `ExitWithCode`, which holds a value to control the exit code after running. Add an `Exit` constant which aliases to `ExitWithCode(0)` instead to avoid major breakage. This shouldn't affect most existing programs.
- Add `EventLoopBuilder`, which allows you to create and tweak the settings of an event loop before creating it.
- Deprecated `EventLoop::with_user_event`; use `EventLoopBuilder::with_user_event` instead.
- **Breaking:** Replaced `EventLoopExtMacOS` with `EventLoopBuilderExtMacOS` (which also has renamed methods).
- **Breaking:** Replaced `EventLoopExtWindows` with `EventLoopBuilderExtWindows` (which also has renamed methods).
- **Breaking:** Replaced `EventLoopExtUnix` with `EventLoopBuilderExtUnix` (which also has renamed methods).
- **Breaking:** The platform specific extensions for Windows `winit::platform::windows` have changed. All `HANDLE`-like types e.g. `HWND` and `HMENU` were converted from winapi types or `*mut c_void` to `isize`. This was done to be consistent with the type definitions in windows-sys and to not expose internal dependencies.
- The internal bindings to the [Windows API](https://docs.microsoft.com/en-us/windows/) were changed from the unofficial [winapi](https://github.com/retep998/winapi-rs) bindings to the official Microsoft [windows-sys](https://github.com/microsoft/windows-rs) bindings.
- On Wayland, fix resize and scale factor changes not being propagated properly.
- On Wayland, fix polling during consecutive `EventLoop::run_return` invocations.
- On Windows, fix race issue creating fullscreen windows with `WindowBuilder::with_fullscreen`
- On Android, `virtual_keycode` for `KeyboardInput` events is now filled in where a suitable match is found.
- Added helper methods on `ControlFlow` to set its value.
- On Wayland, fix `TouchPhase::Ended` always reporting the location of the first touch down, unless the compositor
  sent a cancel or frame event.
- On iOS, send `RedrawEventsCleared` even if there are no redraw events, consistent with other platforms.
- **Breaking:** Replaced `Window::with_app_id` and `Window::with_class` with `Window::with_name` on `WindowBuilderExtUnix`.
- On Wayland and X11, fix window not resizing with `Window::set_inner_size` after calling `Window:set_resizable(false)`.
- On Windows, fix wrong fullscreen monitors being recognized when handling WM_WINDOWPOSCHANGING messages

# 0.26.1 (2022-01-05)

- Fix linking to the `ColorSync` framework on macOS 10.7, and in newer Rust versions.
- On Web, implement cursor grabbing through the pointer lock API.
- On X11, add mappings for numpad comma, numpad enter, numlock and pause.
- On macOS, fix Pinyin IME input by reverting a change that intended to improve IME.
- On Windows, fix a crash with transparent windows on Windows 11.
- **Breaking:**: Reverse horizontal scrolling sign in `MouseScrollDelta` to match the direction of vertical scrolling. A positive X value now means moving the content to the right. The meaning of vertical scrolling stays the same: a positive Y value means moving the content down.

# 0.26.0 (2021-12-01)

- Update `raw-window-handle` to `v0.4`. This is _not_ a breaking change, we still implement `HasRawWindowHandle` from `v0.3`, see [rust-windowing/raw-window-handle#74](https://github.com/rust-windowing/raw-window-handle/pull/74). Note that you might have to run `cargo update -p raw-window-handle` after upgrading.
- On X11, bump `mio` to 0.8.
- On Android, fixed `WindowExtAndroid::config` initially returning an empty `Configuration`.
- On Android, fixed `Window::scale_factor` and `MonitorHandle::scale_factor` initially always returning 1.0.
- On X11, select an appropriate visual for transparency if is requested
- On Wayland and X11, fix diagonal window resize cursor orientation.
- On macOS, drop the event callback before exiting.
- On Android, implement `Window::request_redraw`
- **Breaking:** On Web, remove the `stdweb` backend.
- Added `Window::focus_window`to bring the window to the front and set input focus.
- On Wayland and X11, implement `is_maximized` method on `Window`.
- On Windows, prevent ghost window from showing up in the taskbar after either several hours of use or restarting `explorer.exe`.
- On macOS, fix issue where `ReceivedCharacter` was not being emitted during some key repeat events.
- On Wayland, load cursor icons `hand2` and `hand1` for `CursorIcon::Hand`.
- **Breaking:** On Wayland, Theme trait and its support types are dropped.
- On Wayland, bump `smithay-client-toolkit` to 0.15.1.
- On Wayland, implement `request_user_attention` with `xdg_activation_v1`.
- On X11, emit missing `WindowEvent::ScaleFactorChanged` when the only monitor gets reconnected.
- On X11, if RANDR based scale factor is higher than 20 reset it to 1
- On Wayland, add an enabled-by-default feature called `wayland-dlopen` so users can opt out of using `dlopen` to load system libraries.
- **Breaking:** On Android, bump `ndk` and `ndk-glue` to 0.5.
- On Windows, increase wait timer resolution for more accurate timing when using `WaitUntil`.
- On macOS, fix native file dialogs hanging the event loop.
- On Wayland, implement a workaround for wrong configure size when using `xdg_decoration` in `kwin_wayland`
- On macOS, fix an issue that prevented the menu bar from showing in borderless fullscreen mode.
- On X11, EINTR while polling for events no longer causes a panic. Instead it will be treated as a spurious wakeup.

# 0.25.0 (2021-05-15)

- **Breaking:** On macOS, replace `WindowBuilderExtMacOS::with_activation_policy` with `EventLoopExtMacOS::set_activation_policy`
- On macOS, wait with activating the application until the application has initialized.
- On macOS, fix creating new windows when the application has a main menu.
- On Windows, fix fractional deltas for mouse wheel device events.
- On macOS, fix segmentation fault after dropping the main window.
- On Android, `InputEvent::KeyEvent` is partially implemented providing the key scancode.
- Added `is_maximized` method to `Window`.
- On Windows, fix bug where clicking the decoration bar would make the cursor blink.
- On Windows, fix bug causing newly created windows to erroneously display the "wait" (spinning) cursor.
- On macOS, wake up the event loop immediately when a redraw is requested.
- On Windows, change the default window size (1024x768) to match the default on other desktop platforms (800x600).
- On Windows, fix bug causing mouse capture to not be released.
- On Windows, fix fullscreen not preserving minimized/maximized state.
- On Android, unimplemented events are marked as unhandled on the native event loop.
- On Windows, added `WindowBuilderExtWindows::with_menu` to set a custom menu at window creation time.
- On Android, bump `ndk` and `ndk-glue` to 0.3: use predefined constants for event `ident`.
- On macOS, fix objects captured by the event loop closure not being dropped on panic.
- On Windows, fixed `WindowEvent::ThemeChanged` not properly firing and fixed `Window::theme` returning the wrong theme.
- On Web, added support for `DeviceEvent::MouseMotion` to listen for relative mouse movements.
- Added `WindowBuilder::with_position` to allow setting the position of a `Window` on creation. Supported on Windows, macOS and X11.
- Added `Window::drag_window`. Implemented on Windows, macOS, X11 and Wayland.
- On X11, bump `mio` to 0.7.
- On Windows, added `WindowBuilderExtWindows::with_owner_window` to allow creating popup windows.
- On Windows, added `WindowExtWindows::set_enable` to allow creating modal popup windows.
- On macOS, emit `RedrawRequested` events immediately while the window is being resized.
- Implement `Default`, `Hash`, and `Eq` for `LogicalPosition`, `PhysicalPosition`, `LogicalSize`, and `PhysicalSize`.
- On macOS, initialize the Menu Bar with minimal defaults. (Can be prevented using `enable_default_menu_creation`)
- On macOS, change the default behavior for first click when the window was unfocused. Now the window becomes focused and then emits a `MouseInput` event on a "first mouse click".
- Implement mint (math interoperability standard types) conversions (under feature flag `mint`).

# 0.24.0 (2020-12-09)

- On Windows, fix applications not exiting gracefully due to thread_event_target_callback accessing corrupted memory.
- On Windows, implement `Window::set_ime_position`.
- **Breaking:** On Windows, Renamed `WindowBuilderExtWindows`'s `is_dark_mode` to `theme`.
- **Breaking:** On Windows, renamed `WindowBuilderExtWindows::is_dark_mode` to `theme`.
- On Windows, add `WindowBuilderExtWindows::with_theme` to set a preferred theme.
- On Windows, fix bug causing message boxes to appear delayed.
- On Android, calling `WindowEvent::Focused` now works properly instead of always returning false.
- On Windows, fix Alt-Tab behaviour by removing borderless fullscreen "always on top" flag.
- On Windows, fix bug preventing windows with transparency enabled from having fully-opaque regions.
- **Breaking:** On Windows, include prefix byte in scancodes.
- On Wayland, fix window not being resizeable when using `WindowBuilder::with_min_inner_size`.
- On Unix, fix cross-compiling to wasm32 without enabling X11 or Wayland.
- On Windows, fix use-after-free crash during window destruction.
- On Web, fix `WindowEvent::ReceivedCharacter` never being sent on key input.
- On macOS, fix compilation when targeting aarch64.
- On X11, fix `Window::request_redraw` not waking the event loop.
- On Wayland, the keypad arrow keys are now recognized.
- **Breaking** Rename `desktop::EventLoopExtDesktop` to `run_return::EventLoopExtRunReturn`.
- Added `request_user_attention` method to `Window`.
- **Breaking:** On macOS, removed `WindowExt::request_user_attention`, use `Window::request_user_attention`.
- **Breaking:** On X11, removed `WindowExt::set_urgent`, use `Window::request_user_attention`.
- On Wayland, default font size in CSD increased from 11 to 17.
- On Windows, fix bug causing message boxes to appear delayed.
- On Android, support multi-touch.
- On Wayland, extra mouse buttons are not dropped anymore.
- **Breaking**: `MouseButton::Other` now uses `u16`.

# 0.23.0 (2020-10-02)

- On iOS, fixed support for the "Debug View Heirarchy" feature in Xcode.
- On all platforms, `available_monitors` and `primary_monitor` are now on `EventLoopWindowTarget` rather than `EventLoop` to list monitors event in the event loop.
- On Unix, X11 and Wayland are now optional features (enabled by default)
- On X11, fix deadlock when calling `set_fullscreen_inner`.
- On Web, prevent the webpage from scrolling when the user is focused on a winit canvas
- On Web, calling `window.set_cursor_icon` no longer breaks HiDPI scaling
- On Windows, drag and drop is now optional (enabled by default) and can be disabled with `WindowBuilderExtWindows::with_drag_and_drop(false)`.
- On Wayland, fix deadlock when calling to `set_inner_size` from a callback.
- On macOS, add `hide__other_applications` to `EventLoopWindowTarget` via existing `EventLoopWindowTargetExtMacOS` trait. `hide_other_applications` will hide other applications by calling `-[NSApplication hideOtherApplications: nil]`.
- On android added support for `run_return`.
- On MacOS, Fixed fullscreen and dialog support for `run_return`.
- On Windows, fix bug where we'd try to emit `MainEventsCleared` events during nested win32 event loops.
- On Web, use mouse events if pointer events aren't supported. This affects Safari.
- On Windows, `set_ime_position` is now a no-op instead of a runtime crash.
- On Android, `set_fullscreen` is now a no-op instead of a runtime crash.
- On iOS and Android, `set_inner_size` is now a no-op instead of a runtime crash.
- On Android, fix `ControlFlow::Poll` not polling the Android event queue.
- On macOS, add `NSWindow.hasShadow` support.
- On Web, fix vertical mouse wheel scrolling being inverted.
- On Web, implement mouse capturing for click-dragging out of the canvas.
- On Web, fix `ControlFlow::Exit` not properly handled.
- On Web (web-sys only), send `WindowEvent::ScaleFactorChanged` event when `window.devicePixelRatio` is changed.
- **Breaking:** On Web, `set_cursor_position` and `set_cursor_grab` will now always return an error.
- **Breaking:** `PixelDelta` scroll events now return a `PhysicalPosition`.
- On NetBSD, fixed crash due to incorrect detection of the main thread.
- **Breaking:** On X11, `-` key is mapped to the `Minus` virtual key code, instead of `Subtract`.
- On macOS, fix inverted horizontal scroll.
- **Breaking:** `current_monitor` now returns `Option<MonitorHandle>`.
- **Breaking:** `primary_monitor` now returns `Option<MonitorHandle>`.
- On macOS, updated core-* dependencies and cocoa.
- Bump `parking_lot` to 0.11
- On Android, bump `ndk`, `ndk-sys` and `ndk-glue` to 0.2. Checkout the new ndk-glue main proc attribute.
- On iOS, fixed starting the app in landscape where the view still had portrait dimensions.
- Deprecate the stdweb backend, to be removed in a future release
- **Breaking:** Prefixed virtual key codes `Add`, `Multiply`, `Divide`, `Decimal`, and `Subtract` with `Numpad`.
- Added `Asterisk` and `Plus` virtual key codes.
- On Web (web-sys only), the `Event::LoopDestroyed` event is correctly emitted when leaving the page.
- On Web, the `WindowEvent::Destroyed` event now gets emitted when a `Window` is dropped.
- On Web (web-sys only), the event listeners are now removed when a `Window` is dropped or when the event loop is destroyed.
- On Web, the event handler closure passed to `EventLoop::run` now gets dropped after the event loop is destroyed.
- **Breaking:** On Web, the canvas element associated to a `Window` is no longer removed from the DOM when the `Window` is dropped.
- On Web, `WindowEvent::Resized` is now emitted when `Window::set_inner_size` is called.
- **Breaking:** `Fullscreen` enum now uses `Borderless(Option<MonitorHandle>)` instead of `Borderless(MonitorHandle)` to allow picking the current monitor.
- On MacOS, fix `WindowEvent::Moved` ignoring the scale factor.
- On Wayland, add missing virtual keycodes.
- On Wayland, implement proper `set_cursor_grab`.
- On Wayland, the cursor will use similar icons if the requested one isn't available.
- On Wayland, right clicking on client side decorations will request application menu.
- On Wayland, fix tracking of window size after state changes.
- On Wayland, fix client side decorations not being hidden properly in fullscreen.
- On Wayland, fix incorrect size event when entering fullscreen with client side decorations.
- On Wayland, fix `resizable` attribute not being applied properly on startup.
- On Wayland, fix disabled repeat rate not being handled.
- On Wayland, fix decoration buttons not working after tty switch.
- On Wayland, fix scaling not being applied on output re-enable.
- On Wayland, fix crash when `XCURSOR_SIZE` is `0`.
- On Wayland, fix pointer getting created in some cases without pointer capability.
- On Wayland, on kwin, fix space between window and decorations on startup.
- **Breaking:** On Wayland, `Theme` trait was reworked.
- On Wayland, disable maximize button for non-resizable window.
- On Wayland, added support for `set_ime_position`.
- On Wayland, fix crash on startup since GNOME 3.37.90.
- On X11, fix incorrect modifiers state on startup.

# 0.22.2 (2020-05-16)

- Added Clone implementation for 'static events.
- On Windows, fix window intermittently hanging when `ControlFlow` was set to `Poll`.
- On Windows, fix `WindowBuilder::with_maximized` being ignored.
- On Android, minimal platform support.
- On iOS, touch positions are now properly converted to physical pixels.
- On macOS, updated core-* dependencies and cocoa

# 0.22.1 (2020-04-16)

- On X11, fix `ResumeTimeReached` being fired too early.
- On Web, replaced zero timeout for `ControlFlow::Poll` with `requestAnimationFrame`
- On Web, fix a possible panic during event handling
- On macOS, fix `EventLoopProxy` leaking memory for every instance.

# 0.22.0 (2020-03-09)

- On Windows, fix minor timing issue in wait_until_time_or_msg
- On Windows, rework handling of request_redraw() to address panics.
- On macOS, fix `set_simple_screen` to remember frame excluding title bar.
- On Wayland, fix coordinates in touch events when scale factor isn't 1.
- On Wayland, fix color from `close_button_icon_color` not applying.
- Ignore locale if unsupported by X11 backend
- On Wayland, Add HiDPI cursor support
- On Web, add the ability to query "Light" or "Dark" system theme send `ThemeChanged` on change.
- Fix `Event::to_static` returning `None` for user events.
- On Wayland, Hide CSD for fullscreen windows.
- On Windows, ignore spurious mouse move messages.
- **Breaking:** Move `ModifiersChanged` variant from `DeviceEvent` to `WindowEvent`.
- On Windows, add `IconExtWindows` trait which exposes creating an `Icon` from an external file or embedded resource
- Add `BadIcon::OsError` variant for when OS icon functionality fails
- On Windows, fix crash at startup on systems that do not properly support Windows' Dark Mode
- Revert On macOS, fix not sending ReceivedCharacter event for specific keys combinations.
- on macOS, fix incorrect ReceivedCharacter events for some key combinations.
- **Breaking:** Use `i32` instead of `u32` for position type in `WindowEvent::Moved`.
- On macOS, a mouse motion event is now generated before every mouse click.

# 0.21.0 (2020-02-04)

- On Windows, fixed "error: linking with `link.exe` failed: exit code: 1120" error on older versions of windows.
- On macOS, fix set_minimized(true) works only with decorations.
- On macOS, add `hide_application` to `EventLoopWindowTarget` via a new `EventLoopWindowTargetExtMacOS` trait. `hide_application` will hide the entire application by calling `-[NSApplication hide: nil]`.
- On macOS, fix not sending ReceivedCharacter event for specific keys combinations.
- On macOS, fix `CursorMoved` event reporting the cursor position using logical coordinates.
- On macOS, fix issue where unbundled applications would sometimes open without being focused.
- On macOS, fix `run_return` does not return unless it receives a message.
- On Windows, fix bug where `RedrawRequested` would only get emitted every other iteration of the event loop.
- On X11, fix deadlock on window state when handling certain window events.
- `WindowBuilder` now implements `Default`.
- **Breaking:** `WindowEvent::CursorMoved` changed to `f64` units, preserving high-precision data supplied by most backends
- On Wayland, fix coordinates in mouse events when scale factor isn't 1
- On Web, add the ability to provide a custom canvas
- **Breaking:** On Wayland, the `WaylandTheme` struct has been replaced with a `Theme` trait, allowing for extra configuration

# 0.20.0 (2020-01-05)

- On X11, fix `ModifiersChanged` emitting incorrect modifier change events
- **Breaking**: Overhaul how Winit handles DPI:
  - Window functions and events now return `PhysicalSize` instead of `LogicalSize`.
  - Functions that take `Size` or `Position` types can now take either `Logical` or `Physical` types.
  - `hidpi_factor` has been renamed to `scale_factor`.
  - `HiDpiFactorChanged` has been renamed to `ScaleFactorChanged`, and lets you control how the OS
    resizes the window in response to the change.
  - On X11, deprecate `WINIT_HIDPI_FACTOR` environment variable in favor of `WINIT_X11_SCALE_FACTOR`.
  - `Size` and `Position` types are now generic over their exact pixel type.

# 0.20.0 Alpha 6 (2020-01-03)

- On macOS, fix `set_cursor_visible` hides cursor outside of window.
- On macOS, fix `CursorEntered` and `CursorLeft` events fired at old window size.
- On macOS, fix error when `set_fullscreen` is called during fullscreen transition.
- On all platforms except mobile and WASM, implement `Window::set_minimized`.
- On X11, fix `CursorEntered` event being generated for non-winit windows.
- On macOS, fix crash when starting maximized without decorations.
- On macOS, fix application not terminating on `run_return`.
- On Wayland, fix cursor icon updates on window borders when using CSD.
- On Wayland, under mutter(GNOME Wayland), fix CSD being behind the status bar, when starting window in maximized mode.
- On Windows, theme the title bar according to whether the system theme is "Light" or "Dark".
- Added `WindowEvent::ThemeChanged` variant to handle changes to the system theme. Currently only implemented on Windows.
- **Breaking**: Changes to the `RedrawRequested` event (#1041):
  - `RedrawRequested` has been moved from `WindowEvent` to `Event`.
  - `EventsCleared` has been renamed to `MainEventsCleared`.
  - `RedrawRequested` is now issued only after `MainEventsCleared`.
  - `RedrawEventsCleared` is issued after each set of `RedrawRequested` events.
- Implement synthetic window focus key events on Windows.
- **Breaking**: Change `ModifiersState` to a `bitflags` struct.
- On Windows, implement `VirtualKeyCode` translation for `LWin` and `RWin`.
- On Windows, fix closing the last opened window causing `DeviceEvent`s to stop getting emitted.
- On Windows, fix `Window::set_visible` not setting internal flags correctly. This resulted in some weird behavior.
- Add `DeviceEvent::ModifiersChanged`.
  - Deprecate `modifiers` fields in other events in favor of `ModifiersChanged`.
- On X11, `WINIT_HIDPI_FACTOR` now dominates `Xft.dpi` when picking DPI factor for output.
- On X11, add special value `randr` for `WINIT_HIDPI_FACTOR` to make winit use self computed DPI factor instead of the one from `Xft.dpi`.

# 0.20.0 Alpha 5 (2019-12-09)

- On macOS, fix application termination on `ControlFlow::Exit`
- On Windows, fix missing `ReceivedCharacter` events when Alt is held.
- On macOS, stop emitting private corporate characters in `ReceivedCharacter` events.
- On X11, fix misreporting DPI factor at startup.
- On X11, fix events not being reported when using `run_return`.
- On X11, fix key modifiers being incorrectly reported.
- On X11, fix window creation hanging when another window is fullscreen.
- On Windows, fix focusing unfocused windows when switching from fullscreen to windowed.
- On X11, fix reporting incorrect DPI factor when waking from suspend.
- Change `EventLoopClosed` to contain the original event.
- **Breaking**: Add `is_synthetic` field to `WindowEvent` variant `KeyboardInput`,
  indicating that the event is generated by winit.
- On X11, generate synthetic key events for keys held when a window gains or loses focus.
- On X11, issue a `CursorMoved` event when a `Touch` event occurs,
  as X11 implicitly moves the cursor for such events.

# 0.20.0 Alpha 4 (2019-10-18)

- Add web support via the 'stdweb' or 'web-sys' features
- On Windows, implemented function to get HINSTANCE
- On macOS, implement `run_return`.
- On iOS, fix inverted parameter in `set_prefers_home_indicator_hidden`.
- On X11, performance is improved when rapidly calling `Window::set_cursor_icon`.
- On iOS, fix improper `msg_send` usage that was UB and/or would break if `!` is stabilized.
- On Windows, unset `maximized` when manually changing the window's position or size.
- On Windows, add touch pressure information for touch events.
- On macOS, differentiate between `CursorIcon::Grab` and `CursorIcon::Grabbing`.
- On Wayland, fix event processing sometimes stalling when using OpenGL with vsync.
- Officially remove the Emscripten backend.
- On Windows, fix handling of surrogate pairs when dispatching `ReceivedCharacter`.
- On macOS 10.15, fix freeze upon exiting exclusive fullscreen mode.
- On iOS, fix panic upon closing the app.
- On X11, allow setting mulitple `XWindowType`s.
- On iOS, fix null window on initial `HiDpiFactorChanged` event.
- On Windows, fix fullscreen window shrinking upon getting restored to a normal window.
- On macOS, fix events not being emitted during modal loops, such as when windows are being resized
  by the user.
- On Windows, fix hovering the mouse over the active window creating an endless stream of CursorMoved events.
- Always dispatch a `RedrawRequested` event after creating a new window.
- On X11, return dummy monitor data to avoid panicking when no monitors exist.
- On X11, prevent stealing input focus when creating a new window.
  Only steal input focus when entering fullscreen mode.
- On Wayland, fixed DeviceEvents for relative mouse movement is not always produced
- On Wayland, add support for set_cursor_visible and set_cursor_grab.
- On Wayland, fixed DeviceEvents for relative mouse movement is not always produced.
- Removed `derivative` crate dependency.
- On Wayland, add support for set_cursor_icon.
- Use `impl Iterator<Item = MonitorHandle>` instead of `AvailableMonitorsIter` consistently.
- On macOS, fix fullscreen state being updated after entering fullscreen instead of before,
  resulting in `Window::fullscreen` returning the old state in `Resized` events instead of
  reflecting the new fullscreen state
- On X11, fix use-after-free during window creation
- On Windows, disable monitor change keyboard shortcut while in exclusive fullscreen.
- On Windows, ensure that changing a borderless fullscreen window's monitor via keyboard shortcuts keeps the window fullscreen on the new monitor.
- Prevent `EventLoop::new` and `EventLoop::with_user_event` from getting called outside the main thread.
  - This is because some platforms cannot run the event loop outside the main thread. Preventing this
    reduces the potential for cross-platform compatibility gotchyas.
- On Windows and Linux X11/Wayland, add platform-specific functions for creating an `EventLoop` outside the main thread.
- On Wayland, drop resize events identical to the current window size.
- On Windows, fix window rectangle not getting set correctly on high-DPI systems.

# 0.20.0 Alpha 3 (2019-08-14)

- On macOS, drop the run closure on exit.
- On Windows, location of `WindowEvent::Touch` are window client coordinates instead of screen coordinates.
- On X11, fix delayed events after window redraw.
- On macOS, add `WindowBuilderExt::with_disallow_hidpi` to have the option to turn off best resolution openGL surface.
- On Windows, screen saver won't start if the window is in fullscreen mode.
- Change all occurrences of the `new_user_event` method to `with_user_event`.
- On macOS, the dock and the menu bar are now hidden in fullscreen mode.
- `Window::set_fullscreen` now takes `Option<Fullscreen>` where `Fullscreen`
  consists of `Fullscreen::Exclusive(VideoMode)` and
  `Fullscreen::Borderless(MonitorHandle)` variants.
  - Adds support for exclusive fullscreen mode.
- On iOS, add support for hiding the home indicator.
- On iOS, add support for deferring system gestures.
- On iOS, fix a crash that occurred while acquiring a monitor's name.
- On iOS, fix armv7-apple-ios compile target.
- Removed the `T: Clone` requirement from the `Clone` impl of `EventLoopProxy<T>`.
- On iOS, disable overscan compensation for external displays (removes black
  bars surrounding the image).
- On Linux, the functions `is_wayland`, `is_x11`, `xlib_xconnection` and `wayland_display` have been moved to a new `EventLoopWindowTargetExtUnix` trait.
- On iOS, add `set_prefers_status_bar_hidden` extension function instead of
  hijacking `set_decorations` for this purpose.
- On macOS and iOS, corrected the auto trait impls of `EventLoopProxy`.
- On iOS, add touch pressure information for touch events.
- Implement `raw_window_handle::HasRawWindowHandle` for `Window` type on all supported platforms.
- On macOS, fix the signature of `-[NSView drawRect:]`.
- On iOS, fix the behavior of `ControlFlow::Poll`. It wasn't polling if that was the only mode ever used by the application.
- On iOS, fix DPI sent out by views on creation was `0.0` - now it gives a reasonable number.
- On iOS, RedrawRequested now works for gl/metal backed views.
- On iOS, RedrawRequested is generally ordered after EventsCleared.

# 0.20.0 Alpha 2 (2019-07-09)

- On X11, non-resizable windows now have maximize explicitly disabled.
- On Windows, support paths longer than MAX_PATH (260 characters) in `WindowEvent::DroppedFile`
and `WindowEvent::HoveredFile`.
- On Mac, implement `DeviceEvent::Button`.
- Change `Event::Suspended(true / false)` to `Event::Suspended` and `Event::Resumed`.
- On X11, fix sanity check which checks that a monitor's reported width and height (in millimeters) are non-zero when calculating the DPI factor.
- Revert the use of invisible surfaces in Wayland, which introduced graphical glitches with OpenGL (#835)
- On X11, implement `_NET_WM_PING` to allow desktop environment to kill unresponsive programs.
- On Windows, when a window is initially invisible, it won't take focus from the existing visible windows.
- On Windows, fix multiple calls to `request_redraw` during `EventsCleared` sending multiple `RedrawRequested events.`
- On Windows, fix edge case where `RedrawRequested` could be dispatched before input events in event loop iteration.
- On Windows, fix timing issue that could cause events to be improperly dispatched after `RedrawRequested` but before `EventsCleared`.
- On macOS, drop unused Metal dependency.
- On Windows, fix the trail effect happening on transparent decorated windows. Borderless (or un-decorated) windows were not affected.
- On Windows, fix `with_maximized` not properly setting window size to entire window.
- On macOS, change `WindowExtMacOS::request_user_attention()` to take an `enum` instead of a `bool`.

# 0.20.0 Alpha 1 (2019-06-21)

- Changes below are considered **breaking**.
- Change all occurrences of `EventsLoop` to `EventLoop`.
- Previously flat API is now exposed through `event`, `event_loop`, `monitor`, and `window` modules.
- `os` module changes:
  - Renamed to `platform`.
  - All traits now have platform-specific suffixes.
  - Exposes new `desktop` module on Windows, Mac, and Linux.
- Changes to event loop types:
  - `EventLoopProxy::wakeup` has been removed in favor of `send_event`.
  - **Major:** New `run` method drives winit event loop.
    - Returns `!` to ensure API behaves identically across all supported platforms.
      - This allows `emscripten` implementation to work without lying about the API.
    - `ControlFlow`'s variants have been replaced with `Wait`, `WaitUntil(Instant)`, `Poll`, and `Exit`.
      - Is read after `EventsCleared` is processed.
      - `Wait` waits until new events are available.
      - `WaitUntil` waits until either new events are available or the provided time has been reached.
      - `Poll` instantly resumes the event loop.
      - `Exit` aborts the event loop.
    - Takes a closure that implements `'static + FnMut(Event<T>, &EventLoop<T>, &mut ControlFlow)`.
      - `&EventLoop<T>` is provided to allow new `Window`s to be created.
  - **Major:** `platform::desktop` module exposes `EventLoopExtDesktop` trait with `run_return` method.
    - Behaves identically to `run`, but returns control flow to the calling context and can take non-`'static` closures.
  - `EventLoop`'s `poll_events` and `run_forever` methods have been removed in favor of `run` and `run_return`.
- Changes to events:
  - Remove `Event::Awakened` in favor of `Event::UserEvent(T)`.
    - Can be sent with `EventLoopProxy::send_event`.
  - Rename `WindowEvent::Refresh` to `WindowEvent::RedrawRequested`.
    - `RedrawRequested` can be sent by the user with the `Window::request_redraw` method.
  - `EventLoop`, `EventLoopProxy`, and `Event` are now generic over `T`, for use in `UserEvent`.
  - **Major:** Add `NewEvents(StartCause)`, `EventsCleared`, and `LoopDestroyed` variants to `Event`.
    - `NewEvents` is emitted when new events are ready to be processed by event loop.
      - `StartCause` describes why new events are available, with `ResumeTimeReached`, `Poll`, `WaitCancelled`, and `Init` (sent once at start of loop).
    - `EventsCleared` is emitted when all available events have been processed.
      - Can be used to perform logic that depends on all events being processed (e.g. an iteration of a game loop).
    - `LoopDestroyed` is emitted when the `run` or `run_return` method is about to exit.
- Rename `MonitorId` to `MonitorHandle`.
- Removed `serde` implementations from `ControlFlow`.
- Rename several functions to improve both internal consistency and compliance with Rust API guidelines.
- Remove `WindowBuilder::multitouch` field, since it was only implemented on a few platforms. Multitouch is always enabled now.
- **Breaking:** On macOS, change `ns` identifiers to use snake_case for consistency with iOS's `ui` identifiers.
- Add `MonitorHandle::video_modes` method for retrieving supported video modes for the given monitor.
- On Wayland, the window now exists even if nothing has been drawn.
- On Windows, fix initial dimensions of a fullscreen window.
- On Windows, Fix transparent borderless windows rendering wrong.

# Version 0.19.1 (2019-04-08)

- On Wayland, added a `get_wayland_display` function to `EventsLoopExt`.
- On Windows, fix `CursorMoved(0, 0)` getting dispatched on window focus.
- On macOS, fix command key event left and right reverse.
- On FreeBSD, NetBSD, and OpenBSD, fix build of X11 backend.
- On Linux, the numpad's add, subtract and divide keys are now mapped to the `Add`, `Subtract` and `Divide` virtual key codes
- On macOS, the numpad's subtract key has been added to the `Subtract` mapping
- On Wayland, the numpad's home, end, page up and page down keys are now mapped to the `Home`, `End`, `PageUp` and `PageDown` virtual key codes
- On Windows, fix icon not showing up in corner of window.
- On X11, change DPI scaling factor behavior. First, winit tries to read it from "Xft.dpi" XResource, and uses DPI calculation from xrandr dimensions as fallback behavior.

# Version 0.19.0 (2019-03-06)

- On X11, we will use the faster `XRRGetScreenResourcesCurrent` function instead of `XRRGetScreenResources` when available.
- On macOS, fix keycodes being incorrect when using a non-US keyboard layout.
- On Wayland, fix `with_title()` not setting the windows title
- On Wayland, add `set_wayland_theme()` to control client decoration color theme
- Added serde serialization to `os::unix::XWindowType`.
- **Breaking:** Remove the `icon_loading` feature and the associated `image` dependency.
- On X11, make event loop thread safe by replacing XNextEvent with select(2) and XCheckIfEvent
- On Windows, fix malformed function pointer typecast that could invoke undefined behavior.
- Refactored Windows state/flag-setting code.
- On Windows, hiding the cursor no longer hides the cursor for all Winit windows - just the one `hide_cursor` was called on.
- On Windows, cursor grabs used to get perpetually canceled when the grabbing window lost focus. Now, cursor grabs automatically get re-initialized when the window regains focus and the mouse moves over the client area.
- On Windows, only vertical mouse wheel events were handled. Now, horizontal mouse wheel events are also handled.
- On Windows, ignore the AltGr key when populating the `ModifersState` type.

# Version 0.18.1 (2018-12-30)

- On macOS, fix `Yen` (JIS) so applications receive the event.
- On X11 with a tiling WM, fixed high CPU usage when moving windows across monitors.
- On X11, fixed panic caused by dropping the window before running the event loop.
- on macOS, added `WindowExt::set_simple_fullscreen` which does not require a separate space
- Introduce `WindowBuilderExt::with_app_id` to allow setting the application ID on Wayland.
- On Windows, catch panics in event loop child thread and forward them to the parent thread. This prevents an invocation of undefined behavior due to unwinding into foreign code.
- On Windows, fix issue where resizing or moving window combined with grabbing the cursor would freeze program.
- On Windows, fix issue where resizing or moving window would eat `Awakened` events.
- On Windows, exiting fullscreen after entering fullscreen with disabled decorations no longer shrinks window.
- On X11, fixed a segfault when using virtual monitors with XRandR.
- Derive `Ord` and `PartialOrd` for `VirtualKeyCode` enum.
- On Windows, fix issue where hovering or dropping a non file item would create a panic.
- On Wayland, fix resizing and DPI calculation when a `wl_output` is removed without sending a `leave` event to the `wl_surface`, such as disconnecting a monitor from a laptop.
- On Wayland, DPI calculation is handled by smithay-client-toolkit.
- On X11, `WindowBuilder::with_min_dimensions` and `WindowBuilder::with_max_dimensions` now correctly account for DPI.
- Added support for generating dummy `DeviceId`s and `WindowId`s to better support unit testing.
- On macOS, fixed unsoundness in drag-and-drop that could result in drops being rejected.
- On macOS, implemented `WindowEvent::Refresh`.
- On macOS, all `MouseCursor` variants are now implemented and the cursor will no longer reset after unfocusing.
- Removed minimum supported Rust version guarantee.

# Version 0.18.0 (2018-11-07)

- **Breaking:** `image` crate upgraded to 0.20. This is exposed as part of the `icon_loading` API.
- On Wayland, pointer events will now provide the current modifiers state.
- On Wayland, titles will now be displayed in the window header decoration.
- On Wayland, key repetition is now ended when keyboard loses focus.
- On Wayland, windows will now use more stylish and modern client side decorations.
- On Wayland, windows will use server-side decorations when available.
- **Breaking:** Added support for F16-F24 keys (variants were added to the `VirtualKeyCode` enum).
- Fixed graphical glitches when resizing on Wayland.
- On Windows, fix freezes when performing certain actions after a window resize has been triggered. Reintroduces some visual artifacts when resizing.
- Updated window manager hints under X11 to v1.5 of [Extended Window Manager Hints](https://specifications.freedesktop.org/wm-spec/wm-spec-1.5.html#idm140200472629520).
- Added `WindowBuilderExt::with_gtk_theme_variant` to X11-specific `WindowBuilder` functions.
- Fixed UTF8 handling bug in X11 `set_title` function.
- On Windows, `Window::set_cursor` now applies immediately instead of requiring specific events to occur first.
- On Windows, the `HoveredFile` and `HoveredFileCancelled` events are now implemented.
- On Windows, fix `Window::set_maximized`.
- On Windows 10, fix transparency (#260).
- On macOS, fix modifiers during key repeat.
- Implemented the `Debug` trait for `Window`, `EventsLoop`, `EventsLoopProxy` and `WindowBuilder`.
- On X11, now a `Resized` event will always be generated after a DPI change to ensure the window's logical size is consistent with the new DPI.
- Added further clarifications to the DPI docs.
- On Linux, if neither X11 nor Wayland manage to initialize, the corresponding panic now consists of a single line only.
- Add optional `serde` feature with implementations of `Serialize`/`Deserialize` for DPI types and various event types.
- Add `PartialEq`, `Eq`, and `Hash` implementations on public types that could have them but were missing them.
- On X11, drag-and-drop receiving an unsupported drop type can no longer cause the WM to freeze.
- Fix issue whereby the OpenGL context would not appear at startup on macOS Mojave (#1069).
- **Breaking:** Removed `From<NSApplicationActivationPolicy>` impl from `ActivationPolicy` on macOS.
- On macOS, the application can request the user's attention with `WindowExt::request_user_attention`.

# Version 0.17.2 (2018-08-19)

- On macOS, fix `<C-Tab>` so applications receive the event.
- On macOS, fix `<Cmd-{key}>` so applications receive the event.
- On Wayland, key press events will now be repeated.

# Version 0.17.1 (2018-08-05)

- On X11, prevent a compilation failure in release mode for versions of Rust greater than or equal to 1.30.
- Fixed deadlock that broke fullscreen mode on Windows.

# Version 0.17.0 (2018-08-02)

- Cocoa and core-graphics updates.
- Fixed thread-safety issues in several `Window` functions on Windows.
- On MacOS, the key state for modifiers key events is now properly set.
- On iOS, the view is now set correctly. This makes it possible to render things (instead of being stuck on a black screen), and touch events work again.
- Added NetBSD support.
- **Breaking:** On iOS, `UIView` is now the default root view. `WindowBuilderExt::with_root_view_class` can be used to set the root view objective-c class to `GLKView` (OpenGLES) or `MTKView` (Metal/MoltenVK).
- On iOS, the `UIApplication` is not started until `Window::new` is called.
- Fixed thread unsafety with cursor hiding on macOS.
- On iOS, fixed the size of the `JmpBuf` type used for `setjmp`/`longjmp` calls. Previously this was a buffer overflow on most architectures.
- On Windows, use cached window DPI instead of repeatedly querying the system. This fixes sporadic crashes on Windows 7.

# Version 0.16.2 (2018-07-07)

- On Windows, non-resizable windows now have the maximization button disabled. This is consistent with behavior on macOS and popular X11 WMs.
- Corrected incorrect `unreachable!` usage when guessing the DPI factor with no detected monitors.

# Version 0.16.1 (2018-07-02)

- Added logging through `log`. Logging will become more extensive over time.
- On X11 and Windows, the window's DPI factor is guessed before creating the window. This _greatly_ cuts back on unsightly auto-resizing that would occur immediately after window creation.
- Fixed X11 backend compilation for environments where `c_char` is unsigned.

# Version 0.16.0 (2018-06-25)

- Windows additionally has `WindowBuilderExt::with_no_redirection_bitmap`.
- **Breaking:** Removed `VirtualKeyCode::LMenu` and `VirtualKeyCode::RMenu`; Windows now generates `VirtualKeyCode::LAlt` and `VirtualKeyCode::RAlt` instead.
- On X11, exiting fullscreen no longer leaves the window in the monitor's top left corner.
- **Breaking:** `Window::hidpi_factor` has been renamed to `Window::get_hidpi_factor` for better consistency. `WindowEvent::HiDPIFactorChanged` has been renamed to `WindowEvent::HiDpiFactorChanged`. DPI factors are always represented as `f64` instead of `f32` now.
- The Windows backend is now DPI aware. `WindowEvent::HiDpiFactorChanged` is implemented, and `MonitorId::get_hidpi_factor` and `Window::hidpi_factor` return accurate values.
- Implemented `WindowEvent::HiDpiFactorChanged` on X11.
- On macOS, `Window::set_cursor_position` is now relative to the client area.
- On macOS, setting the maximum and minimum dimensions now applies to the client area dimensions rather than to the window dimensions.
- On iOS, `MonitorId::get_dimensions` has been implemented and both `MonitorId::get_hidpi_factor` and `Window::get_hidpi_factor` return accurate values.
- On Emscripten, `MonitorId::get_hidpi_factor` now returns the same value as `Window::get_hidpi_factor` (it previously would always return 1.0).
- **Breaking:** The entire API for sizes, positions, etc. has changed. In the majority of cases, winit produces and consumes positions and sizes as `LogicalPosition` and `LogicalSize`, respectively. The notable exception is `MonitorId` methods, which deal in `PhysicalPosition` and `PhysicalSize`. See the documentation for specifics and explanations of the types. Additionally, winit automatically conserves logical size when the DPI factor changes.
- **Breaking:** All deprecated methods have been removed. For `Window::platform_display` and `Window::platform_window`, switch to the appropriate platform-specific `WindowExt` methods. For `Window::get_inner_size_points` and `Window::get_inner_size_pixels`, use the `LogicalSize` returned by `Window::get_inner_size` and convert as needed.
- HiDPI support for Wayland.
- `EventsLoop::get_available_monitors` and `EventsLoop::get_primary_monitor` now have identical counterparts on `Window`, so this information can be acquired without an `EventsLoop` borrow.
- `AvailableMonitorsIter` now implements `Debug`.
- Fixed quirk on macOS where certain keys would generate characters at twice the normal rate when held down.
- On X11, all event loops now share the same `XConnection`.
- **Breaking:** `Window::set_cursor_state` and `CursorState` enum removed in favor of the more composable `Window::grab_cursor` and `Window::hide_cursor`. As a result, grabbing the cursor no longer automatically hides it; you must call both methods to retain the old behavior on Windows and macOS. `Cursor::NoneCursor` has been removed, as it's no longer useful.
- **Breaking:** `Window::set_cursor_position` now returns `Result<(), String>`, thus allowing for `Box<Error>` conversion via `?`.

# Version 0.15.1 (2018-06-13)

- On X11, the `Moved` event is no longer sent when the window is resized without changing position.
- `MouseCursor` and `CursorState` now implement `Default`.
- `WindowBuilder::with_resizable` implemented for Windows, X11, Wayland, and macOS.
- `Window::set_resizable` implemented for Windows, X11, Wayland, and macOS.
- On X11, if the monitor's width or height in millimeters is reported as 0, the DPI is now 1.0 instead of +inf.
- On X11, the environment variable `WINIT_HIDPI_FACTOR` has been added for overriding DPI factor.
- On X11, enabling transparency no longer causes the window contents to flicker when resizing.
- On X11, `with_override_redirect` now actually enables override redirect.
- macOS now generates `VirtualKeyCode::LAlt` and `VirtualKeyCode::RAlt` instead of `None` for both.
- On macOS, `VirtualKeyCode::RWin` and `VirtualKeyCode::LWin` are no longer switched.
- On macOS, windows without decorations can once again be resized.
- Fixed race conditions when creating an `EventsLoop` on X11, most commonly manifesting as "[xcb] Unknown sequence number while processing queue".
- On macOS, `CursorMoved` and `MouseInput` events are only generated if they occurs within the window's client area.
- On macOS, resizing the window no longer generates a spurious `MouseInput` event.

# Version 0.15.0 (2018-05-22)

- `Icon::to_cardinals` is no longer public, since it was never supposed to be.
- Wayland: improve diagnostics if initialization fails
- Fix some system event key doesn't work when focused, do not block keyevent forward to system on macOS
- On X11, the scroll wheel position is now correctly reset on i3 and other WMs that have the same quirk.
- On X11, `Window::get_current_monitor` now reliably returns the correct monitor.
- On X11, `Window::hidpi_factor` returns values from XRandR rather than the inaccurate values previously queried from the core protocol.
- On X11, the primary monitor is detected correctly even when using versions of XRandR less than 1.5.
- `MonitorId` now implements `Debug`.
- Fixed bug on macOS where using `with_decorations(false)` would cause `set_decorations(true)` to produce a transparent titlebar with no title.
- Implemented `MonitorId::get_position` on macOS.
- On macOS, `Window::get_current_monitor` now returns accurate values.
- Added `WindowBuilderExt::with_resize_increments` to macOS.
- **Breaking:** On X11, `WindowBuilderExt::with_resize_increments` and `WindowBuilderExt::with_base_size` now take `u32` values rather than `i32`.
- macOS keyboard handling has been overhauled, allowing for the use of dead keys, IME, etc. Right modifier keys are also no longer reported as being left.
- Added the `Window::set_ime_spot(x: i32, y: i32)` method, which is implemented on X11 and macOS.
- **Breaking**: `os::unix::WindowExt::send_xim_spot(x: i16, y: i16)` no longer exists. Switch to the new `Window::set_ime_spot(x: i32, y: i32)`, which has equivalent functionality.
- Fixed detection of `Pause` and `Scroll` keys on Windows.
- On Windows, alt-tabbing while the cursor is grabbed no longer makes it impossible to re-grab the cursor.
- On Windows, using `CursorState::Hide` when the cursor is grabbed now ungrabs the cursor first.
- Implemented `MouseCursor::NoneCursor` on Windows.
- Added `WindowBuilder::with_always_on_top` and `Window::set_always_on_top`. Implemented on Windows, macOS, and X11.
- On X11, `WindowBuilderExt` now has `with_class`, `with_override_redirect`, and `with_x11_window_type` to allow for more control over window creation. `WindowExt` additionally has `set_urgent`.
- More hints are set by default on X11, including `_NET_WM_PID` and `WM_CLIENT_MACHINE`. Note that prior to this, the `WM_CLASS` hint was automatically set to whatever value was passed to `with_title`. It's now set to the executable name to better conform to expectations and the specification; if this is undesirable, you must explicitly use `WindowBuilderExt::with_class`.

# Version 0.14.0 (2018-05-09)

- Created the `Copy`, `Paste` and `Cut` `VirtualKeyCode`s and added support for them on X11 and Wayland
- Fix `.with_decorations(false)` in macOS
- On Mac, `NSWindow` and supporting objects might be alive long after they were `closed` which resulted in apps consuming more heap then needed. Mainly it was affecting multi window applications. Not expecting any user visible change of behaviour after the fix.
- Fix regression of Window platform extensions for macOS where `NSFullSizeContentViewWindowMask` was not being correctly applied to `.fullsize_content_view`.
- Corrected `get_position` on Windows to be relative to the screen rather than to the taskbar.
- Corrected `Moved` event on Windows to use position values equivalent to those returned by `get_position`. It previously supplied client area positions instead of window positions, and would additionally interpret negative values as being very large (around `u16::MAX`).
- Implemented `Moved` event on macOS.
- On X11, the `Moved` event correctly use window positions rather than client area positions. Additionally, a stray `Moved` that unconditionally accompanied `Resized` with the client area position relative to the parent has been eliminated; `Moved` is still received alongside `Resized`, but now only once and always correctly.
- On Windows, implemented all variants of `DeviceEvent` other than `Text`. Mouse `DeviceEvent`s are now received even if the window isn't in the foreground.
- `DeviceId` on Windows is no longer a unit struct, and now contains a `u32`. For `WindowEvent`s, this will always be 0, but on `DeviceEvent`s it will be the handle to that device. `DeviceIdExt::get_persistent_identifier` can be used to acquire a unique identifier for that device that persists across replugs/reboots/etc.
- Corrected `run_forever` on X11 to stop discarding `Awakened` events.
- Various safety and correctness improvements to the X11 backend internals.
- Fixed memory leak on X11 every time the mouse entered the window.
- On X11, drag and drop now works reliably in release mode.
- Added `WindowBuilderExt::with_resize_increments` and `WindowBuilderExt::with_base_size` to X11, allowing for more optional hints to be set.
- Rework of the wayland backend, migrating it to use [Smithay's Client Toolkit](https://github.com/Smithay/client-toolkit).
- Added `WindowBuilder::with_window_icon` and `Window::set_window_icon`, finally making it possible to set the window icon on Windows and X11. The `icon_loading` feature can be enabled to allow for icons to be easily loaded; see example program `window_icon.rs` for usage.
- Windows additionally has `WindowBuilderExt::with_taskbar_icon` and `WindowExt::set_taskbar_icon`.
- On Windows, fix panic when trying to call `set_fullscreen(None)` on a window that has not been fullscreened prior.

# Version 0.13.1 (2018-04-26)

- Ensure necessary `x11-dl` version is used.

# Version 0.13.0 (2018-04-25)

- Implement `WindowBuilder::with_maximized`, `Window::set_fullscreen`, `Window::set_maximized` and `Window::set_decorations` for MacOS.
- Implement `WindowBuilder::with_maximized`, `Window::set_fullscreen`, `Window::set_maximized` and `Window::set_decorations` for Windows.
- On Windows, `WindowBuilder::with_fullscreen` no longer changing monitor display resolution.
- Overhauled X11 window geometry calculations. `get_position` and `set_position` are more universally accurate across different window managers, and `get_outer_size` actually works now.
- Fixed SIGSEGV/SIGILL crashes on macOS caused by stabilization of the `!` (never) type.
- Implement `WindowEvent::HiDPIFactorChanged` for macOS
- On X11, input methods now work completely out of the box, no longer requiring application developers to manually call `setlocale`. Additionally, when input methods are started, stopped, or restarted on the server end, it's correctly handled.
- Implemented `Refresh` event on Windows.
- Properly calculate the minimum and maximum window size on Windows, including window decorations.
- Map more `MouseCursor` variants to cursor icons on Windows.
- Corrected `get_position` on macOS to return outer frame position, not content area position.
- Corrected `set_position` on macOS to set outer frame position, not content area position.
- Added `get_inner_position` method to `Window`, which gets the position of the window's client area. This is implemented on all applicable platforms (all desktop platforms other than Wayland, where this isn't possible).
- **Breaking:** the `Closed` event has been replaced by `CloseRequested` and `Destroyed`. To migrate, you typically just need to replace all usages of `Closed` with `CloseRequested`; see example programs for more info. The exception is iOS, where `Closed` must be replaced by `Destroyed`.

# Version 0.12.0 (2018-04-06)

- Added subclass to macos windows so they can be made resizable even with no decorations.
- Dead keys now work properly on X11, no longer resulting in a panic.
- On X11, input method creation first tries to use the value from the user's `XMODIFIERS` environment variable, so application developers should no longer need to manually call `XSetLocaleModifiers`. If that fails, fallbacks are tried, which should prevent input method initialization from ever outright failing.
- Fixed thread safety issues with input methods on X11.
- Add support for `Touch` for win32 backend.
- Fixed `Window::get_inner_size` and friends to return the size in pixels instead of points when using HIDPI displays on OSX.

# Version 0.11.3 (2018-03-28)

- Added `set_min_dimensions` and `set_max_dimensions` methods to `Window`, and implemented on Windows, X11, Wayland, and OSX.
- On X11, dropping a `Window` actually closes it now, and clicking the window's × button (or otherwise having the WM signal to close it) will result in the window closing.
- Added `WindowBuilderExt` methods for macos: `with_titlebar_transparent`,
  `with_title_hidden`, `with_titlebar_buttons_hidden`,
  `with_fullsize_content_view`.
- Mapped X11 numpad keycodes (arrows, Home, End, PageUp, PageDown, Insert and Delete) to corresponding virtual keycodes

# Version 0.11.2 (2018-03-06)

- Impl `Hash`, `PartialEq`, and `Eq` for `events::ModifiersState`.
- Implement `MonitorId::get_hidpi_factor` for MacOS.
- Added method `os::macos::MonitorIdExt::get_nsscreen() -> *mut c_void` that gets a `NSScreen` object matching the monitor ID.
- Send `Awakened` event on Android when event loop is woken up.

# Version 0.11.1 (2018-02-19)

- Fixed windows not receiving mouse events when click-dragging the mouse outside the client area of a window, on Windows platforms.
- Added method `os::android::EventsLoopExt:set_suspend_callback(Option<Box<Fn(bool) -> ()>>)` that allows glutin to register a callback when a suspend event happens

# Version 0.11.0 (2018-02-09)

- Implement `MonitorId::get_dimensions` for Android.
- Added method `os::macos::WindowBuilderExt::with_movable_by_window_background(bool)` that allows to move a window without a titlebar - `with_decorations(false)`
- Implement `Window::set_fullscreen`, `Window::set_maximized` and `Window::set_decorations` for Wayland.
- Added `Caret` as VirtualKeyCode and support OSX ^-Key with german input.

# Version 0.10.1 (2018-02-05)

_Yanked_

# Version 0.10.0 (2017-12-27)

- Add support for `Touch` for emscripten backend.
- Added support for `DroppedFile`, `HoveredFile`, and `HoveredFileCancelled` to X11 backend.
- **Breaking:** `unix::WindowExt` no longer returns pointers for things that aren't actually pointers; `get_xlib_window` now returns `Option<std::os::raw::c_ulong>` and `get_xlib_screen_id` returns `Option<std::os::raw::c_int>`. Additionally, methods that previously returned `libc::c_void` have been changed to return `std::os::raw::c_void`, which are not interchangeable types, so users wanting the former will need to explicitly cast.
- Added `set_decorations` method to `Window` to allow decorations to be toggled after the window is built. Presently only implemented on X11.
- Raised the minimum supported version of Rust to 1.20 on MacOS due to usage of associated constants in new versions of cocoa and core-graphics.
- Added `modifiers` field to `MouseInput`, `MouseWheel`, and `CursorMoved` events to track the modifiers state (`ModifiersState`).
- Fixed the emscripten backend to return the size of the canvas instead of the size of the window.

# Version 0.9.0 (2017-12-01)

- Added event `WindowEvent::HiDPIFactorChanged`.
- Added method `MonitorId::get_hidpi_factor`.
- Deprecated `get_inner_size_pixels` and `get_inner_size_points` methods of `Window` in favor of
`get_inner_size`.
- **Breaking:** `EventsLoop` is `!Send` and `!Sync` because of platform-dependant constraints,
  but `Window`, `WindowId`, `DeviceId` and `MonitorId` guaranteed to be `Send`.
- `MonitorId::get_position` now returns `(i32, i32)` instead of `(u32, u32)`.
- Rewrite of the wayland backend to use wayland-client-0.11
- Support for dead keys on wayland for keyboard utf8 input
- Monitor enumeration on Windows is now implemented using `EnumDisplayMonitors` instead of
`EnumDisplayDevices`. This changes the value returned by `MonitorId::get_name()`.
- On Windows added `MonitorIdExt::hmonitor` method
- Impl `Clone` for `EventsLoopProxy`
- `EventsLoop::get_primary_monitor()` on X11 will fallback to any available monitor if no primary is found
- Support for touch event on wayland
- `WindowEvent`s `MouseMoved`, `MouseEntered`, and `MouseLeft` have been renamed to
`CursorMoved`, `CursorEntered`, and `CursorLeft`.
- New `DeviceEvent`s added, `MouseMotion` and `MouseWheel`.
- Send `CursorMoved` event after `CursorEntered` and `Focused` events.
- Add support for `ModifiersState`, `MouseMove`, `MouseInput`, `MouseMotion` for emscripten backend.

# Version 0.8.3 (2017-10-11)

- Fixed issue of calls to `set_inner_size` blocking on Windows.
- Mapped `ISO_Left_Tab` to `VirtualKeyCode::Tab` to make the key work with modifiers
- Fixed the X11 backed on 32bit targets

# Version 0.8.2 (2017-09-28)

- Uniformize keyboard scancode values accross Wayland and X11 (#297).
- Internal rework of the wayland event loop
- Added method `os::linux::WindowExt::is_ready`

# Version 0.8.1 (2017-09-22)

- Added various methods to `os::linux::EventsLoopExt`, plus some hidden items necessary to make
  glutin work.

# Version 0.8.0 (2017-09-21)

- Added `Window::set_maximized`, `WindowAttributes::maximized` and `WindowBuilder::with_maximized`.
- Added `Window::set_fullscreen`.
- Changed `with_fullscreen` to take a `Option<MonitorId>` instead of a `MonitorId`.
- Removed `MonitorId::get_native_identifer()` in favor of platform-specific traits in the `os`
  module.
- Changed `get_available_monitors()` and `get_primary_monitor()` to be methods of `EventsLoop`
  instead of stand-alone methods.
- Changed `EventsLoop` to be tied to a specific X11 or Wayland connection.
- Added a `os::linux::EventsLoopExt` trait that makes it possible to configure the connection.
- Fixed the emscripten code, which now compiles.
- Changed the X11 fullscreen code to use `xrandr` instead of `xxf86vm`.
- Fixed the Wayland backend to produce `Refresh` event after window creation.
- Changed the `Suspended` event to be outside of `WindowEvent`.
- Fixed the X11 backend sometimes reporting the wrong virtual key (#273).<|MERGE_RESOLUTION|>--- conflicted
+++ resolved
@@ -8,11 +8,8 @@
 
 # Unreleased
 
-<<<<<<< HEAD
 - On Linux, initial support has been added for a kmsdrm backend
-=======
 - On Wayland, fix bug where the cursor wouldn't hide in GNOME.
->>>>>>> b4175c14
 - On macOS, Windows, and Wayland, add `set_cursor_hittest` to let the window ignore mouse events.
 - On Windows, added `WindowExtWindows::set_skip_taskbar` and `WindowBuilderExtWindows::with_skip_taskbar`.
 - On Windows, added `EventLoopBuilderExtWindows::with_msg_hook`.
