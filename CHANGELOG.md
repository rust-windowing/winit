# Unreleased
- On macOS, drop the run closure on exit.
- On Windows, location of `WindowEvent::Touch` are window client coordinates instead of screen coordinates.
- On X11, fix delayed events after window redraw.
<<<<<<< HEAD
- On Windows, screen saver won't start if the window is in fullscreen mode.
=======
- On macOS, add `WindowBuilderExt::with_disallow_hidpi` to have the option to turn off best resolution openGL surface.
>>>>>>> f4e9bf51

# 0.20.0 Alpha 2 (2019-07-09)

- On X11, non-resizable windows now have maximize explicitly disabled.
- On Windows, support paths longer than MAX_PATH (260 characters) in `WindowEvent::DroppedFile`
and `WindowEvent::HoveredFile`.
- On Mac, implement `DeviceEvent::Button`.
- Change `Event::Suspended(true / false)` to `Event::Suspended` and `Event::Resumed`.
- On X11, fix sanity check which checks that a monitor's reported width and height (in millimeters) are non-zero when calculating the DPI factor.
- Revert the use of invisible surfaces in Wayland, which introduced graphical glitches with OpenGL (#835)
- On X11, implement `_NET_WM_PING` to allow desktop environment to kill unresponsive programs.
- On Windows, when a window is initially invisible, it won't take focus from the existing visible windows.
- On Windows, fix multiple calls to `request_redraw` during `EventsCleared` sending multiple `RedrawRequested events.`
- On Windows, fix edge case where `RedrawRequested` could be dispatched before input events in event loop iteration.
- On Windows, fix timing issue that could cause events to be improperly dispatched after `RedrawRequested` but before `EventsCleared`.
- On macOS, drop unused Metal dependency.
- On Windows, fix the trail effect happening on transparent decorated windows. Borderless (or un-decorated) windows were not affected.
- On Windows, fix `with_maximized` not properly setting window size to entire window.
- On macOS, change `WindowExtMacOS::request_user_attention()` to take an `enum` instead of a `bool`.

# 0.20.0 Alpha 1 (2019-06-21)

- Changes below are considered **breaking**.
- Change all occurrences of `EventsLoop` to `EventLoop`.
- Previously flat API is now exposed through `event`, `event_loop`, `monitor`, and `window` modules.
- `os` module changes:
  - Renamed to `platform`.
  - All traits now have platform-specific suffixes.
  - Exposes new `desktop` module on Windows, Mac, and Linux.
- Changes to event loop types:
  - `EventLoopProxy::wakeup` has been removed in favor of `send_event`.
  - **Major:** New `run` method drives winit event loop.
    - Returns `!` to ensure API behaves identically across all supported platforms.
      - This allows `emscripten` implementation to work without lying about the API.
    - `ControlFlow`'s variants have been replaced with `Wait`, `WaitUntil(Instant)`, `Poll`, and `Exit`.
      - Is read after `EventsCleared` is processed.
      - `Wait` waits until new events are available.
      - `WaitUntil` waits until either new events are available or the provided time has been reached.
      - `Poll` instantly resumes the event loop.
      - `Exit` aborts the event loop.
    - Takes a closure that implements `'static + FnMut(Event<T>, &EventLoop<T>, &mut ControlFlow)`.
      - `&EventLoop<T>` is provided to allow new `Window`s to be created.
  - **Major:** `platform::desktop` module exposes `EventLoopExtDesktop` trait with `run_return` method.
    - Behaves identically to `run`, but returns control flow to the calling context and can take non-`'static` closures.
  - `EventLoop`'s `poll_events` and `run_forever` methods have been removed in favor of `run` and `run_return`.
- Changes to events:
  - Remove `Event::Awakened` in favor of `Event::UserEvent(T)`.
    - Can be sent with `EventLoopProxy::send_event`.
  - Rename `WindowEvent::Refresh` to `WindowEvent::RedrawRequested`.
    - `RedrawRequested` can be sent by the user with the `Window::request_redraw` method.
  - `EventLoop`, `EventLoopProxy`, and `Event` are now generic over `T`, for use in `UserEvent`.
  - **Major:** Add `NewEvents(StartCause)`, `EventsCleared`, and `LoopDestroyed` variants to `Event`.
    - `NewEvents` is emitted when new events are ready to be processed by event loop.
      - `StartCause` describes why new events are available, with `ResumeTimeReached`, `Poll`, `WaitCancelled`, and `Init` (sent once at start of loop).
    - `EventsCleared` is emitted when all available events have been processed.
      - Can be used to perform logic that depends on all events being processed (e.g. an iteration of a game loop).
    - `LoopDestroyed` is emitted when the `run` or `run_return` method is about to exit.
- Rename `MonitorId` to `MonitorHandle`.
- Removed `serde` implementations from `ControlFlow`.
- Rename several functions to improve both internal consistency and compliance with Rust API guidelines.
- Remove `WindowBuilder::multitouch` field, since it was only implemented on a few platforms. Multitouch is always enabled now.
- **Breaking:** On macOS, change `ns` identifiers to use snake_case for consistency with iOS's `ui` identifiers.
- Add `MonitorHandle::video_modes` method for retrieving supported video modes for the given monitor.
- On Wayland, the window now exists even if nothing has been drawn.
- On Windows, fix initial dimensions of a fullscreen window.
- On Windows, Fix transparent borderless windows rendering wrong.

# Version 0.19.1 (2019-04-08)

- On Wayland, added a `get_wayland_display` function to `EventsLoopExt`.
- On Windows, fix `CursorMoved(0, 0)` getting dispatched on window focus.
- On macOS, fix command key event left and right reverse.
- On FreeBSD, NetBSD, and OpenBSD, fix build of X11 backend.
- On Linux, the numpad's add, subtract and divide keys are now mapped to the `Add`, `Subtract` and `Divide` virtual key codes
- On macOS, the numpad's subtract key has been added to the `Subtract` mapping
- On Wayland, the numpad's home, end, page up and page down keys are now mapped to the `Home`, `End`, `PageUp` and `PageDown` virtual key codes
- On Windows, fix icon not showing up in corner of window.
- On X11, change DPI scaling factor behavior. First, winit tries to read it from "Xft.dpi" XResource, and uses DPI calculation from xrandr dimensions as fallback behavior.

# Version 0.19.0 (2019-03-06)

- On X11, we will use the faster `XRRGetScreenResourcesCurrent` function instead of `XRRGetScreenResources` when available.
- On macOS, fix keycodes being incorrect when using a non-US keyboard layout.
- On Wayland, fix `with_title()` not setting the windows title
- On Wayland, add `set_wayland_theme()` to control client decoration color theme
- Added serde serialization to `os::unix::XWindowType`.
- **Breaking:** Remove the `icon_loading` feature and the associated `image` dependency.
- On X11, make event loop thread safe by replacing XNextEvent with select(2) and XCheckIfEvent
- On Windows, fix malformed function pointer typecast that could invoke undefined behavior.
- Refactored Windows state/flag-setting code.
- On Windows, hiding the cursor no longer hides the cursor for all Winit windows - just the one `hide_cursor` was called on.
- On Windows, cursor grabs used to get perpetually canceled when the grabbing window lost focus. Now, cursor grabs automatically get re-initialized when the window regains focus and the mouse moves over the client area.
- On Windows, only vertical mouse wheel events were handled. Now, horizontal mouse wheel events are also handled.
- On Windows, ignore the AltGr key when populating the `ModifersState` type.

# Version 0.18.1 (2018-12-30)

- On macOS, fix `Yen` (JIS) so applications receive the event.
- On X11 with a tiling WM, fixed high CPU usage when moving windows across monitors.
- On X11, fixed panic caused by dropping the window before running the event loop.
- on macOS, added `WindowExt::set_simple_fullscreen` which does not require a separate space
- Introduce `WindowBuilderExt::with_app_id` to allow setting the application ID on Wayland.
- On Windows, catch panics in event loop child thread and forward them to the parent thread. This prevents an invocation of undefined behavior due to unwinding into foreign code.
- On Windows, fix issue where resizing or moving window combined with grabbing the cursor would freeze program.
- On Windows, fix issue where resizing or moving window would eat `Awakened` events.
- On Windows, exiting fullscreen after entering fullscreen with disabled decorations no longer shrinks window.
- On X11, fixed a segfault when using virtual monitors with XRandR.
- Derive `Ord` and `PartialOrd` for `VirtualKeyCode` enum.
- On Windows, fix issue where hovering or dropping a non file item would create a panic.
- On Wayland, fix resizing and DPI calculation when a `wl_output` is removed without sending a `leave` event to the `wl_surface`, such as disconnecting a monitor from a laptop.
- On Wayland, DPI calculation is handled by smithay-client-toolkit.
- On X11, `WindowBuilder::with_min_dimensions` and `WindowBuilder::with_max_dimensions` now correctly account for DPI.
- Added support for generating dummy `DeviceId`s and `WindowId`s to better support unit testing.
- On macOS, fixed unsoundness in drag-and-drop that could result in drops being rejected.
- On macOS, implemented `WindowEvent::Refresh`.
- On macOS, all `MouseCursor` variants are now implemented and the cursor will no longer reset after unfocusing.
- Removed minimum supported Rust version guarantee.

# Version 0.18.0 (2018-11-07)

- **Breaking:** `image` crate upgraded to 0.20. This is exposed as part of the `icon_loading` API.
- On Wayland, pointer events will now provide the current modifiers state.
- On Wayland, titles will now be displayed in the window header decoration.
- On Wayland, key repetition is now ended when keyboard loses focus.
- On Wayland, windows will now use more stylish and modern client side decorations.
- On Wayland, windows will use server-side decorations when available.
- **Breaking:** Added support for F16-F24 keys (variants were added to the `VirtualKeyCode` enum).
- Fixed graphical glitches when resizing on Wayland.
- On Windows, fix freezes when performing certain actions after a window resize has been triggered. Reintroduces some visual artifacts when resizing.
- Updated window manager hints under X11 to v1.5 of [Extended Window Manager Hints](https://specifications.freedesktop.org/wm-spec/wm-spec-1.5.html#idm140200472629520).
- Added `WindowBuilderExt::with_gtk_theme_variant` to X11-specific `WindowBuilder` functions.
- Fixed UTF8 handling bug in X11 `set_title` function.
- On Windows, `Window::set_cursor` now applies immediately instead of requiring specific events to occur first.
- On Windows, the `HoveredFile` and `HoveredFileCancelled` events are now implemented.
- On Windows, fix `Window::set_maximized`.
- On Windows 10, fix transparency (#260).
- On macOS, fix modifiers during key repeat.
- Implemented the `Debug` trait for `Window`, `EventsLoop`, `EventsLoopProxy` and `WindowBuilder`.
- On X11, now a `Resized` event will always be generated after a DPI change to ensure the window's logical size is consistent with the new DPI.
- Added further clarifications to the DPI docs.
- On Linux, if neither X11 nor Wayland manage to initialize, the corresponding panic now consists of a single line only.
- Add optional `serde` feature with implementations of `Serialize`/`Deserialize` for DPI types and various event types.
- Add `PartialEq`, `Eq`, and `Hash` implementations on public types that could have them but were missing them.
- On X11, drag-and-drop receiving an unsupported drop type can no longer cause the WM to freeze.
- Fix issue whereby the OpenGL context would not appear at startup on macOS Mojave (#1069).
- **Breaking:** Removed `From<NSApplicationActivationPolicy>` impl from `ActivationPolicy` on macOS.
- On macOS, the application can request the user's attention with `WindowExt::request_user_attention`.

# Version 0.17.2 (2018-08-19)

- On macOS, fix `<C-Tab>` so applications receive the event.
- On macOS, fix `<Cmd-{key}>` so applications receive the event.
- On Wayland, key press events will now be repeated.

# Version 0.17.1 (2018-08-05)

- On X11, prevent a compilation failure in release mode for versions of Rust greater than or equal to 1.30.
- Fixed deadlock that broke fullscreen mode on Windows.

# Version 0.17.0 (2018-08-02)

- Cocoa and core-graphics updates.
- Fixed thread-safety issues in several `Window` functions on Windows.
- On MacOS, the key state for modifiers key events is now properly set.
- On iOS, the view is now set correctly. This makes it possible to render things (instead of being stuck on a black screen), and touch events work again.
- Added NetBSD support.
- **Breaking:** On iOS, `UIView` is now the default root view. `WindowBuilderExt::with_root_view_class` can be used to set the root view objective-c class to `GLKView` (OpenGLES) or `MTKView` (Metal/MoltenVK).
- On iOS, the `UIApplication` is not started until `Window::new` is called.
- Fixed thread unsafety with cursor hiding on macOS.
- On iOS, fixed the size of the `JmpBuf` type used for `setjmp`/`longjmp` calls. Previously this was a buffer overflow on most architectures.
- On Windows, use cached window DPI instead of repeatedly querying the system. This fixes sporadic crashes on Windows 7.

# Version 0.16.2 (2018-07-07)

- On Windows, non-resizable windows now have the maximization button disabled. This is consistent with behavior on macOS and popular X11 WMs.
- Corrected incorrect `unreachable!` usage when guessing the DPI factor with no detected monitors.

# Version 0.16.1 (2018-07-02)

- Added logging through `log`. Logging will become more extensive over time.
- On X11 and Windows, the window's DPI factor is guessed before creating the window. This *greatly* cuts back on unsightly auto-resizing that would occur immediately after window creation.
- Fixed X11 backend compilation for environments where `c_char` is unsigned.

# Version 0.16.0 (2018-06-25)

- Windows additionally has `WindowBuilderExt::with_no_redirection_bitmap`.
- **Breaking:** Removed `VirtualKeyCode::LMenu` and `VirtualKeyCode::RMenu`; Windows now generates `VirtualKeyCode::LAlt` and `VirtualKeyCode::RAlt` instead.
- On X11, exiting fullscreen no longer leaves the window in the monitor's top left corner.
- **Breaking:** `Window::hidpi_factor` has been renamed to `Window::get_hidpi_factor` for better consistency. `WindowEvent::HiDPIFactorChanged` has been renamed to `WindowEvent::HiDpiFactorChanged`. DPI factors are always represented as `f64` instead of `f32` now.
- The Windows backend is now DPI aware. `WindowEvent::HiDpiFactorChanged` is implemented, and `MonitorId::get_hidpi_factor` and `Window::hidpi_factor` return accurate values.
- Implemented `WindowEvent::HiDpiFactorChanged` on X11.
- On macOS, `Window::set_cursor_position` is now relative to the client area.
- On macOS, setting the maximum and minimum dimensions now applies to the client area dimensions rather than to the window dimensions.
- On iOS, `MonitorId::get_dimensions` has been implemented and both `MonitorId::get_hidpi_factor` and `Window::get_hidpi_factor` return accurate values.
- On Emscripten, `MonitorId::get_hidpi_factor` now returns the same value as `Window::get_hidpi_factor` (it previously would always return 1.0).
- **Breaking:** The entire API for sizes, positions, etc. has changed. In the majority of cases, winit produces and consumes positions and sizes as `LogicalPosition` and `LogicalSize`, respectively. The notable exception is `MonitorId` methods, which deal in `PhysicalPosition` and `PhysicalSize`. See the documentation for specifics and explanations of the types. Additionally, winit automatically conserves logical size when the DPI factor changes.
- **Breaking:** All deprecated methods have been removed. For `Window::platform_display` and `Window::platform_window`, switch to the appropriate platform-specific `WindowExt` methods. For `Window::get_inner_size_points` and `Window::get_inner_size_pixels`, use the `LogicalSize` returned by `Window::get_inner_size` and convert as needed.
- HiDPI support for Wayland.
- `EventsLoop::get_available_monitors` and `EventsLoop::get_primary_monitor` now have identical counterparts on `Window`, so this information can be acquired without an `EventsLoop` borrow.
- `AvailableMonitorsIter` now implements `Debug`.
- Fixed quirk on macOS where certain keys would generate characters at twice the normal rate when held down.
- On X11, all event loops now share the same `XConnection`.
- **Breaking:** `Window::set_cursor_state` and `CursorState` enum removed in favor of the more composable `Window::grab_cursor` and `Window::hide_cursor`. As a result, grabbing the cursor no longer automatically hides it; you must call both methods to retain the old behavior on Windows and macOS. `Cursor::NoneCursor` has been removed, as it's no longer useful.
- **Breaking:** `Window::set_cursor_position` now returns `Result<(), String>`, thus allowing for `Box<Error>` conversion via `?`.

# Version 0.15.1 (2018-06-13)

- On X11, the `Moved` event is no longer sent when the window is resized without changing position.
- `MouseCursor` and `CursorState` now implement `Default`.
- `WindowBuilder::with_resizable` implemented for Windows, X11, Wayland, and macOS.
- `Window::set_resizable` implemented for Windows, X11, Wayland, and macOS.
- On X11, if the monitor's width or height in millimeters is reported as 0, the DPI is now 1.0 instead of +inf.
- On X11, the environment variable `WINIT_HIDPI_FACTOR` has been added for overriding DPI factor.
- On X11, enabling transparency no longer causes the window contents to flicker when resizing.
- On X11, `with_override_redirect` now actually enables override redirect.
- macOS now generates `VirtualKeyCode::LAlt` and `VirtualKeyCode::RAlt` instead of `None` for both.
- On macOS, `VirtualKeyCode::RWin` and `VirtualKeyCode::LWin` are no longer switched.
- On macOS, windows without decorations can once again be resized.
- Fixed race conditions when creating an `EventsLoop` on X11, most commonly manifesting as "[xcb] Unknown sequence number while processing queue".
- On macOS, `CursorMoved` and `MouseInput` events are only generated if they occurs within the window's client area.
- On macOS, resizing the window no longer generates a spurious `MouseInput` event.

# Version 0.15.0 (2018-05-22)

- `Icon::to_cardinals` is no longer public, since it was never supposed to be.
- Wayland: improve diagnostics if initialization fails
- Fix some system event key doesn't work when focused, do not block keyevent forward to system on macOS
- On X11, the scroll wheel position is now correctly reset on i3 and other WMs that have the same quirk.
- On X11, `Window::get_current_monitor` now reliably returns the correct monitor.
- On X11, `Window::hidpi_factor` returns values from XRandR rather than the inaccurate values previously queried from the core protocol.
- On X11, the primary monitor is detected correctly even when using versions of XRandR less than 1.5.
- `MonitorId` now implements `Debug`.
- Fixed bug on macOS where using `with_decorations(false)` would cause `set_decorations(true)` to produce a transparent titlebar with no title.
- Implemented `MonitorId::get_position` on macOS.
- On macOS, `Window::get_current_monitor` now returns accurate values.
- Added `WindowBuilderExt::with_resize_increments` to macOS.
- **Breaking:** On X11, `WindowBuilderExt::with_resize_increments` and `WindowBuilderExt::with_base_size` now take `u32` values rather than `i32`.
- macOS keyboard handling has been overhauled, allowing for the use of dead keys, IME, etc. Right modifier keys are also no longer reported as being left.
- Added the `Window::set_ime_spot(x: i32, y: i32)` method, which is implemented on X11 and macOS.
- **Breaking**: `os::unix::WindowExt::send_xim_spot(x: i16, y: i16)` no longer exists. Switch to the new `Window::set_ime_spot(x: i32, y: i32)`, which has equivalent functionality.
- Fixed detection of `Pause` and `Scroll` keys on Windows.
- On Windows, alt-tabbing while the cursor is grabbed no longer makes it impossible to re-grab the cursor.
- On Windows, using `CursorState::Hide` when the cursor is grabbed now ungrabs the cursor first.
- Implemented `MouseCursor::NoneCursor` on Windows.
- Added `WindowBuilder::with_always_on_top` and `Window::set_always_on_top`. Implemented on Windows, macOS, and X11.
- On X11, `WindowBuilderExt` now has `with_class`, `with_override_redirect`, and `with_x11_window_type` to allow for more control over window creation. `WindowExt` additionally has `set_urgent`.
- More hints are set by default on X11, including `_NET_WM_PID` and `WM_CLIENT_MACHINE`. Note that prior to this, the `WM_CLASS` hint was automatically set to whatever value was passed to `with_title`. It's now set to the executable name to better conform to expectations and the specification; if this is undesirable, you must explicitly use `WindowBuilderExt::with_class`.

# Version 0.14.0 (2018-05-09)

- Created the `Copy`, `Paste` and `Cut` `VirtualKeyCode`s and added support for them on X11 and Wayland
- Fix `.with_decorations(false)` in macOS
- On Mac, `NSWindow` and supporting objects might be alive long after they were `closed` which resulted in apps consuming more heap then needed. Mainly it was affecting multi window applications. Not expecting any user visible change of behaviour after the fix.
- Fix regression of Window platform extensions for macOS where `NSFullSizeContentViewWindowMask` was not being correctly applied to `.fullsize_content_view`.
- Corrected `get_position` on Windows to be relative to the screen rather than to the taskbar.
- Corrected `Moved` event on Windows to use position values equivalent to those returned by `get_position`. It previously supplied client area positions instead of window positions, and would additionally interpret negative values as being very large (around `u16::MAX`).
- Implemented `Moved` event on macOS.
- On X11, the `Moved` event correctly use window positions rather than client area positions. Additionally, a stray `Moved` that unconditionally accompanied `Resized` with the client area position relative to the parent has been eliminated; `Moved` is still received alongside `Resized`, but now only once and always correctly.
- On Windows, implemented all variants of `DeviceEvent` other than `Text`. Mouse `DeviceEvent`s are now received even if the window isn't in the foreground.
- `DeviceId` on Windows is no longer a unit struct, and now contains a `u32`. For `WindowEvent`s, this will always be 0, but on `DeviceEvent`s it will be the handle to that device. `DeviceIdExt::get_persistent_identifier` can be used to acquire a unique identifier for that device that persists across replugs/reboots/etc.
- Corrected `run_forever` on X11 to stop discarding `Awakened` events.
- Various safety and correctness improvements to the X11 backend internals.
- Fixed memory leak on X11 every time the mouse entered the window.
- On X11, drag and drop now works reliably in release mode.
- Added `WindowBuilderExt::with_resize_increments` and `WindowBuilderExt::with_base_size` to X11, allowing for more optional hints to be set.
- Rework of the wayland backend, migrating it to use [Smithay's Client Toolkit](https://github.com/Smithay/client-toolkit).
- Added `WindowBuilder::with_window_icon` and `Window::set_window_icon`, finally making it possible to set the window icon on Windows and X11. The `icon_loading` feature can be enabled to allow for icons to be easily loaded; see example program `window_icon.rs` for usage.
- Windows additionally has `WindowBuilderExt::with_taskbar_icon` and `WindowExt::set_taskbar_icon`.
- On Windows, fix panic when trying to call `set_fullscreen(None)` on a window that has not been fullscreened prior.

# Version 0.13.1 (2018-04-26)

- Ensure necessary `x11-dl` version is used.

# Version 0.13.0 (2018-04-25)

- Implement `WindowBuilder::with_maximized`, `Window::set_fullscreen`, `Window::set_maximized` and `Window::set_decorations` for MacOS.
- Implement `WindowBuilder::with_maximized`, `Window::set_fullscreen`, `Window::set_maximized` and `Window::set_decorations` for Windows.
- On Windows, `WindowBuilder::with_fullscreen` no longer changing monitor display resolution.
- Overhauled X11 window geometry calculations. `get_position` and `set_position` are more universally accurate across different window managers, and `get_outer_size` actually works now.
- Fixed SIGSEGV/SIGILL crashes on macOS caused by stabilization of the `!` (never) type.
- Implement `WindowEvent::HiDPIFactorChanged` for macOS
- On X11, input methods now work completely out of the box, no longer requiring application developers to manually call `setlocale`. Additionally, when input methods are started, stopped, or restarted on the server end, it's correctly handled.
- Implemented `Refresh` event on Windows.
- Properly calculate the minimum and maximum window size on Windows, including window decorations.
- Map more `MouseCursor` variants to cursor icons on Windows.
- Corrected `get_position` on macOS to return outer frame position, not content area position.
- Corrected `set_position` on macOS to set outer frame position, not content area position.
- Added `get_inner_position` method to `Window`, which gets the position of the window's client area. This is implemented on all applicable platforms (all desktop platforms other than Wayland, where this isn't possible).
- **Breaking:** the `Closed` event has been replaced by `CloseRequested` and `Destroyed`. To migrate, you typically just need to replace all usages of `Closed` with `CloseRequested`; see example programs for more info. The exception is iOS, where `Closed` must be replaced by `Destroyed`.

# Version 0.12.0 (2018-04-06)

- Added subclass to macos windows so they can be made resizable even with no decorations.
- Dead keys now work properly on X11, no longer resulting in a panic.
- On X11, input method creation first tries to use the value from the user's `XMODIFIERS` environment variable, so application developers should no longer need to manually call `XSetLocaleModifiers`. If that fails, fallbacks are tried, which should prevent input method initialization from ever outright failing.
- Fixed thread safety issues with input methods on X11.
- Add support for `Touch` for win32 backend.
- Fixed `Window::get_inner_size` and friends to return the size in pixels instead of points when using HIDPI displays on OSX.

# Version 0.11.3 (2018-03-28)

- Added `set_min_dimensions` and `set_max_dimensions` methods to `Window`, and implemented on Windows, X11, Wayland, and OSX.
- On X11, dropping a `Window` actually closes it now, and clicking the window's × button (or otherwise having the WM signal to close it) will result in the window closing.
- Added `WindowBuilderExt` methods for macos: `with_titlebar_transparent`,
  `with_title_hidden`, `with_titlebar_buttons_hidden`,
  `with_fullsize_content_view`.
- Mapped X11 numpad keycodes (arrows, Home, End, PageUp, PageDown, Insert and Delete) to corresponding virtual keycodes

# Version 0.11.2 (2018-03-06)

- Impl `Hash`, `PartialEq`, and `Eq` for `events::ModifiersState`.
- Implement `MonitorId::get_hidpi_factor` for MacOS.
- Added method `os::macos::MonitorIdExt::get_nsscreen() -> *mut c_void` that gets a `NSScreen` object matching the monitor ID.
- Send `Awakened` event on Android when event loop is woken up.

# Version 0.11.1 (2018-02-19)

- Fixed windows not receiving mouse events when click-dragging the mouse outside the client area of a window, on Windows platforms.
- Added method `os::android::EventsLoopExt:set_suspend_callback(Option<Box<Fn(bool) -> ()>>)` that allows glutin to register a callback when a suspend event happens

# Version 0.11.0 (2018-02-09)

- Implement `MonitorId::get_dimensions` for Android.
- Added method `os::macos::WindowBuilderExt::with_movable_by_window_background(bool)` that allows to move a window without a titlebar - `with_decorations(false)`
- Implement `Window::set_fullscreen`, `Window::set_maximized` and `Window::set_decorations` for Wayland.
- Added `Caret` as VirtualKeyCode and support OSX ^-Key with german input.

# Version 0.10.1 (2018-02-05)

*Yanked*

# Version 0.10.0 (2017-12-27)

- Add support for `Touch` for emscripten backend.
- Added support for `DroppedFile`, `HoveredFile`, and `HoveredFileCancelled` to X11 backend.
- **Breaking:** `unix::WindowExt` no longer returns pointers for things that aren't actually pointers; `get_xlib_window` now returns `Option<std::os::raw::c_ulong>` and `get_xlib_screen_id` returns `Option<std::os::raw::c_int>`. Additionally, methods that previously returned `libc::c_void` have been changed to return `std::os::raw::c_void`, which are not interchangeable types, so users wanting the former will need to explicitly cast.
- Added `set_decorations` method to `Window` to allow decorations to be toggled after the window is built. Presently only implemented on X11.
- Raised the minimum supported version of Rust to 1.20 on MacOS due to usage of associated constants in new versions of cocoa and core-graphics.
- Added `modifiers` field to `MouseInput`, `MouseWheel`, and `CursorMoved` events to track the modifiers state (`ModifiersState`).
- Fixed the emscripten backend to return the size of the canvas instead of the size of the window.

# Version 0.9.0 (2017-12-01)

- Added event `WindowEvent::HiDPIFactorChanged`.
- Added method `MonitorId::get_hidpi_factor`.
- Deprecated `get_inner_size_pixels` and `get_inner_size_points` methods of `Window` in favor of
`get_inner_size`.
- **Breaking:** `EventsLoop` is `!Send` and `!Sync` because of platform-dependant constraints,
  but `Window`, `WindowId`, `DeviceId` and `MonitorId` guaranteed to be `Send`.
- `MonitorId::get_position` now returns `(i32, i32)` instead of `(u32, u32)`.
- Rewrite of the wayland backend to use wayland-client-0.11
- Support for dead keys on wayland for keyboard utf8 input
- Monitor enumeration on Windows is now implemented using `EnumDisplayMonitors` instead of
`EnumDisplayDevices`. This changes the value returned by `MonitorId::get_name()`.
- On Windows added `MonitorIdExt::hmonitor` method
- Impl `Clone` for `EventsLoopProxy`
- `EventsLoop::get_primary_monitor()` on X11 will fallback to any available monitor if no primary is found
- Support for touch event on wayland
- `WindowEvent`s `MouseMoved`, `MouseEntered`, and `MouseLeft` have been renamed to
`CursorMoved`, `CursorEntered`, and `CursorLeft`.
- New `DeviceEvent`s added, `MouseMotion` and `MouseWheel`.
- Send `CursorMoved` event after `CursorEntered` and `Focused` events.
- Add support for `ModifiersState`, `MouseMove`, `MouseInput`, `MouseMotion` for emscripten backend.

# Version 0.8.3 (2017-10-11)

- Fixed issue of calls to `set_inner_size` blocking on Windows.
- Mapped `ISO_Left_Tab` to `VirtualKeyCode::Tab` to make the key work with modifiers
- Fixed the X11 backed on 32bit targets

# Version 0.8.2 (2017-09-28)

- Uniformize keyboard scancode values accross Wayland and X11 (#297).
- Internal rework of the wayland event loop
- Added method `os::linux::WindowExt::is_ready`

# Version 0.8.1 (2017-09-22)

- Added various methods to `os::linux::EventsLoopExt`, plus some hidden items necessary to make
  glutin work.

# Version 0.8.0 (2017-09-21)

- Added `Window::set_maximized`, `WindowAttributes::maximized` and `WindowBuilder::with_maximized`.
- Added `Window::set_fullscreen`.
- Changed `with_fullscreen` to take a `Option<MonitorId>` instead of a `MonitorId`.
- Removed `MonitorId::get_native_identifer()` in favor of platform-specific traits in the `os`
  module.
- Changed `get_available_monitors()` and `get_primary_monitor()` to be methods of `EventsLoop`
  instead of stand-alone methods.
- Changed `EventsLoop` to be tied to a specific X11 or Wayland connection.
- Added a `os::linux::EventsLoopExt` trait that makes it possible to configure the connection.
- Fixed the emscripten code, which now compiles.
- Changed the X11 fullscreen code to use `xrandr` instead of `xxf86vm`.
- Fixed the Wayland backend to produce `Refresh` event after window creation.
- Changed the `Suspended` event to be outside of `WindowEvent`.
- Fixed the X11 backend sometimes reporting the wrong virtual key (#273).<|MERGE_RESOLUTION|>--- conflicted
+++ resolved
@@ -2,11 +2,8 @@
 - On macOS, drop the run closure on exit.
 - On Windows, location of `WindowEvent::Touch` are window client coordinates instead of screen coordinates.
 - On X11, fix delayed events after window redraw.
-<<<<<<< HEAD
+- On macOS, add `WindowBuilderExt::with_disallow_hidpi` to have the option to turn off best resolution openGL surface.
 - On Windows, screen saver won't start if the window is in fullscreen mode.
-=======
-- On macOS, add `WindowBuilderExt::with_disallow_hidpi` to have the option to turn off best resolution openGL surface.
->>>>>>> f4e9bf51
 
 # 0.20.0 Alpha 2 (2019-07-09)
 
