# Changelog

All notable changes to this project will be documented in this file.

Please keep one empty line before and after all headers. (This is required for `git` to produce a conflict when a release is made while a PR is open and the PR's changelog entry would go into the wrong section).

And please only add new entries to the top of this list, right below the `# Unreleased` header.

# Unreleased

<<<<<<< HEAD
- On Windows, macOS, X11 and Wayland, add `Window::set_theme`.
- **Breaking:** Remove `WindowExtWayland::wayland_set_csd_theme` and `WindowBuilderExtX11::with_gtk_theme_variant`.
=======
- **Breaking:** Removed `Window::set_always_on_top` and related APIs in favor of `Window::set_window_level`.
- On Windows, MacOS and X11, add always on bottom APIs.
- On Windows, fix the value in `MouseButton::Other`.
- On macOS, add `WindowExtMacOS::is_document_edited` and `WindowExtMacOS::set_document_edited` APIs.
- **Breaking:** Removed `WindowBuilderExtIOS::with_root_view_class`; instead, you should use `[[view layer] addSublayer: ...]` to add an instance of the desired layer class (e.g. `CAEAGLLayer` or `CAMetalLayer`). See `vulkano-win` or `wgpu` for examples of this.
- On MacOS and Windows, add `Window::set_content_protected`.
- On MacOS, add `EventLoopBuilderExtMacOS::with_activate_ignoring_other_apps`.
>>>>>>> 1786c877
- On Windows, fix icons specified on `WindowBuilder` not taking effect for windows created after the first one.
- On Windows and macOS, add `Window::title` to query the current window title.
- On Windows, fix focusing menubar when pressing `Alt`.
- On MacOS, made `accepts_first_mouse` configurable.
- Migrated `WindowBuilderExtUnix::with_resize_increments` to `WindowBuilder`.
- Added `Window::resize_increments`/`Window::set_resize_increments` to update resize increments at runtime for X11/macOS.
- macOS/iOS: Use `objc2` instead of `objc` internally.
- **Breaking:** Bump MSRV from `1.57` to `1.60`.
- **Breaking:** Split the `platform::unix` module into `platform::x11` and `platform::wayland`. The extension types are similarly renamed.
- **Breaking:**: Removed deprecated method `platform::unix::WindowExtUnix::is_ready`.
- Removed `parking_lot` dependency.
- **Breaking:** On macOS, add support for two-finger touchpad magnification and rotation gestures with new events `WindowEvent::TouchpadMagnify` and `WindowEvent::TouchpadRotate`.
- **Breaking:** On web, the `WindowBuilderExtWebSys::with_prevent_default` setting (enabled by default), now additionally prevents scrolling of the webpage in mobile browsers, previously it only disabled scrolling on desktop.
- On Wayland, `wayland-csd-adwaita` now uses `ab_glyph` instead of `crossfont` to render the title for decorations.
- On Wayland, a new `wayland-csd-adwaita-crossfont` feature was added to use `crossfont` instead of `ab_glyph` for decorations.
- On Wayland, if not otherwise specified use upstream automatic CSD theme selection.
- On X11, added `WindowExtX11::with_parent` to create child windows.
- Added support for `WindowBuilder::with_theme` and `Window::theme` to support per-window dark/light/system theme configuration on macos, windows and wayland.
- On macOS, added support for `WindowEvent::ThemeChanged`.
- **Breaking:** Removed `WindowBuilderExtWindows::with_theme` and `WindowBuilderExtWayland::with_wayland_csd_theme` in favour of `WindowBuilder::with_theme`.
- **Breaking:** Removed `WindowExtWindows::theme` in favour of `Window::theme`.
- Enabled `doc_auto_cfg` when generating docs on docs.rs for feature labels.
- On macOS, fix panic when getting current monitor without any monitor attached.
- **Breaking:** On Android, switched to using [`android-activity`](https://github.com/rib/android-activity) crate as a glue layer instead of [`ndk-glue](https://github.com/rust-windowing/android-ndk-rs/tree/master/ndk-glue). See [README.md#Android](https://github.com/rust-windowing/winit#Android) for more details. ([#2444](https://github.com/rust-windowing/winit/pull/2444))

# 0.27.5

- On Wayland, fix byte offset in `Ime::Preedit` pointing to invalid bytes.

# 0.27.4

- On Windows, emit `ReceivedCharacter` events on system keybindings.
- On Windows, fixed focus event emission on minimize.
- On X11, fixed IME crashing during reload.

# 0.27.3

- On Windows, added `WindowExtWindows::set_undecorated_shadow` and `WindowBuilderExtWindows::with_undecorated_shadow` to draw the drop shadow behind a borderless window.
- On Windows, fixed default window features (ie snap, animations, shake, etc.) when decorations are disabled.
- On Windows, fixed ALT+Space shortcut to open window menu.
- On Wayland, fixed `Ime::Preedit` not being sent on IME reset.
- Fixed unbound version specified for `raw-window-handle` leading to compilation failures.
- Empty `Ime::Preedit` event will be sent before `Ime::Commit` to help clearing preedit.
- On X11, fixed IME context picking by querying for supported styles beforehand.

# 0.27.2 (2022-8-12)

- On macOS, fixed touch phase reporting when scrolling.
- On X11, fix min, max and resize increment hints not persisting for resizable windows (e.g. on DPI change).
- On Windows, respect min/max inner sizes when creating the window.
- For backwards compatibility, `Window` now (additionally) implements the old version (`0.4`) of the `HasRawWindowHandle` trait
- On Windows, added support for `EventLoopWindowTarget::set_device_event_filter`.
- On Wayland, fix user requested `WindowEvent::RedrawRequested` being delayed by a frame.

# 0.27.1 (2022-07-30)

- The minimum supported Rust version was lowered to `1.57.0` and now explicitly tested.
- On X11, fix crash on start due to inability to create an IME context without any preedit.

# 0.27.0 (2022-07-26)

- On Windows, fix hiding a maximized window.
- On Android, `ndk-glue`'s `NativeWindow` lock is now held between `Event::Resumed` and `Event::Suspended`.
- On Web, added `EventLoopExtWebSys` with a `spawn` method to start the event loop without throwing an exception.
- Added `WindowEvent::Occluded(bool)`, currently implemented on macOS and X11.
- On X11, fix events for caps lock key not being sent
- Build docs on `docs.rs` for iOS and Android as well.
- **Breaking:** Removed the `WindowAttributes` struct, since all its functionality is accessible from `WindowBuilder`.
- Added `WindowBuilder::transparent` getter to check if the user set `transparent` attribute.
- On macOS, Fix emitting `Event::LoopDestroyed` on CMD+Q.
- On macOS, fixed an issue where having multiple windows would prevent run_return from ever returning.
- On Wayland, fix bug where the cursor wouldn't hide in GNOME.
- On macOS, Windows, and Wayland, add `set_cursor_hittest` to let the window ignore mouse events.
- On Windows, added `WindowExtWindows::set_skip_taskbar` and `WindowBuilderExtWindows::with_skip_taskbar`.
- On Windows, added `EventLoopBuilderExtWindows::with_msg_hook`.
- On Windows, remove internally unique DC per window.
- On macOS, remove the need to call `set_ime_position` after moving the window.
- Added `Window::is_visible`.
- Added `Window::is_resizable`.
- Added `Window::is_decorated`.
- On X11, fix for repeated event loop iteration when `ControlFlow` was `Wait`
- On X11, fix scale factor calculation when the only monitor is reconnected
- On Wayland, report unaccelerated mouse deltas in `DeviceEvent::MouseMotion`.
- On Web, a focused event is manually generated when a click occurs to emulate behaviour of other backends.
- **Breaking:** Bump `ndk` version to 0.6, ndk-sys to `v0.3`, `ndk-glue` to `0.6`.
- Remove no longer needed `WINIT_LINK_COLORSYNC` environment variable.
- **Breaking:** Rename the `Exit` variant of `ControlFlow` to `ExitWithCode`, which holds a value to control the exit code after running. Add an `Exit` constant which aliases to `ExitWithCode(0)` instead to avoid major breakage. This shouldn't affect most existing programs.
- Add `EventLoopBuilder`, which allows you to create and tweak the settings of an event loop before creating it.
- Deprecated `EventLoop::with_user_event`; use `EventLoopBuilder::with_user_event` instead.
- **Breaking:** Replaced `EventLoopExtMacOS` with `EventLoopBuilderExtMacOS` (which also has renamed methods).
- **Breaking:** Replaced `EventLoopExtWindows` with `EventLoopBuilderExtWindows` (which also has renamed methods).
- **Breaking:** Replaced `EventLoopExtUnix` with `EventLoopBuilderExtUnix` (which also has renamed methods).
- **Breaking:** The platform specific extensions for Windows `winit::platform::windows` have changed. All `HANDLE`-like types e.g. `HWND` and `HMENU` were converted from winapi types or `*mut c_void` to `isize`. This was done to be consistent with the type definitions in windows-sys and to not expose internal dependencies.
- The internal bindings to the [Windows API](https://docs.microsoft.com/en-us/windows/) were changed from the unofficial [winapi](https://github.com/retep998/winapi-rs) bindings to the official Microsoft [windows-sys](https://github.com/microsoft/windows-rs) bindings.
- On Wayland, fix polling during consecutive `EventLoop::run_return` invocations.
- On Windows, fix race issue creating fullscreen windows with `WindowBuilder::with_fullscreen`
- On Android, `virtual_keycode` for `KeyboardInput` events is now filled in where a suitable match is found.
- Added helper methods on `ControlFlow` to set its value.
- On Wayland, fix `TouchPhase::Ended` always reporting the location of the first touch down, unless the compositor
  sent a cancel or frame event.
- On iOS, send `RedrawEventsCleared` even if there are no redraw events, consistent with other platforms.
- **Breaking:** Replaced `Window::with_app_id` and `Window::with_class` with `Window::with_name` on `WindowBuilderExtUnix`.
- On Wayland, fallback CSD was replaced with proper one:
  - `WindowBuilderExtUnix::with_wayland_csd_theme` to set color theme in builder.
  - `WindowExtUnix::wayland_set_csd_theme` to set color theme when creating a window.
  - `WINIT_WAYLAND_CSD_THEME` env variable was added, it can be used to set "dark"/"light" theme in apps that don't expose theme setting.
  - `wayland-csd-adwaita` feature that enables proper CSD with title rendering using FreeType system library.
  - `wayland-csd-adwaita-notitle` feature that enables CSD but without title rendering.
- On Wayland and X11, fix window not resizing with `Window::set_inner_size` after calling `Window:set_resizable(false)`.
- On Windows, fix wrong fullscreen monitors being recognized when handling WM_WINDOWPOSCHANGING messages
- **Breaking:** Added new `WindowEvent::Ime` supported on desktop platforms.
- Added `Window::set_ime_allowed` supported on desktop platforms.
- **Breaking:** IME input on desktop platforms won't be received unless it's explicitly allowed via `Window::set_ime_allowed` and new `WindowEvent::Ime` events are handled.
- On macOS, `WindowEvent::Resized` is now emitted in `frameDidChange` instead of `windowDidResize`.
- **Breaking:** On X11, device events are now ignored for unfocused windows by default, use `EventLoopWindowTarget::set_device_event_filter` to set the filter level.
- Implemented `Default` on `EventLoop<()>`.
- Implemented `Eq` for `Fullscreen`, `Theme`, and `UserAttentionType`.
- **Breaking:** `Window::set_cursor_grab` now accepts `CursorGrabMode` to control grabbing behavior.
- On Wayland, add support for `Window::set_cursor_position`.
- Fix on macOS `WindowBuilder::with_disallow_hidpi`, setting true or false by the user no matter the SO default value.
- `EventLoopBuilder::build` will now panic when the `EventLoop` is being created more than once.
- Added `From<u64>` for `WindowId` and `From<WindowId>` for `u64`.
- Added `MonitorHandle::refresh_rate_millihertz` to get monitor's refresh rate.
- **Breaking**, Replaced `VideoMode::refresh_rate` with `VideoMode::refresh_rate_millihertz` providing better precision.
- On Web, add `with_prevent_default` and `with_focusable` to `WindowBuilderExtWebSys` to control whether events should be propagated.
- On Windows, fix focus events being sent to inactive windows.
- **Breaking**, update `raw-window-handle` to `v0.5` and implement `HasRawDisplayHandle` for `Window` and `EventLoopWindowTarget`.
- On X11, add function `register_xlib_error_hook` into `winit::platform::unix` to subscribe for errors comming from Xlib.
- On Android, upgrade `ndk` and `ndk-glue` dependencies to the recently released `0.7.0`.
- All platforms can now be relied on to emit a `Resumed` event. Applications are recommended to lazily initialize graphics state and windows on first resume for portability.
- **Breaking:**: Reverse horizontal scrolling sign in `MouseScrollDelta` to match the direction of vertical scrolling. A positive X value now means moving the content to the right. The meaning of vertical scrolling stays the same: a positive Y value means moving the content down.

# 0.26.1 (2022-01-05)

- Fix linking to the `ColorSync` framework on macOS 10.7, and in newer Rust versions.
- On Web, implement cursor grabbing through the pointer lock API.
- On X11, add mappings for numpad comma, numpad enter, numlock and pause.
- On macOS, fix Pinyin IME input by reverting a change that intended to improve IME.
- On Windows, fix a crash with transparent windows on Windows 11.

# 0.26.0 (2021-12-01)

- Update `raw-window-handle` to `v0.4`. This is _not_ a breaking change, we still implement `HasRawWindowHandle` from `v0.3`, see [rust-windowing/raw-window-handle#74](https://github.com/rust-windowing/raw-window-handle/pull/74). Note that you might have to run `cargo update -p raw-window-handle` after upgrading.
- On X11, bump `mio` to 0.8.
- On Android, fixed `WindowExtAndroid::config` initially returning an empty `Configuration`.
- On Android, fixed `Window::scale_factor` and `MonitorHandle::scale_factor` initially always returning 1.0.
- On X11, select an appropriate visual for transparency if is requested
- On Wayland and X11, fix diagonal window resize cursor orientation.
- On macOS, drop the event callback before exiting.
- On Android, implement `Window::request_redraw`
- **Breaking:** On Web, remove the `stdweb` backend.
- Added `Window::focus_window`to bring the window to the front and set input focus.
- On Wayland and X11, implement `is_maximized` method on `Window`.
- On Windows, prevent ghost window from showing up in the taskbar after either several hours of use or restarting `explorer.exe`.
- On macOS, fix issue where `ReceivedCharacter` was not being emitted during some key repeat events.
- On Wayland, load cursor icons `hand2` and `hand1` for `CursorIcon::Hand`.
- **Breaking:** On Wayland, Theme trait and its support types are dropped.
- On Wayland, bump `smithay-client-toolkit` to 0.15.1.
- On Wayland, implement `request_user_attention` with `xdg_activation_v1`.
- On X11, emit missing `WindowEvent::ScaleFactorChanged` when the only monitor gets reconnected.
- On X11, if RANDR based scale factor is higher than 20 reset it to 1
- On Wayland, add an enabled-by-default feature called `wayland-dlopen` so users can opt out of using `dlopen` to load system libraries.
- **Breaking:** On Android, bump `ndk` and `ndk-glue` to 0.5.
- On Windows, increase wait timer resolution for more accurate timing when using `WaitUntil`.
- On macOS, fix native file dialogs hanging the event loop.
- On Wayland, implement a workaround for wrong configure size when using `xdg_decoration` in `kwin_wayland`
- On macOS, fix an issue that prevented the menu bar from showing in borderless fullscreen mode.
- On X11, EINTR while polling for events no longer causes a panic. Instead it will be treated as a spurious wakeup.

# 0.25.0 (2021-05-15)

- **Breaking:** On macOS, replace `WindowBuilderExtMacOS::with_activation_policy` with `EventLoopExtMacOS::set_activation_policy`
- On macOS, wait with activating the application until the application has initialized.
- On macOS, fix creating new windows when the application has a main menu.
- On Windows, fix fractional deltas for mouse wheel device events.
- On macOS, fix segmentation fault after dropping the main window.
- On Android, `InputEvent::KeyEvent` is partially implemented providing the key scancode.
- Added `is_maximized` method to `Window`.
- On Windows, fix bug where clicking the decoration bar would make the cursor blink.
- On Windows, fix bug causing newly created windows to erroneously display the "wait" (spinning) cursor.
- On macOS, wake up the event loop immediately when a redraw is requested.
- On Windows, change the default window size (1024x768) to match the default on other desktop platforms (800x600).
- On Windows, fix bug causing mouse capture to not be released.
- On Windows, fix fullscreen not preserving minimized/maximized state.
- On Android, unimplemented events are marked as unhandled on the native event loop.
- On Windows, added `WindowBuilderExtWindows::with_menu` to set a custom menu at window creation time.
- On Android, bump `ndk` and `ndk-glue` to 0.3: use predefined constants for event `ident`.
- On macOS, fix objects captured by the event loop closure not being dropped on panic.
- On Windows, fixed `WindowEvent::ThemeChanged` not properly firing and fixed `Window::theme` returning the wrong theme.
- On Web, added support for `DeviceEvent::MouseMotion` to listen for relative mouse movements.
- Added `WindowBuilder::with_position` to allow setting the position of a `Window` on creation. Supported on Windows, macOS and X11.
- Added `Window::drag_window`. Implemented on Windows, macOS, X11 and Wayland.
- On X11, bump `mio` to 0.7.
- On Windows, added `WindowBuilderExtWindows::with_owner_window` to allow creating popup windows.
- On Windows, added `WindowExtWindows::set_enable` to allow creating modal popup windows.
- On macOS, emit `RedrawRequested` events immediately while the window is being resized.
- Implement `Default`, `Hash`, and `Eq` for `LogicalPosition`, `PhysicalPosition`, `LogicalSize`, and `PhysicalSize`.
- On macOS, initialize the Menu Bar with minimal defaults. (Can be prevented using `enable_default_menu_creation`)
- On macOS, change the default behavior for first click when the window was unfocused. Now the window becomes focused and then emits a `MouseInput` event on a "first mouse click".
- Implement mint (math interoperability standard types) conversions (under feature flag `mint`).

# 0.24.0 (2020-12-09)

- On Windows, fix applications not exiting gracefully due to thread_event_target_callback accessing corrupted memory.
- On Windows, implement `Window::set_ime_position`.
- **Breaking:** On Windows, Renamed `WindowBuilderExtWindows`'s `is_dark_mode` to `theme`.
- **Breaking:** On Windows, renamed `WindowBuilderExtWindows::is_dark_mode` to `theme`.
- On Windows, add `WindowBuilderExtWindows::with_theme` to set a preferred theme.
- On Windows, fix bug causing message boxes to appear delayed.
- On Android, calling `WindowEvent::Focused` now works properly instead of always returning false.
- On Windows, fix Alt-Tab behaviour by removing borderless fullscreen "always on top" flag.
- On Windows, fix bug preventing windows with transparency enabled from having fully-opaque regions.
- **Breaking:** On Windows, include prefix byte in scancodes.
- On Wayland, fix window not being resizeable when using `WindowBuilder::with_min_inner_size`.
- On Unix, fix cross-compiling to wasm32 without enabling X11 or Wayland.
- On Windows, fix use-after-free crash during window destruction.
- On Web, fix `WindowEvent::ReceivedCharacter` never being sent on key input.
- On macOS, fix compilation when targeting aarch64.
- On X11, fix `Window::request_redraw` not waking the event loop.
- On Wayland, the keypad arrow keys are now recognized.
- **Breaking** Rename `desktop::EventLoopExtDesktop` to `run_return::EventLoopExtRunReturn`.
- Added `request_user_attention` method to `Window`.
- **Breaking:** On macOS, removed `WindowExt::request_user_attention`, use `Window::request_user_attention`.
- **Breaking:** On X11, removed `WindowExt::set_urgent`, use `Window::request_user_attention`.
- On Wayland, default font size in CSD increased from 11 to 17.
- On Windows, fix bug causing message boxes to appear delayed.
- On Android, support multi-touch.
- On Wayland, extra mouse buttons are not dropped anymore.
- **Breaking**: `MouseButton::Other` now uses `u16`.

# 0.23.0 (2020-10-02)

- On iOS, fixed support for the "Debug View Heirarchy" feature in Xcode.
- On all platforms, `available_monitors` and `primary_monitor` are now on `EventLoopWindowTarget` rather than `EventLoop` to list monitors event in the event loop.
- On Unix, X11 and Wayland are now optional features (enabled by default)
- On X11, fix deadlock when calling `set_fullscreen_inner`.
- On Web, prevent the webpage from scrolling when the user is focused on a winit canvas
- On Web, calling `window.set_cursor_icon` no longer breaks HiDPI scaling
- On Windows, drag and drop is now optional (enabled by default) and can be disabled with `WindowBuilderExtWindows::with_drag_and_drop(false)`.
- On Wayland, fix deadlock when calling to `set_inner_size` from a callback.
- On macOS, add `hide__other_applications` to `EventLoopWindowTarget` via existing `EventLoopWindowTargetExtMacOS` trait. `hide_other_applications` will hide other applications by calling `-[NSApplication hideOtherApplications: nil]`.
- On android added support for `run_return`.
- On MacOS, Fixed fullscreen and dialog support for `run_return`.
- On Windows, fix bug where we'd try to emit `MainEventsCleared` events during nested win32 event loops.
- On Web, use mouse events if pointer events aren't supported. This affects Safari.
- On Windows, `set_ime_position` is now a no-op instead of a runtime crash.
- On Android, `set_fullscreen` is now a no-op instead of a runtime crash.
- On iOS and Android, `set_inner_size` is now a no-op instead of a runtime crash.
- On Android, fix `ControlFlow::Poll` not polling the Android event queue.
- On macOS, add `NSWindow.hasShadow` support.
- On Web, fix vertical mouse wheel scrolling being inverted.
- On Web, implement mouse capturing for click-dragging out of the canvas.
- On Web, fix `ControlFlow::Exit` not properly handled.
- On Web (web-sys only), send `WindowEvent::ScaleFactorChanged` event when `window.devicePixelRatio` is changed.
- **Breaking:** On Web, `set_cursor_position` and `set_cursor_grab` will now always return an error.
- **Breaking:** `PixelDelta` scroll events now return a `PhysicalPosition`.
- On NetBSD, fixed crash due to incorrect detection of the main thread.
- **Breaking:** On X11, `-` key is mapped to the `Minus` virtual key code, instead of `Subtract`.
- On macOS, fix inverted horizontal scroll.
- **Breaking:** `current_monitor` now returns `Option<MonitorHandle>`.
- **Breaking:** `primary_monitor` now returns `Option<MonitorHandle>`.
- On macOS, updated core-* dependencies and cocoa.
- Bump `parking_lot` to 0.11
- On Android, bump `ndk`, `ndk-sys` and `ndk-glue` to 0.2. Checkout the new ndk-glue main proc attribute.
- On iOS, fixed starting the app in landscape where the view still had portrait dimensions.
- Deprecate the stdweb backend, to be removed in a future release
- **Breaking:** Prefixed virtual key codes `Add`, `Multiply`, `Divide`, `Decimal`, and `Subtract` with `Numpad`.
- Added `Asterisk` and `Plus` virtual key codes.
- On Web (web-sys only), the `Event::LoopDestroyed` event is correctly emitted when leaving the page.
- On Web, the `WindowEvent::Destroyed` event now gets emitted when a `Window` is dropped.
- On Web (web-sys only), the event listeners are now removed when a `Window` is dropped or when the event loop is destroyed.
- On Web, the event handler closure passed to `EventLoop::run` now gets dropped after the event loop is destroyed.
- **Breaking:** On Web, the canvas element associated to a `Window` is no longer removed from the DOM when the `Window` is dropped.
- On Web, `WindowEvent::Resized` is now emitted when `Window::set_inner_size` is called.
- **Breaking:** `Fullscreen` enum now uses `Borderless(Option<MonitorHandle>)` instead of `Borderless(MonitorHandle)` to allow picking the current monitor.
- On MacOS, fix `WindowEvent::Moved` ignoring the scale factor.
- On Wayland, add missing virtual keycodes.
- On Wayland, implement proper `set_cursor_grab`.
- On Wayland, the cursor will use similar icons if the requested one isn't available.
- On Wayland, right clicking on client side decorations will request application menu.
- On Wayland, fix tracking of window size after state changes.
- On Wayland, fix client side decorations not being hidden properly in fullscreen.
- On Wayland, fix incorrect size event when entering fullscreen with client side decorations.
- On Wayland, fix `resizable` attribute not being applied properly on startup.
- On Wayland, fix disabled repeat rate not being handled.
- On Wayland, fix decoration buttons not working after tty switch.
- On Wayland, fix scaling not being applied on output re-enable.
- On Wayland, fix crash when `XCURSOR_SIZE` is `0`.
- On Wayland, fix pointer getting created in some cases without pointer capability.
- On Wayland, on kwin, fix space between window and decorations on startup.
- **Breaking:** On Wayland, `Theme` trait was reworked.
- On Wayland, disable maximize button for non-resizable window.
- On Wayland, added support for `set_ime_position`.
- On Wayland, fix crash on startup since GNOME 3.37.90.
- On X11, fix incorrect modifiers state on startup.

# 0.22.2 (2020-05-16)

- Added Clone implementation for 'static events.
- On Windows, fix window intermittently hanging when `ControlFlow` was set to `Poll`.
- On Windows, fix `WindowBuilder::with_maximized` being ignored.
- On Android, minimal platform support.
- On iOS, touch positions are now properly converted to physical pixels.
- On macOS, updated core-* dependencies and cocoa

# 0.22.1 (2020-04-16)

- On X11, fix `ResumeTimeReached` being fired too early.
- On Web, replaced zero timeout for `ControlFlow::Poll` with `requestAnimationFrame`
- On Web, fix a possible panic during event handling
- On macOS, fix `EventLoopProxy` leaking memory for every instance.

# 0.22.0 (2020-03-09)

- On Windows, fix minor timing issue in wait_until_time_or_msg
- On Windows, rework handling of request_redraw() to address panics.
- On macOS, fix `set_simple_screen` to remember frame excluding title bar.
- On Wayland, fix coordinates in touch events when scale factor isn't 1.
- On Wayland, fix color from `close_button_icon_color` not applying.
- Ignore locale if unsupported by X11 backend
- On Wayland, Add HiDPI cursor support
- On Web, add the ability to query "Light" or "Dark" system theme send `ThemeChanged` on change.
- Fix `Event::to_static` returning `None` for user events.
- On Wayland, Hide CSD for fullscreen windows.
- On Windows, ignore spurious mouse move messages.
- **Breaking:** Move `ModifiersChanged` variant from `DeviceEvent` to `WindowEvent`.
- On Windows, add `IconExtWindows` trait which exposes creating an `Icon` from an external file or embedded resource
- Add `BadIcon::OsError` variant for when OS icon functionality fails
- On Windows, fix crash at startup on systems that do not properly support Windows' Dark Mode
- Revert On macOS, fix not sending ReceivedCharacter event for specific keys combinations.
- on macOS, fix incorrect ReceivedCharacter events for some key combinations.
- **Breaking:** Use `i32` instead of `u32` for position type in `WindowEvent::Moved`.
- On macOS, a mouse motion event is now generated before every mouse click.

# 0.21.0 (2020-02-04)

- On Windows, fixed "error: linking with `link.exe` failed: exit code: 1120" error on older versions of windows.
- On macOS, fix set_minimized(true) works only with decorations.
- On macOS, add `hide_application` to `EventLoopWindowTarget` via a new `EventLoopWindowTargetExtMacOS` trait. `hide_application` will hide the entire application by calling `-[NSApplication hide: nil]`.
- On macOS, fix not sending ReceivedCharacter event for specific keys combinations.
- On macOS, fix `CursorMoved` event reporting the cursor position using logical coordinates.
- On macOS, fix issue where unbundled applications would sometimes open without being focused.
- On macOS, fix `run_return` does not return unless it receives a message.
- On Windows, fix bug where `RedrawRequested` would only get emitted every other iteration of the event loop.
- On X11, fix deadlock on window state when handling certain window events.
- `WindowBuilder` now implements `Default`.
- **Breaking:** `WindowEvent::CursorMoved` changed to `f64` units, preserving high-precision data supplied by most backends
- On Wayland, fix coordinates in mouse events when scale factor isn't 1
- On Web, add the ability to provide a custom canvas
- **Breaking:** On Wayland, the `WaylandTheme` struct has been replaced with a `Theme` trait, allowing for extra configuration

# 0.20.0 (2020-01-05)

- On X11, fix `ModifiersChanged` emitting incorrect modifier change events
- **Breaking**: Overhaul how Winit handles DPI:
  - Window functions and events now return `PhysicalSize` instead of `LogicalSize`.
  - Functions that take `Size` or `Position` types can now take either `Logical` or `Physical` types.
  - `hidpi_factor` has been renamed to `scale_factor`.
  - `HiDpiFactorChanged` has been renamed to `ScaleFactorChanged`, and lets you control how the OS
    resizes the window in response to the change.
  - On X11, deprecate `WINIT_HIDPI_FACTOR` environment variable in favor of `WINIT_X11_SCALE_FACTOR`.
  - `Size` and `Position` types are now generic over their exact pixel type.

# 0.20.0 Alpha 6 (2020-01-03)

- On macOS, fix `set_cursor_visible` hides cursor outside of window.
- On macOS, fix `CursorEntered` and `CursorLeft` events fired at old window size.
- On macOS, fix error when `set_fullscreen` is called during fullscreen transition.
- On all platforms except mobile and WASM, implement `Window::set_minimized`.
- On X11, fix `CursorEntered` event being generated for non-winit windows.
- On macOS, fix crash when starting maximized without decorations.
- On macOS, fix application not terminating on `run_return`.
- On Wayland, fix cursor icon updates on window borders when using CSD.
- On Wayland, under mutter(GNOME Wayland), fix CSD being behind the status bar, when starting window in maximized mode.
- On Windows, theme the title bar according to whether the system theme is "Light" or "Dark".
- Added `WindowEvent::ThemeChanged` variant to handle changes to the system theme. Currently only implemented on Windows.
- **Breaking**: Changes to the `RedrawRequested` event (#1041):
  - `RedrawRequested` has been moved from `WindowEvent` to `Event`.
  - `EventsCleared` has been renamed to `MainEventsCleared`.
  - `RedrawRequested` is now issued only after `MainEventsCleared`.
  - `RedrawEventsCleared` is issued after each set of `RedrawRequested` events.
- Implement synthetic window focus key events on Windows.
- **Breaking**: Change `ModifiersState` to a `bitflags` struct.
- On Windows, implement `VirtualKeyCode` translation for `LWin` and `RWin`.
- On Windows, fix closing the last opened window causing `DeviceEvent`s to stop getting emitted.
- On Windows, fix `Window::set_visible` not setting internal flags correctly. This resulted in some weird behavior.
- Add `DeviceEvent::ModifiersChanged`.
  - Deprecate `modifiers` fields in other events in favor of `ModifiersChanged`.
- On X11, `WINIT_HIDPI_FACTOR` now dominates `Xft.dpi` when picking DPI factor for output.
- On X11, add special value `randr` for `WINIT_HIDPI_FACTOR` to make winit use self computed DPI factor instead of the one from `Xft.dpi`.

# 0.20.0 Alpha 5 (2019-12-09)

- On macOS, fix application termination on `ControlFlow::Exit`
- On Windows, fix missing `ReceivedCharacter` events when Alt is held.
- On macOS, stop emitting private corporate characters in `ReceivedCharacter` events.
- On X11, fix misreporting DPI factor at startup.
- On X11, fix events not being reported when using `run_return`.
- On X11, fix key modifiers being incorrectly reported.
- On X11, fix window creation hanging when another window is fullscreen.
- On Windows, fix focusing unfocused windows when switching from fullscreen to windowed.
- On X11, fix reporting incorrect DPI factor when waking from suspend.
- Change `EventLoopClosed` to contain the original event.
- **Breaking**: Add `is_synthetic` field to `WindowEvent` variant `KeyboardInput`,
  indicating that the event is generated by winit.
- On X11, generate synthetic key events for keys held when a window gains or loses focus.
- On X11, issue a `CursorMoved` event when a `Touch` event occurs,
  as X11 implicitly moves the cursor for such events.

# 0.20.0 Alpha 4 (2019-10-18)

- Add web support via the 'stdweb' or 'web-sys' features
- On Windows, implemented function to get HINSTANCE
- On macOS, implement `run_return`.
- On iOS, fix inverted parameter in `set_prefers_home_indicator_hidden`.
- On X11, performance is improved when rapidly calling `Window::set_cursor_icon`.
- On iOS, fix improper `msg_send` usage that was UB and/or would break if `!` is stabilized.
- On Windows, unset `maximized` when manually changing the window's position or size.
- On Windows, add touch pressure information for touch events.
- On macOS, differentiate between `CursorIcon::Grab` and `CursorIcon::Grabbing`.
- On Wayland, fix event processing sometimes stalling when using OpenGL with vsync.
- Officially remove the Emscripten backend.
- On Windows, fix handling of surrogate pairs when dispatching `ReceivedCharacter`.
- On macOS 10.15, fix freeze upon exiting exclusive fullscreen mode.
- On iOS, fix panic upon closing the app.
- On X11, allow setting mulitple `XWindowType`s.
- On iOS, fix null window on initial `HiDpiFactorChanged` event.
- On Windows, fix fullscreen window shrinking upon getting restored to a normal window.
- On macOS, fix events not being emitted during modal loops, such as when windows are being resized
  by the user.
- On Windows, fix hovering the mouse over the active window creating an endless stream of CursorMoved events.
- Always dispatch a `RedrawRequested` event after creating a new window.
- On X11, return dummy monitor data to avoid panicking when no monitors exist.
- On X11, prevent stealing input focus when creating a new window.
  Only steal input focus when entering fullscreen mode.
- On Wayland, fixed DeviceEvents for relative mouse movement is not always produced
- On Wayland, add support for set_cursor_visible and set_cursor_grab.
- On Wayland, fixed DeviceEvents for relative mouse movement is not always produced.
- Removed `derivative` crate dependency.
- On Wayland, add support for set_cursor_icon.
- Use `impl Iterator<Item = MonitorHandle>` instead of `AvailableMonitorsIter` consistently.
- On macOS, fix fullscreen state being updated after entering fullscreen instead of before,
  resulting in `Window::fullscreen` returning the old state in `Resized` events instead of
  reflecting the new fullscreen state
- On X11, fix use-after-free during window creation
- On Windows, disable monitor change keyboard shortcut while in exclusive fullscreen.
- On Windows, ensure that changing a borderless fullscreen window's monitor via keyboard shortcuts keeps the window fullscreen on the new monitor.
- Prevent `EventLoop::new` and `EventLoop::with_user_event` from getting called outside the main thread.
  - This is because some platforms cannot run the event loop outside the main thread. Preventing this
    reduces the potential for cross-platform compatibility gotchyas.
- On Windows and Linux X11/Wayland, add platform-specific functions for creating an `EventLoop` outside the main thread.
- On Wayland, drop resize events identical to the current window size.
- On Windows, fix window rectangle not getting set correctly on high-DPI systems.

# 0.20.0 Alpha 3 (2019-08-14)

- On macOS, drop the run closure on exit.
- On Windows, location of `WindowEvent::Touch` are window client coordinates instead of screen coordinates.
- On X11, fix delayed events after window redraw.
- On macOS, add `WindowBuilderExt::with_disallow_hidpi` to have the option to turn off best resolution openGL surface.
- On Windows, screen saver won't start if the window is in fullscreen mode.
- Change all occurrences of the `new_user_event` method to `with_user_event`.
- On macOS, the dock and the menu bar are now hidden in fullscreen mode.
- `Window::set_fullscreen` now takes `Option<Fullscreen>` where `Fullscreen`
  consists of `Fullscreen::Exclusive(VideoMode)` and
  `Fullscreen::Borderless(MonitorHandle)` variants.
  - Adds support for exclusive fullscreen mode.
- On iOS, add support for hiding the home indicator.
- On iOS, add support for deferring system gestures.
- On iOS, fix a crash that occurred while acquiring a monitor's name.
- On iOS, fix armv7-apple-ios compile target.
- Removed the `T: Clone` requirement from the `Clone` impl of `EventLoopProxy<T>`.
- On iOS, disable overscan compensation for external displays (removes black
  bars surrounding the image).
- On Linux, the functions `is_wayland`, `is_x11`, `xlib_xconnection` and `wayland_display` have been moved to a new `EventLoopWindowTargetExtUnix` trait.
- On iOS, add `set_prefers_status_bar_hidden` extension function instead of
  hijacking `set_decorations` for this purpose.
- On macOS and iOS, corrected the auto trait impls of `EventLoopProxy`.
- On iOS, add touch pressure information for touch events.
- Implement `raw_window_handle::HasRawWindowHandle` for `Window` type on all supported platforms.
- On macOS, fix the signature of `-[NSView drawRect:]`.
- On iOS, fix the behavior of `ControlFlow::Poll`. It wasn't polling if that was the only mode ever used by the application.
- On iOS, fix DPI sent out by views on creation was `0.0` - now it gives a reasonable number.
- On iOS, RedrawRequested now works for gl/metal backed views.
- On iOS, RedrawRequested is generally ordered after EventsCleared.

# 0.20.0 Alpha 2 (2019-07-09)

- On X11, non-resizable windows now have maximize explicitly disabled.
- On Windows, support paths longer than MAX_PATH (260 characters) in `WindowEvent::DroppedFile`
and `WindowEvent::HoveredFile`.
- On Mac, implement `DeviceEvent::Button`.
- Change `Event::Suspended(true / false)` to `Event::Suspended` and `Event::Resumed`.
- On X11, fix sanity check which checks that a monitor's reported width and height (in millimeters) are non-zero when calculating the DPI factor.
- Revert the use of invisible surfaces in Wayland, which introduced graphical glitches with OpenGL (#835)
- On X11, implement `_NET_WM_PING` to allow desktop environment to kill unresponsive programs.
- On Windows, when a window is initially invisible, it won't take focus from the existing visible windows.
- On Windows, fix multiple calls to `request_redraw` during `EventsCleared` sending multiple `RedrawRequested events.`
- On Windows, fix edge case where `RedrawRequested` could be dispatched before input events in event loop iteration.
- On Windows, fix timing issue that could cause events to be improperly dispatched after `RedrawRequested` but before `EventsCleared`.
- On macOS, drop unused Metal dependency.
- On Windows, fix the trail effect happening on transparent decorated windows. Borderless (or un-decorated) windows were not affected.
- On Windows, fix `with_maximized` not properly setting window size to entire window.
- On macOS, change `WindowExtMacOS::request_user_attention()` to take an `enum` instead of a `bool`.

# 0.20.0 Alpha 1 (2019-06-21)

- Changes below are considered **breaking**.
- Change all occurrences of `EventsLoop` to `EventLoop`.
- Previously flat API is now exposed through `event`, `event_loop`, `monitor`, and `window` modules.
- `os` module changes:
  - Renamed to `platform`.
  - All traits now have platform-specific suffixes.
  - Exposes new `desktop` module on Windows, Mac, and Linux.
- Changes to event loop types:
  - `EventLoopProxy::wakeup` has been removed in favor of `send_event`.
  - **Major:** New `run` method drives winit event loop.
    - Returns `!` to ensure API behaves identically across all supported platforms.
      - This allows `emscripten` implementation to work without lying about the API.
    - `ControlFlow`'s variants have been replaced with `Wait`, `WaitUntil(Instant)`, `Poll`, and `Exit`.
      - Is read after `EventsCleared` is processed.
      - `Wait` waits until new events are available.
      - `WaitUntil` waits until either new events are available or the provided time has been reached.
      - `Poll` instantly resumes the event loop.
      - `Exit` aborts the event loop.
    - Takes a closure that implements `'static + FnMut(Event<T>, &EventLoop<T>, &mut ControlFlow)`.
      - `&EventLoop<T>` is provided to allow new `Window`s to be created.
  - **Major:** `platform::desktop` module exposes `EventLoopExtDesktop` trait with `run_return` method.
    - Behaves identically to `run`, but returns control flow to the calling context and can take non-`'static` closures.
  - `EventLoop`'s `poll_events` and `run_forever` methods have been removed in favor of `run` and `run_return`.
- Changes to events:
  - Remove `Event::Awakened` in favor of `Event::UserEvent(T)`.
    - Can be sent with `EventLoopProxy::send_event`.
  - Rename `WindowEvent::Refresh` to `WindowEvent::RedrawRequested`.
    - `RedrawRequested` can be sent by the user with the `Window::request_redraw` method.
  - `EventLoop`, `EventLoopProxy`, and `Event` are now generic over `T`, for use in `UserEvent`.
  - **Major:** Add `NewEvents(StartCause)`, `EventsCleared`, and `LoopDestroyed` variants to `Event`.
    - `NewEvents` is emitted when new events are ready to be processed by event loop.
      - `StartCause` describes why new events are available, with `ResumeTimeReached`, `Poll`, `WaitCancelled`, and `Init` (sent once at start of loop).
    - `EventsCleared` is emitted when all available events have been processed.
      - Can be used to perform logic that depends on all events being processed (e.g. an iteration of a game loop).
    - `LoopDestroyed` is emitted when the `run` or `run_return` method is about to exit.
- Rename `MonitorId` to `MonitorHandle`.
- Removed `serde` implementations from `ControlFlow`.
- Rename several functions to improve both internal consistency and compliance with Rust API guidelines.
- Remove `WindowBuilder::multitouch` field, since it was only implemented on a few platforms. Multitouch is always enabled now.
- **Breaking:** On macOS, change `ns` identifiers to use snake_case for consistency with iOS's `ui` identifiers.
- Add `MonitorHandle::video_modes` method for retrieving supported video modes for the given monitor.
- On Wayland, the window now exists even if nothing has been drawn.
- On Windows, fix initial dimensions of a fullscreen window.
- On Windows, Fix transparent borderless windows rendering wrong.

# Version 0.19.1 (2019-04-08)

- On Wayland, added a `get_wayland_display` function to `EventsLoopExt`.
- On Windows, fix `CursorMoved(0, 0)` getting dispatched on window focus.
- On macOS, fix command key event left and right reverse.
- On FreeBSD, NetBSD, and OpenBSD, fix build of X11 backend.
- On Linux, the numpad's add, subtract and divide keys are now mapped to the `Add`, `Subtract` and `Divide` virtual key codes
- On macOS, the numpad's subtract key has been added to the `Subtract` mapping
- On Wayland, the numpad's home, end, page up and page down keys are now mapped to the `Home`, `End`, `PageUp` and `PageDown` virtual key codes
- On Windows, fix icon not showing up in corner of window.
- On X11, change DPI scaling factor behavior. First, winit tries to read it from "Xft.dpi" XResource, and uses DPI calculation from xrandr dimensions as fallback behavior.

# Version 0.19.0 (2019-03-06)

- On X11, we will use the faster `XRRGetScreenResourcesCurrent` function instead of `XRRGetScreenResources` when available.
- On macOS, fix keycodes being incorrect when using a non-US keyboard layout.
- On Wayland, fix `with_title()` not setting the windows title
- On Wayland, add `set_wayland_theme()` to control client decoration color theme
- Added serde serialization to `os::unix::XWindowType`.
- **Breaking:** Remove the `icon_loading` feature and the associated `image` dependency.
- On X11, make event loop thread safe by replacing XNextEvent with select(2) and XCheckIfEvent
- On Windows, fix malformed function pointer typecast that could invoke undefined behavior.
- Refactored Windows state/flag-setting code.
- On Windows, hiding the cursor no longer hides the cursor for all Winit windows - just the one `hide_cursor` was called on.
- On Windows, cursor grabs used to get perpetually canceled when the grabbing window lost focus. Now, cursor grabs automatically get re-initialized when the window regains focus and the mouse moves over the client area.
- On Windows, only vertical mouse wheel events were handled. Now, horizontal mouse wheel events are also handled.
- On Windows, ignore the AltGr key when populating the `ModifersState` type.

# Version 0.18.1 (2018-12-30)

- On macOS, fix `Yen` (JIS) so applications receive the event.
- On X11 with a tiling WM, fixed high CPU usage when moving windows across monitors.
- On X11, fixed panic caused by dropping the window before running the event loop.
- on macOS, added `WindowExt::set_simple_fullscreen` which does not require a separate space
- Introduce `WindowBuilderExt::with_app_id` to allow setting the application ID on Wayland.
- On Windows, catch panics in event loop child thread and forward them to the parent thread. This prevents an invocation of undefined behavior due to unwinding into foreign code.
- On Windows, fix issue where resizing or moving window combined with grabbing the cursor would freeze program.
- On Windows, fix issue where resizing or moving window would eat `Awakened` events.
- On Windows, exiting fullscreen after entering fullscreen with disabled decorations no longer shrinks window.
- On X11, fixed a segfault when using virtual monitors with XRandR.
- Derive `Ord` and `PartialOrd` for `VirtualKeyCode` enum.
- On Windows, fix issue where hovering or dropping a non file item would create a panic.
- On Wayland, fix resizing and DPI calculation when a `wl_output` is removed without sending a `leave` event to the `wl_surface`, such as disconnecting a monitor from a laptop.
- On Wayland, DPI calculation is handled by smithay-client-toolkit.
- On X11, `WindowBuilder::with_min_dimensions` and `WindowBuilder::with_max_dimensions` now correctly account for DPI.
- Added support for generating dummy `DeviceId`s and `WindowId`s to better support unit testing.
- On macOS, fixed unsoundness in drag-and-drop that could result in drops being rejected.
- On macOS, implemented `WindowEvent::Refresh`.
- On macOS, all `MouseCursor` variants are now implemented and the cursor will no longer reset after unfocusing.
- Removed minimum supported Rust version guarantee.

# Version 0.18.0 (2018-11-07)

- **Breaking:** `image` crate upgraded to 0.20. This is exposed as part of the `icon_loading` API.
- On Wayland, pointer events will now provide the current modifiers state.
- On Wayland, titles will now be displayed in the window header decoration.
- On Wayland, key repetition is now ended when keyboard loses focus.
- On Wayland, windows will now use more stylish and modern client side decorations.
- On Wayland, windows will use server-side decorations when available.
- **Breaking:** Added support for F16-F24 keys (variants were added to the `VirtualKeyCode` enum).
- Fixed graphical glitches when resizing on Wayland.
- On Windows, fix freezes when performing certain actions after a window resize has been triggered. Reintroduces some visual artifacts when resizing.
- Updated window manager hints under X11 to v1.5 of [Extended Window Manager Hints](https://specifications.freedesktop.org/wm-spec/wm-spec-1.5.html#idm140200472629520).
- Added `WindowBuilderExt::with_gtk_theme_variant` to X11-specific `WindowBuilder` functions.
- Fixed UTF8 handling bug in X11 `set_title` function.
- On Windows, `Window::set_cursor` now applies immediately instead of requiring specific events to occur first.
- On Windows, the `HoveredFile` and `HoveredFileCancelled` events are now implemented.
- On Windows, fix `Window::set_maximized`.
- On Windows 10, fix transparency (#260).
- On macOS, fix modifiers during key repeat.
- Implemented the `Debug` trait for `Window`, `EventsLoop`, `EventsLoopProxy` and `WindowBuilder`.
- On X11, now a `Resized` event will always be generated after a DPI change to ensure the window's logical size is consistent with the new DPI.
- Added further clarifications to the DPI docs.
- On Linux, if neither X11 nor Wayland manage to initialize, the corresponding panic now consists of a single line only.
- Add optional `serde` feature with implementations of `Serialize`/`Deserialize` for DPI types and various event types.
- Add `PartialEq`, `Eq`, and `Hash` implementations on public types that could have them but were missing them.
- On X11, drag-and-drop receiving an unsupported drop type can no longer cause the WM to freeze.
- Fix issue whereby the OpenGL context would not appear at startup on macOS Mojave (#1069).
- **Breaking:** Removed `From<NSApplicationActivationPolicy>` impl from `ActivationPolicy` on macOS.
- On macOS, the application can request the user's attention with `WindowExt::request_user_attention`.

# Version 0.17.2 (2018-08-19)

- On macOS, fix `<C-Tab>` so applications receive the event.
- On macOS, fix `<Cmd-{key}>` so applications receive the event.
- On Wayland, key press events will now be repeated.

# Version 0.17.1 (2018-08-05)

- On X11, prevent a compilation failure in release mode for versions of Rust greater than or equal to 1.30.
- Fixed deadlock that broke fullscreen mode on Windows.

# Version 0.17.0 (2018-08-02)

- Cocoa and core-graphics updates.
- Fixed thread-safety issues in several `Window` functions on Windows.
- On MacOS, the key state for modifiers key events is now properly set.
- On iOS, the view is now set correctly. This makes it possible to render things (instead of being stuck on a black screen), and touch events work again.
- Added NetBSD support.
- **Breaking:** On iOS, `UIView` is now the default root view. `WindowBuilderExt::with_root_view_class` can be used to set the root view objective-c class to `GLKView` (OpenGLES) or `MTKView` (Metal/MoltenVK).
- On iOS, the `UIApplication` is not started until `Window::new` is called.
- Fixed thread unsafety with cursor hiding on macOS.
- On iOS, fixed the size of the `JmpBuf` type used for `setjmp`/`longjmp` calls. Previously this was a buffer overflow on most architectures.
- On Windows, use cached window DPI instead of repeatedly querying the system. This fixes sporadic crashes on Windows 7.

# Version 0.16.2 (2018-07-07)

- On Windows, non-resizable windows now have the maximization button disabled. This is consistent with behavior on macOS and popular X11 WMs.
- Corrected incorrect `unreachable!` usage when guessing the DPI factor with no detected monitors.

# Version 0.16.1 (2018-07-02)

- Added logging through `log`. Logging will become more extensive over time.
- On X11 and Windows, the window's DPI factor is guessed before creating the window. This _greatly_ cuts back on unsightly auto-resizing that would occur immediately after window creation.
- Fixed X11 backend compilation for environments where `c_char` is unsigned.

# Version 0.16.0 (2018-06-25)

- Windows additionally has `WindowBuilderExt::with_no_redirection_bitmap`.
- **Breaking:** Removed `VirtualKeyCode::LMenu` and `VirtualKeyCode::RMenu`; Windows now generates `VirtualKeyCode::LAlt` and `VirtualKeyCode::RAlt` instead.
- On X11, exiting fullscreen no longer leaves the window in the monitor's top left corner.
- **Breaking:** `Window::hidpi_factor` has been renamed to `Window::get_hidpi_factor` for better consistency. `WindowEvent::HiDPIFactorChanged` has been renamed to `WindowEvent::HiDpiFactorChanged`. DPI factors are always represented as `f64` instead of `f32` now.
- The Windows backend is now DPI aware. `WindowEvent::HiDpiFactorChanged` is implemented, and `MonitorId::get_hidpi_factor` and `Window::hidpi_factor` return accurate values.
- Implemented `WindowEvent::HiDpiFactorChanged` on X11.
- On macOS, `Window::set_cursor_position` is now relative to the client area.
- On macOS, setting the maximum and minimum dimensions now applies to the client area dimensions rather than to the window dimensions.
- On iOS, `MonitorId::get_dimensions` has been implemented and both `MonitorId::get_hidpi_factor` and `Window::get_hidpi_factor` return accurate values.
- On Emscripten, `MonitorId::get_hidpi_factor` now returns the same value as `Window::get_hidpi_factor` (it previously would always return 1.0).
- **Breaking:** The entire API for sizes, positions, etc. has changed. In the majority of cases, winit produces and consumes positions and sizes as `LogicalPosition` and `LogicalSize`, respectively. The notable exception is `MonitorId` methods, which deal in `PhysicalPosition` and `PhysicalSize`. See the documentation for specifics and explanations of the types. Additionally, winit automatically conserves logical size when the DPI factor changes.
- **Breaking:** All deprecated methods have been removed. For `Window::platform_display` and `Window::platform_window`, switch to the appropriate platform-specific `WindowExt` methods. For `Window::get_inner_size_points` and `Window::get_inner_size_pixels`, use the `LogicalSize` returned by `Window::get_inner_size` and convert as needed.
- HiDPI support for Wayland.
- `EventsLoop::get_available_monitors` and `EventsLoop::get_primary_monitor` now have identical counterparts on `Window`, so this information can be acquired without an `EventsLoop` borrow.
- `AvailableMonitorsIter` now implements `Debug`.
- Fixed quirk on macOS where certain keys would generate characters at twice the normal rate when held down.
- On X11, all event loops now share the same `XConnection`.
- **Breaking:** `Window::set_cursor_state` and `CursorState` enum removed in favor of the more composable `Window::grab_cursor` and `Window::hide_cursor`. As a result, grabbing the cursor no longer automatically hides it; you must call both methods to retain the old behavior on Windows and macOS. `Cursor::NoneCursor` has been removed, as it's no longer useful.
- **Breaking:** `Window::set_cursor_position` now returns `Result<(), String>`, thus allowing for `Box<Error>` conversion via `?`.

# Version 0.15.1 (2018-06-13)

- On X11, the `Moved` event is no longer sent when the window is resized without changing position.
- `MouseCursor` and `CursorState` now implement `Default`.
- `WindowBuilder::with_resizable` implemented for Windows, X11, Wayland, and macOS.
- `Window::set_resizable` implemented for Windows, X11, Wayland, and macOS.
- On X11, if the monitor's width or height in millimeters is reported as 0, the DPI is now 1.0 instead of +inf.
- On X11, the environment variable `WINIT_HIDPI_FACTOR` has been added for overriding DPI factor.
- On X11, enabling transparency no longer causes the window contents to flicker when resizing.
- On X11, `with_override_redirect` now actually enables override redirect.
- macOS now generates `VirtualKeyCode::LAlt` and `VirtualKeyCode::RAlt` instead of `None` for both.
- On macOS, `VirtualKeyCode::RWin` and `VirtualKeyCode::LWin` are no longer switched.
- On macOS, windows without decorations can once again be resized.
- Fixed race conditions when creating an `EventsLoop` on X11, most commonly manifesting as "[xcb] Unknown sequence number while processing queue".
- On macOS, `CursorMoved` and `MouseInput` events are only generated if they occurs within the window's client area.
- On macOS, resizing the window no longer generates a spurious `MouseInput` event.

# Version 0.15.0 (2018-05-22)

- `Icon::to_cardinals` is no longer public, since it was never supposed to be.
- Wayland: improve diagnostics if initialization fails
- Fix some system event key doesn't work when focused, do not block keyevent forward to system on macOS
- On X11, the scroll wheel position is now correctly reset on i3 and other WMs that have the same quirk.
- On X11, `Window::get_current_monitor` now reliably returns the correct monitor.
- On X11, `Window::hidpi_factor` returns values from XRandR rather than the inaccurate values previously queried from the core protocol.
- On X11, the primary monitor is detected correctly even when using versions of XRandR less than 1.5.
- `MonitorId` now implements `Debug`.
- Fixed bug on macOS where using `with_decorations(false)` would cause `set_decorations(true)` to produce a transparent titlebar with no title.
- Implemented `MonitorId::get_position` on macOS.
- On macOS, `Window::get_current_monitor` now returns accurate values.
- Added `WindowBuilderExt::with_resize_increments` to macOS.
- **Breaking:** On X11, `WindowBuilderExt::with_resize_increments` and `WindowBuilderExt::with_base_size` now take `u32` values rather than `i32`.
- macOS keyboard handling has been overhauled, allowing for the use of dead keys, IME, etc. Right modifier keys are also no longer reported as being left.
- Added the `Window::set_ime_spot(x: i32, y: i32)` method, which is implemented on X11 and macOS.
- **Breaking**: `os::unix::WindowExt::send_xim_spot(x: i16, y: i16)` no longer exists. Switch to the new `Window::set_ime_spot(x: i32, y: i32)`, which has equivalent functionality.
- Fixed detection of `Pause` and `Scroll` keys on Windows.
- On Windows, alt-tabbing while the cursor is grabbed no longer makes it impossible to re-grab the cursor.
- On Windows, using `CursorState::Hide` when the cursor is grabbed now ungrabs the cursor first.
- Implemented `MouseCursor::NoneCursor` on Windows.
- Added `WindowBuilder::with_always_on_top` and `Window::set_always_on_top`. Implemented on Windows, macOS, and X11.
- On X11, `WindowBuilderExt` now has `with_class`, `with_override_redirect`, and `with_x11_window_type` to allow for more control over window creation. `WindowExt` additionally has `set_urgent`.
- More hints are set by default on X11, including `_NET_WM_PID` and `WM_CLIENT_MACHINE`. Note that prior to this, the `WM_CLASS` hint was automatically set to whatever value was passed to `with_title`. It's now set to the executable name to better conform to expectations and the specification; if this is undesirable, you must explicitly use `WindowBuilderExt::with_class`.

# Version 0.14.0 (2018-05-09)

- Created the `Copy`, `Paste` and `Cut` `VirtualKeyCode`s and added support for them on X11 and Wayland
- Fix `.with_decorations(false)` in macOS
- On Mac, `NSWindow` and supporting objects might be alive long after they were `closed` which resulted in apps consuming more heap then needed. Mainly it was affecting multi window applications. Not expecting any user visible change of behaviour after the fix.
- Fix regression of Window platform extensions for macOS where `NSFullSizeContentViewWindowMask` was not being correctly applied to `.fullsize_content_view`.
- Corrected `get_position` on Windows to be relative to the screen rather than to the taskbar.
- Corrected `Moved` event on Windows to use position values equivalent to those returned by `get_position`. It previously supplied client area positions instead of window positions, and would additionally interpret negative values as being very large (around `u16::MAX`).
- Implemented `Moved` event on macOS.
- On X11, the `Moved` event correctly use window positions rather than client area positions. Additionally, a stray `Moved` that unconditionally accompanied `Resized` with the client area position relative to the parent has been eliminated; `Moved` is still received alongside `Resized`, but now only once and always correctly.
- On Windows, implemented all variants of `DeviceEvent` other than `Text`. Mouse `DeviceEvent`s are now received even if the window isn't in the foreground.
- `DeviceId` on Windows is no longer a unit struct, and now contains a `u32`. For `WindowEvent`s, this will always be 0, but on `DeviceEvent`s it will be the handle to that device. `DeviceIdExt::get_persistent_identifier` can be used to acquire a unique identifier for that device that persists across replugs/reboots/etc.
- Corrected `run_forever` on X11 to stop discarding `Awakened` events.
- Various safety and correctness improvements to the X11 backend internals.
- Fixed memory leak on X11 every time the mouse entered the window.
- On X11, drag and drop now works reliably in release mode.
- Added `WindowBuilderExt::with_resize_increments` and `WindowBuilderExt::with_base_size` to X11, allowing for more optional hints to be set.
- Rework of the wayland backend, migrating it to use [Smithay's Client Toolkit](https://github.com/Smithay/client-toolkit).
- Added `WindowBuilder::with_window_icon` and `Window::set_window_icon`, finally making it possible to set the window icon on Windows and X11. The `icon_loading` feature can be enabled to allow for icons to be easily loaded; see example program `window_icon.rs` for usage.
- Windows additionally has `WindowBuilderExt::with_taskbar_icon` and `WindowExt::set_taskbar_icon`.
- On Windows, fix panic when trying to call `set_fullscreen(None)` on a window that has not been fullscreened prior.

# Version 0.13.1 (2018-04-26)

- Ensure necessary `x11-dl` version is used.

# Version 0.13.0 (2018-04-25)

- Implement `WindowBuilder::with_maximized`, `Window::set_fullscreen`, `Window::set_maximized` and `Window::set_decorations` for MacOS.
- Implement `WindowBuilder::with_maximized`, `Window::set_fullscreen`, `Window::set_maximized` and `Window::set_decorations` for Windows.
- On Windows, `WindowBuilder::with_fullscreen` no longer changing monitor display resolution.
- Overhauled X11 window geometry calculations. `get_position` and `set_position` are more universally accurate across different window managers, and `get_outer_size` actually works now.
- Fixed SIGSEGV/SIGILL crashes on macOS caused by stabilization of the `!` (never) type.
- Implement `WindowEvent::HiDPIFactorChanged` for macOS
- On X11, input methods now work completely out of the box, no longer requiring application developers to manually call `setlocale`. Additionally, when input methods are started, stopped, or restarted on the server end, it's correctly handled.
- Implemented `Refresh` event on Windows.
- Properly calculate the minimum and maximum window size on Windows, including window decorations.
- Map more `MouseCursor` variants to cursor icons on Windows.
- Corrected `get_position` on macOS to return outer frame position, not content area position.
- Corrected `set_position` on macOS to set outer frame position, not content area position.
- Added `get_inner_position` method to `Window`, which gets the position of the window's client area. This is implemented on all applicable platforms (all desktop platforms other than Wayland, where this isn't possible).
- **Breaking:** the `Closed` event has been replaced by `CloseRequested` and `Destroyed`. To migrate, you typically just need to replace all usages of `Closed` with `CloseRequested`; see example programs for more info. The exception is iOS, where `Closed` must be replaced by `Destroyed`.

# Version 0.12.0 (2018-04-06)

- Added subclass to macos windows so they can be made resizable even with no decorations.
- Dead keys now work properly on X11, no longer resulting in a panic.
- On X11, input method creation first tries to use the value from the user's `XMODIFIERS` environment variable, so application developers should no longer need to manually call `XSetLocaleModifiers`. If that fails, fallbacks are tried, which should prevent input method initialization from ever outright failing.
- Fixed thread safety issues with input methods on X11.
- Add support for `Touch` for win32 backend.
- Fixed `Window::get_inner_size` and friends to return the size in pixels instead of points when using HIDPI displays on OSX.

# Version 0.11.3 (2018-03-28)

- Added `set_min_dimensions` and `set_max_dimensions` methods to `Window`, and implemented on Windows, X11, Wayland, and OSX.
- On X11, dropping a `Window` actually closes it now, and clicking the window's × button (or otherwise having the WM signal to close it) will result in the window closing.
- Added `WindowBuilderExt` methods for macos: `with_titlebar_transparent`,
  `with_title_hidden`, `with_titlebar_buttons_hidden`,
  `with_fullsize_content_view`.
- Mapped X11 numpad keycodes (arrows, Home, End, PageUp, PageDown, Insert and Delete) to corresponding virtual keycodes

# Version 0.11.2 (2018-03-06)

- Impl `Hash`, `PartialEq`, and `Eq` for `events::ModifiersState`.
- Implement `MonitorId::get_hidpi_factor` for MacOS.
- Added method `os::macos::MonitorIdExt::get_nsscreen() -> *mut c_void` that gets a `NSScreen` object matching the monitor ID.
- Send `Awakened` event on Android when event loop is woken up.

# Version 0.11.1 (2018-02-19)

- Fixed windows not receiving mouse events when click-dragging the mouse outside the client area of a window, on Windows platforms.
- Added method `os::android::EventsLoopExt:set_suspend_callback(Option<Box<Fn(bool) -> ()>>)` that allows glutin to register a callback when a suspend event happens

# Version 0.11.0 (2018-02-09)

- Implement `MonitorId::get_dimensions` for Android.
- Added method `os::macos::WindowBuilderExt::with_movable_by_window_background(bool)` that allows to move a window without a titlebar - `with_decorations(false)`
- Implement `Window::set_fullscreen`, `Window::set_maximized` and `Window::set_decorations` for Wayland.
- Added `Caret` as VirtualKeyCode and support OSX ^-Key with german input.

# Version 0.10.1 (2018-02-05)

_Yanked_

# Version 0.10.0 (2017-12-27)

- Add support for `Touch` for emscripten backend.
- Added support for `DroppedFile`, `HoveredFile`, and `HoveredFileCancelled` to X11 backend.
- **Breaking:** `unix::WindowExt` no longer returns pointers for things that aren't actually pointers; `get_xlib_window` now returns `Option<std::os::raw::c_ulong>` and `get_xlib_screen_id` returns `Option<std::os::raw::c_int>`. Additionally, methods that previously returned `libc::c_void` have been changed to return `std::os::raw::c_void`, which are not interchangeable types, so users wanting the former will need to explicitly cast.
- Added `set_decorations` method to `Window` to allow decorations to be toggled after the window is built. Presently only implemented on X11.
- Raised the minimum supported version of Rust to 1.20 on MacOS due to usage of associated constants in new versions of cocoa and core-graphics.
- Added `modifiers` field to `MouseInput`, `MouseWheel`, and `CursorMoved` events to track the modifiers state (`ModifiersState`).
- Fixed the emscripten backend to return the size of the canvas instead of the size of the window.

# Version 0.9.0 (2017-12-01)

- Added event `WindowEvent::HiDPIFactorChanged`.
- Added method `MonitorId::get_hidpi_factor`.
- Deprecated `get_inner_size_pixels` and `get_inner_size_points` methods of `Window` in favor of
`get_inner_size`.
- **Breaking:** `EventsLoop` is `!Send` and `!Sync` because of platform-dependant constraints,
  but `Window`, `WindowId`, `DeviceId` and `MonitorId` guaranteed to be `Send`.
- `MonitorId::get_position` now returns `(i32, i32)` instead of `(u32, u32)`.
- Rewrite of the wayland backend to use wayland-client-0.11
- Support for dead keys on wayland for keyboard utf8 input
- Monitor enumeration on Windows is now implemented using `EnumDisplayMonitors` instead of
`EnumDisplayDevices`. This changes the value returned by `MonitorId::get_name()`.
- On Windows added `MonitorIdExt::hmonitor` method
- Impl `Clone` for `EventsLoopProxy`
- `EventsLoop::get_primary_monitor()` on X11 will fallback to any available monitor if no primary is found
- Support for touch event on wayland
- `WindowEvent`s `MouseMoved`, `MouseEntered`, and `MouseLeft` have been renamed to
`CursorMoved`, `CursorEntered`, and `CursorLeft`.
- New `DeviceEvent`s added, `MouseMotion` and `MouseWheel`.
- Send `CursorMoved` event after `CursorEntered` and `Focused` events.
- Add support for `ModifiersState`, `MouseMove`, `MouseInput`, `MouseMotion` for emscripten backend.

# Version 0.8.3 (2017-10-11)

- Fixed issue of calls to `set_inner_size` blocking on Windows.
- Mapped `ISO_Left_Tab` to `VirtualKeyCode::Tab` to make the key work with modifiers
- Fixed the X11 backed on 32bit targets

# Version 0.8.2 (2017-09-28)

- Uniformize keyboard scancode values accross Wayland and X11 (#297).
- Internal rework of the wayland event loop
- Added method `os::linux::WindowExt::is_ready`

# Version 0.8.1 (2017-09-22)

- Added various methods to `os::linux::EventsLoopExt`, plus some hidden items necessary to make
  glutin work.

# Version 0.8.0 (2017-09-21)

- Added `Window::set_maximized`, `WindowAttributes::maximized` and `WindowBuilder::with_maximized`.
- Added `Window::set_fullscreen`.
- Changed `with_fullscreen` to take a `Option<MonitorId>` instead of a `MonitorId`.
- Removed `MonitorId::get_native_identifer()` in favor of platform-specific traits in the `os`
  module.
- Changed `get_available_monitors()` and `get_primary_monitor()` to be methods of `EventsLoop`
  instead of stand-alone methods.
- Changed `EventsLoop` to be tied to a specific X11 or Wayland connection.
- Added a `os::linux::EventsLoopExt` trait that makes it possible to configure the connection.
- Fixed the emscripten code, which now compiles.
- Changed the X11 fullscreen code to use `xrandr` instead of `xxf86vm`.
- Fixed the Wayland backend to produce `Refresh` event after window creation.
- Changed the `Suspended` event to be outside of `WindowEvent`.
- Fixed the X11 backend sometimes reporting the wrong virtual key (#273).<|MERGE_RESOLUTION|>--- conflicted
+++ resolved
@@ -8,10 +8,8 @@
 
 # Unreleased
 
-<<<<<<< HEAD
 - On Windows, macOS, X11 and Wayland, add `Window::set_theme`.
 - **Breaking:** Remove `WindowExtWayland::wayland_set_csd_theme` and `WindowBuilderExtX11::with_gtk_theme_variant`.
-=======
 - **Breaking:** Removed `Window::set_always_on_top` and related APIs in favor of `Window::set_window_level`.
 - On Windows, MacOS and X11, add always on bottom APIs.
 - On Windows, fix the value in `MouseButton::Other`.
@@ -19,7 +17,6 @@
 - **Breaking:** Removed `WindowBuilderExtIOS::with_root_view_class`; instead, you should use `[[view layer] addSublayer: ...]` to add an instance of the desired layer class (e.g. `CAEAGLLayer` or `CAMetalLayer`). See `vulkano-win` or `wgpu` for examples of this.
 - On MacOS and Windows, add `Window::set_content_protected`.
 - On MacOS, add `EventLoopBuilderExtMacOS::with_activate_ignoring_other_apps`.
->>>>>>> 1786c877
 - On Windows, fix icons specified on `WindowBuilder` not taking effect for windows created after the first one.
 - On Windows and macOS, add `Window::title` to query the current window title.
 - On Windows, fix focusing menubar when pressing `Alt`.
