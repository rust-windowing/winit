# Unreleased

- On Wayland and X11, fix diagonal window resize cursor orientation.
- On macOS, drop the event callback before exiting.
- On Android, implement `Window::request_redraw`
- **Breaking:** On Web, remove the `stdweb` backend.
- Added `Window::focus_window`to bring the window to the front and set input focus.
- On Wayland and X11, implement `is_maximized` method on `Window`.
<<<<<<< HEAD
- On Windows, prevent ghost window from showing up in the taskbar after either several hours of use or restarting `explorer.exe`.
=======
- On macOS, fix issue where `ReceivedCharacter` was not being emitted during some key repeat events.
- On Wayland, load cursor icons `hand2` and `hand1` for `CursorIcon::Hand`.
>>>>>>> 8afeb910

# 0.25.0 (2021-05-15)

- **Breaking:** On macOS, replace `WindowBuilderExtMacOS::with_activation_policy` with `EventLoopExtMacOS::set_activation_policy`
- On macOS, wait with activating the application until the application has initialized.
- On macOS, fix creating new windows when the application has a main menu.
- On Windows, fix fractional deltas for mouse wheel device events.
- On macOS, fix segmentation fault after dropping the main window.
- On Android, `InputEvent::KeyEvent` is partially implemented providing the key scancode.
- Added `is_maximized` method to `Window`.
- On Windows, fix bug where clicking the decoration bar would make the cursor blink.
- On Windows, fix bug causing newly created windows to erroneously display the "wait" (spinning) cursor.
- On macOS, wake up the event loop immediately when a redraw is requested.
- On Windows, change the default window size (1024x768) to match the default on other desktop platforms (800x600).
- On Windows, fix bug causing mouse capture to not be released.
- On Windows, fix fullscreen not preserving minimized/maximized state.
- On Android, unimplemented events are marked as unhandled on the native event loop.
- On Windows, added `WindowBuilderExtWindows::with_menu` to set a custom menu at window creation time.
- On Android, bump `ndk` and `ndk-glue` to 0.3: use predefined constants for event `ident`.
- On macOS, fix objects captured by the event loop closure not being dropped on panic.
- On Windows, fixed `WindowEvent::ThemeChanged` not properly firing and fixed `Window::theme` returning the wrong theme.
- On Web, added support for `DeviceEvent::MouseMotion` to listen for relative mouse movements.
- Added `WindowBuilder::with_position` to allow setting the position of a `Window` on creation. Supported on Windows, macOS and X11.
- Added `Window::drag_window`. Implemented on Windows, macOS, X11 and Wayland.
- On X11, bump `mio` to 0.7.
- On Windows, added `WindowBuilderExtWindows::with_owner_window` to allow creating popup windows.
- On Windows, added `WindowExtWindows::set_enable` to allow creating modal popup windows.
- On macOS, emit `RedrawRequested` events immediately while the window is being resized.
- Implement `Default`, `Hash`, and `Eq` for `LogicalPosition`, `PhysicalPosition`, `LogicalSize`, and `PhysicalSize`.
- On macOS, initialize the Menu Bar with minimal defaults. (Can be prevented using `enable_default_menu_creation`)
- On macOS, change the default behavior for first click when the window was unfocused. Now the window becomes focused and then emits a `MouseInput` event on a "first mouse click".
- Implement mint (math interoperability standard types) conversions (under feature flag `mint`).

# 0.24.0 (2020-12-09)

- On Windows, fix applications not exiting gracefully due to thread_event_target_callback accessing corrupted memory.
- On Windows, implement `Window::set_ime_position`.
- **Breaking:** On Windows, Renamed `WindowBuilderExtWindows`'s `is_dark_mode` to `theme`.
- **Breaking:** On Windows, renamed `WindowBuilderExtWindows::is_dark_mode` to `theme`.
- On Windows, add `WindowBuilderExtWindows::with_theme` to set a preferred theme.
- On Windows, fix bug causing message boxes to appear delayed.
- On Android, calling `WindowEvent::Focused` now works properly instead of always returning false.
- On Windows, fix Alt-Tab behaviour by removing borderless fullscreen "always on top" flag.
- On Windows, fix bug preventing windows with transparency enabled from having fully-opaque regions.
- **Breaking:** On Windows, include prefix byte in scancodes.
- On Wayland, fix window not being resizeable when using `WindowBuilder::with_min_inner_size`.
- On Unix, fix cross-compiling to wasm32 without enabling X11 or Wayland.
- On Windows, fix use-after-free crash during window destruction.
- On Web, fix `WindowEvent::ReceivedCharacter` never being sent on key input.
- On macOS, fix compilation when targeting aarch64.
- On X11, fix `Window::request_redraw` not waking the event loop.
- On Wayland, the keypad arrow keys are now recognized.
- **Breaking** Rename `desktop::EventLoopExtDesktop` to `run_return::EventLoopExtRunReturn`.
- Added `request_user_attention` method to `Window`.
- **Breaking:** On macOS, removed `WindowExt::request_user_attention`, use `Window::request_user_attention`.
- **Breaking:** On X11, removed `WindowExt::set_urgent`, use `Window::request_user_attention`.
- On Wayland, default font size in CSD increased from 11 to 17.
- On Windows, fix bug causing message boxes to appear delayed.
- On Android, support multi-touch.
- On Wayland, extra mouse buttons are not dropped anymore.
- **Breaking**: `MouseButton::Other` now uses `u16`.

# 0.23.0 (2020-10-02)

- On iOS, fixed support for the "Debug View Heirarchy" feature in Xcode.
- On all platforms, `available_monitors` and `primary_monitor` are now on `EventLoopWindowTarget` rather than `EventLoop` to list monitors event in the event loop.
- On Unix, X11 and Wayland are now optional features (enabled by default)
- On X11, fix deadlock when calling `set_fullscreen_inner`.
- On Web, prevent the webpage from scrolling when the user is focused on a winit canvas
- On Web, calling `window.set_cursor_icon` no longer breaks HiDPI scaling
- On Windows, drag and drop is now optional (enabled by default) and can be disabled with `WindowBuilderExtWindows::with_drag_and_drop(false)`.
- On Wayland, fix deadlock when calling to `set_inner_size` from a callback.
- On macOS, add `hide__other_applications` to `EventLoopWindowTarget` via existing `EventLoopWindowTargetExtMacOS` trait. `hide_other_applications` will hide other applications by calling `-[NSApplication hideOtherApplications: nil]`.
- On android added support for `run_return`.
- On MacOS, Fixed fullscreen and dialog support for `run_return`.
- On Windows, fix bug where we'd try to emit `MainEventsCleared` events during nested win32 event loops.
- On Web, use mouse events if pointer events aren't supported. This affects Safari.
- On Windows, `set_ime_position` is now a no-op instead of a runtime crash.
- On Android, `set_fullscreen` is now a no-op instead of a runtime crash.
- On iOS and Android, `set_inner_size` is now a no-op instead of a runtime crash.
- On Android, fix `ControlFlow::Poll` not polling the Android event queue.
- On macOS, add `NSWindow.hasShadow` support.
- On Web, fix vertical mouse wheel scrolling being inverted.
- On Web, implement mouse capturing for click-dragging out of the canvas.
- On Web, fix `ControlFlow::Exit` not properly handled.
- On Web (web-sys only), send `WindowEvent::ScaleFactorChanged` event when `window.devicePixelRatio` is changed.
- **Breaking:** On Web, `set_cursor_position` and `set_cursor_grab` will now always return an error.
- **Breaking:** `PixelDelta` scroll events now return a `PhysicalPosition`.
- On NetBSD, fixed crash due to incorrect detection of the main thread.
- **Breaking:** On X11, `-` key is mapped to the `Minus` virtual key code, instead of `Subtract`.
- On macOS, fix inverted horizontal scroll.
- **Breaking:** `current_monitor` now returns `Option<MonitorHandle>`.
- **Breaking:** `primary_monitor` now returns `Option<MonitorHandle>`.
- On macOS, updated core-* dependencies and cocoa.
- Bump `parking_lot` to 0.11
- On Android, bump `ndk`, `ndk-sys` and `ndk-glue` to 0.2. Checkout the new ndk-glue main proc attribute.
- On iOS, fixed starting the app in landscape where the view still had portrait dimensions.
- Deprecate the stdweb backend, to be removed in a future release
- **Breaking:** Prefixed virtual key codes `Add`, `Multiply`, `Divide`, `Decimal`, and `Subtract` with `Numpad`.
- Added `Asterisk` and `Plus` virtual key codes.
- On Web (web-sys only), the `Event::LoopDestroyed` event is correctly emitted when leaving the page.
- On Web, the `WindowEvent::Destroyed` event now gets emitted when a `Window` is dropped.
- On Web (web-sys only), the event listeners are now removed when a `Window` is dropped or when the event loop is destroyed.
- On Web, the event handler closure passed to `EventLoop::run` now gets dropped after the event loop is destroyed.
- **Breaking:** On Web, the canvas element associated to a `Window` is no longer removed from the DOM when the `Window` is dropped.
- On Web, `WindowEvent::Resized` is now emitted when `Window::set_inner_size` is called.
- **Breaking:** `Fullscreen` enum now uses `Borderless(Option<MonitorHandle>)` instead of `Borderless(MonitorHandle)` to allow picking the current monitor.
- On MacOS, fix `WindowEvent::Moved` ignoring the scale factor.
- On Wayland, add missing virtual keycodes.
- On Wayland, implement proper `set_cursor_grab`.
- On Wayland, the cursor will use similar icons if the requested one isn't available.
- On Wayland, right clicking on client side decorations will request application menu.
- On Wayland, fix tracking of window size after state changes.
- On Wayland, fix client side decorations not being hidden properly in fullscreen.
- On Wayland, fix incorrect size event when entering fullscreen with client side decorations.
- On Wayland, fix `resizable` attribute not being applied properly on startup.
- On Wayland, fix disabled repeat rate not being handled.
- On Wayland, fix decoration buttons not working after tty switch.
- On Wayland, fix scaling not being applied on output re-enable.
- On Wayland, fix crash when `XCURSOR_SIZE` is `0`.
- On Wayland, fix pointer getting created in some cases without pointer capability.
- On Wayland, on kwin, fix space between window and decorations on startup.
- **Breaking:** On Wayland, `Theme` trait was reworked.
- On Wayland, disable maximize button for non-resizable window.
- On Wayland, added support for `set_ime_position`.
- On Wayland, fix crash on startup since GNOME 3.37.90.
- On X11, fix incorrect modifiers state on startup.

# 0.22.2 (2020-05-16)

- Added Clone implementation for 'static events.
- On Windows, fix window intermittently hanging when `ControlFlow` was set to `Poll`.
- On Windows, fix `WindowBuilder::with_maximized` being ignored.
- On Android, minimal platform support.
- On iOS, touch positions are now properly converted to physical pixels.
- On macOS, updated core-* dependencies and cocoa

# 0.22.1 (2020-04-16)

- On X11, fix `ResumeTimeReached` being fired too early.
- On Web, replaced zero timeout for `ControlFlow::Poll` with `requestAnimationFrame`
- On Web, fix a possible panic during event handling
- On macOS, fix `EventLoopProxy` leaking memory for every instance.

# 0.22.0 (2020-03-09)

- On Windows, fix minor timing issue in wait_until_time_or_msg
- On Windows, rework handling of request_redraw() to address panics.
- On macOS, fix `set_simple_screen` to remember frame excluding title bar.
- On Wayland, fix coordinates in touch events when scale factor isn't 1.
- On Wayland, fix color from `close_button_icon_color` not applying.
- Ignore locale if unsupported by X11 backend
- On Wayland, Add HiDPI cursor support
- On Web, add the ability to query "Light" or "Dark" system theme send `ThemeChanged` on change.
- Fix `Event::to_static` returning `None` for user events.
- On Wayland, Hide CSD for fullscreen windows.
- On Windows, ignore spurious mouse move messages.
- **Breaking:** Move `ModifiersChanged` variant from `DeviceEvent` to `WindowEvent`.
- On Windows, add `IconExtWindows` trait which exposes creating an `Icon` from an external file or embedded resource
- Add `BadIcon::OsError` variant for when OS icon functionality fails
- On Windows, fix crash at startup on systems that do not properly support Windows' Dark Mode
- Revert On macOS, fix not sending ReceivedCharacter event for specific keys combinations.
- on macOS, fix incorrect ReceivedCharacter events for some key combinations.
- **Breaking:** Use `i32` instead of `u32` for position type in `WindowEvent::Moved`.
- On macOS, a mouse motion event is now generated before every mouse click.

# 0.21.0 (2020-02-04)

- On Windows, fixed "error: linking with `link.exe` failed: exit code: 1120" error on older versions of windows.
- On macOS, fix set_minimized(true) works only with decorations.
- On macOS, add `hide_application` to `EventLoopWindowTarget` via a new `EventLoopWindowTargetExtMacOS` trait. `hide_application` will hide the entire application by calling `-[NSApplication hide: nil]`.
- On macOS, fix not sending ReceivedCharacter event for specific keys combinations.
- On macOS, fix `CursorMoved` event reporting the cursor position using logical coordinates.
- On macOS, fix issue where unbundled applications would sometimes open without being focused.
- On macOS, fix `run_return` does not return unless it receives a message.
- On Windows, fix bug where `RedrawRequested` would only get emitted every other iteration of the event loop.
- On X11, fix deadlock on window state when handling certain window events.
- `WindowBuilder` now implements `Default`.
- **Breaking:** `WindowEvent::CursorMoved` changed to `f64` units, preserving high-precision data supplied by most backends
- On Wayland, fix coordinates in mouse events when scale factor isn't 1
- On Web, add the ability to provide a custom canvas
- **Breaking:** On Wayland, the `WaylandTheme` struct has been replaced with a `Theme` trait, allowing for extra configuration

# 0.20.0 (2020-01-05)

- On X11, fix `ModifiersChanged` emitting incorrect modifier change events
- **Breaking**: Overhaul how Winit handles DPI:
  + Window functions and events now return `PhysicalSize` instead of `LogicalSize`.
  + Functions that take `Size` or `Position` types can now take either `Logical` or `Physical` types.
  + `hidpi_factor` has been renamed to `scale_factor`.
  + `HiDpiFactorChanged` has been renamed to `ScaleFactorChanged`, and lets you control how the OS
    resizes the window in response to the change.
  + On X11, deprecate `WINIT_HIDPI_FACTOR` environment variable in favor of `WINIT_X11_SCALE_FACTOR`.
  + `Size` and `Position` types are now generic over their exact pixel type.

# 0.20.0 Alpha 6 (2020-01-03)

- On macOS, fix `set_cursor_visible` hides cursor outside of window.
- On macOS, fix `CursorEntered` and `CursorLeft` events fired at old window size.
- On macOS, fix error when `set_fullscreen` is called during fullscreen transition.
- On all platforms except mobile and WASM, implement `Window::set_minimized`.
- On X11, fix `CursorEntered` event being generated for non-winit windows.
- On macOS, fix crash when starting maximized without decorations.
- On macOS, fix application not terminating on `run_return`.
- On Wayland, fix cursor icon updates on window borders when using CSD.
- On Wayland, under mutter(GNOME Wayland), fix CSD being behind the status bar, when starting window in maximized mode.
- On Windows, theme the title bar according to whether the system theme is "Light" or "Dark".
- Added `WindowEvent::ThemeChanged` variant to handle changes to the system theme. Currently only implemented on Windows.
- **Breaking**: Changes to the `RedrawRequested` event (#1041):
  - `RedrawRequested` has been moved from `WindowEvent` to `Event`.
  - `EventsCleared` has been renamed to `MainEventsCleared`.
  - `RedrawRequested` is now issued only after `MainEventsCleared`.
  - `RedrawEventsCleared` is issued after each set of `RedrawRequested` events.
- Implement synthetic window focus key events on Windows.
- **Breaking**: Change `ModifiersState` to a `bitflags` struct.
- On Windows, implement `VirtualKeyCode` translation for `LWin` and `RWin`.
- On Windows, fix closing the last opened window causing `DeviceEvent`s to stop getting emitted.
- On Windows, fix `Window::set_visible` not setting internal flags correctly. This resulted in some weird behavior.
- Add `DeviceEvent::ModifiersChanged`.
  - Deprecate `modifiers` fields in other events in favor of `ModifiersChanged`.
- On X11, `WINIT_HIDPI_FACTOR` now dominates `Xft.dpi` when picking DPI factor for output.
- On X11, add special value `randr` for `WINIT_HIDPI_FACTOR` to make winit use self computed DPI factor instead of the one from `Xft.dpi`.

# 0.20.0 Alpha 5 (2019-12-09)

- On macOS, fix application termination on `ControlFlow::Exit`
- On Windows, fix missing `ReceivedCharacter` events when Alt is held.
- On macOS, stop emitting private corporate characters in `ReceivedCharacter` events.
- On X11, fix misreporting DPI factor at startup.
- On X11, fix events not being reported when using `run_return`.
- On X11, fix key modifiers being incorrectly reported.
- On X11, fix window creation hanging when another window is fullscreen.
- On Windows, fix focusing unfocused windows when switching from fullscreen to windowed.
- On X11, fix reporting incorrect DPI factor when waking from suspend.
- Change `EventLoopClosed` to contain the original event.
- **Breaking**: Add `is_synthetic` field to `WindowEvent` variant `KeyboardInput`,
  indicating that the event is generated by winit.
- On X11, generate synthetic key events for keys held when a window gains or loses focus.
- On X11, issue a `CursorMoved` event when a `Touch` event occurs,
  as X11 implicitly moves the cursor for such events.

# 0.20.0 Alpha 4 (2019-10-18)

- Add web support via the 'stdweb' or 'web-sys' features
- On Windows, implemented function to get HINSTANCE
- On macOS, implement `run_return`.
- On iOS, fix inverted parameter in `set_prefers_home_indicator_hidden`.
- On X11, performance is improved when rapidly calling `Window::set_cursor_icon`.
- On iOS, fix improper `msg_send` usage that was UB and/or would break if `!` is stabilized.
- On Windows, unset `maximized` when manually changing the window's position or size.
- On Windows, add touch pressure information for touch events.
- On macOS, differentiate between `CursorIcon::Grab` and `CursorIcon::Grabbing`.
- On Wayland, fix event processing sometimes stalling when using OpenGL with vsync.
- Officially remove the Emscripten backend.
- On Windows, fix handling of surrogate pairs when dispatching `ReceivedCharacter`.
- On macOS 10.15, fix freeze upon exiting exclusive fullscreen mode.
- On iOS, fix panic upon closing the app.
- On X11, allow setting mulitple `XWindowType`s.
- On iOS, fix null window on initial `HiDpiFactorChanged` event.
- On Windows, fix fullscreen window shrinking upon getting restored to a normal window.
- On macOS, fix events not being emitted during modal loops, such as when windows are being resized
  by the user.
- On Windows, fix hovering the mouse over the active window creating an endless stream of CursorMoved events.
- Always dispatch a `RedrawRequested` event after creating a new window.
- On X11, return dummy monitor data to avoid panicking when no monitors exist.
- On X11, prevent stealing input focus when creating a new window.
  Only steal input focus when entering fullscreen mode.
- On Wayland, fixed DeviceEvents for relative mouse movement is not always produced
- On Wayland, add support for set_cursor_visible and set_cursor_grab.
- On Wayland, fixed DeviceEvents for relative mouse movement is not always produced.
- Removed `derivative` crate dependency.
- On Wayland, add support for set_cursor_icon.
- Use `impl Iterator<Item = MonitorHandle>` instead of `AvailableMonitorsIter` consistently.
- On macOS, fix fullscreen state being updated after entering fullscreen instead of before,
  resulting in `Window::fullscreen` returning the old state in `Resized` events instead of
  reflecting the new fullscreen state
- On X11, fix use-after-free during window creation
- On Windows, disable monitor change keyboard shortcut while in exclusive fullscreen.
- On Windows, ensure that changing a borderless fullscreen window's monitor via keyboard shortcuts keeps the window fullscreen on the new monitor.
- Prevent `EventLoop::new` and `EventLoop::with_user_event` from getting called outside the main thread.
  - This is because some platforms cannot run the event loop outside the main thread. Preventing this
    reduces the potential for cross-platform compatibility gotchyas.
- On Windows and Linux X11/Wayland, add platform-specific functions for creating an `EventLoop` outside the main thread.
- On Wayland, drop resize events identical to the current window size.
- On Windows, fix window rectangle not getting set correctly on high-DPI systems.

# 0.20.0 Alpha 3 (2019-08-14)

- On macOS, drop the run closure on exit.
- On Windows, location of `WindowEvent::Touch` are window client coordinates instead of screen coordinates.
- On X11, fix delayed events after window redraw.
- On macOS, add `WindowBuilderExt::with_disallow_hidpi` to have the option to turn off best resolution openGL surface.
- On Windows, screen saver won't start if the window is in fullscreen mode.
- Change all occurrences of the `new_user_event` method to `with_user_event`.
- On macOS, the dock and the menu bar are now hidden in fullscreen mode.
- `Window::set_fullscreen` now takes `Option<Fullscreen>` where `Fullscreen`
  consists of `Fullscreen::Exclusive(VideoMode)` and
  `Fullscreen::Borderless(MonitorHandle)` variants.
    - Adds support for exclusive fullscreen mode.
- On iOS, add support for hiding the home indicator.
- On iOS, add support for deferring system gestures.
- On iOS, fix a crash that occurred while acquiring a monitor's name.
- On iOS, fix armv7-apple-ios compile target.
- Removed the `T: Clone` requirement from the `Clone` impl of `EventLoopProxy<T>`.
- On iOS, disable overscan compensation for external displays (removes black
  bars surrounding the image).
- On Linux, the functions `is_wayland`, `is_x11`, `xlib_xconnection` and `wayland_display` have been moved to a new `EventLoopWindowTargetExtUnix` trait.
- On iOS, add `set_prefers_status_bar_hidden` extension function instead of
  hijacking `set_decorations` for this purpose.
- On macOS and iOS, corrected the auto trait impls of `EventLoopProxy`.
- On iOS, add touch pressure information for touch events.
- Implement `raw_window_handle::HasRawWindowHandle` for `Window` type on all supported platforms.
- On macOS, fix the signature of `-[NSView drawRect:]`.
- On iOS, fix the behavior of `ControlFlow::Poll`. It wasn't polling if that was the only mode ever used by the application.
- On iOS, fix DPI sent out by views on creation was `0.0` - now it gives a reasonable number.
- On iOS, RedrawRequested now works for gl/metal backed views.
- On iOS, RedrawRequested is generally ordered after EventsCleared.

# 0.20.0 Alpha 2 (2019-07-09)

- On X11, non-resizable windows now have maximize explicitly disabled.
- On Windows, support paths longer than MAX_PATH (260 characters) in `WindowEvent::DroppedFile`
and `WindowEvent::HoveredFile`.
- On Mac, implement `DeviceEvent::Button`.
- Change `Event::Suspended(true / false)` to `Event::Suspended` and `Event::Resumed`.
- On X11, fix sanity check which checks that a monitor's reported width and height (in millimeters) are non-zero when calculating the DPI factor.
- Revert the use of invisible surfaces in Wayland, which introduced graphical glitches with OpenGL (#835)
- On X11, implement `_NET_WM_PING` to allow desktop environment to kill unresponsive programs.
- On Windows, when a window is initially invisible, it won't take focus from the existing visible windows.
- On Windows, fix multiple calls to `request_redraw` during `EventsCleared` sending multiple `RedrawRequested events.`
- On Windows, fix edge case where `RedrawRequested` could be dispatched before input events in event loop iteration.
- On Windows, fix timing issue that could cause events to be improperly dispatched after `RedrawRequested` but before `EventsCleared`.
- On macOS, drop unused Metal dependency.
- On Windows, fix the trail effect happening on transparent decorated windows. Borderless (or un-decorated) windows were not affected.
- On Windows, fix `with_maximized` not properly setting window size to entire window.
- On macOS, change `WindowExtMacOS::request_user_attention()` to take an `enum` instead of a `bool`.

# 0.20.0 Alpha 1 (2019-06-21)

- Changes below are considered **breaking**.
- Change all occurrences of `EventsLoop` to `EventLoop`.
- Previously flat API is now exposed through `event`, `event_loop`, `monitor`, and `window` modules.
- `os` module changes:
  - Renamed to `platform`.
  - All traits now have platform-specific suffixes.
  - Exposes new `desktop` module on Windows, Mac, and Linux.
- Changes to event loop types:
  - `EventLoopProxy::wakeup` has been removed in favor of `send_event`.
  - **Major:** New `run` method drives winit event loop.
    - Returns `!` to ensure API behaves identically across all supported platforms.
      - This allows `emscripten` implementation to work without lying about the API.
    - `ControlFlow`'s variants have been replaced with `Wait`, `WaitUntil(Instant)`, `Poll`, and `Exit`.
      - Is read after `EventsCleared` is processed.
      - `Wait` waits until new events are available.
      - `WaitUntil` waits until either new events are available or the provided time has been reached.
      - `Poll` instantly resumes the event loop.
      - `Exit` aborts the event loop.
    - Takes a closure that implements `'static + FnMut(Event<T>, &EventLoop<T>, &mut ControlFlow)`.
      - `&EventLoop<T>` is provided to allow new `Window`s to be created.
  - **Major:** `platform::desktop` module exposes `EventLoopExtDesktop` trait with `run_return` method.
    - Behaves identically to `run`, but returns control flow to the calling context and can take non-`'static` closures.
  - `EventLoop`'s `poll_events` and `run_forever` methods have been removed in favor of `run` and `run_return`.
- Changes to events:
  - Remove `Event::Awakened` in favor of `Event::UserEvent(T)`.
    - Can be sent with `EventLoopProxy::send_event`.
  - Rename `WindowEvent::Refresh` to `WindowEvent::RedrawRequested`.
    - `RedrawRequested` can be sent by the user with the `Window::request_redraw` method.
  - `EventLoop`, `EventLoopProxy`, and `Event` are now generic over `T`, for use in `UserEvent`.
  - **Major:** Add `NewEvents(StartCause)`, `EventsCleared`, and `LoopDestroyed` variants to `Event`.
    - `NewEvents` is emitted when new events are ready to be processed by event loop.
      - `StartCause` describes why new events are available, with `ResumeTimeReached`, `Poll`, `WaitCancelled`, and `Init` (sent once at start of loop).
    - `EventsCleared` is emitted when all available events have been processed.
      - Can be used to perform logic that depends on all events being processed (e.g. an iteration of a game loop).
    - `LoopDestroyed` is emitted when the `run` or `run_return` method is about to exit.
- Rename `MonitorId` to `MonitorHandle`.
- Removed `serde` implementations from `ControlFlow`.
- Rename several functions to improve both internal consistency and compliance with Rust API guidelines.
- Remove `WindowBuilder::multitouch` field, since it was only implemented on a few platforms. Multitouch is always enabled now.
- **Breaking:** On macOS, change `ns` identifiers to use snake_case for consistency with iOS's `ui` identifiers.
- Add `MonitorHandle::video_modes` method for retrieving supported video modes for the given monitor.
- On Wayland, the window now exists even if nothing has been drawn.
- On Windows, fix initial dimensions of a fullscreen window.
- On Windows, Fix transparent borderless windows rendering wrong.

# Version 0.19.1 (2019-04-08)

- On Wayland, added a `get_wayland_display` function to `EventsLoopExt`.
- On Windows, fix `CursorMoved(0, 0)` getting dispatched on window focus.
- On macOS, fix command key event left and right reverse.
- On FreeBSD, NetBSD, and OpenBSD, fix build of X11 backend.
- On Linux, the numpad's add, subtract and divide keys are now mapped to the `Add`, `Subtract` and `Divide` virtual key codes
- On macOS, the numpad's subtract key has been added to the `Subtract` mapping
- On Wayland, the numpad's home, end, page up and page down keys are now mapped to the `Home`, `End`, `PageUp` and `PageDown` virtual key codes
- On Windows, fix icon not showing up in corner of window.
- On X11, change DPI scaling factor behavior. First, winit tries to read it from "Xft.dpi" XResource, and uses DPI calculation from xrandr dimensions as fallback behavior.

# Version 0.19.0 (2019-03-06)

- On X11, we will use the faster `XRRGetScreenResourcesCurrent` function instead of `XRRGetScreenResources` when available.
- On macOS, fix keycodes being incorrect when using a non-US keyboard layout.
- On Wayland, fix `with_title()` not setting the windows title
- On Wayland, add `set_wayland_theme()` to control client decoration color theme
- Added serde serialization to `os::unix::XWindowType`.
- **Breaking:** Remove the `icon_loading` feature and the associated `image` dependency.
- On X11, make event loop thread safe by replacing XNextEvent with select(2) and XCheckIfEvent
- On Windows, fix malformed function pointer typecast that could invoke undefined behavior.
- Refactored Windows state/flag-setting code.
- On Windows, hiding the cursor no longer hides the cursor for all Winit windows - just the one `hide_cursor` was called on.
- On Windows, cursor grabs used to get perpetually canceled when the grabbing window lost focus. Now, cursor grabs automatically get re-initialized when the window regains focus and the mouse moves over the client area.
- On Windows, only vertical mouse wheel events were handled. Now, horizontal mouse wheel events are also handled.
- On Windows, ignore the AltGr key when populating the `ModifersState` type.

# Version 0.18.1 (2018-12-30)

- On macOS, fix `Yen` (JIS) so applications receive the event.
- On X11 with a tiling WM, fixed high CPU usage when moving windows across monitors.
- On X11, fixed panic caused by dropping the window before running the event loop.
- on macOS, added `WindowExt::set_simple_fullscreen` which does not require a separate space
- Introduce `WindowBuilderExt::with_app_id` to allow setting the application ID on Wayland.
- On Windows, catch panics in event loop child thread and forward them to the parent thread. This prevents an invocation of undefined behavior due to unwinding into foreign code.
- On Windows, fix issue where resizing or moving window combined with grabbing the cursor would freeze program.
- On Windows, fix issue where resizing or moving window would eat `Awakened` events.
- On Windows, exiting fullscreen after entering fullscreen with disabled decorations no longer shrinks window.
- On X11, fixed a segfault when using virtual monitors with XRandR.
- Derive `Ord` and `PartialOrd` for `VirtualKeyCode` enum.
- On Windows, fix issue where hovering or dropping a non file item would create a panic.
- On Wayland, fix resizing and DPI calculation when a `wl_output` is removed without sending a `leave` event to the `wl_surface`, such as disconnecting a monitor from a laptop.
- On Wayland, DPI calculation is handled by smithay-client-toolkit.
- On X11, `WindowBuilder::with_min_dimensions` and `WindowBuilder::with_max_dimensions` now correctly account for DPI.
- Added support for generating dummy `DeviceId`s and `WindowId`s to better support unit testing.
- On macOS, fixed unsoundness in drag-and-drop that could result in drops being rejected.
- On macOS, implemented `WindowEvent::Refresh`.
- On macOS, all `MouseCursor` variants are now implemented and the cursor will no longer reset after unfocusing.
- Removed minimum supported Rust version guarantee.

# Version 0.18.0 (2018-11-07)

- **Breaking:** `image` crate upgraded to 0.20. This is exposed as part of the `icon_loading` API.
- On Wayland, pointer events will now provide the current modifiers state.
- On Wayland, titles will now be displayed in the window header decoration.
- On Wayland, key repetition is now ended when keyboard loses focus.
- On Wayland, windows will now use more stylish and modern client side decorations.
- On Wayland, windows will use server-side decorations when available.
- **Breaking:** Added support for F16-F24 keys (variants were added to the `VirtualKeyCode` enum).
- Fixed graphical glitches when resizing on Wayland.
- On Windows, fix freezes when performing certain actions after a window resize has been triggered. Reintroduces some visual artifacts when resizing.
- Updated window manager hints under X11 to v1.5 of [Extended Window Manager Hints](https://specifications.freedesktop.org/wm-spec/wm-spec-1.5.html#idm140200472629520).
- Added `WindowBuilderExt::with_gtk_theme_variant` to X11-specific `WindowBuilder` functions.
- Fixed UTF8 handling bug in X11 `set_title` function.
- On Windows, `Window::set_cursor` now applies immediately instead of requiring specific events to occur first.
- On Windows, the `HoveredFile` and `HoveredFileCancelled` events are now implemented.
- On Windows, fix `Window::set_maximized`.
- On Windows 10, fix transparency (#260).
- On macOS, fix modifiers during key repeat.
- Implemented the `Debug` trait for `Window`, `EventsLoop`, `EventsLoopProxy` and `WindowBuilder`.
- On X11, now a `Resized` event will always be generated after a DPI change to ensure the window's logical size is consistent with the new DPI.
- Added further clarifications to the DPI docs.
- On Linux, if neither X11 nor Wayland manage to initialize, the corresponding panic now consists of a single line only.
- Add optional `serde` feature with implementations of `Serialize`/`Deserialize` for DPI types and various event types.
- Add `PartialEq`, `Eq`, and `Hash` implementations on public types that could have them but were missing them.
- On X11, drag-and-drop receiving an unsupported drop type can no longer cause the WM to freeze.
- Fix issue whereby the OpenGL context would not appear at startup on macOS Mojave (#1069).
- **Breaking:** Removed `From<NSApplicationActivationPolicy>` impl from `ActivationPolicy` on macOS.
- On macOS, the application can request the user's attention with `WindowExt::request_user_attention`.

# Version 0.17.2 (2018-08-19)

- On macOS, fix `<C-Tab>` so applications receive the event.
- On macOS, fix `<Cmd-{key}>` so applications receive the event.
- On Wayland, key press events will now be repeated.

# Version 0.17.1 (2018-08-05)

- On X11, prevent a compilation failure in release mode for versions of Rust greater than or equal to 1.30.
- Fixed deadlock that broke fullscreen mode on Windows.

# Version 0.17.0 (2018-08-02)

- Cocoa and core-graphics updates.
- Fixed thread-safety issues in several `Window` functions on Windows.
- On MacOS, the key state for modifiers key events is now properly set.
- On iOS, the view is now set correctly. This makes it possible to render things (instead of being stuck on a black screen), and touch events work again.
- Added NetBSD support.
- **Breaking:** On iOS, `UIView` is now the default root view. `WindowBuilderExt::with_root_view_class` can be used to set the root view objective-c class to `GLKView` (OpenGLES) or `MTKView` (Metal/MoltenVK).
- On iOS, the `UIApplication` is not started until `Window::new` is called.
- Fixed thread unsafety with cursor hiding on macOS.
- On iOS, fixed the size of the `JmpBuf` type used for `setjmp`/`longjmp` calls. Previously this was a buffer overflow on most architectures.
- On Windows, use cached window DPI instead of repeatedly querying the system. This fixes sporadic crashes on Windows 7.

# Version 0.16.2 (2018-07-07)

- On Windows, non-resizable windows now have the maximization button disabled. This is consistent with behavior on macOS and popular X11 WMs.
- Corrected incorrect `unreachable!` usage when guessing the DPI factor with no detected monitors.

# Version 0.16.1 (2018-07-02)

- Added logging through `log`. Logging will become more extensive over time.
- On X11 and Windows, the window's DPI factor is guessed before creating the window. This *greatly* cuts back on unsightly auto-resizing that would occur immediately after window creation.
- Fixed X11 backend compilation for environments where `c_char` is unsigned.

# Version 0.16.0 (2018-06-25)

- Windows additionally has `WindowBuilderExt::with_no_redirection_bitmap`.
- **Breaking:** Removed `VirtualKeyCode::LMenu` and `VirtualKeyCode::RMenu`; Windows now generates `VirtualKeyCode::LAlt` and `VirtualKeyCode::RAlt` instead.
- On X11, exiting fullscreen no longer leaves the window in the monitor's top left corner.
- **Breaking:** `Window::hidpi_factor` has been renamed to `Window::get_hidpi_factor` for better consistency. `WindowEvent::HiDPIFactorChanged` has been renamed to `WindowEvent::HiDpiFactorChanged`. DPI factors are always represented as `f64` instead of `f32` now.
- The Windows backend is now DPI aware. `WindowEvent::HiDpiFactorChanged` is implemented, and `MonitorId::get_hidpi_factor` and `Window::hidpi_factor` return accurate values.
- Implemented `WindowEvent::HiDpiFactorChanged` on X11.
- On macOS, `Window::set_cursor_position` is now relative to the client area.
- On macOS, setting the maximum and minimum dimensions now applies to the client area dimensions rather than to the window dimensions.
- On iOS, `MonitorId::get_dimensions` has been implemented and both `MonitorId::get_hidpi_factor` and `Window::get_hidpi_factor` return accurate values.
- On Emscripten, `MonitorId::get_hidpi_factor` now returns the same value as `Window::get_hidpi_factor` (it previously would always return 1.0).
- **Breaking:** The entire API for sizes, positions, etc. has changed. In the majority of cases, winit produces and consumes positions and sizes as `LogicalPosition` and `LogicalSize`, respectively. The notable exception is `MonitorId` methods, which deal in `PhysicalPosition` and `PhysicalSize`. See the documentation for specifics and explanations of the types. Additionally, winit automatically conserves logical size when the DPI factor changes.
- **Breaking:** All deprecated methods have been removed. For `Window::platform_display` and `Window::platform_window`, switch to the appropriate platform-specific `WindowExt` methods. For `Window::get_inner_size_points` and `Window::get_inner_size_pixels`, use the `LogicalSize` returned by `Window::get_inner_size` and convert as needed.
- HiDPI support for Wayland.
- `EventsLoop::get_available_monitors` and `EventsLoop::get_primary_monitor` now have identical counterparts on `Window`, so this information can be acquired without an `EventsLoop` borrow.
- `AvailableMonitorsIter` now implements `Debug`.
- Fixed quirk on macOS where certain keys would generate characters at twice the normal rate when held down.
- On X11, all event loops now share the same `XConnection`.
- **Breaking:** `Window::set_cursor_state` and `CursorState` enum removed in favor of the more composable `Window::grab_cursor` and `Window::hide_cursor`. As a result, grabbing the cursor no longer automatically hides it; you must call both methods to retain the old behavior on Windows and macOS. `Cursor::NoneCursor` has been removed, as it's no longer useful.
- **Breaking:** `Window::set_cursor_position` now returns `Result<(), String>`, thus allowing for `Box<Error>` conversion via `?`.

# Version 0.15.1 (2018-06-13)

- On X11, the `Moved` event is no longer sent when the window is resized without changing position.
- `MouseCursor` and `CursorState` now implement `Default`.
- `WindowBuilder::with_resizable` implemented for Windows, X11, Wayland, and macOS.
- `Window::set_resizable` implemented for Windows, X11, Wayland, and macOS.
- On X11, if the monitor's width or height in millimeters is reported as 0, the DPI is now 1.0 instead of +inf.
- On X11, the environment variable `WINIT_HIDPI_FACTOR` has been added for overriding DPI factor.
- On X11, enabling transparency no longer causes the window contents to flicker when resizing.
- On X11, `with_override_redirect` now actually enables override redirect.
- macOS now generates `VirtualKeyCode::LAlt` and `VirtualKeyCode::RAlt` instead of `None` for both.
- On macOS, `VirtualKeyCode::RWin` and `VirtualKeyCode::LWin` are no longer switched.
- On macOS, windows without decorations can once again be resized.
- Fixed race conditions when creating an `EventsLoop` on X11, most commonly manifesting as "[xcb] Unknown sequence number while processing queue".
- On macOS, `CursorMoved` and `MouseInput` events are only generated if they occurs within the window's client area.
- On macOS, resizing the window no longer generates a spurious `MouseInput` event.

# Version 0.15.0 (2018-05-22)

- `Icon::to_cardinals` is no longer public, since it was never supposed to be.
- Wayland: improve diagnostics if initialization fails
- Fix some system event key doesn't work when focused, do not block keyevent forward to system on macOS
- On X11, the scroll wheel position is now correctly reset on i3 and other WMs that have the same quirk.
- On X11, `Window::get_current_monitor` now reliably returns the correct monitor.
- On X11, `Window::hidpi_factor` returns values from XRandR rather than the inaccurate values previously queried from the core protocol.
- On X11, the primary monitor is detected correctly even when using versions of XRandR less than 1.5.
- `MonitorId` now implements `Debug`.
- Fixed bug on macOS where using `with_decorations(false)` would cause `set_decorations(true)` to produce a transparent titlebar with no title.
- Implemented `MonitorId::get_position` on macOS.
- On macOS, `Window::get_current_monitor` now returns accurate values.
- Added `WindowBuilderExt::with_resize_increments` to macOS.
- **Breaking:** On X11, `WindowBuilderExt::with_resize_increments` and `WindowBuilderExt::with_base_size` now take `u32` values rather than `i32`.
- macOS keyboard handling has been overhauled, allowing for the use of dead keys, IME, etc. Right modifier keys are also no longer reported as being left.
- Added the `Window::set_ime_spot(x: i32, y: i32)` method, which is implemented on X11 and macOS.
- **Breaking**: `os::unix::WindowExt::send_xim_spot(x: i16, y: i16)` no longer exists. Switch to the new `Window::set_ime_spot(x: i32, y: i32)`, which has equivalent functionality.
- Fixed detection of `Pause` and `Scroll` keys on Windows.
- On Windows, alt-tabbing while the cursor is grabbed no longer makes it impossible to re-grab the cursor.
- On Windows, using `CursorState::Hide` when the cursor is grabbed now ungrabs the cursor first.
- Implemented `MouseCursor::NoneCursor` on Windows.
- Added `WindowBuilder::with_always_on_top` and `Window::set_always_on_top`. Implemented on Windows, macOS, and X11.
- On X11, `WindowBuilderExt` now has `with_class`, `with_override_redirect`, and `with_x11_window_type` to allow for more control over window creation. `WindowExt` additionally has `set_urgent`.
- More hints are set by default on X11, including `_NET_WM_PID` and `WM_CLIENT_MACHINE`. Note that prior to this, the `WM_CLASS` hint was automatically set to whatever value was passed to `with_title`. It's now set to the executable name to better conform to expectations and the specification; if this is undesirable, you must explicitly use `WindowBuilderExt::with_class`.

# Version 0.14.0 (2018-05-09)

- Created the `Copy`, `Paste` and `Cut` `VirtualKeyCode`s and added support for them on X11 and Wayland
- Fix `.with_decorations(false)` in macOS
- On Mac, `NSWindow` and supporting objects might be alive long after they were `closed` which resulted in apps consuming more heap then needed. Mainly it was affecting multi window applications. Not expecting any user visible change of behaviour after the fix.
- Fix regression of Window platform extensions for macOS where `NSFullSizeContentViewWindowMask` was not being correctly applied to `.fullsize_content_view`.
- Corrected `get_position` on Windows to be relative to the screen rather than to the taskbar.
- Corrected `Moved` event on Windows to use position values equivalent to those returned by `get_position`. It previously supplied client area positions instead of window positions, and would additionally interpret negative values as being very large (around `u16::MAX`).
- Implemented `Moved` event on macOS.
- On X11, the `Moved` event correctly use window positions rather than client area positions. Additionally, a stray `Moved` that unconditionally accompanied `Resized` with the client area position relative to the parent has been eliminated; `Moved` is still received alongside `Resized`, but now only once and always correctly.
- On Windows, implemented all variants of `DeviceEvent` other than `Text`. Mouse `DeviceEvent`s are now received even if the window isn't in the foreground.
- `DeviceId` on Windows is no longer a unit struct, and now contains a `u32`. For `WindowEvent`s, this will always be 0, but on `DeviceEvent`s it will be the handle to that device. `DeviceIdExt::get_persistent_identifier` can be used to acquire a unique identifier for that device that persists across replugs/reboots/etc.
- Corrected `run_forever` on X11 to stop discarding `Awakened` events.
- Various safety and correctness improvements to the X11 backend internals.
- Fixed memory leak on X11 every time the mouse entered the window.
- On X11, drag and drop now works reliably in release mode.
- Added `WindowBuilderExt::with_resize_increments` and `WindowBuilderExt::with_base_size` to X11, allowing for more optional hints to be set.
- Rework of the wayland backend, migrating it to use [Smithay's Client Toolkit](https://github.com/Smithay/client-toolkit).
- Added `WindowBuilder::with_window_icon` and `Window::set_window_icon`, finally making it possible to set the window icon on Windows and X11. The `icon_loading` feature can be enabled to allow for icons to be easily loaded; see example program `window_icon.rs` for usage.
- Windows additionally has `WindowBuilderExt::with_taskbar_icon` and `WindowExt::set_taskbar_icon`.
- On Windows, fix panic when trying to call `set_fullscreen(None)` on a window that has not been fullscreened prior.

# Version 0.13.1 (2018-04-26)

- Ensure necessary `x11-dl` version is used.

# Version 0.13.0 (2018-04-25)

- Implement `WindowBuilder::with_maximized`, `Window::set_fullscreen`, `Window::set_maximized` and `Window::set_decorations` for MacOS.
- Implement `WindowBuilder::with_maximized`, `Window::set_fullscreen`, `Window::set_maximized` and `Window::set_decorations` for Windows.
- On Windows, `WindowBuilder::with_fullscreen` no longer changing monitor display resolution.
- Overhauled X11 window geometry calculations. `get_position` and `set_position` are more universally accurate across different window managers, and `get_outer_size` actually works now.
- Fixed SIGSEGV/SIGILL crashes on macOS caused by stabilization of the `!` (never) type.
- Implement `WindowEvent::HiDPIFactorChanged` for macOS
- On X11, input methods now work completely out of the box, no longer requiring application developers to manually call `setlocale`. Additionally, when input methods are started, stopped, or restarted on the server end, it's correctly handled.
- Implemented `Refresh` event on Windows.
- Properly calculate the minimum and maximum window size on Windows, including window decorations.
- Map more `MouseCursor` variants to cursor icons on Windows.
- Corrected `get_position` on macOS to return outer frame position, not content area position.
- Corrected `set_position` on macOS to set outer frame position, not content area position.
- Added `get_inner_position` method to `Window`, which gets the position of the window's client area. This is implemented on all applicable platforms (all desktop platforms other than Wayland, where this isn't possible).
- **Breaking:** the `Closed` event has been replaced by `CloseRequested` and `Destroyed`. To migrate, you typically just need to replace all usages of `Closed` with `CloseRequested`; see example programs for more info. The exception is iOS, where `Closed` must be replaced by `Destroyed`.

# Version 0.12.0 (2018-04-06)

- Added subclass to macos windows so they can be made resizable even with no decorations.
- Dead keys now work properly on X11, no longer resulting in a panic.
- On X11, input method creation first tries to use the value from the user's `XMODIFIERS` environment variable, so application developers should no longer need to manually call `XSetLocaleModifiers`. If that fails, fallbacks are tried, which should prevent input method initialization from ever outright failing.
- Fixed thread safety issues with input methods on X11.
- Add support for `Touch` for win32 backend.
- Fixed `Window::get_inner_size` and friends to return the size in pixels instead of points when using HIDPI displays on OSX.

# Version 0.11.3 (2018-03-28)

- Added `set_min_dimensions` and `set_max_dimensions` methods to `Window`, and implemented on Windows, X11, Wayland, and OSX.
- On X11, dropping a `Window` actually closes it now, and clicking the window's × button (or otherwise having the WM signal to close it) will result in the window closing.
- Added `WindowBuilderExt` methods for macos: `with_titlebar_transparent`,
  `with_title_hidden`, `with_titlebar_buttons_hidden`,
  `with_fullsize_content_view`.
- Mapped X11 numpad keycodes (arrows, Home, End, PageUp, PageDown, Insert and Delete) to corresponding virtual keycodes

# Version 0.11.2 (2018-03-06)

- Impl `Hash`, `PartialEq`, and `Eq` for `events::ModifiersState`.
- Implement `MonitorId::get_hidpi_factor` for MacOS.
- Added method `os::macos::MonitorIdExt::get_nsscreen() -> *mut c_void` that gets a `NSScreen` object matching the monitor ID.
- Send `Awakened` event on Android when event loop is woken up.

# Version 0.11.1 (2018-02-19)

- Fixed windows not receiving mouse events when click-dragging the mouse outside the client area of a window, on Windows platforms.
- Added method `os::android::EventsLoopExt:set_suspend_callback(Option<Box<Fn(bool) -> ()>>)` that allows glutin to register a callback when a suspend event happens

# Version 0.11.0 (2018-02-09)

- Implement `MonitorId::get_dimensions` for Android.
- Added method `os::macos::WindowBuilderExt::with_movable_by_window_background(bool)` that allows to move a window without a titlebar - `with_decorations(false)`
- Implement `Window::set_fullscreen`, `Window::set_maximized` and `Window::set_decorations` for Wayland.
- Added `Caret` as VirtualKeyCode and support OSX ^-Key with german input.

# Version 0.10.1 (2018-02-05)

*Yanked*

# Version 0.10.0 (2017-12-27)

- Add support for `Touch` for emscripten backend.
- Added support for `DroppedFile`, `HoveredFile`, and `HoveredFileCancelled` to X11 backend.
- **Breaking:** `unix::WindowExt` no longer returns pointers for things that aren't actually pointers; `get_xlib_window` now returns `Option<std::os::raw::c_ulong>` and `get_xlib_screen_id` returns `Option<std::os::raw::c_int>`. Additionally, methods that previously returned `libc::c_void` have been changed to return `std::os::raw::c_void`, which are not interchangeable types, so users wanting the former will need to explicitly cast.
- Added `set_decorations` method to `Window` to allow decorations to be toggled after the window is built. Presently only implemented on X11.
- Raised the minimum supported version of Rust to 1.20 on MacOS due to usage of associated constants in new versions of cocoa and core-graphics.
- Added `modifiers` field to `MouseInput`, `MouseWheel`, and `CursorMoved` events to track the modifiers state (`ModifiersState`).
- Fixed the emscripten backend to return the size of the canvas instead of the size of the window.

# Version 0.9.0 (2017-12-01)

- Added event `WindowEvent::HiDPIFactorChanged`.
- Added method `MonitorId::get_hidpi_factor`.
- Deprecated `get_inner_size_pixels` and `get_inner_size_points` methods of `Window` in favor of
`get_inner_size`.
- **Breaking:** `EventsLoop` is `!Send` and `!Sync` because of platform-dependant constraints,
  but `Window`, `WindowId`, `DeviceId` and `MonitorId` guaranteed to be `Send`.
- `MonitorId::get_position` now returns `(i32, i32)` instead of `(u32, u32)`.
- Rewrite of the wayland backend to use wayland-client-0.11
- Support for dead keys on wayland for keyboard utf8 input
- Monitor enumeration on Windows is now implemented using `EnumDisplayMonitors` instead of
`EnumDisplayDevices`. This changes the value returned by `MonitorId::get_name()`.
- On Windows added `MonitorIdExt::hmonitor` method
- Impl `Clone` for `EventsLoopProxy`
- `EventsLoop::get_primary_monitor()` on X11 will fallback to any available monitor if no primary is found
- Support for touch event on wayland
- `WindowEvent`s `MouseMoved`, `MouseEntered`, and `MouseLeft` have been renamed to
`CursorMoved`, `CursorEntered`, and `CursorLeft`.
- New `DeviceEvent`s added, `MouseMotion` and `MouseWheel`.
- Send `CursorMoved` event after `CursorEntered` and `Focused` events.
- Add support for `ModifiersState`, `MouseMove`, `MouseInput`, `MouseMotion` for emscripten backend.

# Version 0.8.3 (2017-10-11)

- Fixed issue of calls to `set_inner_size` blocking on Windows.
- Mapped `ISO_Left_Tab` to `VirtualKeyCode::Tab` to make the key work with modifiers
- Fixed the X11 backed on 32bit targets

# Version 0.8.2 (2017-09-28)

- Uniformize keyboard scancode values accross Wayland and X11 (#297).
- Internal rework of the wayland event loop
- Added method `os::linux::WindowExt::is_ready`

# Version 0.8.1 (2017-09-22)

- Added various methods to `os::linux::EventsLoopExt`, plus some hidden items necessary to make
  glutin work.

# Version 0.8.0 (2017-09-21)

- Added `Window::set_maximized`, `WindowAttributes::maximized` and `WindowBuilder::with_maximized`.
- Added `Window::set_fullscreen`.
- Changed `with_fullscreen` to take a `Option<MonitorId>` instead of a `MonitorId`.
- Removed `MonitorId::get_native_identifer()` in favor of platform-specific traits in the `os`
  module.
- Changed `get_available_monitors()` and `get_primary_monitor()` to be methods of `EventsLoop`
  instead of stand-alone methods.
- Changed `EventsLoop` to be tied to a specific X11 or Wayland connection.
- Added a `os::linux::EventsLoopExt` trait that makes it possible to configure the connection.
- Fixed the emscripten code, which now compiles.
- Changed the X11 fullscreen code to use `xrandr` instead of `xxf86vm`.
- Fixed the Wayland backend to produce `Refresh` event after window creation.
- Changed the `Suspended` event to be outside of `WindowEvent`.
- Fixed the X11 backend sometimes reporting the wrong virtual key (#273).<|MERGE_RESOLUTION|>--- conflicted
+++ resolved
@@ -6,12 +6,9 @@
 - **Breaking:** On Web, remove the `stdweb` backend.
 - Added `Window::focus_window`to bring the window to the front and set input focus.
 - On Wayland and X11, implement `is_maximized` method on `Window`.
-<<<<<<< HEAD
 - On Windows, prevent ghost window from showing up in the taskbar after either several hours of use or restarting `explorer.exe`.
-=======
 - On macOS, fix issue where `ReceivedCharacter` was not being emitted during some key repeat events.
 - On Wayland, load cursor icons `hand2` and `hand1` for `CursorIcon::Hand`.
->>>>>>> 8afeb910
 
 # 0.25.0 (2021-05-15)
 
