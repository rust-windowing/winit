# Unreleased

- On X11, select an appropriate visual for transparency if is requested
- On Wayland and X11, fix diagonal window resize cursor orientation.
- On macOS, drop the event callback before exiting.
- On Android, implement `Window::request_redraw`
- **Breaking:** On Web, remove the `stdweb` backend.
- Added `Window::focus_window`to bring the window to the front and set input focus.
- On Wayland and X11, implement `is_maximized` method on `Window`.
- On Windows, prevent ghost window from showing up in the taskbar after either several hours of use or restarting `explorer.exe`.
- On macOS, fix issue where `ReceivedCharacter` was not being emitted during some key repeat events.
<<<<<<< HEAD
- On Windows, fix aero-snap for borderless (undecorated) windows.
=======
- On Wayland, load cursor icons `hand2` and `hand1` for `CursorIcon::Hand`.
- **Breaking:** On Wayland, Theme trait and its support types are dropped.
- On Wayland, bump `smithay-client-toolkit` to 0.15.
- On Wayland, implement `request_user_attention` with `xdg_activation_v1`.
- On X11, emit missing `WindowEvent::ScaleFactorChanged` when the only monitor gets reconnected.
>>>>>>> 9e723967

# 0.25.0 (2021-05-15)

- **Breaking:** On macOS, replace `WindowBuilderExtMacOS::with_activation_policy` with `EventLoopExtMacOS::set_activation_policy`
- On macOS, wait with activating the application until the application has initialized.
- On macOS, fix creating new windows when the application has a main menu.
- On Windows, fix fractional deltas for mouse wheel device events.
- On macOS, fix segmentation fault after dropping the main window.
- On Android, `InputEvent::KeyEvent` is partially implemented providing the key scancode.
- Added `is_maximized` method to `Window`.
- On Windows, fix bug where clicking the decoration bar would make the cursor blink.
- On Windows, fix bug causing newly created windows to erroneously display the "wait" (spinning) cursor.
- On macOS, wake up the event loop immediately when a redraw is requested.
- On Windows, change the default window size (1024x768) to match the default on other desktop platforms (800x600).
- On Windows, fix bug causing mouse capture to not be released.
- On Windows, fix fullscreen not preserving minimized/maximized state.
- On Android, unimplemented events are marked as unhandled on the native event loop.
- On Windows, added `WindowBuilderExtWindows::with_menu` to set a custom menu at window creation time.
- On Android, bump `ndk` and `ndk-glue` to 0.3: use predefined constants for event `ident`.
- On macOS, fix objects captured by the event loop closure not being dropped on panic.
- On Windows, fixed `WindowEvent::ThemeChanged` not properly firing and fixed `Window::theme` returning the wrong theme.
- On Web, added support for `DeviceEvent::MouseMotion` to listen for relative mouse movements.
- Added `WindowBuilder::with_position` to allow setting the position of a `Window` on creation. Supported on Windows, macOS and X11.
- Added `Window::drag_window`. Implemented on Windows, macOS, X11 and Wayland.
- On X11, bump `mio` to 0.7.
- On Windows, added `WindowBuilderExtWindows::with_owner_window` to allow creating popup windows.
- On Windows, added `WindowExtWindows::set_enable` to allow creating modal popup windows.
- On macOS, emit `RedrawRequested` events immediately while the window is being resized.
- Implement `Default`, `Hash`, and `Eq` for `LogicalPosition`, `PhysicalPosition`, `LogicalSize`, and `PhysicalSize`.
- On macOS, initialize the Menu Bar with minimal defaults. (Can be prevented using `enable_default_menu_creation`)
- On macOS, change the default behavior for first click when the window was unfocused. Now the window becomes focused and then emits a `MouseInput` event on a "first mouse click".
- Implement mint (math interoperability standard types) conversions (under feature flag `mint`).

# 0.24.0 (2020-12-09)

- On Windows, fix applications not exiting gracefully due to thread_event_target_callback accessing corrupted memory.
- On Windows, implement `Window::set_ime_position`.
- **Breaking:** On Windows, Renamed `WindowBuilderExtWindows`'s `is_dark_mode` to `theme`.
- **Breaking:** On Windows, renamed `WindowBuilderExtWindows::is_dark_mode` to `theme`.
- On Windows, add `WindowBuilderExtWindows::with_theme` to set a preferred theme.
- On Windows, fix bug causing message boxes to appear delayed.
- On Android, calling `WindowEvent::Focused` now works properly instead of always returning false.
- On Windows, fix Alt-Tab behaviour by removing borderless fullscreen "always on top" flag.
- On Windows, fix bug preventing windows with transparency enabled from having fully-opaque regions.
- **Breaking:** On Windows, include prefix byte in scancodes.
- On Wayland, fix window not being resizeable when using `WindowBuilder::with_min_inner_size`.
- On Unix, fix cross-compiling to wasm32 without enabling X11 or Wayland.
- On Windows, fix use-after-free crash during window destruction.
- On Web, fix `WindowEvent::ReceivedCharacter` never being sent on key input.
- On macOS, fix compilation when targeting aarch64.
- On X11, fix `Window::request_redraw` not waking the event loop.
- On Wayland, the keypad arrow keys are now recognized.
- **Breaking** Rename `desktop::EventLoopExtDesktop` to `run_return::EventLoopExtRunReturn`.
- Added `request_user_attention` method to `Window`.
- **Breaking:** On macOS, removed `WindowExt::request_user_attention`, use `Window::request_user_attention`.
- **Breaking:** On X11, removed `WindowExt::set_urgent`, use `Window::request_user_attention`.
- On Wayland, default font size in CSD increased from 11 to 17.
- On Windows, fix bug causing message boxes to appear delayed.
- On Android, support multi-touch.
- On Wayland, extra mouse buttons are not dropped anymore.
- **Breaking**: `MouseButton::Other` now uses `u16`.

# 0.23.0 (2020-10-02)

- On iOS, fixed support for the "Debug View Heirarchy" feature in Xcode.
- On all platforms, `available_monitors` and `primary_monitor` are now on `EventLoopWindowTarget` rather than `EventLoop` to list monitors event in the event loop.
- On Unix, X11 and Wayland are now optional features (enabled by default)
- On X11, fix deadlock when calling `set_fullscreen_inner`.
- On Web, prevent the webpage from scrolling when the user is focused on a winit canvas
- On Web, calling `window.set_cursor_icon` no longer breaks HiDPI scaling
- On Windows, drag and drop is now optional (enabled by default) and can be disabled with `WindowBuilderExtWindows::with_drag_and_drop(false)`.
- On Wayland, fix deadlock when calling to `set_inner_size` from a callback.
- On macOS, add `hide__other_applications` to `EventLoopWindowTarget` via existing `EventLoopWindowTargetExtMacOS` trait. `hide_other_applications` will hide other applications by calling `-[NSApplication hideOtherApplications: nil]`.
- On android added support for `run_return`.
- On MacOS, Fixed fullscreen and dialog support for `run_return`.
- On Windows, fix bug where we'd try to emit `MainEventsCleared` events during nested win32 event loops.
- On Web, use mouse events if pointer events aren't supported. This affects Safari.
- On Windows, `set_ime_position` is now a no-op instead of a runtime crash.
- On Android, `set_fullscreen` is now a no-op instead of a runtime crash.
- On iOS and Android, `set_inner_size` is now a no-op instead of a runtime crash.
- On Android, fix `ControlFlow::Poll` not polling the Android event queue.
- On macOS, add `NSWindow.hasShadow` support.
- On Web, fix vertical mouse wheel scrolling being inverted.
- On Web, implement mouse capturing for click-dragging out of the canvas.
- On Web, fix `ControlFlow::Exit` not properly handled.
- On Web (web-sys only), send `WindowEvent::ScaleFactorChanged` event when `window.devicePixelRatio` is changed.
- **Breaking:** On Web, `set_cursor_position` and `set_cursor_grab` will now always return an error.
- **Breaking:** `PixelDelta` scroll events now return a `PhysicalPosition`.
- On NetBSD, fixed crash due to incorrect detection of the main thread.
- **Breaking:** On X11, `-` key is mapped to the `Minus` virtual key code, instead of `Subtract`.
- On macOS, fix inverted horizontal scroll.
- **Breaking:** `current_monitor` now returns `Option<MonitorHandle>`.
- **Breaking:** `primary_monitor` now returns `Option<MonitorHandle>`.
- On macOS, updated core-* dependencies and cocoa.
- Bump `parking_lot` to 0.11
- On Android, bump `ndk`, `ndk-sys` and `ndk-glue` to 0.2. Checkout the new ndk-glue main proc attribute.
- On iOS, fixed starting the app in landscape where the view still had portrait dimensions.
- Deprecate the stdweb backend, to be removed in a future release
- **Breaking:** Prefixed virtual key codes `Add`, `Multiply`, `Divide`, `Decimal`, and `Subtract` with `Numpad`.
- Added `Asterisk` and `Plus` virtual key codes.
- On Web (web-sys only), the `Event::LoopDestroyed` event is correctly emitted when leaving the page.
- On Web, the `WindowEvent::Destroyed` event now gets emitted when a `Window` is dropped.
- On Web (web-sys only), the event listeners are now removed when a `Window` is dropped or when the event loop is destroyed.
- On Web, the event handler closure passed to `EventLoop::run` now gets dropped after the event loop is destroyed.
- **Breaking:** On Web, the canvas element associated to a `Window` is no longer removed from the DOM when the `Window` is dropped.
- On Web, `WindowEvent::Resized` is now emitted when `Window::set_inner_size` is called.
- **Breaking:** `Fullscreen` enum now uses `Borderless(Option<MonitorHandle>)` instead of `Borderless(MonitorHandle)` to allow picking the current monitor.
- On MacOS, fix `WindowEvent::Moved` ignoring the scale factor.
- On Wayland, add missing virtual keycodes.
- On Wayland, implement proper `set_cursor_grab`.
- On Wayland, the cursor will use similar icons if the requested one isn't available.
- On Wayland, right clicking on client side decorations will request application menu.
- On Wayland, fix tracking of window size after state changes.
- On Wayland, fix client side decorations not being hidden properly in fullscreen.
- On Wayland, fix incorrect size event when entering fullscreen with client side decorations.
- On Wayland, fix `resizable` attribute not being applied properly on startup.
- On Wayland, fix disabled repeat rate not being handled.
- On Wayland, fix decoration buttons not working after tty switch.
- On Wayland, fix scaling not being applied on output re-enable.
- On Wayland, fix crash when `XCURSOR_SIZE` is `0`.
- On Wayland, fix pointer getting created in some cases without pointer capability.
- On Wayland, on kwin, fix space between window and decorations on startup.
- **Breaking:** On Wayland, `Theme` trait was reworked.
- On Wayland, disable maximize button for non-resizable window.
- On Wayland, added support for `set_ime_position`.
- On Wayland, fix crash on startup since GNOME 3.37.90.
- On X11, fix incorrect modifiers state on startup.

# 0.22.2 (2020-05-16)

- Added Clone implementation for 'static events.
- On Windows, fix window intermittently hanging when `ControlFlow` was set to `Poll`.
- On Windows, fix `WindowBuilder::with_maximized` being ignored.
- On Android, minimal platform support.
- On iOS, touch positions are now properly converted to physical pixels.
- On macOS, updated core-* dependencies and cocoa

# 0.22.1 (2020-04-16)

- On X11, fix `ResumeTimeReached` being fired too early.
- On Web, replaced zero timeout for `ControlFlow::Poll` with `requestAnimationFrame`
- On Web, fix a possible panic during event handling
- On macOS, fix `EventLoopProxy` leaking memory for every instance.

# 0.22.0 (2020-03-09)

- On Windows, fix minor timing issue in wait_until_time_or_msg
- On Windows, rework handling of request_redraw() to address panics.
- On macOS, fix `set_simple_screen` to remember frame excluding title bar.
- On Wayland, fix coordinates in touch events when scale factor isn't 1.
- On Wayland, fix color from `close_button_icon_color` not applying.
- Ignore locale if unsupported by X11 backend
- On Wayland, Add HiDPI cursor support
- On Web, add the ability to query "Light" or "Dark" system theme send `ThemeChanged` on change.
- Fix `Event::to_static` returning `None` for user events.
- On Wayland, Hide CSD for fullscreen windows.
- On Windows, ignore spurious mouse move messages.
- **Breaking:** Move `ModifiersChanged` variant from `DeviceEvent` to `WindowEvent`.
- On Windows, add `IconExtWindows` trait which exposes creating an `Icon` from an external file or embedded resource
- Add `BadIcon::OsError` variant for when OS icon functionality fails
- On Windows, fix crash at startup on systems that do not properly support Windows' Dark Mode
- Revert On macOS, fix not sending ReceivedCharacter event for specific keys combinations.
- on macOS, fix incorrect ReceivedCharacter events for some key combinations.
- **Breaking:** Use `i32` instead of `u32` for position type in `WindowEvent::Moved`.
- On macOS, a mouse motion event is now generated before every mouse click.

# 0.21.0 (2020-02-04)

- On Windows, fixed "error: linking with `link.exe` failed: exit code: 1120" error on older versions of windows.
- On macOS, fix set_minimized(true) works only with decorations.
- On macOS, add `hide_application` to `EventLoopWindowTarget` via a new `EventLoopWindowTargetExtMacOS` trait. `hide_application` will hide the entire application by calling `-[NSApplication hide: nil]`.
- On macOS, fix not sending ReceivedCharacter event for specific keys combinations.
- On macOS, fix `CursorMoved` event reporting the cursor position using logical coordinates.
- On macOS, fix issue where unbundled applications would sometimes open without being focused.
- On macOS, fix `run_return` does not return unless it receives a message.
- On Windows, fix bug where `RedrawRequested` would only get emitted every other iteration of the event loop.
- On X11, fix deadlock on window state when handling certain window events.
- `WindowBuilder` now implements `Default`.
- **Breaking:** `WindowEvent::CursorMoved` changed to `f64` units, preserving high-precision data supplied by most backends
- On Wayland, fix coordinates in mouse events when scale factor isn't 1
- On Web, add the ability to provide a custom canvas
- **Breaking:** On Wayland, the `WaylandTheme` struct has been replaced with a `Theme` trait, allowing for extra configuration

# 0.20.0 (2020-01-05)

- On X11, fix `ModifiersChanged` emitting incorrect modifier change events
- **Breaking**: Overhaul how Winit handles DPI:
  + Window functions and events now return `PhysicalSize` instead of `LogicalSize`.
  + Functions that take `Size` or `Position` types can now take either `Logical` or `Physical` types.
  + `hidpi_factor` has been renamed to `scale_factor`.
  + `HiDpiFactorChanged` has been renamed to `ScaleFactorChanged`, and lets you control how the OS
    resizes the window in response to the change.
  + On X11, deprecate `WINIT_HIDPI_FACTOR` environment variable in favor of `WINIT_X11_SCALE_FACTOR`.
  + `Size` and `Position` types are now generic over their exact pixel type.

# 0.20.0 Alpha 6 (2020-01-03)

- On macOS, fix `set_cursor_visible` hides cursor outside of window.
- On macOS, fix `CursorEntered` and `CursorLeft` events fired at old window size.
- On macOS, fix error when `set_fullscreen` is called during fullscreen transition.
- On all platforms except mobile and WASM, implement `Window::set_minimized`.
- On X11, fix `CursorEntered` event being generated for non-winit windows.
- On macOS, fix crash when starting maximized without decorations.
- On macOS, fix application not terminating on `run_return`.
- On Wayland, fix cursor icon updates on window borders when using CSD.
- On Wayland, under mutter(GNOME Wayland), fix CSD being behind the status bar, when starting window in maximized mode.
- On Windows, theme the title bar according to whether the system theme is "Light" or "Dark".
- Added `WindowEvent::ThemeChanged` variant to handle changes to the system theme. Currently only implemented on Windows.
- **Breaking**: Changes to the `RedrawRequested` event (#1041):
  - `RedrawRequested` has been moved from `WindowEvent` to `Event`.
  - `EventsCleared` has been renamed to `MainEventsCleared`.
  - `RedrawRequested` is now issued only after `MainEventsCleared`.
  - `RedrawEventsCleared` is issued after each set of `RedrawRequested` events.
- Implement synthetic window focus key events on Windows.
- **Breaking**: Change `ModifiersState` to a `bitflags` struct.
- On Windows, implement `VirtualKeyCode` translation for `LWin` and `RWin`.
- On Windows, fix closing the last opened window causing `DeviceEvent`s to stop getting emitted.
- On Windows, fix `Window::set_visible` not setting internal flags correctly. This resulted in some weird behavior.
- Add `DeviceEvent::ModifiersChanged`.
  - Deprecate `modifiers` fields in other events in favor of `ModifiersChanged`.
- On X11, `WINIT_HIDPI_FACTOR` now dominates `Xft.dpi` when picking DPI factor for output.
- On X11, add special value `randr` for `WINIT_HIDPI_FACTOR` to make winit use self computed DPI factor instead of the one from `Xft.dpi`.

# 0.20.0 Alpha 5 (2019-12-09)

- On macOS, fix application termination on `ControlFlow::Exit`
- On Windows, fix missing `ReceivedCharacter` events when Alt is held.
- On macOS, stop emitting private corporate characters in `ReceivedCharacter` events.
- On X11, fix misreporting DPI factor at startup.
- On X11, fix events not being reported when using `run_return`.
- On X11, fix key modifiers being incorrectly reported.
- On X11, fix window creation hanging when another window is fullscreen.
- On Windows, fix focusing unfocused windows when switching from fullscreen to windowed.
- On X11, fix reporting incorrect DPI factor when waking from suspend.
- Change `EventLoopClosed` to contain the original event.
- **Breaking**: Add `is_synthetic` field to `WindowEvent` variant `KeyboardInput`,
  indicating that the event is generated by winit.
- On X11, generate synthetic key events for keys held when a window gains or loses focus.
- On X11, issue a `CursorMoved` event when a `Touch` event occurs,
  as X11 implicitly moves the cursor for such events.

# 0.20.0 Alpha 4 (2019-10-18)

- Add web support via the 'stdweb' or 'web-sys' features
- On Windows, implemented function to get HINSTANCE
- On macOS, implement `run_return`.
- On iOS, fix inverted parameter in `set_prefers_home_indicator_hidden`.
- On X11, performance is improved when rapidly calling `Window::set_cursor_icon`.
- On iOS, fix improper `msg_send` usage that was UB and/or would break if `!` is stabilized.
- On Windows, unset `maximized` when manually changing the window's position or size.
- On Windows, add touch pressure information for touch events.
- On macOS, differentiate between `CursorIcon::Grab` and `CursorIcon::Grabbing`.
- On Wayland, fix event processing sometimes stalling when using OpenGL with vsync.
- Officially remove the Emscripten backend.
- On Windows, fix handling of surrogate pairs when dispatching `ReceivedCharacter`.
- On macOS 10.15, fix freeze upon exiting exclusive fullscreen mode.
- On iOS, fix panic upon closing the app.
- On X11, allow setting mulitple `XWindowType`s.
- On iOS, fix null window on initial `HiDpiFactorChanged` event.
- On Windows, fix fullscreen window shrinking upon getting restored to a normal window.
- On macOS, fix events not being emitted during modal loops, such as when windows are being resized
  by the user.
- On Windows, fix hovering the mouse over the active window creating an endless stream of CursorMoved events.
- Always dispatch a `RedrawRequested` event after creating a new window.
- On X11, return dummy monitor data to avoid panicking when no monitors exist.
- On X11, prevent stealing input focus when creating a new window.
  Only steal input focus when entering fullscreen mode.
- On Wayland, fixed DeviceEvents for relative mouse movement is not always produced
- On Wayland, add support for set_cursor_visible and set_cursor_grab.
- On Wayland, fixed DeviceEvents for relative mouse movement is not always produced.
- Removed `derivative` crate dependency.
- On Wayland, add support for set_cursor_icon.
- Use `impl Iterator<Item = MonitorHandle>` instead of `AvailableMonitorsIter` consistently.
- On macOS, fix fullscreen state being updated after entering fullscreen instead of before,
  resulting in `Window::fullscreen` returning the old state in `Resized` events instead of
  reflecting the new fullscreen state
- On X11, fix use-after-free during window creation
- On Windows, disable monitor change keyboard shortcut while in exclusive fullscreen.
- On Windows, ensure that changing a borderless fullscreen window's monitor via keyboard shortcuts keeps the window fullscreen on the new monitor.
- Prevent `EventLoop::new` and `EventLoop::with_user_event` from getting called outside the main thread.
  - This is because some platforms cannot run the event loop outside the main thread. Preventing this
    reduces the potential for cross-platform compatibility gotchyas.
- On Windows and Linux X11/Wayland, add platform-specific functions for creating an `EventLoop` outside the main thread.
- On Wayland, drop resize events identical to the current window size.
- On Windows, fix window rectangle not getting set correctly on high-DPI systems.

# 0.20.0 Alpha 3 (2019-08-14)

- On macOS, drop the run closure on exit.
- On Windows, location of `WindowEvent::Touch` are window client coordinates instead of screen coordinates.
- On X11, fix delayed events after window redraw.
- On macOS, add `WindowBuilderExt::with_disallow_hidpi` to have the option to turn off best resolution openGL surface.
- On Windows, screen saver won't start if the window is in fullscreen mode.
- Change all occurrences of the `new_user_event` method to `with_user_event`.
- On macOS, the dock and the menu bar are now hidden in fullscreen mode.
- `Window::set_fullscreen` now takes `Option<Fullscreen>` where `Fullscreen`
  consists of `Fullscreen::Exclusive(VideoMode)` and
  `Fullscreen::Borderless(MonitorHandle)` variants.
    - Adds support for exclusive fullscreen mode.
- On iOS, add support for hiding the home indicator.
- On iOS, add support for deferring system gestures.
- On iOS, fix a crash that occurred while acquiring a monitor's name.
- On iOS, fix armv7-apple-ios compile target.
- Removed the `T: Clone` requirement from the `Clone` impl of `EventLoopProxy<T>`.
- On iOS, disable overscan compensation for external displays (removes black
  bars surrounding the image).
- On Linux, the functions `is_wayland`, `is_x11`, `xlib_xconnection` and `wayland_display` have been moved to a new `EventLoopWindowTargetExtUnix` trait.
- On iOS, add `set_prefers_status_bar_hidden` extension function instead of
  hijacking `set_decorations` for this purpose.
- On macOS and iOS, corrected the auto trait impls of `EventLoopProxy`.
- On iOS, add touch pressure information for touch events.
- Implement `raw_window_handle::HasRawWindowHandle` for `Window` type on all supported platforms.
- On macOS, fix the signature of `-[NSView drawRect:]`.
- On iOS, fix the behavior of `ControlFlow::Poll`. It wasn't polling if that was the only mode ever used by the application.
- On iOS, fix DPI sent out by views on creation was `0.0` - now it gives a reasonable number.
- On iOS, RedrawRequested now works for gl/metal backed views.
- On iOS, RedrawRequested is generally ordered after EventsCleared.

# 0.20.0 Alpha 2 (2019-07-09)

- On X11, non-resizable windows now have maximize explicitly disabled.
- On Windows, support paths longer than MAX_PATH (260 characters) in `WindowEvent::DroppedFile`
and `WindowEvent::HoveredFile`.
- On Mac, implement `DeviceEvent::Button`.
- Change `Event::Suspended(true / false)` to `Event::Suspended` and `Event::Resumed`.
- On X11, fix sanity check which checks that a monitor's reported width and height (in millimeters) are non-zero when calculating the DPI factor.
- Revert the use of invisible surfaces in Wayland, which introduced graphical glitches with OpenGL (#835)
- On X11, implement `_NET_WM_PING` to allow desktop environment to kill unresponsive programs.
- On Windows, when a window is initially invisible, it won't take focus from the existing visible windows.
- On Windows, fix multiple calls to `request_redraw` during `EventsCleared` sending multiple `RedrawRequested events.`
- On Windows, fix edge case where `RedrawRequested` could be dispatched before input events in event loop iteration.
- On Windows, fix timing issue that could cause events to be improperly dispatched after `RedrawRequested` but before `EventsCleared`.
- On macOS, drop unused Metal dependency.
- On Windows, fix the trail effect happening on transparent decorated windows. Borderless (or un-decorated) windows were not affected.
- On Windows, fix `with_maximized` not properly setting window size to entire window.
- On macOS, change `WindowExtMacOS::request_user_attention()` to take an `enum` instead of a `bool`.

# 0.20.0 Alpha 1 (2019-06-21)

- Changes below are considered **breaking**.
- Change all occurrences of `EventsLoop` to `EventLoop`.
- Previously flat API is now exposed through `event`, `event_loop`, `monitor`, and `window` modules.
- `os` module changes:
  - Renamed to `platform`.
  - All traits now have platform-specific suffixes.
  - Exposes new `desktop` module on Windows, Mac, and Linux.
- Changes to event loop types:
  - `EventLoopProxy::wakeup` has been removed in favor of `send_event`.
  - **Major:** New `run` method drives winit event loop.
    - Returns `!` to ensure API behaves identically across all supported platforms.
      - This allows `emscripten` implementation to work without lying about the API.
    - `ControlFlow`'s variants have been replaced with `Wait`, `WaitUntil(Instant)`, `Poll`, and `Exit`.
      - Is read after `EventsCleared` is processed.
      - `Wait` waits until new events are available.
      - `WaitUntil` waits until either new events are available or the provided time has been reached.
      - `Poll` instantly resumes the event loop.
      - `Exit` aborts the event loop.
    - Takes a closure that implements `'static + FnMut(Event<T>, &EventLoop<T>, &mut ControlFlow)`.
      - `&EventLoop<T>` is provided to allow new `Window`s to be created.
  - **Major:** `platform::desktop` module exposes `EventLoopExtDesktop` trait with `run_return` method.
    - Behaves identically to `run`, but returns control flow to the calling context and can take non-`'static` closures.
  - `EventLoop`'s `poll_events` and `run_forever` methods have been removed in favor of `run` and `run_return`.
- Changes to events:
  - Remove `Event::Awakened` in favor of `Event::UserEvent(T)`.
    - Can be sent with `EventLoopProxy::send_event`.
  - Rename `WindowEvent::Refresh` to `WindowEvent::RedrawRequested`.
    - `RedrawRequested` can be sent by the user with the `Window::request_redraw` method.
  - `EventLoop`, `EventLoopProxy`, and `Event` are now generic over `T`, for use in `UserEvent`.
  - **Major:** Add `NewEvents(StartCause)`, `EventsCleared`, and `LoopDestroyed` variants to `Event`.
    - `NewEvents` is emitted when new events are ready to be processed by event loop.
      - `StartCause` describes why new events are available, with `ResumeTimeReached`, `Poll`, `WaitCancelled`, and `Init` (sent once at start of loop).
    - `EventsCleared` is emitted when all available events have been processed.
      - Can be used to perform logic that depends on all events being processed (e.g. an iteration of a game loop).
    - `LoopDestroyed` is emitted when the `run` or `run_return` method is about to exit.
- Rename `MonitorId` to `MonitorHandle`.
- Removed `serde` implementations from `ControlFlow`.
- Rename several functions to improve both internal consistency and compliance with Rust API guidelines.
- Remove `WindowBuilder::multitouch` field, since it was only implemented on a few platforms. Multitouch is always enabled now.
- **Breaking:** On macOS, change `ns` identifiers to use snake_case for consistency with iOS's `ui` identifiers.
- Add `MonitorHandle::video_modes` method for retrieving supported video modes for the given monitor.
- On Wayland, the window now exists even if nothing has been drawn.
- On Windows, fix initial dimensions of a fullscreen window.
- On Windows, Fix transparent borderless windows rendering wrong.

# Version 0.19.1 (2019-04-08)

- On Wayland, added a `get_wayland_display` function to `EventsLoopExt`.
- On Windows, fix `CursorMoved(0, 0)` getting dispatched on window focus.
- On macOS, fix command key event left and right reverse.
- On FreeBSD, NetBSD, and OpenBSD, fix build of X11 backend.
- On Linux, the numpad's add, subtract and divide keys are now mapped to the `Add`, `Subtract` and `Divide` virtual key codes
- On macOS, the numpad's subtract key has been added to the `Subtract` mapping
- On Wayland, the numpad's home, end, page up and page down keys are now mapped to the `Home`, `End`, `PageUp` and `PageDown` virtual key codes
- On Windows, fix icon not showing up in corner of window.
- On X11, change DPI scaling factor behavior. First, winit tries to read it from "Xft.dpi" XResource, and uses DPI calculation from xrandr dimensions as fallback behavior.

# Version 0.19.0 (2019-03-06)

- On X11, we will use the faster `XRRGetScreenResourcesCurrent` function instead of `XRRGetScreenResources` when available.
- On macOS, fix keycodes being incorrect when using a non-US keyboard layout.
- On Wayland, fix `with_title()` not setting the windows title
- On Wayland, add `set_wayland_theme()` to control client decoration color theme
- Added serde serialization to `os::unix::XWindowType`.
- **Breaking:** Remove the `icon_loading` feature and the associated `image` dependency.
- On X11, make event loop thread safe by replacing XNextEvent with select(2) and XCheckIfEvent
- On Windows, fix malformed function pointer typecast that could invoke undefined behavior.
- Refactored Windows state/flag-setting code.
- On Windows, hiding the cursor no longer hides the cursor for all Winit windows - just the one `hide_cursor` was called on.
- On Windows, cursor grabs used to get perpetually canceled when the grabbing window lost focus. Now, cursor grabs automatically get re-initialized when the window regains focus and the mouse moves over the client area.
- On Windows, only vertical mouse wheel events were handled. Now, horizontal mouse wheel events are also handled.
- On Windows, ignore the AltGr key when populating the `ModifersState` type.

# Version 0.18.1 (2018-12-30)

- On macOS, fix `Yen` (JIS) so applications receive the event.
- On X11 with a tiling WM, fixed high CPU usage when moving windows across monitors.
- On X11, fixed panic caused by dropping the window before running the event loop.
- on macOS, added `WindowExt::set_simple_fullscreen` which does not require a separate space
- Introduce `WindowBuilderExt::with_app_id` to allow setting the application ID on Wayland.
- On Windows, catch panics in event loop child thread and forward them to the parent thread. This prevents an invocation of undefined behavior due to unwinding into foreign code.
- On Windows, fix issue where resizing or moving window combined with grabbing the cursor would freeze program.
- On Windows, fix issue where resizing or moving window would eat `Awakened` events.
- On Windows, exiting fullscreen after entering fullscreen with disabled decorations no longer shrinks window.
- On X11, fixed a segfault when using virtual monitors with XRandR.
- Derive `Ord` and `PartialOrd` for `VirtualKeyCode` enum.
- On Windows, fix issue where hovering or dropping a non file item would create a panic.
- On Wayland, fix resizing and DPI calculation when a `wl_output` is removed without sending a `leave` event to the `wl_surface`, such as disconnecting a monitor from a laptop.
- On Wayland, DPI calculation is handled by smithay-client-toolkit.
- On X11, `WindowBuilder::with_min_dimensions` and `WindowBuilder::with_max_dimensions` now correctly account for DPI.
- Added support for generating dummy `DeviceId`s and `WindowId`s to better support unit testing.
- On macOS, fixed unsoundness in drag-and-drop that could result in drops being rejected.
- On macOS, implemented `WindowEvent::Refresh`.
- On macOS, all `MouseCursor` variants are now implemented and the cursor will no longer reset after unfocusing.
- Removed minimum supported Rust version guarantee.

# Version 0.18.0 (2018-11-07)

- **Breaking:** `image` crate upgraded to 0.20. This is exposed as part of the `icon_loading` API.
- On Wayland, pointer events will now provide the current modifiers state.
- On Wayland, titles will now be displayed in the window header decoration.
- On Wayland, key repetition is now ended when keyboard loses focus.
- On Wayland, windows will now use more stylish and modern client side decorations.
- On Wayland, windows will use server-side decorations when available.
- **Breaking:** Added support for F16-F24 keys (variants were added to the `VirtualKeyCode` enum).
- Fixed graphical glitches when resizing on Wayland.
- On Windows, fix freezes when performing certain actions after a window resize has been triggered. Reintroduces some visual artifacts when resizing.
- Updated window manager hints under X11 to v1.5 of [Extended Window Manager Hints](https://specifications.freedesktop.org/wm-spec/wm-spec-1.5.html#idm140200472629520).
- Added `WindowBuilderExt::with_gtk_theme_variant` to X11-specific `WindowBuilder` functions.
- Fixed UTF8 handling bug in X11 `set_title` function.
- On Windows, `Window::set_cursor` now applies immediately instead of requiring specific events to occur first.
- On Windows, the `HoveredFile` and `HoveredFileCancelled` events are now implemented.
- On Windows, fix `Window::set_maximized`.
- On Windows 10, fix transparency (#260).
- On macOS, fix modifiers during key repeat.
- Implemented the `Debug` trait for `Window`, `EventsLoop`, `EventsLoopProxy` and `WindowBuilder`.
- On X11, now a `Resized` event will always be generated after a DPI change to ensure the window's logical size is consistent with the new DPI.
- Added further clarifications to the DPI docs.
- On Linux, if neither X11 nor Wayland manage to initialize, the corresponding panic now consists of a single line only.
- Add optional `serde` feature with implementations of `Serialize`/`Deserialize` for DPI types and various event types.
- Add `PartialEq`, `Eq`, and `Hash` implementations on public types that could have them but were missing them.
- On X11, drag-and-drop receiving an unsupported drop type can no longer cause the WM to freeze.
- Fix issue whereby the OpenGL context would not appear at startup on macOS Mojave (#1069).
- **Breaking:** Removed `From<NSApplicationActivationPolicy>` impl from `ActivationPolicy` on macOS.
- On macOS, the application can request the user's attention with `WindowExt::request_user_attention`.

# Version 0.17.2 (2018-08-19)

- On macOS, fix `<C-Tab>` so applications receive the event.
- On macOS, fix `<Cmd-{key}>` so applications receive the event.
- On Wayland, key press events will now be repeated.

# Version 0.17.1 (2018-08-05)

- On X11, prevent a compilation failure in release mode for versions of Rust greater than or equal to 1.30.
- Fixed deadlock that broke fullscreen mode on Windows.

# Version 0.17.0 (2018-08-02)

- Cocoa and core-graphics updates.
- Fixed thread-safety issues in several `Window` functions on Windows.
- On MacOS, the key state for modifiers key events is now properly set.
- On iOS, the view is now set correctly. This makes it possible to render things (instead of being stuck on a black screen), and touch events work again.
- Added NetBSD support.
- **Breaking:** On iOS, `UIView` is now the default root view. `WindowBuilderExt::with_root_view_class` can be used to set the root view objective-c class to `GLKView` (OpenGLES) or `MTKView` (Metal/MoltenVK).
- On iOS, the `UIApplication` is not started until `Window::new` is called.
- Fixed thread unsafety with cursor hiding on macOS.
- On iOS, fixed the size of the `JmpBuf` type used for `setjmp`/`longjmp` calls. Previously this was a buffer overflow on most architectures.
- On Windows, use cached window DPI instead of repeatedly querying the system. This fixes sporadic crashes on Windows 7.

# Version 0.16.2 (2018-07-07)

- On Windows, non-resizable windows now have the maximization button disabled. This is consistent with behavior on macOS and popular X11 WMs.
- Corrected incorrect `unreachable!` usage when guessing the DPI factor with no detected monitors.

# Version 0.16.1 (2018-07-02)

- Added logging through `log`. Logging will become more extensive over time.
- On X11 and Windows, the window's DPI factor is guessed before creating the window. This *greatly* cuts back on unsightly auto-resizing that would occur immediately after window creation.
- Fixed X11 backend compilation for environments where `c_char` is unsigned.

# Version 0.16.0 (2018-06-25)

- Windows additionally has `WindowBuilderExt::with_no_redirection_bitmap`.
- **Breaking:** Removed `VirtualKeyCode::LMenu` and `VirtualKeyCode::RMenu`; Windows now generates `VirtualKeyCode::LAlt` and `VirtualKeyCode::RAlt` instead.
- On X11, exiting fullscreen no longer leaves the window in the monitor's top left corner.
- **Breaking:** `Window::hidpi_factor` has been renamed to `Window::get_hidpi_factor` for better consistency. `WindowEvent::HiDPIFactorChanged` has been renamed to `WindowEvent::HiDpiFactorChanged`. DPI factors are always represented as `f64` instead of `f32` now.
- The Windows backend is now DPI aware. `WindowEvent::HiDpiFactorChanged` is implemented, and `MonitorId::get_hidpi_factor` and `Window::hidpi_factor` return accurate values.
- Implemented `WindowEvent::HiDpiFactorChanged` on X11.
- On macOS, `Window::set_cursor_position` is now relative to the client area.
- On macOS, setting the maximum and minimum dimensions now applies to the client area dimensions rather than to the window dimensions.
- On iOS, `MonitorId::get_dimensions` has been implemented and both `MonitorId::get_hidpi_factor` and `Window::get_hidpi_factor` return accurate values.
- On Emscripten, `MonitorId::get_hidpi_factor` now returns the same value as `Window::get_hidpi_factor` (it previously would always return 1.0).
- **Breaking:** The entire API for sizes, positions, etc. has changed. In the majority of cases, winit produces and consumes positions and sizes as `LogicalPosition` and `LogicalSize`, respectively. The notable exception is `MonitorId` methods, which deal in `PhysicalPosition` and `PhysicalSize`. See the documentation for specifics and explanations of the types. Additionally, winit automatically conserves logical size when the DPI factor changes.
- **Breaking:** All deprecated methods have been removed. For `Window::platform_display` and `Window::platform_window`, switch to the appropriate platform-specific `WindowExt` methods. For `Window::get_inner_size_points` and `Window::get_inner_size_pixels`, use the `LogicalSize` returned by `Window::get_inner_size` and convert as needed.
- HiDPI support for Wayland.
- `EventsLoop::get_available_monitors` and `EventsLoop::get_primary_monitor` now have identical counterparts on `Window`, so this information can be acquired without an `EventsLoop` borrow.
- `AvailableMonitorsIter` now implements `Debug`.
- Fixed quirk on macOS where certain keys would generate characters at twice the normal rate when held down.
- On X11, all event loops now share the same `XConnection`.
- **Breaking:** `Window::set_cursor_state` and `CursorState` enum removed in favor of the more composable `Window::grab_cursor` and `Window::hide_cursor`. As a result, grabbing the cursor no longer automatically hides it; you must call both methods to retain the old behavior on Windows and macOS. `Cursor::NoneCursor` has been removed, as it's no longer useful.
- **Breaking:** `Window::set_cursor_position` now returns `Result<(), String>`, thus allowing for `Box<Error>` conversion via `?`.

# Version 0.15.1 (2018-06-13)

- On X11, the `Moved` event is no longer sent when the window is resized without changing position.
- `MouseCursor` and `CursorState` now implement `Default`.
- `WindowBuilder::with_resizable` implemented for Windows, X11, Wayland, and macOS.
- `Window::set_resizable` implemented for Windows, X11, Wayland, and macOS.
- On X11, if the monitor's width or height in millimeters is reported as 0, the DPI is now 1.0 instead of +inf.
- On X11, the environment variable `WINIT_HIDPI_FACTOR` has been added for overriding DPI factor.
- On X11, enabling transparency no longer causes the window contents to flicker when resizing.
- On X11, `with_override_redirect` now actually enables override redirect.
- macOS now generates `VirtualKeyCode::LAlt` and `VirtualKeyCode::RAlt` instead of `None` for both.
- On macOS, `VirtualKeyCode::RWin` and `VirtualKeyCode::LWin` are no longer switched.
- On macOS, windows without decorations can once again be resized.
- Fixed race conditions when creating an `EventsLoop` on X11, most commonly manifesting as "[xcb] Unknown sequence number while processing queue".
- On macOS, `CursorMoved` and `MouseInput` events are only generated if they occurs within the window's client area.
- On macOS, resizing the window no longer generates a spurious `MouseInput` event.

# Version 0.15.0 (2018-05-22)

- `Icon::to_cardinals` is no longer public, since it was never supposed to be.
- Wayland: improve diagnostics if initialization fails
- Fix some system event key doesn't work when focused, do not block keyevent forward to system on macOS
- On X11, the scroll wheel position is now correctly reset on i3 and other WMs that have the same quirk.
- On X11, `Window::get_current_monitor` now reliably returns the correct monitor.
- On X11, `Window::hidpi_factor` returns values from XRandR rather than the inaccurate values previously queried from the core protocol.
- On X11, the primary monitor is detected correctly even when using versions of XRandR less than 1.5.
- `MonitorId` now implements `Debug`.
- Fixed bug on macOS where using `with_decorations(false)` would cause `set_decorations(true)` to produce a transparent titlebar with no title.
- Implemented `MonitorId::get_position` on macOS.
- On macOS, `Window::get_current_monitor` now returns accurate values.
- Added `WindowBuilderExt::with_resize_increments` to macOS.
- **Breaking:** On X11, `WindowBuilderExt::with_resize_increments` and `WindowBuilderExt::with_base_size` now take `u32` values rather than `i32`.
- macOS keyboard handling has been overhauled, allowing for the use of dead keys, IME, etc. Right modifier keys are also no longer reported as being left.
- Added the `Window::set_ime_spot(x: i32, y: i32)` method, which is implemented on X11 and macOS.
- **Breaking**: `os::unix::WindowExt::send_xim_spot(x: i16, y: i16)` no longer exists. Switch to the new `Window::set_ime_spot(x: i32, y: i32)`, which has equivalent functionality.
- Fixed detection of `Pause` and `Scroll` keys on Windows.
- On Windows, alt-tabbing while the cursor is grabbed no longer makes it impossible to re-grab the cursor.
- On Windows, using `CursorState::Hide` when the cursor is grabbed now ungrabs the cursor first.
- Implemented `MouseCursor::NoneCursor` on Windows.
- Added `WindowBuilder::with_always_on_top` and `Window::set_always_on_top`. Implemented on Windows, macOS, and X11.
- On X11, `WindowBuilderExt` now has `with_class`, `with_override_redirect`, and `with_x11_window_type` to allow for more control over window creation. `WindowExt` additionally has `set_urgent`.
- More hints are set by default on X11, including `_NET_WM_PID` and `WM_CLIENT_MACHINE`. Note that prior to this, the `WM_CLASS` hint was automatically set to whatever value was passed to `with_title`. It's now set to the executable name to better conform to expectations and the specification; if this is undesirable, you must explicitly use `WindowBuilderExt::with_class`.

# Version 0.14.0 (2018-05-09)

- Created the `Copy`, `Paste` and `Cut` `VirtualKeyCode`s and added support for them on X11 and Wayland
- Fix `.with_decorations(false)` in macOS
- On Mac, `NSWindow` and supporting objects might be alive long after they were `closed` which resulted in apps consuming more heap then needed. Mainly it was affecting multi window applications. Not expecting any user visible change of behaviour after the fix.
- Fix regression of Window platform extensions for macOS where `NSFullSizeContentViewWindowMask` was not being correctly applied to `.fullsize_content_view`.
- Corrected `get_position` on Windows to be relative to the screen rather than to the taskbar.
- Corrected `Moved` event on Windows to use position values equivalent to those returned by `get_position`. It previously supplied client area positions instead of window positions, and would additionally interpret negative values as being very large (around `u16::MAX`).
- Implemented `Moved` event on macOS.
- On X11, the `Moved` event correctly use window positions rather than client area positions. Additionally, a stray `Moved` that unconditionally accompanied `Resized` with the client area position relative to the parent has been eliminated; `Moved` is still received alongside `Resized`, but now only once and always correctly.
- On Windows, implemented all variants of `DeviceEvent` other than `Text`. Mouse `DeviceEvent`s are now received even if the window isn't in the foreground.
- `DeviceId` on Windows is no longer a unit struct, and now contains a `u32`. For `WindowEvent`s, this will always be 0, but on `DeviceEvent`s it will be the handle to that device. `DeviceIdExt::get_persistent_identifier` can be used to acquire a unique identifier for that device that persists across replugs/reboots/etc.
- Corrected `run_forever` on X11 to stop discarding `Awakened` events.
- Various safety and correctness improvements to the X11 backend internals.
- Fixed memory leak on X11 every time the mouse entered the window.
- On X11, drag and drop now works reliably in release mode.
- Added `WindowBuilderExt::with_resize_increments` and `WindowBuilderExt::with_base_size` to X11, allowing for more optional hints to be set.
- Rework of the wayland backend, migrating it to use [Smithay's Client Toolkit](https://github.com/Smithay/client-toolkit).
- Added `WindowBuilder::with_window_icon` and `Window::set_window_icon`, finally making it possible to set the window icon on Windows and X11. The `icon_loading` feature can be enabled to allow for icons to be easily loaded; see example program `window_icon.rs` for usage.
- Windows additionally has `WindowBuilderExt::with_taskbar_icon` and `WindowExt::set_taskbar_icon`.
- On Windows, fix panic when trying to call `set_fullscreen(None)` on a window that has not been fullscreened prior.

# Version 0.13.1 (2018-04-26)

- Ensure necessary `x11-dl` version is used.

# Version 0.13.0 (2018-04-25)

- Implement `WindowBuilder::with_maximized`, `Window::set_fullscreen`, `Window::set_maximized` and `Window::set_decorations` for MacOS.
- Implement `WindowBuilder::with_maximized`, `Window::set_fullscreen`, `Window::set_maximized` and `Window::set_decorations` for Windows.
- On Windows, `WindowBuilder::with_fullscreen` no longer changing monitor display resolution.
- Overhauled X11 window geometry calculations. `get_position` and `set_position` are more universally accurate across different window managers, and `get_outer_size` actually works now.
- Fixed SIGSEGV/SIGILL crashes on macOS caused by stabilization of the `!` (never) type.
- Implement `WindowEvent::HiDPIFactorChanged` for macOS
- On X11, input methods now work completely out of the box, no longer requiring application developers to manually call `setlocale`. Additionally, when input methods are started, stopped, or restarted on the server end, it's correctly handled.
- Implemented `Refresh` event on Windows.
- Properly calculate the minimum and maximum window size on Windows, including window decorations.
- Map more `MouseCursor` variants to cursor icons on Windows.
- Corrected `get_position` on macOS to return outer frame position, not content area position.
- Corrected `set_position` on macOS to set outer frame position, not content area position.
- Added `get_inner_position` method to `Window`, which gets the position of the window's client area. This is implemented on all applicable platforms (all desktop platforms other than Wayland, where this isn't possible).
- **Breaking:** the `Closed` event has been replaced by `CloseRequested` and `Destroyed`. To migrate, you typically just need to replace all usages of `Closed` with `CloseRequested`; see example programs for more info. The exception is iOS, where `Closed` must be replaced by `Destroyed`.

# Version 0.12.0 (2018-04-06)

- Added subclass to macos windows so they can be made resizable even with no decorations.
- Dead keys now work properly on X11, no longer resulting in a panic.
- On X11, input method creation first tries to use the value from the user's `XMODIFIERS` environment variable, so application developers should no longer need to manually call `XSetLocaleModifiers`. If that fails, fallbacks are tried, which should prevent input method initialization from ever outright failing.
- Fixed thread safety issues with input methods on X11.
- Add support for `Touch` for win32 backend.
- Fixed `Window::get_inner_size` and friends to return the size in pixels instead of points when using HIDPI displays on OSX.

# Version 0.11.3 (2018-03-28)

- Added `set_min_dimensions` and `set_max_dimensions` methods to `Window`, and implemented on Windows, X11, Wayland, and OSX.
- On X11, dropping a `Window` actually closes it now, and clicking the window's × button (or otherwise having the WM signal to close it) will result in the window closing.
- Added `WindowBuilderExt` methods for macos: `with_titlebar_transparent`,
  `with_title_hidden`, `with_titlebar_buttons_hidden`,
  `with_fullsize_content_view`.
- Mapped X11 numpad keycodes (arrows, Home, End, PageUp, PageDown, Insert and Delete) to corresponding virtual keycodes

# Version 0.11.2 (2018-03-06)

- Impl `Hash`, `PartialEq`, and `Eq` for `events::ModifiersState`.
- Implement `MonitorId::get_hidpi_factor` for MacOS.
- Added method `os::macos::MonitorIdExt::get_nsscreen() -> *mut c_void` that gets a `NSScreen` object matching the monitor ID.
- Send `Awakened` event on Android when event loop is woken up.

# Version 0.11.1 (2018-02-19)

- Fixed windows not receiving mouse events when click-dragging the mouse outside the client area of a window, on Windows platforms.
- Added method `os::android::EventsLoopExt:set_suspend_callback(Option<Box<Fn(bool) -> ()>>)` that allows glutin to register a callback when a suspend event happens

# Version 0.11.0 (2018-02-09)

- Implement `MonitorId::get_dimensions` for Android.
- Added method `os::macos::WindowBuilderExt::with_movable_by_window_background(bool)` that allows to move a window without a titlebar - `with_decorations(false)`
- Implement `Window::set_fullscreen`, `Window::set_maximized` and `Window::set_decorations` for Wayland.
- Added `Caret` as VirtualKeyCode and support OSX ^-Key with german input.

# Version 0.10.1 (2018-02-05)

*Yanked*

# Version 0.10.0 (2017-12-27)

- Add support for `Touch` for emscripten backend.
- Added support for `DroppedFile`, `HoveredFile`, and `HoveredFileCancelled` to X11 backend.
- **Breaking:** `unix::WindowExt` no longer returns pointers for things that aren't actually pointers; `get_xlib_window` now returns `Option<std::os::raw::c_ulong>` and `get_xlib_screen_id` returns `Option<std::os::raw::c_int>`. Additionally, methods that previously returned `libc::c_void` have been changed to return `std::os::raw::c_void`, which are not interchangeable types, so users wanting the former will need to explicitly cast.
- Added `set_decorations` method to `Window` to allow decorations to be toggled after the window is built. Presently only implemented on X11.
- Raised the minimum supported version of Rust to 1.20 on MacOS due to usage of associated constants in new versions of cocoa and core-graphics.
- Added `modifiers` field to `MouseInput`, `MouseWheel`, and `CursorMoved` events to track the modifiers state (`ModifiersState`).
- Fixed the emscripten backend to return the size of the canvas instead of the size of the window.

# Version 0.9.0 (2017-12-01)

- Added event `WindowEvent::HiDPIFactorChanged`.
- Added method `MonitorId::get_hidpi_factor`.
- Deprecated `get_inner_size_pixels` and `get_inner_size_points` methods of `Window` in favor of
`get_inner_size`.
- **Breaking:** `EventsLoop` is `!Send` and `!Sync` because of platform-dependant constraints,
  but `Window`, `WindowId`, `DeviceId` and `MonitorId` guaranteed to be `Send`.
- `MonitorId::get_position` now returns `(i32, i32)` instead of `(u32, u32)`.
- Rewrite of the wayland backend to use wayland-client-0.11
- Support for dead keys on wayland for keyboard utf8 input
- Monitor enumeration on Windows is now implemented using `EnumDisplayMonitors` instead of
`EnumDisplayDevices`. This changes the value returned by `MonitorId::get_name()`.
- On Windows added `MonitorIdExt::hmonitor` method
- Impl `Clone` for `EventsLoopProxy`
- `EventsLoop::get_primary_monitor()` on X11 will fallback to any available monitor if no primary is found
- Support for touch event on wayland
- `WindowEvent`s `MouseMoved`, `MouseEntered`, and `MouseLeft` have been renamed to
`CursorMoved`, `CursorEntered`, and `CursorLeft`.
- New `DeviceEvent`s added, `MouseMotion` and `MouseWheel`.
- Send `CursorMoved` event after `CursorEntered` and `Focused` events.
- Add support for `ModifiersState`, `MouseMove`, `MouseInput`, `MouseMotion` for emscripten backend.

# Version 0.8.3 (2017-10-11)

- Fixed issue of calls to `set_inner_size` blocking on Windows.
- Mapped `ISO_Left_Tab` to `VirtualKeyCode::Tab` to make the key work with modifiers
- Fixed the X11 backed on 32bit targets

# Version 0.8.2 (2017-09-28)

- Uniformize keyboard scancode values accross Wayland and X11 (#297).
- Internal rework of the wayland event loop
- Added method `os::linux::WindowExt::is_ready`

# Version 0.8.1 (2017-09-22)

- Added various methods to `os::linux::EventsLoopExt`, plus some hidden items necessary to make
  glutin work.

# Version 0.8.0 (2017-09-21)

- Added `Window::set_maximized`, `WindowAttributes::maximized` and `WindowBuilder::with_maximized`.
- Added `Window::set_fullscreen`.
- Changed `with_fullscreen` to take a `Option<MonitorId>` instead of a `MonitorId`.
- Removed `MonitorId::get_native_identifer()` in favor of platform-specific traits in the `os`
  module.
- Changed `get_available_monitors()` and `get_primary_monitor()` to be methods of `EventsLoop`
  instead of stand-alone methods.
- Changed `EventsLoop` to be tied to a specific X11 or Wayland connection.
- Added a `os::linux::EventsLoopExt` trait that makes it possible to configure the connection.
- Fixed the emscripten code, which now compiles.
- Changed the X11 fullscreen code to use `xrandr` instead of `xxf86vm`.
- Fixed the Wayland backend to produce `Refresh` event after window creation.
- Changed the `Suspended` event to be outside of `WindowEvent`.
- Fixed the X11 backend sometimes reporting the wrong virtual key (#273).<|MERGE_RESOLUTION|>--- conflicted
+++ resolved
@@ -9,15 +9,12 @@
 - On Wayland and X11, implement `is_maximized` method on `Window`.
 - On Windows, prevent ghost window from showing up in the taskbar after either several hours of use or restarting `explorer.exe`.
 - On macOS, fix issue where `ReceivedCharacter` was not being emitted during some key repeat events.
-<<<<<<< HEAD
 - On Windows, fix aero-snap for borderless (undecorated) windows.
-=======
 - On Wayland, load cursor icons `hand2` and `hand1` for `CursorIcon::Hand`.
 - **Breaking:** On Wayland, Theme trait and its support types are dropped.
 - On Wayland, bump `smithay-client-toolkit` to 0.15.
 - On Wayland, implement `request_user_attention` with `xdg_activation_v1`.
 - On X11, emit missing `WindowEvent::ScaleFactorChanged` when the only monitor gets reconnected.
->>>>>>> 9e723967
 
 # 0.25.0 (2021-05-15)
 
