# Unreleased

- On macOS, drop the run closure on exit.
- On Windows, location of `WindowEvent::Touch` are window client coordinates instead of screen coordinates.
- On X11, fix delayed events after window redraw.
- On macOS, add `WindowBuilderExt::with_disallow_hidpi` to have the option to turn off best resolution openGL surface.
- On Windows, screen saver won't start if the window is in fullscreen mode.
- Change all occurrences of the `new_user_event` method to `with_user_event`.
- On macOS, the dock and the menu bar are now hidden in fullscreen mode.
- `Window::set_fullscreen` now takes `Option<Fullscreen>` where `Fullscreen`
  consists of `Fullscreen::Exclusive(VideoMode)` and
  `Fullscreen::Borderless(MonitorHandle)` variants.
    - Adds support for exclusive fullscreen mode.
- On iOS, add support for hiding the home indicator.
- On iOS, add support for deferring system gestures.
- On iOS, fix a crash that occurred while acquiring a monitor's name.
- On iOS, fix armv7-apple-ios compile target.
- Removed the `T: Clone` requirement from the `Clone` impl of `EventLoopProxy<T>`.
- On iOS, disable overscan compensation for external displays (removes black
  bars surrounding the image).
<<<<<<< HEAD
- On iOS, add `set_prefers_status_bar_hidden` extension function instead of
  hijacking `set_decorations` for this purpose.
=======
- On Linux, the functions `is_wayland`, `is_x11`, `xlib_xconnection` and `wayland_display` have been moved to a new `EventLoopWindowTargetExtUnix` trait.
>>>>>>> cf0b8bab

# 0.20.0 Alpha 2 (2019-07-09)

- On X11, non-resizable windows now have maximize explicitly disabled.
- On Windows, support paths longer than MAX_PATH (260 characters) in `WindowEvent::DroppedFile`
and `WindowEvent::HoveredFile`.
- On Mac, implement `DeviceEvent::Button`.
- Change `Event::Suspended(true / false)` to `Event::Suspended` and `Event::Resumed`.
- On X11, fix sanity check which checks that a monitor's reported width and height (in millimeters) are non-zero when calculating the DPI factor.
- Revert the use of invisible surfaces in Wayland, which introduced graphical glitches with OpenGL (#835)
- On X11, implement `_NET_WM_PING` to allow desktop environment to kill unresponsive programs.
- On Windows, when a window is initially invisible, it won't take focus from the existing visible windows.
- On Windows, fix multiple calls to `request_redraw` during `EventsCleared` sending multiple `RedrawRequested events.`
- On Windows, fix edge case where `RedrawRequested` could be dispatched before input events in event loop iteration.
- On Windows, fix timing issue that could cause events to be improperly dispatched after `RedrawRequested` but before `EventsCleared`.
- On macOS, drop unused Metal dependency.
- On Windows, fix the trail effect happening on transparent decorated windows. Borderless (or un-decorated) windows were not affected.
- On Windows, fix `with_maximized` not properly setting window size to entire window.
- On macOS, change `WindowExtMacOS::request_user_attention()` to take an `enum` instead of a `bool`.

# 0.20.0 Alpha 1 (2019-06-21)

- Changes below are considered **breaking**.
- Change all occurrences of `EventsLoop` to `EventLoop`.
- Previously flat API is now exposed through `event`, `event_loop`, `monitor`, and `window` modules.
- `os` module changes:
  - Renamed to `platform`.
  - All traits now have platform-specific suffixes.
  - Exposes new `desktop` module on Windows, Mac, and Linux.
- Changes to event loop types:
  - `EventLoopProxy::wakeup` has been removed in favor of `send_event`.
  - **Major:** New `run` method drives winit event loop.
    - Returns `!` to ensure API behaves identically across all supported platforms.
      - This allows `emscripten` implementation to work without lying about the API.
    - `ControlFlow`'s variants have been replaced with `Wait`, `WaitUntil(Instant)`, `Poll`, and `Exit`.
      - Is read after `EventsCleared` is processed.
      - `Wait` waits until new events are available.
      - `WaitUntil` waits until either new events are available or the provided time has been reached.
      - `Poll` instantly resumes the event loop.
      - `Exit` aborts the event loop.
    - Takes a closure that implements `'static + FnMut(Event<T>, &EventLoop<T>, &mut ControlFlow)`.
      - `&EventLoop<T>` is provided to allow new `Window`s to be created.
  - **Major:** `platform::desktop` module exposes `EventLoopExtDesktop` trait with `run_return` method.
    - Behaves identically to `run`, but returns control flow to the calling context and can take non-`'static` closures.
  - `EventLoop`'s `poll_events` and `run_forever` methods have been removed in favor of `run` and `run_return`.
- Changes to events:
  - Remove `Event::Awakened` in favor of `Event::UserEvent(T)`.
    - Can be sent with `EventLoopProxy::send_event`.
  - Rename `WindowEvent::Refresh` to `WindowEvent::RedrawRequested`.
    - `RedrawRequested` can be sent by the user with the `Window::request_redraw` method.
  - `EventLoop`, `EventLoopProxy`, and `Event` are now generic over `T`, for use in `UserEvent`.
  - **Major:** Add `NewEvents(StartCause)`, `EventsCleared`, and `LoopDestroyed` variants to `Event`.
    - `NewEvents` is emitted when new events are ready to be processed by event loop.
      - `StartCause` describes why new events are available, with `ResumeTimeReached`, `Poll`, `WaitCancelled`, and `Init` (sent once at start of loop).
    - `EventsCleared` is emitted when all available events have been processed.
      - Can be used to perform logic that depends on all events being processed (e.g. an iteration of a game loop).
    - `LoopDestroyed` is emitted when the `run` or `run_return` method is about to exit.
- Rename `MonitorId` to `MonitorHandle`.
- Removed `serde` implementations from `ControlFlow`.
- Rename several functions to improve both internal consistency and compliance with Rust API guidelines.
- Remove `WindowBuilder::multitouch` field, since it was only implemented on a few platforms. Multitouch is always enabled now.
- **Breaking:** On macOS, change `ns` identifiers to use snake_case for consistency with iOS's `ui` identifiers.
- Add `MonitorHandle::video_modes` method for retrieving supported video modes for the given monitor.
- On Wayland, the window now exists even if nothing has been drawn.
- On Windows, fix initial dimensions of a fullscreen window.
- On Windows, Fix transparent borderless windows rendering wrong.

# Version 0.19.1 (2019-04-08)

- On Wayland, added a `get_wayland_display` function to `EventsLoopExt`.
- On Windows, fix `CursorMoved(0, 0)` getting dispatched on window focus.
- On macOS, fix command key event left and right reverse.
- On FreeBSD, NetBSD, and OpenBSD, fix build of X11 backend.
- On Linux, the numpad's add, subtract and divide keys are now mapped to the `Add`, `Subtract` and `Divide` virtual key codes
- On macOS, the numpad's subtract key has been added to the `Subtract` mapping
- On Wayland, the numpad's home, end, page up and page down keys are now mapped to the `Home`, `End`, `PageUp` and `PageDown` virtual key codes
- On Windows, fix icon not showing up in corner of window.
- On X11, change DPI scaling factor behavior. First, winit tries to read it from "Xft.dpi" XResource, and uses DPI calculation from xrandr dimensions as fallback behavior.

# Version 0.19.0 (2019-03-06)

- On X11, we will use the faster `XRRGetScreenResourcesCurrent` function instead of `XRRGetScreenResources` when available.
- On macOS, fix keycodes being incorrect when using a non-US keyboard layout.
- On Wayland, fix `with_title()` not setting the windows title
- On Wayland, add `set_wayland_theme()` to control client decoration color theme
- Added serde serialization to `os::unix::XWindowType`.
- **Breaking:** Remove the `icon_loading` feature and the associated `image` dependency.
- On X11, make event loop thread safe by replacing XNextEvent with select(2) and XCheckIfEvent
- On Windows, fix malformed function pointer typecast that could invoke undefined behavior.
- Refactored Windows state/flag-setting code.
- On Windows, hiding the cursor no longer hides the cursor for all Winit windows - just the one `hide_cursor` was called on.
- On Windows, cursor grabs used to get perpetually canceled when the grabbing window lost focus. Now, cursor grabs automatically get re-initialized when the window regains focus and the mouse moves over the client area.
- On Windows, only vertical mouse wheel events were handled. Now, horizontal mouse wheel events are also handled.
- On Windows, ignore the AltGr key when populating the `ModifersState` type.

# Version 0.18.1 (2018-12-30)

- On macOS, fix `Yen` (JIS) so applications receive the event.
- On X11 with a tiling WM, fixed high CPU usage when moving windows across monitors.
- On X11, fixed panic caused by dropping the window before running the event loop.
- on macOS, added `WindowExt::set_simple_fullscreen` which does not require a separate space
- Introduce `WindowBuilderExt::with_app_id` to allow setting the application ID on Wayland.
- On Windows, catch panics in event loop child thread and forward them to the parent thread. This prevents an invocation of undefined behavior due to unwinding into foreign code.
- On Windows, fix issue where resizing or moving window combined with grabbing the cursor would freeze program.
- On Windows, fix issue where resizing or moving window would eat `Awakened` events.
- On Windows, exiting fullscreen after entering fullscreen with disabled decorations no longer shrinks window.
- On X11, fixed a segfault when using virtual monitors with XRandR.
- Derive `Ord` and `PartialOrd` for `VirtualKeyCode` enum.
- On Windows, fix issue where hovering or dropping a non file item would create a panic.
- On Wayland, fix resizing and DPI calculation when a `wl_output` is removed without sending a `leave` event to the `wl_surface`, such as disconnecting a monitor from a laptop.
- On Wayland, DPI calculation is handled by smithay-client-toolkit.
- On X11, `WindowBuilder::with_min_dimensions` and `WindowBuilder::with_max_dimensions` now correctly account for DPI.
- Added support for generating dummy `DeviceId`s and `WindowId`s to better support unit testing.
- On macOS, fixed unsoundness in drag-and-drop that could result in drops being rejected.
- On macOS, implemented `WindowEvent::Refresh`.
- On macOS, all `MouseCursor` variants are now implemented and the cursor will no longer reset after unfocusing.
- Removed minimum supported Rust version guarantee.

# Version 0.18.0 (2018-11-07)

- **Breaking:** `image` crate upgraded to 0.20. This is exposed as part of the `icon_loading` API.
- On Wayland, pointer events will now provide the current modifiers state.
- On Wayland, titles will now be displayed in the window header decoration.
- On Wayland, key repetition is now ended when keyboard loses focus.
- On Wayland, windows will now use more stylish and modern client side decorations.
- On Wayland, windows will use server-side decorations when available.
- **Breaking:** Added support for F16-F24 keys (variants were added to the `VirtualKeyCode` enum).
- Fixed graphical glitches when resizing on Wayland.
- On Windows, fix freezes when performing certain actions after a window resize has been triggered. Reintroduces some visual artifacts when resizing.
- Updated window manager hints under X11 to v1.5 of [Extended Window Manager Hints](https://specifications.freedesktop.org/wm-spec/wm-spec-1.5.html#idm140200472629520).
- Added `WindowBuilderExt::with_gtk_theme_variant` to X11-specific `WindowBuilder` functions.
- Fixed UTF8 handling bug in X11 `set_title` function.
- On Windows, `Window::set_cursor` now applies immediately instead of requiring specific events to occur first.
- On Windows, the `HoveredFile` and `HoveredFileCancelled` events are now implemented.
- On Windows, fix `Window::set_maximized`.
- On Windows 10, fix transparency (#260).
- On macOS, fix modifiers during key repeat.
- Implemented the `Debug` trait for `Window`, `EventsLoop`, `EventsLoopProxy` and `WindowBuilder`.
- On X11, now a `Resized` event will always be generated after a DPI change to ensure the window's logical size is consistent with the new DPI.
- Added further clarifications to the DPI docs.
- On Linux, if neither X11 nor Wayland manage to initialize, the corresponding panic now consists of a single line only.
- Add optional `serde` feature with implementations of `Serialize`/`Deserialize` for DPI types and various event types.
- Add `PartialEq`, `Eq`, and `Hash` implementations on public types that could have them but were missing them.
- On X11, drag-and-drop receiving an unsupported drop type can no longer cause the WM to freeze.
- Fix issue whereby the OpenGL context would not appear at startup on macOS Mojave (#1069).
- **Breaking:** Removed `From<NSApplicationActivationPolicy>` impl from `ActivationPolicy` on macOS.
- On macOS, the application can request the user's attention with `WindowExt::request_user_attention`.

# Version 0.17.2 (2018-08-19)

- On macOS, fix `<C-Tab>` so applications receive the event.
- On macOS, fix `<Cmd-{key}>` so applications receive the event.
- On Wayland, key press events will now be repeated.

# Version 0.17.1 (2018-08-05)

- On X11, prevent a compilation failure in release mode for versions of Rust greater than or equal to 1.30.
- Fixed deadlock that broke fullscreen mode on Windows.

# Version 0.17.0 (2018-08-02)

- Cocoa and core-graphics updates.
- Fixed thread-safety issues in several `Window` functions on Windows.
- On MacOS, the key state for modifiers key events is now properly set.
- On iOS, the view is now set correctly. This makes it possible to render things (instead of being stuck on a black screen), and touch events work again.
- Added NetBSD support.
- **Breaking:** On iOS, `UIView` is now the default root view. `WindowBuilderExt::with_root_view_class` can be used to set the root view objective-c class to `GLKView` (OpenGLES) or `MTKView` (Metal/MoltenVK).
- On iOS, the `UIApplication` is not started until `Window::new` is called.
- Fixed thread unsafety with cursor hiding on macOS.
- On iOS, fixed the size of the `JmpBuf` type used for `setjmp`/`longjmp` calls. Previously this was a buffer overflow on most architectures.
- On Windows, use cached window DPI instead of repeatedly querying the system. This fixes sporadic crashes on Windows 7.

# Version 0.16.2 (2018-07-07)

- On Windows, non-resizable windows now have the maximization button disabled. This is consistent with behavior on macOS and popular X11 WMs.
- Corrected incorrect `unreachable!` usage when guessing the DPI factor with no detected monitors.

# Version 0.16.1 (2018-07-02)

- Added logging through `log`. Logging will become more extensive over time.
- On X11 and Windows, the window's DPI factor is guessed before creating the window. This *greatly* cuts back on unsightly auto-resizing that would occur immediately after window creation.
- Fixed X11 backend compilation for environments where `c_char` is unsigned.

# Version 0.16.0 (2018-06-25)

- Windows additionally has `WindowBuilderExt::with_no_redirection_bitmap`.
- **Breaking:** Removed `VirtualKeyCode::LMenu` and `VirtualKeyCode::RMenu`; Windows now generates `VirtualKeyCode::LAlt` and `VirtualKeyCode::RAlt` instead.
- On X11, exiting fullscreen no longer leaves the window in the monitor's top left corner.
- **Breaking:** `Window::hidpi_factor` has been renamed to `Window::get_hidpi_factor` for better consistency. `WindowEvent::HiDPIFactorChanged` has been renamed to `WindowEvent::HiDpiFactorChanged`. DPI factors are always represented as `f64` instead of `f32` now.
- The Windows backend is now DPI aware. `WindowEvent::HiDpiFactorChanged` is implemented, and `MonitorId::get_hidpi_factor` and `Window::hidpi_factor` return accurate values.
- Implemented `WindowEvent::HiDpiFactorChanged` on X11.
- On macOS, `Window::set_cursor_position` is now relative to the client area.
- On macOS, setting the maximum and minimum dimensions now applies to the client area dimensions rather than to the window dimensions.
- On iOS, `MonitorId::get_dimensions` has been implemented and both `MonitorId::get_hidpi_factor` and `Window::get_hidpi_factor` return accurate values.
- On Emscripten, `MonitorId::get_hidpi_factor` now returns the same value as `Window::get_hidpi_factor` (it previously would always return 1.0).
- **Breaking:** The entire API for sizes, positions, etc. has changed. In the majority of cases, winit produces and consumes positions and sizes as `LogicalPosition` and `LogicalSize`, respectively. The notable exception is `MonitorId` methods, which deal in `PhysicalPosition` and `PhysicalSize`. See the documentation for specifics and explanations of the types. Additionally, winit automatically conserves logical size when the DPI factor changes.
- **Breaking:** All deprecated methods have been removed. For `Window::platform_display` and `Window::platform_window`, switch to the appropriate platform-specific `WindowExt` methods. For `Window::get_inner_size_points` and `Window::get_inner_size_pixels`, use the `LogicalSize` returned by `Window::get_inner_size` and convert as needed.
- HiDPI support for Wayland.
- `EventsLoop::get_available_monitors` and `EventsLoop::get_primary_monitor` now have identical counterparts on `Window`, so this information can be acquired without an `EventsLoop` borrow.
- `AvailableMonitorsIter` now implements `Debug`.
- Fixed quirk on macOS where certain keys would generate characters at twice the normal rate when held down.
- On X11, all event loops now share the same `XConnection`.
- **Breaking:** `Window::set_cursor_state` and `CursorState` enum removed in favor of the more composable `Window::grab_cursor` and `Window::hide_cursor`. As a result, grabbing the cursor no longer automatically hides it; you must call both methods to retain the old behavior on Windows and macOS. `Cursor::NoneCursor` has been removed, as it's no longer useful.
- **Breaking:** `Window::set_cursor_position` now returns `Result<(), String>`, thus allowing for `Box<Error>` conversion via `?`.

# Version 0.15.1 (2018-06-13)

- On X11, the `Moved` event is no longer sent when the window is resized without changing position.
- `MouseCursor` and `CursorState` now implement `Default`.
- `WindowBuilder::with_resizable` implemented for Windows, X11, Wayland, and macOS.
- `Window::set_resizable` implemented for Windows, X11, Wayland, and macOS.
- On X11, if the monitor's width or height in millimeters is reported as 0, the DPI is now 1.0 instead of +inf.
- On X11, the environment variable `WINIT_HIDPI_FACTOR` has been added for overriding DPI factor.
- On X11, enabling transparency no longer causes the window contents to flicker when resizing.
- On X11, `with_override_redirect` now actually enables override redirect.
- macOS now generates `VirtualKeyCode::LAlt` and `VirtualKeyCode::RAlt` instead of `None` for both.
- On macOS, `VirtualKeyCode::RWin` and `VirtualKeyCode::LWin` are no longer switched.
- On macOS, windows without decorations can once again be resized.
- Fixed race conditions when creating an `EventsLoop` on X11, most commonly manifesting as "[xcb] Unknown sequence number while processing queue".
- On macOS, `CursorMoved` and `MouseInput` events are only generated if they occurs within the window's client area.
- On macOS, resizing the window no longer generates a spurious `MouseInput` event.

# Version 0.15.0 (2018-05-22)

- `Icon::to_cardinals` is no longer public, since it was never supposed to be.
- Wayland: improve diagnostics if initialization fails
- Fix some system event key doesn't work when focused, do not block keyevent forward to system on macOS
- On X11, the scroll wheel position is now correctly reset on i3 and other WMs that have the same quirk.
- On X11, `Window::get_current_monitor` now reliably returns the correct monitor.
- On X11, `Window::hidpi_factor` returns values from XRandR rather than the inaccurate values previously queried from the core protocol.
- On X11, the primary monitor is detected correctly even when using versions of XRandR less than 1.5.
- `MonitorId` now implements `Debug`.
- Fixed bug on macOS where using `with_decorations(false)` would cause `set_decorations(true)` to produce a transparent titlebar with no title.
- Implemented `MonitorId::get_position` on macOS.
- On macOS, `Window::get_current_monitor` now returns accurate values.
- Added `WindowBuilderExt::with_resize_increments` to macOS.
- **Breaking:** On X11, `WindowBuilderExt::with_resize_increments` and `WindowBuilderExt::with_base_size` now take `u32` values rather than `i32`.
- macOS keyboard handling has been overhauled, allowing for the use of dead keys, IME, etc. Right modifier keys are also no longer reported as being left.
- Added the `Window::set_ime_spot(x: i32, y: i32)` method, which is implemented on X11 and macOS.
- **Breaking**: `os::unix::WindowExt::send_xim_spot(x: i16, y: i16)` no longer exists. Switch to the new `Window::set_ime_spot(x: i32, y: i32)`, which has equivalent functionality.
- Fixed detection of `Pause` and `Scroll` keys on Windows.
- On Windows, alt-tabbing while the cursor is grabbed no longer makes it impossible to re-grab the cursor.
- On Windows, using `CursorState::Hide` when the cursor is grabbed now ungrabs the cursor first.
- Implemented `MouseCursor::NoneCursor` on Windows.
- Added `WindowBuilder::with_always_on_top` and `Window::set_always_on_top`. Implemented on Windows, macOS, and X11.
- On X11, `WindowBuilderExt` now has `with_class`, `with_override_redirect`, and `with_x11_window_type` to allow for more control over window creation. `WindowExt` additionally has `set_urgent`.
- More hints are set by default on X11, including `_NET_WM_PID` and `WM_CLIENT_MACHINE`. Note that prior to this, the `WM_CLASS` hint was automatically set to whatever value was passed to `with_title`. It's now set to the executable name to better conform to expectations and the specification; if this is undesirable, you must explicitly use `WindowBuilderExt::with_class`.

# Version 0.14.0 (2018-05-09)

- Created the `Copy`, `Paste` and `Cut` `VirtualKeyCode`s and added support for them on X11 and Wayland
- Fix `.with_decorations(false)` in macOS
- On Mac, `NSWindow` and supporting objects might be alive long after they were `closed` which resulted in apps consuming more heap then needed. Mainly it was affecting multi window applications. Not expecting any user visible change of behaviour after the fix.
- Fix regression of Window platform extensions for macOS where `NSFullSizeContentViewWindowMask` was not being correctly applied to `.fullsize_content_view`.
- Corrected `get_position` on Windows to be relative to the screen rather than to the taskbar.
- Corrected `Moved` event on Windows to use position values equivalent to those returned by `get_position`. It previously supplied client area positions instead of window positions, and would additionally interpret negative values as being very large (around `u16::MAX`).
- Implemented `Moved` event on macOS.
- On X11, the `Moved` event correctly use window positions rather than client area positions. Additionally, a stray `Moved` that unconditionally accompanied `Resized` with the client area position relative to the parent has been eliminated; `Moved` is still received alongside `Resized`, but now only once and always correctly.
- On Windows, implemented all variants of `DeviceEvent` other than `Text`. Mouse `DeviceEvent`s are now received even if the window isn't in the foreground.
- `DeviceId` on Windows is no longer a unit struct, and now contains a `u32`. For `WindowEvent`s, this will always be 0, but on `DeviceEvent`s it will be the handle to that device. `DeviceIdExt::get_persistent_identifier` can be used to acquire a unique identifier for that device that persists across replugs/reboots/etc.
- Corrected `run_forever` on X11 to stop discarding `Awakened` events.
- Various safety and correctness improvements to the X11 backend internals.
- Fixed memory leak on X11 every time the mouse entered the window.
- On X11, drag and drop now works reliably in release mode.
- Added `WindowBuilderExt::with_resize_increments` and `WindowBuilderExt::with_base_size` to X11, allowing for more optional hints to be set.
- Rework of the wayland backend, migrating it to use [Smithay's Client Toolkit](https://github.com/Smithay/client-toolkit).
- Added `WindowBuilder::with_window_icon` and `Window::set_window_icon`, finally making it possible to set the window icon on Windows and X11. The `icon_loading` feature can be enabled to allow for icons to be easily loaded; see example program `window_icon.rs` for usage.
- Windows additionally has `WindowBuilderExt::with_taskbar_icon` and `WindowExt::set_taskbar_icon`.
- On Windows, fix panic when trying to call `set_fullscreen(None)` on a window that has not been fullscreened prior.

# Version 0.13.1 (2018-04-26)

- Ensure necessary `x11-dl` version is used.

# Version 0.13.0 (2018-04-25)

- Implement `WindowBuilder::with_maximized`, `Window::set_fullscreen`, `Window::set_maximized` and `Window::set_decorations` for MacOS.
- Implement `WindowBuilder::with_maximized`, `Window::set_fullscreen`, `Window::set_maximized` and `Window::set_decorations` for Windows.
- On Windows, `WindowBuilder::with_fullscreen` no longer changing monitor display resolution.
- Overhauled X11 window geometry calculations. `get_position` and `set_position` are more universally accurate across different window managers, and `get_outer_size` actually works now.
- Fixed SIGSEGV/SIGILL crashes on macOS caused by stabilization of the `!` (never) type.
- Implement `WindowEvent::HiDPIFactorChanged` for macOS
- On X11, input methods now work completely out of the box, no longer requiring application developers to manually call `setlocale`. Additionally, when input methods are started, stopped, or restarted on the server end, it's correctly handled.
- Implemented `Refresh` event on Windows.
- Properly calculate the minimum and maximum window size on Windows, including window decorations.
- Map more `MouseCursor` variants to cursor icons on Windows.
- Corrected `get_position` on macOS to return outer frame position, not content area position.
- Corrected `set_position` on macOS to set outer frame position, not content area position.
- Added `get_inner_position` method to `Window`, which gets the position of the window's client area. This is implemented on all applicable platforms (all desktop platforms other than Wayland, where this isn't possible).
- **Breaking:** the `Closed` event has been replaced by `CloseRequested` and `Destroyed`. To migrate, you typically just need to replace all usages of `Closed` with `CloseRequested`; see example programs for more info. The exception is iOS, where `Closed` must be replaced by `Destroyed`.

# Version 0.12.0 (2018-04-06)

- Added subclass to macos windows so they can be made resizable even with no decorations.
- Dead keys now work properly on X11, no longer resulting in a panic.
- On X11, input method creation first tries to use the value from the user's `XMODIFIERS` environment variable, so application developers should no longer need to manually call `XSetLocaleModifiers`. If that fails, fallbacks are tried, which should prevent input method initialization from ever outright failing.
- Fixed thread safety issues with input methods on X11.
- Add support for `Touch` for win32 backend.
- Fixed `Window::get_inner_size` and friends to return the size in pixels instead of points when using HIDPI displays on OSX.

# Version 0.11.3 (2018-03-28)

- Added `set_min_dimensions` and `set_max_dimensions` methods to `Window`, and implemented on Windows, X11, Wayland, and OSX.
- On X11, dropping a `Window` actually closes it now, and clicking the window's × button (or otherwise having the WM signal to close it) will result in the window closing.
- Added `WindowBuilderExt` methods for macos: `with_titlebar_transparent`,
  `with_title_hidden`, `with_titlebar_buttons_hidden`,
  `with_fullsize_content_view`.
- Mapped X11 numpad keycodes (arrows, Home, End, PageUp, PageDown, Insert and Delete) to corresponding virtual keycodes

# Version 0.11.2 (2018-03-06)

- Impl `Hash`, `PartialEq`, and `Eq` for `events::ModifiersState`.
- Implement `MonitorId::get_hidpi_factor` for MacOS.
- Added method `os::macos::MonitorIdExt::get_nsscreen() -> *mut c_void` that gets a `NSScreen` object matching the monitor ID.
- Send `Awakened` event on Android when event loop is woken up.

# Version 0.11.1 (2018-02-19)

- Fixed windows not receiving mouse events when click-dragging the mouse outside the client area of a window, on Windows platforms.
- Added method `os::android::EventsLoopExt:set_suspend_callback(Option<Box<Fn(bool) -> ()>>)` that allows glutin to register a callback when a suspend event happens

# Version 0.11.0 (2018-02-09)

- Implement `MonitorId::get_dimensions` for Android.
- Added method `os::macos::WindowBuilderExt::with_movable_by_window_background(bool)` that allows to move a window without a titlebar - `with_decorations(false)`
- Implement `Window::set_fullscreen`, `Window::set_maximized` and `Window::set_decorations` for Wayland.
- Added `Caret` as VirtualKeyCode and support OSX ^-Key with german input.

# Version 0.10.1 (2018-02-05)

*Yanked*

# Version 0.10.0 (2017-12-27)

- Add support for `Touch` for emscripten backend.
- Added support for `DroppedFile`, `HoveredFile`, and `HoveredFileCancelled` to X11 backend.
- **Breaking:** `unix::WindowExt` no longer returns pointers for things that aren't actually pointers; `get_xlib_window` now returns `Option<std::os::raw::c_ulong>` and `get_xlib_screen_id` returns `Option<std::os::raw::c_int>`. Additionally, methods that previously returned `libc::c_void` have been changed to return `std::os::raw::c_void`, which are not interchangeable types, so users wanting the former will need to explicitly cast.
- Added `set_decorations` method to `Window` to allow decorations to be toggled after the window is built. Presently only implemented on X11.
- Raised the minimum supported version of Rust to 1.20 on MacOS due to usage of associated constants in new versions of cocoa and core-graphics.
- Added `modifiers` field to `MouseInput`, `MouseWheel`, and `CursorMoved` events to track the modifiers state (`ModifiersState`).
- Fixed the emscripten backend to return the size of the canvas instead of the size of the window.

# Version 0.9.0 (2017-12-01)

- Added event `WindowEvent::HiDPIFactorChanged`.
- Added method `MonitorId::get_hidpi_factor`.
- Deprecated `get_inner_size_pixels` and `get_inner_size_points` methods of `Window` in favor of
`get_inner_size`.
- **Breaking:** `EventsLoop` is `!Send` and `!Sync` because of platform-dependant constraints,
  but `Window`, `WindowId`, `DeviceId` and `MonitorId` guaranteed to be `Send`.
- `MonitorId::get_position` now returns `(i32, i32)` instead of `(u32, u32)`.
- Rewrite of the wayland backend to use wayland-client-0.11
- Support for dead keys on wayland for keyboard utf8 input
- Monitor enumeration on Windows is now implemented using `EnumDisplayMonitors` instead of
`EnumDisplayDevices`. This changes the value returned by `MonitorId::get_name()`.
- On Windows added `MonitorIdExt::hmonitor` method
- Impl `Clone` for `EventsLoopProxy`
- `EventsLoop::get_primary_monitor()` on X11 will fallback to any available monitor if no primary is found
- Support for touch event on wayland
- `WindowEvent`s `MouseMoved`, `MouseEntered`, and `MouseLeft` have been renamed to
`CursorMoved`, `CursorEntered`, and `CursorLeft`.
- New `DeviceEvent`s added, `MouseMotion` and `MouseWheel`.
- Send `CursorMoved` event after `CursorEntered` and `Focused` events.
- Add support for `ModifiersState`, `MouseMove`, `MouseInput`, `MouseMotion` for emscripten backend.

# Version 0.8.3 (2017-10-11)

- Fixed issue of calls to `set_inner_size` blocking on Windows.
- Mapped `ISO_Left_Tab` to `VirtualKeyCode::Tab` to make the key work with modifiers
- Fixed the X11 backed on 32bit targets

# Version 0.8.2 (2017-09-28)

- Uniformize keyboard scancode values accross Wayland and X11 (#297).
- Internal rework of the wayland event loop
- Added method `os::linux::WindowExt::is_ready`

# Version 0.8.1 (2017-09-22)

- Added various methods to `os::linux::EventsLoopExt`, plus some hidden items necessary to make
  glutin work.

# Version 0.8.0 (2017-09-21)

- Added `Window::set_maximized`, `WindowAttributes::maximized` and `WindowBuilder::with_maximized`.
- Added `Window::set_fullscreen`.
- Changed `with_fullscreen` to take a `Option<MonitorId>` instead of a `MonitorId`.
- Removed `MonitorId::get_native_identifer()` in favor of platform-specific traits in the `os`
  module.
- Changed `get_available_monitors()` and `get_primary_monitor()` to be methods of `EventsLoop`
  instead of stand-alone methods.
- Changed `EventsLoop` to be tied to a specific X11 or Wayland connection.
- Added a `os::linux::EventsLoopExt` trait that makes it possible to configure the connection.
- Fixed the emscripten code, which now compiles.
- Changed the X11 fullscreen code to use `xrandr` instead of `xxf86vm`.
- Fixed the Wayland backend to produce `Refresh` event after window creation.
- Changed the `Suspended` event to be outside of `WindowEvent`.
- Fixed the X11 backend sometimes reporting the wrong virtual key (#273).<|MERGE_RESOLUTION|>--- conflicted
+++ resolved
@@ -18,13 +18,10 @@
 - Removed the `T: Clone` requirement from the `Clone` impl of `EventLoopProxy<T>`.
 - On iOS, disable overscan compensation for external displays (removes black
   bars surrounding the image).
-<<<<<<< HEAD
+- On Linux, the functions `is_wayland`, `is_x11`, `xlib_xconnection` and `wayland_display` have been moved to a new `EventLoopWindowTargetExtUnix` trait.
 - On iOS, add `set_prefers_status_bar_hidden` extension function instead of
   hijacking `set_decorations` for this purpose.
-=======
-- On Linux, the functions `is_wayland`, `is_x11`, `xlib_xconnection` and `wayland_display` have been moved to a new `EventLoopWindowTargetExtUnix` trait.
->>>>>>> cf0b8bab
-
+  
 # 0.20.0 Alpha 2 (2019-07-09)
 
 - On X11, non-resizable windows now have maximize explicitly disabled.
