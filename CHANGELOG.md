# Changelog

All notable changes to this project will be documented in this file.

Please keep one empty line before and after all headers. (This is required for `git` to produce a conflict when a release is made while a PR is open and the PR's changelog entry would go into the wrong section).

And please only add new entries to the top of this list, right below the `# Unreleased` header.

# Unreleased

- On Wayland, fix bug where the cursor wouldn't hide in GNOME.
- On macOS, Windows, and Wayland, add `set_cursor_hittest` to let the window ignore mouse events.
- On Windows, added `WindowExtWindows::set_skip_taskbar` and `WindowBuilderExtWindows::with_skip_taskbar`.
- On Windows, added `EventLoopBuilderExtWindows::with_msg_hook`.
- On Windows, remove internally unique DC per window.
- On macOS, remove the need to call `set_ime_position` after moving the window.
- Added `Window::is_visible`.
- Added `Window::is_resizable`.
- Added `Window::is_decorated`.
- On X11, fix for repeated event loop iteration when `ControlFlow` was `Wait`
- On X11, fix scale factor calculation when the only monitor is reconnected
- On Wayland, report unaccelerated mouse deltas in `DeviceEvent::MouseMotion`.
- **Breaking:** Bump `ndk` version to 0.6, ndk-sys to `v0.3`, `ndk-glue` to `0.6`.
- Remove no longer needed `WINIT_LINK_COLORSYNC` environment variable.
- **Breaking:** Rename the `Exit` variant of `ControlFlow` to `ExitWithCode`, which holds a value to control the exit code after running. Add an `Exit` constant which aliases to `ExitWithCode(0)` instead to avoid major breakage. This shouldn't affect most existing programs.
<<<<<<< HEAD
- On macOS, add support for two-finger touchpad magnification and rotation gestures with new events `WindowEvent::TouchpadMagnify` and `WindowEvent::TouchpadRotate`.
=======
- Add `EventLoopBuilder`, which allows you to create and tweak the settings of an event loop before creating it.
- Deprecated `EventLoop::with_user_event`; use `EventLoopBuilder::with_user_event` instead.
- **Breaking:** Replaced `EventLoopExtMacOS` with `EventLoopBuilderExtMacOS` (which also has renamed methods).
- **Breaking:** Replaced `EventLoopExtWindows` with `EventLoopBuilderExtWindows` (which also has renamed methods).
- **Breaking:** Replaced `EventLoopExtUnix` with `EventLoopBuilderExtUnix` (which also has renamed methods).
- **Breaking:** The platform specific extensions for Windows `winit::platform::windows` have changed. All `HANDLE`-like types e.g. `HWND` and `HMENU` were converted from winapi types or `*mut c_void` to `isize`. This was done to be consistent with the type definitions in windows-sys and to not expose internal dependencies.
- The internal bindings to the [Windows API](https://docs.microsoft.com/en-us/windows/) were changed from the unofficial [winapi](https://github.com/retep998/winapi-rs) bindings to the official Microsoft [windows-sys](https://github.com/microsoft/windows-rs) bindings.
- On Wayland, fix resize and scale factor changes not being propagated properly.
- On Wayland, fix polling during consecutive `EventLoop::run_return` invocations.
- On Windows, fix race issue creating fullscreen windows with `WindowBuilder::with_fullscreen`
- On Android, `virtual_keycode` for `KeyboardInput` events is now filled in where a suitable match is found.
- Added helper methods on `ControlFlow` to set its value.
- On Wayland, fix `TouchPhase::Ended` always reporting the location of the first touch down, unless the compositor
  sent a cancel or frame event.
- On iOS, send `RedrawEventsCleared` even if there are no redraw events, consistent with other platforms.
- **Breaking:** Replaced `Window::with_app_id` and `Window::with_class` with `Window::with_name` on `WindowBuilderExtUnix`.
- On Wayland and X11, fix window not resizing with `Window::set_inner_size` after calling `Window:set_resizable(false)`.
- On Windows, fix wrong fullscreen monitors being recognized when handling WM_WINDOWPOSCHANGING messages
- **Breaking:** Added new `WindowEvent::Ime` supported on desktop platforms.
- Added `Window::set_ime_allowed` supported on desktop platforms.
- **Breaking:** IME input on desktop platforms won't be received unless it's explicitly allowed via `Window::set_ime_allowed` and new `WindowEvent::Ime` events are handled.
>>>>>>> f04fa5d5

# 0.26.1 (2022-01-05)

- Fix linking to the `ColorSync` framework on macOS 10.7, and in newer Rust versions.
- On Web, implement cursor grabbing through the pointer lock API.
- On X11, add mappings for numpad comma, numpad enter, numlock and pause.
- On macOS, fix Pinyin IME input by reverting a change that intended to improve IME.
- On Windows, fix a crash with transparent windows on Windows 11.
- **Breaking:**: Reverse horizontal scrolling sign in `MouseScrollDelta` to match the direction of vertical scrolling. A positive X value now means moving the content to the right. The meaning of vertical scrolling stays the same: a positive Y value means moving the content down.

# 0.26.0 (2021-12-01)

- Update `raw-window-handle` to `v0.4`. This is _not_ a breaking change, we still implement `HasRawWindowHandle` from `v0.3`, see [rust-windowing/raw-window-handle#74](https://github.com/rust-windowing/raw-window-handle/pull/74). Note that you might have to run `cargo update -p raw-window-handle` after upgrading.
- On X11, bump `mio` to 0.8.
- On Android, fixed `WindowExtAndroid::config` initially returning an empty `Configuration`.
- On Android, fixed `Window::scale_factor` and `MonitorHandle::scale_factor` initially always returning 1.0.
- On X11, select an appropriate visual for transparency if is requested
- On Wayland and X11, fix diagonal window resize cursor orientation.
- On macOS, drop the event callback before exiting.
- On Android, implement `Window::request_redraw`
- **Breaking:** On Web, remove the `stdweb` backend.
- Added `Window::focus_window`to bring the window to the front and set input focus.
- On Wayland and X11, implement `is_maximized` method on `Window`.
- On Windows, prevent ghost window from showing up in the taskbar after either several hours of use or restarting `explorer.exe`.
- On macOS, fix issue where `ReceivedCharacter` was not being emitted during some key repeat events.
- On Wayland, load cursor icons `hand2` and `hand1` for `CursorIcon::Hand`.
- **Breaking:** On Wayland, Theme trait and its support types are dropped.
- On Wayland, bump `smithay-client-toolkit` to 0.15.1.
- On Wayland, implement `request_user_attention` with `xdg_activation_v1`.
- On X11, emit missing `WindowEvent::ScaleFactorChanged` when the only monitor gets reconnected.
- On X11, if RANDR based scale factor is higher than 20 reset it to 1
- On Wayland, add an enabled-by-default feature called `wayland-dlopen` so users can opt out of using `dlopen` to load system libraries.
- **Breaking:** On Android, bump `ndk` and `ndk-glue` to 0.5.
- On Windows, increase wait timer resolution for more accurate timing when using `WaitUntil`.
- On macOS, fix native file dialogs hanging the event loop.
- On Wayland, implement a workaround for wrong configure size when using `xdg_decoration` in `kwin_wayland`
- On macOS, fix an issue that prevented the menu bar from showing in borderless fullscreen mode.
- On X11, EINTR while polling for events no longer causes a panic. Instead it will be treated as a spurious wakeup.

# 0.25.0 (2021-05-15)

- **Breaking:** On macOS, replace `WindowBuilderExtMacOS::with_activation_policy` with `EventLoopExtMacOS::set_activation_policy`
- On macOS, wait with activating the application until the application has initialized.
- On macOS, fix creating new windows when the application has a main menu.
- On Windows, fix fractional deltas for mouse wheel device events.
- On macOS, fix segmentation fault after dropping the main window.
- On Android, `InputEvent::KeyEvent` is partially implemented providing the key scancode.
- Added `is_maximized` method to `Window`.
- On Windows, fix bug where clicking the decoration bar would make the cursor blink.
- On Windows, fix bug causing newly created windows to erroneously display the "wait" (spinning) cursor.
- On macOS, wake up the event loop immediately when a redraw is requested.
- On Windows, change the default window size (1024x768) to match the default on other desktop platforms (800x600).
- On Windows, fix bug causing mouse capture to not be released.
- On Windows, fix fullscreen not preserving minimized/maximized state.
- On Android, unimplemented events are marked as unhandled on the native event loop.
- On Windows, added `WindowBuilderExtWindows::with_menu` to set a custom menu at window creation time.
- On Android, bump `ndk` and `ndk-glue` to 0.3: use predefined constants for event `ident`.
- On macOS, fix objects captured by the event loop closure not being dropped on panic.
- On Windows, fixed `WindowEvent::ThemeChanged` not properly firing and fixed `Window::theme` returning the wrong theme.
- On Web, added support for `DeviceEvent::MouseMotion` to listen for relative mouse movements.
- Added `WindowBuilder::with_position` to allow setting the position of a `Window` on creation. Supported on Windows, macOS and X11.
- Added `Window::drag_window`. Implemented on Windows, macOS, X11 and Wayland.
- On X11, bump `mio` to 0.7.
- On Windows, added `WindowBuilderExtWindows::with_owner_window` to allow creating popup windows.
- On Windows, added `WindowExtWindows::set_enable` to allow creating modal popup windows.
- On macOS, emit `RedrawRequested` events immediately while the window is being resized.
- Implement `Default`, `Hash`, and `Eq` for `LogicalPosition`, `PhysicalPosition`, `LogicalSize`, and `PhysicalSize`.
- On macOS, initialize the Menu Bar with minimal defaults. (Can be prevented using `enable_default_menu_creation`)
- On macOS, change the default behavior for first click when the window was unfocused. Now the window becomes focused and then emits a `MouseInput` event on a "first mouse click".
- Implement mint (math interoperability standard types) conversions (under feature flag `mint`).

# 0.24.0 (2020-12-09)

- On Windows, fix applications not exiting gracefully due to thread_event_target_callback accessing corrupted memory.
- On Windows, implement `Window::set_ime_position`.
- **Breaking:** On Windows, Renamed `WindowBuilderExtWindows`'s `is_dark_mode` to `theme`.
- **Breaking:** On Windows, renamed `WindowBuilderExtWindows::is_dark_mode` to `theme`.
- On Windows, add `WindowBuilderExtWindows::with_theme` to set a preferred theme.
- On Windows, fix bug causing message boxes to appear delayed.
- On Android, calling `WindowEvent::Focused` now works properly instead of always returning false.
- On Windows, fix Alt-Tab behaviour by removing borderless fullscreen "always on top" flag.
- On Windows, fix bug preventing windows with transparency enabled from having fully-opaque regions.
- **Breaking:** On Windows, include prefix byte in scancodes.
- On Wayland, fix window not being resizeable when using `WindowBuilder::with_min_inner_size`.
- On Unix, fix cross-compiling to wasm32 without enabling X11 or Wayland.
- On Windows, fix use-after-free crash during window destruction.
- On Web, fix `WindowEvent::ReceivedCharacter` never being sent on key input.
- On macOS, fix compilation when targeting aarch64.
- On X11, fix `Window::request_redraw` not waking the event loop.
- On Wayland, the keypad arrow keys are now recognized.
- **Breaking** Rename `desktop::EventLoopExtDesktop` to `run_return::EventLoopExtRunReturn`.
- Added `request_user_attention` method to `Window`.
- **Breaking:** On macOS, removed `WindowExt::request_user_attention`, use `Window::request_user_attention`.
- **Breaking:** On X11, removed `WindowExt::set_urgent`, use `Window::request_user_attention`.
- On Wayland, default font size in CSD increased from 11 to 17.
- On Windows, fix bug causing message boxes to appear delayed.
- On Android, support multi-touch.
- On Wayland, extra mouse buttons are not dropped anymore.
- **Breaking**: `MouseButton::Other` now uses `u16`.

# 0.23.0 (2020-10-02)

- On iOS, fixed support for the "Debug View Heirarchy" feature in Xcode.
- On all platforms, `available_monitors` and `primary_monitor` are now on `EventLoopWindowTarget` rather than `EventLoop` to list monitors event in the event loop.
- On Unix, X11 and Wayland are now optional features (enabled by default)
- On X11, fix deadlock when calling `set_fullscreen_inner`.
- On Web, prevent the webpage from scrolling when the user is focused on a winit canvas
- On Web, calling `window.set_cursor_icon` no longer breaks HiDPI scaling
- On Windows, drag and drop is now optional (enabled by default) and can be disabled with `WindowBuilderExtWindows::with_drag_and_drop(false)`.
- On Wayland, fix deadlock when calling to `set_inner_size` from a callback.
- On macOS, add `hide__other_applications` to `EventLoopWindowTarget` via existing `EventLoopWindowTargetExtMacOS` trait. `hide_other_applications` will hide other applications by calling `-[NSApplication hideOtherApplications: nil]`.
- On android added support for `run_return`.
- On MacOS, Fixed fullscreen and dialog support for `run_return`.
- On Windows, fix bug where we'd try to emit `MainEventsCleared` events during nested win32 event loops.
- On Web, use mouse events if pointer events aren't supported. This affects Safari.
- On Windows, `set_ime_position` is now a no-op instead of a runtime crash.
- On Android, `set_fullscreen` is now a no-op instead of a runtime crash.
- On iOS and Android, `set_inner_size` is now a no-op instead of a runtime crash.
- On Android, fix `ControlFlow::Poll` not polling the Android event queue.
- On macOS, add `NSWindow.hasShadow` support.
- On Web, fix vertical mouse wheel scrolling being inverted.
- On Web, implement mouse capturing for click-dragging out of the canvas.
- On Web, fix `ControlFlow::Exit` not properly handled.
- On Web (web-sys only), send `WindowEvent::ScaleFactorChanged` event when `window.devicePixelRatio` is changed.
- **Breaking:** On Web, `set_cursor_position` and `set_cursor_grab` will now always return an error.
- **Breaking:** `PixelDelta` scroll events now return a `PhysicalPosition`.
- On NetBSD, fixed crash due to incorrect detection of the main thread.
- **Breaking:** On X11, `-` key is mapped to the `Minus` virtual key code, instead of `Subtract`.
- On macOS, fix inverted horizontal scroll.
- **Breaking:** `current_monitor` now returns `Option<MonitorHandle>`.
- **Breaking:** `primary_monitor` now returns `Option<MonitorHandle>`.
- On macOS, updated core-* dependencies and cocoa.
- Bump `parking_lot` to 0.11
- On Android, bump `ndk`, `ndk-sys` and `ndk-glue` to 0.2. Checkout the new ndk-glue main proc attribute.
- On iOS, fixed starting the app in landscape where the view still had portrait dimensions.
- Deprecate the stdweb backend, to be removed in a future release
- **Breaking:** Prefixed virtual key codes `Add`, `Multiply`, `Divide`, `Decimal`, and `Subtract` with `Numpad`.
- Added `Asterisk` and `Plus` virtual key codes.
- On Web (web-sys only), the `Event::LoopDestroyed` event is correctly emitted when leaving the page.
- On Web, the `WindowEvent::Destroyed` event now gets emitted when a `Window` is dropped.
- On Web (web-sys only), the event listeners are now removed when a `Window` is dropped or when the event loop is destroyed.
- On Web, the event handler closure passed to `EventLoop::run` now gets dropped after the event loop is destroyed.
- **Breaking:** On Web, the canvas element associated to a `Window` is no longer removed from the DOM when the `Window` is dropped.
- On Web, `WindowEvent::Resized` is now emitted when `Window::set_inner_size` is called.
- **Breaking:** `Fullscreen` enum now uses `Borderless(Option<MonitorHandle>)` instead of `Borderless(MonitorHandle)` to allow picking the current monitor.
- On MacOS, fix `WindowEvent::Moved` ignoring the scale factor.
- On Wayland, add missing virtual keycodes.
- On Wayland, implement proper `set_cursor_grab`.
- On Wayland, the cursor will use similar icons if the requested one isn't available.
- On Wayland, right clicking on client side decorations will request application menu.
- On Wayland, fix tracking of window size after state changes.
- On Wayland, fix client side decorations not being hidden properly in fullscreen.
- On Wayland, fix incorrect size event when entering fullscreen with client side decorations.
- On Wayland, fix `resizable` attribute not being applied properly on startup.
- On Wayland, fix disabled repeat rate not being handled.
- On Wayland, fix decoration buttons not working after tty switch.
- On Wayland, fix scaling not being applied on output re-enable.
- On Wayland, fix crash when `XCURSOR_SIZE` is `0`.
- On Wayland, fix pointer getting created in some cases without pointer capability.
- On Wayland, on kwin, fix space between window and decorations on startup.
- **Breaking:** On Wayland, `Theme` trait was reworked.
- On Wayland, disable maximize button for non-resizable window.
- On Wayland, added support for `set_ime_position`.
- On Wayland, fix crash on startup since GNOME 3.37.90.
- On X11, fix incorrect modifiers state on startup.

# 0.22.2 (2020-05-16)

- Added Clone implementation for 'static events.
- On Windows, fix window intermittently hanging when `ControlFlow` was set to `Poll`.
- On Windows, fix `WindowBuilder::with_maximized` being ignored.
- On Android, minimal platform support.
- On iOS, touch positions are now properly converted to physical pixels.
- On macOS, updated core-* dependencies and cocoa

# 0.22.1 (2020-04-16)

- On X11, fix `ResumeTimeReached` being fired too early.
- On Web, replaced zero timeout for `ControlFlow::Poll` with `requestAnimationFrame`
- On Web, fix a possible panic during event handling
- On macOS, fix `EventLoopProxy` leaking memory for every instance.

# 0.22.0 (2020-03-09)

- On Windows, fix minor timing issue in wait_until_time_or_msg
- On Windows, rework handling of request_redraw() to address panics.
- On macOS, fix `set_simple_screen` to remember frame excluding title bar.
- On Wayland, fix coordinates in touch events when scale factor isn't 1.
- On Wayland, fix color from `close_button_icon_color` not applying.
- Ignore locale if unsupported by X11 backend
- On Wayland, Add HiDPI cursor support
- On Web, add the ability to query "Light" or "Dark" system theme send `ThemeChanged` on change.
- Fix `Event::to_static` returning `None` for user events.
- On Wayland, Hide CSD for fullscreen windows.
- On Windows, ignore spurious mouse move messages.
- **Breaking:** Move `ModifiersChanged` variant from `DeviceEvent` to `WindowEvent`.
- On Windows, add `IconExtWindows` trait which exposes creating an `Icon` from an external file or embedded resource
- Add `BadIcon::OsError` variant for when OS icon functionality fails
- On Windows, fix crash at startup on systems that do not properly support Windows' Dark Mode
- Revert On macOS, fix not sending ReceivedCharacter event for specific keys combinations.
- on macOS, fix incorrect ReceivedCharacter events for some key combinations.
- **Breaking:** Use `i32` instead of `u32` for position type in `WindowEvent::Moved`.
- On macOS, a mouse motion event is now generated before every mouse click.

# 0.21.0 (2020-02-04)

- On Windows, fixed "error: linking with `link.exe` failed: exit code: 1120" error on older versions of windows.
- On macOS, fix set_minimized(true) works only with decorations.
- On macOS, add `hide_application` to `EventLoopWindowTarget` via a new `EventLoopWindowTargetExtMacOS` trait. `hide_application` will hide the entire application by calling `-[NSApplication hide: nil]`.
- On macOS, fix not sending ReceivedCharacter event for specific keys combinations.
- On macOS, fix `CursorMoved` event reporting the cursor position using logical coordinates.
- On macOS, fix issue where unbundled applications would sometimes open without being focused.
- On macOS, fix `run_return` does not return unless it receives a message.
- On Windows, fix bug where `RedrawRequested` would only get emitted every other iteration of the event loop.
- On X11, fix deadlock on window state when handling certain window events.
- `WindowBuilder` now implements `Default`.
- **Breaking:** `WindowEvent::CursorMoved` changed to `f64` units, preserving high-precision data supplied by most backends
- On Wayland, fix coordinates in mouse events when scale factor isn't 1
- On Web, add the ability to provide a custom canvas
- **Breaking:** On Wayland, the `WaylandTheme` struct has been replaced with a `Theme` trait, allowing for extra configuration

# 0.20.0 (2020-01-05)

- On X11, fix `ModifiersChanged` emitting incorrect modifier change events
- **Breaking**: Overhaul how Winit handles DPI:
  - Window functions and events now return `PhysicalSize` instead of `LogicalSize`.
  - Functions that take `Size` or `Position` types can now take either `Logical` or `Physical` types.
  - `hidpi_factor` has been renamed to `scale_factor`.
  - `HiDpiFactorChanged` has been renamed to `ScaleFactorChanged`, and lets you control how the OS
    resizes the window in response to the change.
  - On X11, deprecate `WINIT_HIDPI_FACTOR` environment variable in favor of `WINIT_X11_SCALE_FACTOR`.
  - `Size` and `Position` types are now generic over their exact pixel type.

# 0.20.0 Alpha 6 (2020-01-03)

- On macOS, fix `set_cursor_visible` hides cursor outside of window.
- On macOS, fix `CursorEntered` and `CursorLeft` events fired at old window size.
- On macOS, fix error when `set_fullscreen` is called during fullscreen transition.
- On all platforms except mobile and WASM, implement `Window::set_minimized`.
- On X11, fix `CursorEntered` event being generated for non-winit windows.
- On macOS, fix crash when starting maximized without decorations.
- On macOS, fix application not terminating on `run_return`.
- On Wayland, fix cursor icon updates on window borders when using CSD.
- On Wayland, under mutter(GNOME Wayland), fix CSD being behind the status bar, when starting window in maximized mode.
- On Windows, theme the title bar according to whether the system theme is "Light" or "Dark".
- Added `WindowEvent::ThemeChanged` variant to handle changes to the system theme. Currently only implemented on Windows.
- **Breaking**: Changes to the `RedrawRequested` event (#1041):
  - `RedrawRequested` has been moved from `WindowEvent` to `Event`.
  - `EventsCleared` has been renamed to `MainEventsCleared`.
  - `RedrawRequested` is now issued only after `MainEventsCleared`.
  - `RedrawEventsCleared` is issued after each set of `RedrawRequested` events.
- Implement synthetic window focus key events on Windows.
- **Breaking**: Change `ModifiersState` to a `bitflags` struct.
- On Windows, implement `VirtualKeyCode` translation for `LWin` and `RWin`.
- On Windows, fix closing the last opened window causing `DeviceEvent`s to stop getting emitted.
- On Windows, fix `Window::set_visible` not setting internal flags correctly. This resulted in some weird behavior.
- Add `DeviceEvent::ModifiersChanged`.
  - Deprecate `modifiers` fields in other events in favor of `ModifiersChanged`.
- On X11, `WINIT_HIDPI_FACTOR` now dominates `Xft.dpi` when picking DPI factor for output.
- On X11, add special value `randr` for `WINIT_HIDPI_FACTOR` to make winit use self computed DPI factor instead of the one from `Xft.dpi`.

# 0.20.0 Alpha 5 (2019-12-09)

- On macOS, fix application termination on `ControlFlow::Exit`
- On Windows, fix missing `ReceivedCharacter` events when Alt is held.
- On macOS, stop emitting private corporate characters in `ReceivedCharacter` events.
- On X11, fix misreporting DPI factor at startup.
- On X11, fix events not being reported when using `run_return`.
- On X11, fix key modifiers being incorrectly reported.
- On X11, fix window creation hanging when another window is fullscreen.
- On Windows, fix focusing unfocused windows when switching from fullscreen to windowed.
- On X11, fix reporting incorrect DPI factor when waking from suspend.
- Change `EventLoopClosed` to contain the original event.
- **Breaking**: Add `is_synthetic` field to `WindowEvent` variant `KeyboardInput`,
  indicating that the event is generated by winit.
- On X11, generate synthetic key events for keys held when a window gains or loses focus.
- On X11, issue a `CursorMoved` event when a `Touch` event occurs,
  as X11 implicitly moves the cursor for such events.

# 0.20.0 Alpha 4 (2019-10-18)

- Add web support via the 'stdweb' or 'web-sys' features
- On Windows, implemented function to get HINSTANCE
- On macOS, implement `run_return`.
- On iOS, fix inverted parameter in `set_prefers_home_indicator_hidden`.
- On X11, performance is improved when rapidly calling `Window::set_cursor_icon`.
- On iOS, fix improper `msg_send` usage that was UB and/or would break if `!` is stabilized.
- On Windows, unset `maximized` when manually changing the window's position or size.
- On Windows, add touch pressure information for touch events.
- On macOS, differentiate between `CursorIcon::Grab` and `CursorIcon::Grabbing`.
- On Wayland, fix event processing sometimes stalling when using OpenGL with vsync.
- Officially remove the Emscripten backend.
- On Windows, fix handling of surrogate pairs when dispatching `ReceivedCharacter`.
- On macOS 10.15, fix freeze upon exiting exclusive fullscreen mode.
- On iOS, fix panic upon closing the app.
- On X11, allow setting mulitple `XWindowType`s.
- On iOS, fix null window on initial `HiDpiFactorChanged` event.
- On Windows, fix fullscreen window shrinking upon getting restored to a normal window.
- On macOS, fix events not being emitted during modal loops, such as when windows are being resized
  by the user.
- On Windows, fix hovering the mouse over the active window creating an endless stream of CursorMoved events.
- Always dispatch a `RedrawRequested` event after creating a new window.
- On X11, return dummy monitor data to avoid panicking when no monitors exist.
- On X11, prevent stealing input focus when creating a new window.
  Only steal input focus when entering fullscreen mode.
- On Wayland, fixed DeviceEvents for relative mouse movement is not always produced
- On Wayland, add support for set_cursor_visible and set_cursor_grab.
- On Wayland, fixed DeviceEvents for relative mouse movement is not always produced.
- Removed `derivative` crate dependency.
- On Wayland, add support for set_cursor_icon.
- Use `impl Iterator<Item = MonitorHandle>` instead of `AvailableMonitorsIter` consistently.
- On macOS, fix fullscreen state being updated after entering fullscreen instead of before,
  resulting in `Window::fullscreen` returning the old state in `Resized` events instead of
  reflecting the new fullscreen state
- On X11, fix use-after-free during window creation
- On Windows, disable monitor change keyboard shortcut while in exclusive fullscreen.
- On Windows, ensure that changing a borderless fullscreen window's monitor via keyboard shortcuts keeps the window fullscreen on the new monitor.
- Prevent `EventLoop::new` and `EventLoop::with_user_event` from getting called outside the main thread.
  - This is because some platforms cannot run the event loop outside the main thread. Preventing this
    reduces the potential for cross-platform compatibility gotchyas.
- On Windows and Linux X11/Wayland, add platform-specific functions for creating an `EventLoop` outside the main thread.
- On Wayland, drop resize events identical to the current window size.
- On Windows, fix window rectangle not getting set correctly on high-DPI systems.

# 0.20.0 Alpha 3 (2019-08-14)

- On macOS, drop the run closure on exit.
- On Windows, location of `WindowEvent::Touch` are window client coordinates instead of screen coordinates.
- On X11, fix delayed events after window redraw.
- On macOS, add `WindowBuilderExt::with_disallow_hidpi` to have the option to turn off best resolution openGL surface.
- On Windows, screen saver won't start if the window is in fullscreen mode.
- Change all occurrences of the `new_user_event` method to `with_user_event`.
- On macOS, the dock and the menu bar are now hidden in fullscreen mode.
- `Window::set_fullscreen` now takes `Option<Fullscreen>` where `Fullscreen`
  consists of `Fullscreen::Exclusive(VideoMode)` and
  `Fullscreen::Borderless(MonitorHandle)` variants.
  - Adds support for exclusive fullscreen mode.
- On iOS, add support for hiding the home indicator.
- On iOS, add support for deferring system gestures.
- On iOS, fix a crash that occurred while acquiring a monitor's name.
- On iOS, fix armv7-apple-ios compile target.
- Removed the `T: Clone` requirement from the `Clone` impl of `EventLoopProxy<T>`.
- On iOS, disable overscan compensation for external displays (removes black
  bars surrounding the image).
- On Linux, the functions `is_wayland`, `is_x11`, `xlib_xconnection` and `wayland_display` have been moved to a new `EventLoopWindowTargetExtUnix` trait.
- On iOS, add `set_prefers_status_bar_hidden` extension function instead of
  hijacking `set_decorations` for this purpose.
- On macOS and iOS, corrected the auto trait impls of `EventLoopProxy`.
- On iOS, add touch pressure information for touch events.
- Implement `raw_window_handle::HasRawWindowHandle` for `Window` type on all supported platforms.
- On macOS, fix the signature of `-[NSView drawRect:]`.
- On iOS, fix the behavior of `ControlFlow::Poll`. It wasn't polling if that was the only mode ever used by the application.
- On iOS, fix DPI sent out by views on creation was `0.0` - now it gives a reasonable number.
- On iOS, RedrawRequested now works for gl/metal backed views.
- On iOS, RedrawRequested is generally ordered after EventsCleared.

# 0.20.0 Alpha 2 (2019-07-09)

- On X11, non-resizable windows now have maximize explicitly disabled.
- On Windows, support paths longer than MAX_PATH (260 characters) in `WindowEvent::DroppedFile`
and `WindowEvent::HoveredFile`.
- On Mac, implement `DeviceEvent::Button`.
- Change `Event::Suspended(true / false)` to `Event::Suspended` and `Event::Resumed`.
- On X11, fix sanity check which checks that a monitor's reported width and height (in millimeters) are non-zero when calculating the DPI factor.
- Revert the use of invisible surfaces in Wayland, which introduced graphical glitches with OpenGL (#835)
- On X11, implement `_NET_WM_PING` to allow desktop environment to kill unresponsive programs.
- On Windows, when a window is initially invisible, it won't take focus from the existing visible windows.
- On Windows, fix multiple calls to `request_redraw` during `EventsCleared` sending multiple `RedrawRequested events.`
- On Windows, fix edge case where `RedrawRequested` could be dispatched before input events in event loop iteration.
- On Windows, fix timing issue that could cause events to be improperly dispatched after `RedrawRequested` but before `EventsCleared`.
- On macOS, drop unused Metal dependency.
- On Windows, fix the trail effect happening on transparent decorated windows. Borderless (or un-decorated) windows were not affected.
- On Windows, fix `with_maximized` not properly setting window size to entire window.
- On macOS, change `WindowExtMacOS::request_user_attention()` to take an `enum` instead of a `bool`.

# 0.20.0 Alpha 1 (2019-06-21)

- Changes below are considered **breaking**.
- Change all occurrences of `EventsLoop` to `EventLoop`.
- Previously flat API is now exposed through `event`, `event_loop`, `monitor`, and `window` modules.
- `os` module changes:
  - Renamed to `platform`.
  - All traits now have platform-specific suffixes.
  - Exposes new `desktop` module on Windows, Mac, and Linux.
- Changes to event loop types:
  - `EventLoopProxy::wakeup` has been removed in favor of `send_event`.
  - **Major:** New `run` method drives winit event loop.
    - Returns `!` to ensure API behaves identically across all supported platforms.
      - This allows `emscripten` implementation to work without lying about the API.
    - `ControlFlow`'s variants have been replaced with `Wait`, `WaitUntil(Instant)`, `Poll`, and `Exit`.
      - Is read after `EventsCleared` is processed.
      - `Wait` waits until new events are available.
      - `WaitUntil` waits until either new events are available or the provided time has been reached.
      - `Poll` instantly resumes the event loop.
      - `Exit` aborts the event loop.
    - Takes a closure that implements `'static + FnMut(Event<T>, &EventLoop<T>, &mut ControlFlow)`.
      - `&EventLoop<T>` is provided to allow new `Window`s to be created.
  - **Major:** `platform::desktop` module exposes `EventLoopExtDesktop` trait with `run_return` method.
    - Behaves identically to `run`, but returns control flow to the calling context and can take non-`'static` closures.
  - `EventLoop`'s `poll_events` and `run_forever` methods have been removed in favor of `run` and `run_return`.
- Changes to events:
  - Remove `Event::Awakened` in favor of `Event::UserEvent(T)`.
    - Can be sent with `EventLoopProxy::send_event`.
  - Rename `WindowEvent::Refresh` to `WindowEvent::RedrawRequested`.
    - `RedrawRequested` can be sent by the user with the `Window::request_redraw` method.
  - `EventLoop`, `EventLoopProxy`, and `Event` are now generic over `T`, for use in `UserEvent`.
  - **Major:** Add `NewEvents(StartCause)`, `EventsCleared`, and `LoopDestroyed` variants to `Event`.
    - `NewEvents` is emitted when new events are ready to be processed by event loop.
      - `StartCause` describes why new events are available, with `ResumeTimeReached`, `Poll`, `WaitCancelled`, and `Init` (sent once at start of loop).
    - `EventsCleared` is emitted when all available events have been processed.
      - Can be used to perform logic that depends on all events being processed (e.g. an iteration of a game loop).
    - `LoopDestroyed` is emitted when the `run` or `run_return` method is about to exit.
- Rename `MonitorId` to `MonitorHandle`.
- Removed `serde` implementations from `ControlFlow`.
- Rename several functions to improve both internal consistency and compliance with Rust API guidelines.
- Remove `WindowBuilder::multitouch` field, since it was only implemented on a few platforms. Multitouch is always enabled now.
- **Breaking:** On macOS, change `ns` identifiers to use snake_case for consistency with iOS's `ui` identifiers.
- Add `MonitorHandle::video_modes` method for retrieving supported video modes for the given monitor.
- On Wayland, the window now exists even if nothing has been drawn.
- On Windows, fix initial dimensions of a fullscreen window.
- On Windows, Fix transparent borderless windows rendering wrong.

# Version 0.19.1 (2019-04-08)

- On Wayland, added a `get_wayland_display` function to `EventsLoopExt`.
- On Windows, fix `CursorMoved(0, 0)` getting dispatched on window focus.
- On macOS, fix command key event left and right reverse.
- On FreeBSD, NetBSD, and OpenBSD, fix build of X11 backend.
- On Linux, the numpad's add, subtract and divide keys are now mapped to the `Add`, `Subtract` and `Divide` virtual key codes
- On macOS, the numpad's subtract key has been added to the `Subtract` mapping
- On Wayland, the numpad's home, end, page up and page down keys are now mapped to the `Home`, `End`, `PageUp` and `PageDown` virtual key codes
- On Windows, fix icon not showing up in corner of window.
- On X11, change DPI scaling factor behavior. First, winit tries to read it from "Xft.dpi" XResource, and uses DPI calculation from xrandr dimensions as fallback behavior.

# Version 0.19.0 (2019-03-06)

- On X11, we will use the faster `XRRGetScreenResourcesCurrent` function instead of `XRRGetScreenResources` when available.
- On macOS, fix keycodes being incorrect when using a non-US keyboard layout.
- On Wayland, fix `with_title()` not setting the windows title
- On Wayland, add `set_wayland_theme()` to control client decoration color theme
- Added serde serialization to `os::unix::XWindowType`.
- **Breaking:** Remove the `icon_loading` feature and the associated `image` dependency.
- On X11, make event loop thread safe by replacing XNextEvent with select(2) and XCheckIfEvent
- On Windows, fix malformed function pointer typecast that could invoke undefined behavior.
- Refactored Windows state/flag-setting code.
- On Windows, hiding the cursor no longer hides the cursor for all Winit windows - just the one `hide_cursor` was called on.
- On Windows, cursor grabs used to get perpetually canceled when the grabbing window lost focus. Now, cursor grabs automatically get re-initialized when the window regains focus and the mouse moves over the client area.
- On Windows, only vertical mouse wheel events were handled. Now, horizontal mouse wheel events are also handled.
- On Windows, ignore the AltGr key when populating the `ModifersState` type.

# Version 0.18.1 (2018-12-30)

- On macOS, fix `Yen` (JIS) so applications receive the event.
- On X11 with a tiling WM, fixed high CPU usage when moving windows across monitors.
- On X11, fixed panic caused by dropping the window before running the event loop.
- on macOS, added `WindowExt::set_simple_fullscreen` which does not require a separate space
- Introduce `WindowBuilderExt::with_app_id` to allow setting the application ID on Wayland.
- On Windows, catch panics in event loop child thread and forward them to the parent thread. This prevents an invocation of undefined behavior due to unwinding into foreign code.
- On Windows, fix issue where resizing or moving window combined with grabbing the cursor would freeze program.
- On Windows, fix issue where resizing or moving window would eat `Awakened` events.
- On Windows, exiting fullscreen after entering fullscreen with disabled decorations no longer shrinks window.
- On X11, fixed a segfault when using virtual monitors with XRandR.
- Derive `Ord` and `PartialOrd` for `VirtualKeyCode` enum.
- On Windows, fix issue where hovering or dropping a non file item would create a panic.
- On Wayland, fix resizing and DPI calculation when a `wl_output` is removed without sending a `leave` event to the `wl_surface`, such as disconnecting a monitor from a laptop.
- On Wayland, DPI calculation is handled by smithay-client-toolkit.
- On X11, `WindowBuilder::with_min_dimensions` and `WindowBuilder::with_max_dimensions` now correctly account for DPI.
- Added support for generating dummy `DeviceId`s and `WindowId`s to better support unit testing.
- On macOS, fixed unsoundness in drag-and-drop that could result in drops being rejected.
- On macOS, implemented `WindowEvent::Refresh`.
- On macOS, all `MouseCursor` variants are now implemented and the cursor will no longer reset after unfocusing.
- Removed minimum supported Rust version guarantee.

# Version 0.18.0 (2018-11-07)

- **Breaking:** `image` crate upgraded to 0.20. This is exposed as part of the `icon_loading` API.
- On Wayland, pointer events will now provide the current modifiers state.
- On Wayland, titles will now be displayed in the window header decoration.
- On Wayland, key repetition is now ended when keyboard loses focus.
- On Wayland, windows will now use more stylish and modern client side decorations.
- On Wayland, windows will use server-side decorations when available.
- **Breaking:** Added support for F16-F24 keys (variants were added to the `VirtualKeyCode` enum).
- Fixed graphical glitches when resizing on Wayland.
- On Windows, fix freezes when performing certain actions after a window resize has been triggered. Reintroduces some visual artifacts when resizing.
- Updated window manager hints under X11 to v1.5 of [Extended Window Manager Hints](https://specifications.freedesktop.org/wm-spec/wm-spec-1.5.html#idm140200472629520).
- Added `WindowBuilderExt::with_gtk_theme_variant` to X11-specific `WindowBuilder` functions.
- Fixed UTF8 handling bug in X11 `set_title` function.
- On Windows, `Window::set_cursor` now applies immediately instead of requiring specific events to occur first.
- On Windows, the `HoveredFile` and `HoveredFileCancelled` events are now implemented.
- On Windows, fix `Window::set_maximized`.
- On Windows 10, fix transparency (#260).
- On macOS, fix modifiers during key repeat.
- Implemented the `Debug` trait for `Window`, `EventsLoop`, `EventsLoopProxy` and `WindowBuilder`.
- On X11, now a `Resized` event will always be generated after a DPI change to ensure the window's logical size is consistent with the new DPI.
- Added further clarifications to the DPI docs.
- On Linux, if neither X11 nor Wayland manage to initialize, the corresponding panic now consists of a single line only.
- Add optional `serde` feature with implementations of `Serialize`/`Deserialize` for DPI types and various event types.
- Add `PartialEq`, `Eq`, and `Hash` implementations on public types that could have them but were missing them.
- On X11, drag-and-drop receiving an unsupported drop type can no longer cause the WM to freeze.
- Fix issue whereby the OpenGL context would not appear at startup on macOS Mojave (#1069).
- **Breaking:** Removed `From<NSApplicationActivationPolicy>` impl from `ActivationPolicy` on macOS.
- On macOS, the application can request the user's attention with `WindowExt::request_user_attention`.

# Version 0.17.2 (2018-08-19)

- On macOS, fix `<C-Tab>` so applications receive the event.
- On macOS, fix `<Cmd-{key}>` so applications receive the event.
- On Wayland, key press events will now be repeated.

# Version 0.17.1 (2018-08-05)

- On X11, prevent a compilation failure in release mode for versions of Rust greater than or equal to 1.30.
- Fixed deadlock that broke fullscreen mode on Windows.

# Version 0.17.0 (2018-08-02)

- Cocoa and core-graphics updates.
- Fixed thread-safety issues in several `Window` functions on Windows.
- On MacOS, the key state for modifiers key events is now properly set.
- On iOS, the view is now set correctly. This makes it possible to render things (instead of being stuck on a black screen), and touch events work again.
- Added NetBSD support.
- **Breaking:** On iOS, `UIView` is now the default root view. `WindowBuilderExt::with_root_view_class` can be used to set the root view objective-c class to `GLKView` (OpenGLES) or `MTKView` (Metal/MoltenVK).
- On iOS, the `UIApplication` is not started until `Window::new` is called.
- Fixed thread unsafety with cursor hiding on macOS.
- On iOS, fixed the size of the `JmpBuf` type used for `setjmp`/`longjmp` calls. Previously this was a buffer overflow on most architectures.
- On Windows, use cached window DPI instead of repeatedly querying the system. This fixes sporadic crashes on Windows 7.

# Version 0.16.2 (2018-07-07)

- On Windows, non-resizable windows now have the maximization button disabled. This is consistent with behavior on macOS and popular X11 WMs.
- Corrected incorrect `unreachable!` usage when guessing the DPI factor with no detected monitors.

# Version 0.16.1 (2018-07-02)

- Added logging through `log`. Logging will become more extensive over time.
- On X11 and Windows, the window's DPI factor is guessed before creating the window. This _greatly_ cuts back on unsightly auto-resizing that would occur immediately after window creation.
- Fixed X11 backend compilation for environments where `c_char` is unsigned.

# Version 0.16.0 (2018-06-25)

- Windows additionally has `WindowBuilderExt::with_no_redirection_bitmap`.
- **Breaking:** Removed `VirtualKeyCode::LMenu` and `VirtualKeyCode::RMenu`; Windows now generates `VirtualKeyCode::LAlt` and `VirtualKeyCode::RAlt` instead.
- On X11, exiting fullscreen no longer leaves the window in the monitor's top left corner.
- **Breaking:** `Window::hidpi_factor` has been renamed to `Window::get_hidpi_factor` for better consistency. `WindowEvent::HiDPIFactorChanged` has been renamed to `WindowEvent::HiDpiFactorChanged`. DPI factors are always represented as `f64` instead of `f32` now.
- The Windows backend is now DPI aware. `WindowEvent::HiDpiFactorChanged` is implemented, and `MonitorId::get_hidpi_factor` and `Window::hidpi_factor` return accurate values.
- Implemented `WindowEvent::HiDpiFactorChanged` on X11.
- On macOS, `Window::set_cursor_position` is now relative to the client area.
- On macOS, setting the maximum and minimum dimensions now applies to the client area dimensions rather than to the window dimensions.
- On iOS, `MonitorId::get_dimensions` has been implemented and both `MonitorId::get_hidpi_factor` and `Window::get_hidpi_factor` return accurate values.
- On Emscripten, `MonitorId::get_hidpi_factor` now returns the same value as `Window::get_hidpi_factor` (it previously would always return 1.0).
- **Breaking:** The entire API for sizes, positions, etc. has changed. In the majority of cases, winit produces and consumes positions and sizes as `LogicalPosition` and `LogicalSize`, respectively. The notable exception is `MonitorId` methods, which deal in `PhysicalPosition` and `PhysicalSize`. See the documentation for specifics and explanations of the types. Additionally, winit automatically conserves logical size when the DPI factor changes.
- **Breaking:** All deprecated methods have been removed. For `Window::platform_display` and `Window::platform_window`, switch to the appropriate platform-specific `WindowExt` methods. For `Window::get_inner_size_points` and `Window::get_inner_size_pixels`, use the `LogicalSize` returned by `Window::get_inner_size` and convert as needed.
- HiDPI support for Wayland.
- `EventsLoop::get_available_monitors` and `EventsLoop::get_primary_monitor` now have identical counterparts on `Window`, so this information can be acquired without an `EventsLoop` borrow.
- `AvailableMonitorsIter` now implements `Debug`.
- Fixed quirk on macOS where certain keys would generate characters at twice the normal rate when held down.
- On X11, all event loops now share the same `XConnection`.
- **Breaking:** `Window::set_cursor_state` and `CursorState` enum removed in favor of the more composable `Window::grab_cursor` and `Window::hide_cursor`. As a result, grabbing the cursor no longer automatically hides it; you must call both methods to retain the old behavior on Windows and macOS. `Cursor::NoneCursor` has been removed, as it's no longer useful.
- **Breaking:** `Window::set_cursor_position` now returns `Result<(), String>`, thus allowing for `Box<Error>` conversion via `?`.

# Version 0.15.1 (2018-06-13)

- On X11, the `Moved` event is no longer sent when the window is resized without changing position.
- `MouseCursor` and `CursorState` now implement `Default`.
- `WindowBuilder::with_resizable` implemented for Windows, X11, Wayland, and macOS.
- `Window::set_resizable` implemented for Windows, X11, Wayland, and macOS.
- On X11, if the monitor's width or height in millimeters is reported as 0, the DPI is now 1.0 instead of +inf.
- On X11, the environment variable `WINIT_HIDPI_FACTOR` has been added for overriding DPI factor.
- On X11, enabling transparency no longer causes the window contents to flicker when resizing.
- On X11, `with_override_redirect` now actually enables override redirect.
- macOS now generates `VirtualKeyCode::LAlt` and `VirtualKeyCode::RAlt` instead of `None` for both.
- On macOS, `VirtualKeyCode::RWin` and `VirtualKeyCode::LWin` are no longer switched.
- On macOS, windows without decorations can once again be resized.
- Fixed race conditions when creating an `EventsLoop` on X11, most commonly manifesting as "[xcb] Unknown sequence number while processing queue".
- On macOS, `CursorMoved` and `MouseInput` events are only generated if they occurs within the window's client area.
- On macOS, resizing the window no longer generates a spurious `MouseInput` event.

# Version 0.15.0 (2018-05-22)

- `Icon::to_cardinals` is no longer public, since it was never supposed to be.
- Wayland: improve diagnostics if initialization fails
- Fix some system event key doesn't work when focused, do not block keyevent forward to system on macOS
- On X11, the scroll wheel position is now correctly reset on i3 and other WMs that have the same quirk.
- On X11, `Window::get_current_monitor` now reliably returns the correct monitor.
- On X11, `Window::hidpi_factor` returns values from XRandR rather than the inaccurate values previously queried from the core protocol.
- On X11, the primary monitor is detected correctly even when using versions of XRandR less than 1.5.
- `MonitorId` now implements `Debug`.
- Fixed bug on macOS where using `with_decorations(false)` would cause `set_decorations(true)` to produce a transparent titlebar with no title.
- Implemented `MonitorId::get_position` on macOS.
- On macOS, `Window::get_current_monitor` now returns accurate values.
- Added `WindowBuilderExt::with_resize_increments` to macOS.
- **Breaking:** On X11, `WindowBuilderExt::with_resize_increments` and `WindowBuilderExt::with_base_size` now take `u32` values rather than `i32`.
- macOS keyboard handling has been overhauled, allowing for the use of dead keys, IME, etc. Right modifier keys are also no longer reported as being left.
- Added the `Window::set_ime_spot(x: i32, y: i32)` method, which is implemented on X11 and macOS.
- **Breaking**: `os::unix::WindowExt::send_xim_spot(x: i16, y: i16)` no longer exists. Switch to the new `Window::set_ime_spot(x: i32, y: i32)`, which has equivalent functionality.
- Fixed detection of `Pause` and `Scroll` keys on Windows.
- On Windows, alt-tabbing while the cursor is grabbed no longer makes it impossible to re-grab the cursor.
- On Windows, using `CursorState::Hide` when the cursor is grabbed now ungrabs the cursor first.
- Implemented `MouseCursor::NoneCursor` on Windows.
- Added `WindowBuilder::with_always_on_top` and `Window::set_always_on_top`. Implemented on Windows, macOS, and X11.
- On X11, `WindowBuilderExt` now has `with_class`, `with_override_redirect`, and `with_x11_window_type` to allow for more control over window creation. `WindowExt` additionally has `set_urgent`.
- More hints are set by default on X11, including `_NET_WM_PID` and `WM_CLIENT_MACHINE`. Note that prior to this, the `WM_CLASS` hint was automatically set to whatever value was passed to `with_title`. It's now set to the executable name to better conform to expectations and the specification; if this is undesirable, you must explicitly use `WindowBuilderExt::with_class`.

# Version 0.14.0 (2018-05-09)

- Created the `Copy`, `Paste` and `Cut` `VirtualKeyCode`s and added support for them on X11 and Wayland
- Fix `.with_decorations(false)` in macOS
- On Mac, `NSWindow` and supporting objects might be alive long after they were `closed` which resulted in apps consuming more heap then needed. Mainly it was affecting multi window applications. Not expecting any user visible change of behaviour after the fix.
- Fix regression of Window platform extensions for macOS where `NSFullSizeContentViewWindowMask` was not being correctly applied to `.fullsize_content_view`.
- Corrected `get_position` on Windows to be relative to the screen rather than to the taskbar.
- Corrected `Moved` event on Windows to use position values equivalent to those returned by `get_position`. It previously supplied client area positions instead of window positions, and would additionally interpret negative values as being very large (around `u16::MAX`).
- Implemented `Moved` event on macOS.
- On X11, the `Moved` event correctly use window positions rather than client area positions. Additionally, a stray `Moved` that unconditionally accompanied `Resized` with the client area position relative to the parent has been eliminated; `Moved` is still received alongside `Resized`, but now only once and always correctly.
- On Windows, implemented all variants of `DeviceEvent` other than `Text`. Mouse `DeviceEvent`s are now received even if the window isn't in the foreground.
- `DeviceId` on Windows is no longer a unit struct, and now contains a `u32`. For `WindowEvent`s, this will always be 0, but on `DeviceEvent`s it will be the handle to that device. `DeviceIdExt::get_persistent_identifier` can be used to acquire a unique identifier for that device that persists across replugs/reboots/etc.
- Corrected `run_forever` on X11 to stop discarding `Awakened` events.
- Various safety and correctness improvements to the X11 backend internals.
- Fixed memory leak on X11 every time the mouse entered the window.
- On X11, drag and drop now works reliably in release mode.
- Added `WindowBuilderExt::with_resize_increments` and `WindowBuilderExt::with_base_size` to X11, allowing for more optional hints to be set.
- Rework of the wayland backend, migrating it to use [Smithay's Client Toolkit](https://github.com/Smithay/client-toolkit).
- Added `WindowBuilder::with_window_icon` and `Window::set_window_icon`, finally making it possible to set the window icon on Windows and X11. The `icon_loading` feature can be enabled to allow for icons to be easily loaded; see example program `window_icon.rs` for usage.
- Windows additionally has `WindowBuilderExt::with_taskbar_icon` and `WindowExt::set_taskbar_icon`.
- On Windows, fix panic when trying to call `set_fullscreen(None)` on a window that has not been fullscreened prior.

# Version 0.13.1 (2018-04-26)

- Ensure necessary `x11-dl` version is used.

# Version 0.13.0 (2018-04-25)

- Implement `WindowBuilder::with_maximized`, `Window::set_fullscreen`, `Window::set_maximized` and `Window::set_decorations` for MacOS.
- Implement `WindowBuilder::with_maximized`, `Window::set_fullscreen`, `Window::set_maximized` and `Window::set_decorations` for Windows.
- On Windows, `WindowBuilder::with_fullscreen` no longer changing monitor display resolution.
- Overhauled X11 window geometry calculations. `get_position` and `set_position` are more universally accurate across different window managers, and `get_outer_size` actually works now.
- Fixed SIGSEGV/SIGILL crashes on macOS caused by stabilization of the `!` (never) type.
- Implement `WindowEvent::HiDPIFactorChanged` for macOS
- On X11, input methods now work completely out of the box, no longer requiring application developers to manually call `setlocale`. Additionally, when input methods are started, stopped, or restarted on the server end, it's correctly handled.
- Implemented `Refresh` event on Windows.
- Properly calculate the minimum and maximum window size on Windows, including window decorations.
- Map more `MouseCursor` variants to cursor icons on Windows.
- Corrected `get_position` on macOS to return outer frame position, not content area position.
- Corrected `set_position` on macOS to set outer frame position, not content area position.
- Added `get_inner_position` method to `Window`, which gets the position of the window's client area. This is implemented on all applicable platforms (all desktop platforms other than Wayland, where this isn't possible).
- **Breaking:** the `Closed` event has been replaced by `CloseRequested` and `Destroyed`. To migrate, you typically just need to replace all usages of `Closed` with `CloseRequested`; see example programs for more info. The exception is iOS, where `Closed` must be replaced by `Destroyed`.

# Version 0.12.0 (2018-04-06)

- Added subclass to macos windows so they can be made resizable even with no decorations.
- Dead keys now work properly on X11, no longer resulting in a panic.
- On X11, input method creation first tries to use the value from the user's `XMODIFIERS` environment variable, so application developers should no longer need to manually call `XSetLocaleModifiers`. If that fails, fallbacks are tried, which should prevent input method initialization from ever outright failing.
- Fixed thread safety issues with input methods on X11.
- Add support for `Touch` for win32 backend.
- Fixed `Window::get_inner_size` and friends to return the size in pixels instead of points when using HIDPI displays on OSX.

# Version 0.11.3 (2018-03-28)

- Added `set_min_dimensions` and `set_max_dimensions` methods to `Window`, and implemented on Windows, X11, Wayland, and OSX.
- On X11, dropping a `Window` actually closes it now, and clicking the window's × button (or otherwise having the WM signal to close it) will result in the window closing.
- Added `WindowBuilderExt` methods for macos: `with_titlebar_transparent`,
  `with_title_hidden`, `with_titlebar_buttons_hidden`,
  `with_fullsize_content_view`.
- Mapped X11 numpad keycodes (arrows, Home, End, PageUp, PageDown, Insert and Delete) to corresponding virtual keycodes

# Version 0.11.2 (2018-03-06)

- Impl `Hash`, `PartialEq`, and `Eq` for `events::ModifiersState`.
- Implement `MonitorId::get_hidpi_factor` for MacOS.
- Added method `os::macos::MonitorIdExt::get_nsscreen() -> *mut c_void` that gets a `NSScreen` object matching the monitor ID.
- Send `Awakened` event on Android when event loop is woken up.

# Version 0.11.1 (2018-02-19)

- Fixed windows not receiving mouse events when click-dragging the mouse outside the client area of a window, on Windows platforms.
- Added method `os::android::EventsLoopExt:set_suspend_callback(Option<Box<Fn(bool) -> ()>>)` that allows glutin to register a callback when a suspend event happens

# Version 0.11.0 (2018-02-09)

- Implement `MonitorId::get_dimensions` for Android.
- Added method `os::macos::WindowBuilderExt::with_movable_by_window_background(bool)` that allows to move a window without a titlebar - `with_decorations(false)`
- Implement `Window::set_fullscreen`, `Window::set_maximized` and `Window::set_decorations` for Wayland.
- Added `Caret` as VirtualKeyCode and support OSX ^-Key with german input.

# Version 0.10.1 (2018-02-05)

_Yanked_

# Version 0.10.0 (2017-12-27)

- Add support for `Touch` for emscripten backend.
- Added support for `DroppedFile`, `HoveredFile`, and `HoveredFileCancelled` to X11 backend.
- **Breaking:** `unix::WindowExt` no longer returns pointers for things that aren't actually pointers; `get_xlib_window` now returns `Option<std::os::raw::c_ulong>` and `get_xlib_screen_id` returns `Option<std::os::raw::c_int>`. Additionally, methods that previously returned `libc::c_void` have been changed to return `std::os::raw::c_void`, which are not interchangeable types, so users wanting the former will need to explicitly cast.
- Added `set_decorations` method to `Window` to allow decorations to be toggled after the window is built. Presently only implemented on X11.
- Raised the minimum supported version of Rust to 1.20 on MacOS due to usage of associated constants in new versions of cocoa and core-graphics.
- Added `modifiers` field to `MouseInput`, `MouseWheel`, and `CursorMoved` events to track the modifiers state (`ModifiersState`).
- Fixed the emscripten backend to return the size of the canvas instead of the size of the window.

# Version 0.9.0 (2017-12-01)

- Added event `WindowEvent::HiDPIFactorChanged`.
- Added method `MonitorId::get_hidpi_factor`.
- Deprecated `get_inner_size_pixels` and `get_inner_size_points` methods of `Window` in favor of
`get_inner_size`.
- **Breaking:** `EventsLoop` is `!Send` and `!Sync` because of platform-dependant constraints,
  but `Window`, `WindowId`, `DeviceId` and `MonitorId` guaranteed to be `Send`.
- `MonitorId::get_position` now returns `(i32, i32)` instead of `(u32, u32)`.
- Rewrite of the wayland backend to use wayland-client-0.11
- Support for dead keys on wayland for keyboard utf8 input
- Monitor enumeration on Windows is now implemented using `EnumDisplayMonitors` instead of
`EnumDisplayDevices`. This changes the value returned by `MonitorId::get_name()`.
- On Windows added `MonitorIdExt::hmonitor` method
- Impl `Clone` for `EventsLoopProxy`
- `EventsLoop::get_primary_monitor()` on X11 will fallback to any available monitor if no primary is found
- Support for touch event on wayland
- `WindowEvent`s `MouseMoved`, `MouseEntered`, and `MouseLeft` have been renamed to
`CursorMoved`, `CursorEntered`, and `CursorLeft`.
- New `DeviceEvent`s added, `MouseMotion` and `MouseWheel`.
- Send `CursorMoved` event after `CursorEntered` and `Focused` events.
- Add support for `ModifiersState`, `MouseMove`, `MouseInput`, `MouseMotion` for emscripten backend.

# Version 0.8.3 (2017-10-11)

- Fixed issue of calls to `set_inner_size` blocking on Windows.
- Mapped `ISO_Left_Tab` to `VirtualKeyCode::Tab` to make the key work with modifiers
- Fixed the X11 backed on 32bit targets

# Version 0.8.2 (2017-09-28)

- Uniformize keyboard scancode values accross Wayland and X11 (#297).
- Internal rework of the wayland event loop
- Added method `os::linux::WindowExt::is_ready`

# Version 0.8.1 (2017-09-22)

- Added various methods to `os::linux::EventsLoopExt`, plus some hidden items necessary to make
  glutin work.

# Version 0.8.0 (2017-09-21)

- Added `Window::set_maximized`, `WindowAttributes::maximized` and `WindowBuilder::with_maximized`.
- Added `Window::set_fullscreen`.
- Changed `with_fullscreen` to take a `Option<MonitorId>` instead of a `MonitorId`.
- Removed `MonitorId::get_native_identifer()` in favor of platform-specific traits in the `os`
  module.
- Changed `get_available_monitors()` and `get_primary_monitor()` to be methods of `EventsLoop`
  instead of stand-alone methods.
- Changed `EventsLoop` to be tied to a specific X11 or Wayland connection.
- Added a `os::linux::EventsLoopExt` trait that makes it possible to configure the connection.
- Fixed the emscripten code, which now compiles.
- Changed the X11 fullscreen code to use `xrandr` instead of `xxf86vm`.
- Fixed the Wayland backend to produce `Refresh` event after window creation.
- Changed the `Suspended` event to be outside of `WindowEvent`.
- Fixed the X11 backend sometimes reporting the wrong virtual key (#273).<|MERGE_RESOLUTION|>--- conflicted
+++ resolved
@@ -23,9 +23,6 @@
 - **Breaking:** Bump `ndk` version to 0.6, ndk-sys to `v0.3`, `ndk-glue` to `0.6`.
 - Remove no longer needed `WINIT_LINK_COLORSYNC` environment variable.
 - **Breaking:** Rename the `Exit` variant of `ControlFlow` to `ExitWithCode`, which holds a value to control the exit code after running. Add an `Exit` constant which aliases to `ExitWithCode(0)` instead to avoid major breakage. This shouldn't affect most existing programs.
-<<<<<<< HEAD
-- On macOS, add support for two-finger touchpad magnification and rotation gestures with new events `WindowEvent::TouchpadMagnify` and `WindowEvent::TouchpadRotate`.
-=======
 - Add `EventLoopBuilder`, which allows you to create and tweak the settings of an event loop before creating it.
 - Deprecated `EventLoop::with_user_event`; use `EventLoopBuilder::with_user_event` instead.
 - **Breaking:** Replaced `EventLoopExtMacOS` with `EventLoopBuilderExtMacOS` (which also has renamed methods).
@@ -47,7 +44,7 @@
 - **Breaking:** Added new `WindowEvent::Ime` supported on desktop platforms.
 - Added `Window::set_ime_allowed` supported on desktop platforms.
 - **Breaking:** IME input on desktop platforms won't be received unless it's explicitly allowed via `Window::set_ime_allowed` and new `WindowEvent::Ime` events are handled.
->>>>>>> f04fa5d5
+- On macOS, add support for two-finger touchpad magnification and rotation gestures with new events `WindowEvent::TouchpadMagnify` and `WindowEvent::TouchpadRotate`.
 
 # 0.26.1 (2022-01-05)
 
