--- conflicted
+++ resolved
@@ -8,11 +8,8 @@
 
 # Unreleased
 
-<<<<<<< HEAD
 - On MacOS and Windows, add `Window::set_content_protected`.
-=======
 - On Windows, fix icons specified on `WindowBuilder` not taking effect for windows created after the first one.
->>>>>>> 05484c58
 - On Windows and macOS, add `Window::title` to query the current window title.
 - On Windows, fix focusing menubar when pressing `Alt`.
 - On MacOS, made `accepts_first_mouse` configurable.
