# Changelog

All notable changes to this project will be documented in this file.

Please keep one empty line before and after all headers. (This is required for `git` to produce a conflict when a release is made while a PR is open and the PR's changelog entry would go into the wrong section).

And please only add new entries to the top of this list, right below the `# Unreleased` header.

# Unreleased

<<<<<<< HEAD
- Add the `css-size` feature, which will size the canvas based on the page layout on the Web, rather than having to do so manually using `set_inner_size`.
=======
- On Windows, fix icons specified on `WindowBuilder` not taking effect for windows created after the first one.
- On Windows and macOS, add `Window::title` to query the current window title.
- On Windows, fix focusing menubar when pressing `Alt`.
- On MacOS, made `accepts_first_mouse` configurable.
>>>>>>> 05484c58
- Migrated `WindowBuilderExtUnix::with_resize_increments` to `WindowBuilder`.
- Added `Window::resize_increments`/`Window::set_resize_increments` to update resize increments at runtime for X11/macOS.
- macOS/iOS: Use `objc2` instead of `objc` internally.
- **Breaking:** Bump MSRV from `1.57` to `1.60`.
- **Breaking:** Split the `platform::unix` module into `platform::x11` and `platform::wayland`. The extension types are similarly renamed.
- **Breaking:**: Removed deprecated method `platform::unix::WindowExtUnix::is_ready`.
- Removed `parking_lot` dependency.
- **Breaking:** On macOS, add support for two-finger touchpad magnification and rotation gestures with new events `WindowEvent::TouchpadMagnify` and `WindowEvent::TouchpadRotate`.
- **Breaking:** On web, the `WindowBuilderExtWebSys::with_prevent_default` setting (enabled by default), now additionally prevents scrolling of the webpage in mobile browsers, previously it only disabled scrolling on desktop.
- On Wayland, `wayland-csd-adwaita` now uses `ab_glyph` instead of `crossfont` to render the title for decorations.
- On Wayland, a new `wayland-csd-adwaita-crossfont` feature was added to use `crossfont` instead of `ab_glyph` for decorations.
- On Wayland, if not otherwise specified use upstream automatic CSD theme selection.
- On X11, added `WindowExtX11::with_parent` to create child windows.
- Added support for `WindowBuilder::with_theme` and `Window::theme` to support per-window dark/light/system theme configuration on macos, windows and wayland.
- On macOS, added support for `WindowEvent::ThemeChanged`.
- **Breaking:** Removed `WindowBuilderExtWindows::with_theme` and `WindowBuilderExtWayland::with_wayland_csd_theme` in favour of `WindowBuilder::with_theme`.
- **Breaking:** Removed `WindowExtWindows::theme` in favour of `Window::theme`.
- Enabled `doc_auto_cfg` when generating docs on docs.rs for feature labels.
- On macOS, fix panic when getting current monitor without any monitor attached.
- **Breaking:** On Android, switched to using [`android-activity`](https://github.com/rib/android-activity) crate as a glue layer instead of [`ndk-glue](https://github.com/rust-windowing/android-ndk-rs/tree/master/ndk-glue). See [README.md#Android](https://github.com/rust-windowing/winit#Android) for more details. ([#2444](https://github.com/rust-windowing/winit/pull/2444))

# 0.27.5

- On Wayland, fix byte offset in `Ime::Preedit` pointing to invalid bytes.

# 0.27.4

- On Windows, emit `ReceivedCharacter` events on system keybindings.
- On Windows, fixed focus event emission on minimize.
- On X11, fixed IME crashing during reload.

# 0.27.3

- On Windows, added `WindowExtWindows::set_undecorated_shadow` and `WindowBuilderExtWindows::with_undecorated_shadow` to draw the drop shadow behind a borderless window.
- On Windows, fixed default window features (ie snap, animations, shake, etc.) when decorations are disabled.
- On Windows, fixed ALT+Space shortcut to open window menu.
- On Wayland, fixed `Ime::Preedit` not being sent on IME reset.
- Fixed unbound version specified for `raw-window-handle` leading to compilation failures.
- Empty `Ime::Preedit` event will be sent before `Ime::Commit` to help clearing preedit.
- On X11, fixed IME context picking by querying for supported styles beforehand.

# 0.27.2 (2022-8-12)

- On macOS, fixed touch phase reporting when scrolling.
- On X11, fix min, max and resize increment hints not persisting for resizable windows (e.g. on DPI change).
- On Windows, respect min/max inner sizes when creating the window.
- For backwards compatibility, `Window` now (additionally) implements the old version (`0.4`) of the `HasRawWindowHandle` trait
- On Windows, added support for `EventLoopWindowTarget::set_device_event_filter`.
- On Wayland, fix user requested `WindowEvent::RedrawRequested` being delayed by a frame.

# 0.27.1 (2022-07-30)

- The minimum supported Rust version was lowered to `1.57.0` and now explicitly tested.
- On X11, fix crash on start due to inability to create an IME context without any preedit.

# 0.27.0 (2022-07-26)

- On Windows, fix hiding a maximized window.
- On Android, `ndk-glue`'s `NativeWindow` lock is now held between `Event::Resumed` and `Event::Suspended`.
- On Web, added `EventLoopExtWebSys` with a `spawn` method to start the event loop without throwing an exception.
- Added `WindowEvent::Occluded(bool)`, currently implemented on macOS and X11.
- On X11, fix events for caps lock key not being sent
- Build docs on `docs.rs` for iOS and Android as well.
- **Breaking:** Removed the `WindowAttributes` struct, since all its functionality is accessible from `WindowBuilder`.
- Added `WindowBuilder::transparent` getter to check if the user set `transparent` attribute.
- On macOS, Fix emitting `Event::LoopDestroyed` on CMD+Q.
- On macOS, fixed an issue where having multiple windows would prevent run_return from ever returning.
- On Wayland, fix bug where the cursor wouldn't hide in GNOME.
- On macOS, Windows, and Wayland, add `set_cursor_hittest` to let the window ignore mouse events.
- On Windows, added `WindowExtWindows::set_skip_taskbar` and `WindowBuilderExtWindows::with_skip_taskbar`.
- On Windows, added `EventLoopBuilderExtWindows::with_msg_hook`.
- On Windows, remove internally unique DC per window.
- On macOS, remove the need to call `set_ime_position` after moving the window.
- Added `Window::is_visible`.
- Added `Window::is_resizable`.
- Added `Window::is_decorated`.
- On X11, fix for repeated event loop iteration when `ControlFlow` was `Wait`
- On X11, fix scale factor calculation when the only monitor is reconnected
- On Wayland, report unaccelerated mouse deltas in `DeviceEvent::MouseMotion`.
- On Web, a focused event is manually generated when a click occurs to emulate behaviour of other backends.
- **Breaking:** Bump `ndk` version to 0.6, ndk-sys to `v0.3`, `ndk-glue` to `0.6`.
- Remove no longer needed `WINIT_LINK_COLORSYNC` environment variable.
- **Breaking:** Rename the `Exit` variant of `ControlFlow` to `ExitWithCode`, which holds a value to control the exit code after running. Add an `Exit` constant which aliases to `ExitWithCode(0)` instead to avoid major breakage. This shouldn't affect most existing programs.
- Add `EventLoopBuilder`, which allows you to create and tweak the settings of an event loop before creating it.
- Deprecated `EventLoop::with_user_event`; use `EventLoopBuilder::with_user_event` instead.
- **Breaking:** Replaced `EventLoopExtMacOS` with `EventLoopBuilderExtMacOS` (which also has renamed methods).
- **Breaking:** Replaced `EventLoopExtWindows` with `EventLoopBuilderExtWindows` (which also has renamed methods).
- **Breaking:** Replaced `EventLoopExtUnix` with `EventLoopBuilderExtUnix` (which also has renamed methods).
- **Breaking:** The platform specific extensions for Windows `winit::platform::windows` have changed. All `HANDLE`-like types e.g. `HWND` and `HMENU` were converted from winapi types or `*mut c_void` to `isize`. This was done to be consistent with the type definitions in windows-sys and to not expose internal dependencies.
- The internal bindings to the [Windows API](https://docs.microsoft.com/en-us/windows/) were changed from the unofficial [winapi](https://github.com/retep998/winapi-rs) bindings to the official Microsoft [windows-sys](https://github.com/microsoft/windows-rs) bindings.
- On Wayland, fix polling during consecutive `EventLoop::run_return` invocations.
- On Windows, fix race issue creating fullscreen windows with `WindowBuilder::with_fullscreen`
- On Android, `virtual_keycode` for `KeyboardInput` events is now filled in where a suitable match is found.
- Added helper methods on `ControlFlow` to set its value.
- On Wayland, fix `TouchPhase::Ended` always reporting the location of the first touch down, unless the compositor
  sent a cancel or frame event.
- On iOS, send `RedrawEventsCleared` even if there are no redraw events, consistent with other platforms.
- **Breaking:** Replaced `Window::with_app_id` and `Window::with_class` with `Window::with_name` on `WindowBuilderExtUnix`.
- On Wayland, fallback CSD was replaced with proper one:
  - `WindowBuilderExtUnix::with_wayland_csd_theme` to set color theme in builder.
  - `WindowExtUnix::wayland_set_csd_theme` to set color theme when creating a window.
  - `WINIT_WAYLAND_CSD_THEME` env variable was added, it can be used to set "dark"/"light" theme in apps that don't expose theme setting.
  - `wayland-csd-adwaita` feature that enables proper CSD with title rendering using FreeType system library.
  - `wayland-csd-adwaita-notitle` feature that enables CSD but without title rendering.
- On Wayland and X11, fix window not resizing with `Window::set_inner_size` after calling `Window:set_resizable(false)`.
- On Windows, fix wrong fullscreen monitors being recognized when handling WM_WINDOWPOSCHANGING messages
- **Breaking:** Added new `WindowEvent::Ime` supported on desktop platforms.
- Added `Window::set_ime_allowed` supported on desktop platforms.
- **Breaking:** IME input on desktop platforms won't be received unless it's explicitly allowed via `Window::set_ime_allowed` and new `WindowEvent::Ime` events are handled.
- On macOS, `WindowEvent::Resized` is now emitted in `frameDidChange` instead of `windowDidResize`.
- **Breaking:** On X11, device events are now ignored for unfocused windows by default, use `EventLoopWindowTarget::set_device_event_filter` to set the filter level.
- Implemented `Default` on `EventLoop<()>`.
- Implemented `Eq` for `Fullscreen`, `Theme`, and `UserAttentionType`.
- **Breaking:** `Window::set_cursor_grab` now accepts `CursorGrabMode` to control grabbing behavior.
- On Wayland, add support for `Window::set_cursor_position`.
- Fix on macOS `WindowBuilder::with_disallow_hidpi`, setting true or false by the user no matter the SO default value.
- `EventLoopBuilder::build` will now panic when the `EventLoop` is being created more than once.
- Added `From<u64>` for `WindowId` and `From<WindowId>` for `u64`.
- Added `MonitorHandle::refresh_rate_millihertz` to get monitor's refresh rate.
- **Breaking**, Replaced `VideoMode::refresh_rate` with `VideoMode::refresh_rate_millihertz` providing better precision.
- On Web, add `with_prevent_default` and `with_focusable` to `WindowBuilderExtWebSys` to control whether events should be propagated.
- On Windows, fix focus events being sent to inactive windows.
- **Breaking**, update `raw-window-handle` to `v0.5` and implement `HasRawDisplayHandle` for `Window` and `EventLoopWindowTarget`.
- On X11, add function `register_xlib_error_hook` into `winit::platform::unix` to subscribe for errors comming from Xlib.
- On Android, upgrade `ndk` and `ndk-glue` dependencies to the recently released `0.7.0`.
- All platforms can now be relied on to emit a `Resumed` event. Applications are recommended to lazily initialize graphics state and windows on first resume for portability.
- **Breaking:**: Reverse horizontal scrolling sign in `MouseScrollDelta` to match the direction of vertical scrolling. A positive X value now means moving the content to the right. The meaning of vertical scrolling stays the same: a positive Y value means moving the content down.

# 0.26.1 (2022-01-05)

- Fix linking to the `ColorSync` framework on macOS 10.7, and in newer Rust versions.
- On Web, implement cursor grabbing through the pointer lock API.
- On X11, add mappings for numpad comma, numpad enter, numlock and pause.
- On macOS, fix Pinyin IME input by reverting a change that intended to improve IME.
- On Windows, fix a crash with transparent windows on Windows 11.

# 0.26.0 (2021-12-01)

- Update `raw-window-handle` to `v0.4`. This is _not_ a breaking change, we still implement `HasRawWindowHandle` from `v0.3`, see [rust-windowing/raw-window-handle#74](https://github.com/rust-windowing/raw-window-handle/pull/74). Note that you might have to run `cargo update -p raw-window-handle` after upgrading.
- On X11, bump `mio` to 0.8.
- On Android, fixed `WindowExtAndroid::config` initially returning an empty `Configuration`.
- On Android, fixed `Window::scale_factor` and `MonitorHandle::scale_factor` initially always returning 1.0.
- On X11, select an appropriate visual for transparency if is requested
- On Wayland and X11, fix diagonal window resize cursor orientation.
- On macOS, drop the event callback before exiting.
- On Android, implement `Window::request_redraw`
- **Breaking:** On Web, remove the `stdweb` backend.
- Added `Window::focus_window`to bring the window to the front and set input focus.
- On Wayland and X11, implement `is_maximized` method on `Window`.
- On Windows, prevent ghost window from showing up in the taskbar after either several hours of use or restarting `explorer.exe`.
- On macOS, fix issue where `ReceivedCharacter` was not being emitted during some key repeat events.
- On Wayland, load cursor icons `hand2` and `hand1` for `CursorIcon::Hand`.
- **Breaking:** On Wayland, Theme trait and its support types are dropped.
- On Wayland, bump `smithay-client-toolkit` to 0.15.1.
- On Wayland, implement `request_user_attention` with `xdg_activation_v1`.
- On X11, emit missing `WindowEvent::ScaleFactorChanged` when the only monitor gets reconnected.
- On X11, if RANDR based scale factor is higher than 20 reset it to 1
- On Wayland, add an enabled-by-default feature called `wayland-dlopen` so users can opt out of using `dlopen` to load system libraries.
- **Breaking:** On Android, bump `ndk` and `ndk-glue` to 0.5.
- On Windows, increase wait timer resolution for more accurate timing when using `WaitUntil`.
- On macOS, fix native file dialogs hanging the event loop.
- On Wayland, implement a workaround for wrong configure size when using `xdg_decoration` in `kwin_wayland`
- On macOS, fix an issue that prevented the menu bar from showing in borderless fullscreen mode.
- On X11, EINTR while polling for events no longer causes a panic. Instead it will be treated as a spurious wakeup.

# 0.25.0 (2021-05-15)

- **Breaking:** On macOS, replace `WindowBuilderExtMacOS::with_activation_policy` with `EventLoopExtMacOS::set_activation_policy`
- On macOS, wait with activating the application until the application has initialized.
- On macOS, fix creating new windows when the application has a main menu.
- On Windows, fix fractional deltas for mouse wheel device events.
- On macOS, fix segmentation fault after dropping the main window.
- On Android, `InputEvent::KeyEvent` is partially implemented providing the key scancode.
- Added `is_maximized` method to `Window`.
- On Windows, fix bug where clicking the decoration bar would make the cursor blink.
- On Windows, fix bug causing newly created windows to erroneously display the "wait" (spinning) cursor.
- On macOS, wake up the event loop immediately when a redraw is requested.
- On Windows, change the default window size (1024x768) to match the default on other desktop platforms (800x600).
- On Windows, fix bug causing mouse capture to not be released.
- On Windows, fix fullscreen not preserving minimized/maximized state.
- On Android, unimplemented events are marked as unhandled on the native event loop.
- On Windows, added `WindowBuilderExtWindows::with_menu` to set a custom menu at window creation time.
- On Android, bump `ndk` and `ndk-glue` to 0.3: use predefined constants for event `ident`.
- On macOS, fix objects captured by the event loop closure not being dropped on panic.
- On Windows, fixed `WindowEvent::ThemeChanged` not properly firing and fixed `Window::theme` returning the wrong theme.
- On Web, added support for `DeviceEvent::MouseMotion` to listen for relative mouse movements.
- Added `WindowBuilder::with_position` to allow setting the position of a `Window` on creation. Supported on Windows, macOS and X11.
- Added `Window::drag_window`. Implemented on Windows, macOS, X11 and Wayland.
- On X11, bump `mio` to 0.7.
- On Windows, added `WindowBuilderExtWindows::with_owner_window` to allow creating popup windows.
- On Windows, added `WindowExtWindows::set_enable` to allow creating modal popup windows.
- On macOS, emit `RedrawRequested` events immediately while the window is being resized.
- Implement `Default`, `Hash`, and `Eq` for `LogicalPosition`, `PhysicalPosition`, `LogicalSize`, and `PhysicalSize`.
- On macOS, initialize the Menu Bar with minimal defaults. (Can be prevented using `enable_default_menu_creation`)
- On macOS, change the default behavior for first click when the window was unfocused. Now the window becomes focused and then emits a `MouseInput` event on a "first mouse click".
- Implement mint (math interoperability standard types) conversions (under feature flag `mint`).

# 0.24.0 (2020-12-09)

- On Windows, fix applications not exiting gracefully due to thread_event_target_callback accessing corrupted memory.
- On Windows, implement `Window::set_ime_position`.
- **Breaking:** On Windows, Renamed `WindowBuilderExtWindows`'s `is_dark_mode` to `theme`.
- **Breaking:** On Windows, renamed `WindowBuilderExtWindows::is_dark_mode` to `theme`.
- On Windows, add `WindowBuilderExtWindows::with_theme` to set a preferred theme.
- On Windows, fix bug causing message boxes to appear delayed.
- On Android, calling `WindowEvent::Focused` now works properly instead of always returning false.
- On Windows, fix Alt-Tab behaviour by removing borderless fullscreen "always on top" flag.
- On Windows, fix bug preventing windows with transparency enabled from having fully-opaque regions.
- **Breaking:** On Windows, include prefix byte in scancodes.
- On Wayland, fix window not being resizeable when using `WindowBuilder::with_min_inner_size`.
- On Unix, fix cross-compiling to wasm32 without enabling X11 or Wayland.
- On Windows, fix use-after-free crash during window destruction.
- On Web, fix `WindowEvent::ReceivedCharacter` never being sent on key input.
- On macOS, fix compilation when targeting aarch64.
- On X11, fix `Window::request_redraw` not waking the event loop.
- On Wayland, the keypad arrow keys are now recognized.
- **Breaking** Rename `desktop::EventLoopExtDesktop` to `run_return::EventLoopExtRunReturn`.
- Added `request_user_attention` method to `Window`.
- **Breaking:** On macOS, removed `WindowExt::request_user_attention`, use `Window::request_user_attention`.
- **Breaking:** On X11, removed `WindowExt::set_urgent`, use `Window::request_user_attention`.
- On Wayland, default font size in CSD increased from 11 to 17.
- On Windows, fix bug causing message boxes to appear delayed.
- On Android, support multi-touch.
- On Wayland, extra mouse buttons are not dropped anymore.
- **Breaking**: `MouseButton::Other` now uses `u16`.

# 0.23.0 (2020-10-02)

- On iOS, fixed support for the "Debug View Heirarchy" feature in Xcode.
- On all platforms, `available_monitors` and `primary_monitor` are now on `EventLoopWindowTarget` rather than `EventLoop` to list monitors event in the event loop.
- On Unix, X11 and Wayland are now optional features (enabled by default)
- On X11, fix deadlock when calling `set_fullscreen_inner`.
- On Web, prevent the webpage from scrolling when the user is focused on a winit canvas
- On Web, calling `window.set_cursor_icon` no longer breaks HiDPI scaling
- On Windows, drag and drop is now optional (enabled by default) and can be disabled with `WindowBuilderExtWindows::with_drag_and_drop(false)`.
- On Wayland, fix deadlock when calling to `set_inner_size` from a callback.
- On macOS, add `hide__other_applications` to `EventLoopWindowTarget` via existing `EventLoopWindowTargetExtMacOS` trait. `hide_other_applications` will hide other applications by calling `-[NSApplication hideOtherApplications: nil]`.
- On android added support for `run_return`.
- On MacOS, Fixed fullscreen and dialog support for `run_return`.
- On Windows, fix bug where we'd try to emit `MainEventsCleared` events during nested win32 event loops.
- On Web, use mouse events if pointer events aren't supported. This affects Safari.
- On Windows, `set_ime_position` is now a no-op instead of a runtime crash.
- On Android, `set_fullscreen` is now a no-op instead of a runtime crash.
- On iOS and Android, `set_inner_size` is now a no-op instead of a runtime crash.
- On Android, fix `ControlFlow::Poll` not polling the Android event queue.
- On macOS, add `NSWindow.hasShadow` support.
- On Web, fix vertical mouse wheel scrolling being inverted.
- On Web, implement mouse capturing for click-dragging out of the canvas.
- On Web, fix `ControlFlow::Exit` not properly handled.
- On Web (web-sys only), send `WindowEvent::ScaleFactorChanged` event when `window.devicePixelRatio` is changed.
- **Breaking:** On Web, `set_cursor_position` and `set_cursor_grab` will now always return an error.
- **Breaking:** `PixelDelta` scroll events now return a `PhysicalPosition`.
- On NetBSD, fixed crash due to incorrect detection of the main thread.
- **Breaking:** On X11, `-` key is mapped to the `Minus` virtual key code, instead of `Subtract`.
- On macOS, fix inverted horizontal scroll.
- **Breaking:** `current_monitor` now returns `Option<MonitorHandle>`.
- **Breaking:** `primary_monitor` now returns `Option<MonitorHandle>`.
- On macOS, updated core-* dependencies and cocoa.
- Bump `parking_lot` to 0.11
- On Android, bump `ndk`, `ndk-sys` and `ndk-glue` to 0.2. Checkout the new ndk-glue main proc attribute.
- On iOS, fixed starting the app in landscape where the view still had portrait dimensions.
- Deprecate the stdweb backend, to be removed in a future release
- **Breaking:** Prefixed virtual key codes `Add`, `Multiply`, `Divide`, `Decimal`, and `Subtract` with `Numpad`.
- Added `Asterisk` and `Plus` virtual key codes.
- On Web (web-sys only), the `Event::LoopDestroyed` event is correctly emitted when leaving the page.
- On Web, the `WindowEvent::Destroyed` event now gets emitted when a `Window` is dropped.
- On Web (web-sys only), the event listeners are now removed when a `Window` is dropped or when the event loop is destroyed.
- On Web, the event handler closure passed to `EventLoop::run` now gets dropped after the event loop is destroyed.
- **Breaking:** On Web, the canvas element associated to a `Window` is no longer removed from the DOM when the `Window` is dropped.
- On Web, `WindowEvent::Resized` is now emitted when `Window::set_inner_size` is called.
- **Breaking:** `Fullscreen` enum now uses `Borderless(Option<MonitorHandle>)` instead of `Borderless(MonitorHandle)` to allow picking the current monitor.
- On MacOS, fix `WindowEvent::Moved` ignoring the scale factor.
- On Wayland, add missing virtual keycodes.
- On Wayland, implement proper `set_cursor_grab`.
- On Wayland, the cursor will use similar icons if the requested one isn't available.
- On Wayland, right clicking on client side decorations will request application menu.
- On Wayland, fix tracking of window size after state changes.
- On Wayland, fix client side decorations not being hidden properly in fullscreen.
- On Wayland, fix incorrect size event when entering fullscreen with client side decorations.
- On Wayland, fix `resizable` attribute not being applied properly on startup.
- On Wayland, fix disabled repeat rate not being handled.
- On Wayland, fix decoration buttons not working after tty switch.
- On Wayland, fix scaling not being applied on output re-enable.
- On Wayland, fix crash when `XCURSOR_SIZE` is `0`.
- On Wayland, fix pointer getting created in some cases without pointer capability.
- On Wayland, on kwin, fix space between window and decorations on startup.
- **Breaking:** On Wayland, `Theme` trait was reworked.
- On Wayland, disable maximize button for non-resizable window.
- On Wayland, added support for `set_ime_position`.
- On Wayland, fix crash on startup since GNOME 3.37.90.
- On X11, fix incorrect modifiers state on startup.

# 0.22.2 (2020-05-16)

- Added Clone implementation for 'static events.
- On Windows, fix window intermittently hanging when `ControlFlow` was set to `Poll`.
- On Windows, fix `WindowBuilder::with_maximized` being ignored.
- On Android, minimal platform support.
- On iOS, touch positions are now properly converted to physical pixels.
- On macOS, updated core-* dependencies and cocoa

# 0.22.1 (2020-04-16)

- On X11, fix `ResumeTimeReached` being fired too early.
- On Web, replaced zero timeout for `ControlFlow::Poll` with `requestAnimationFrame`
- On Web, fix a possible panic during event handling
- On macOS, fix `EventLoopProxy` leaking memory for every instance.

# 0.22.0 (2020-03-09)

- On Windows, fix minor timing issue in wait_until_time_or_msg
- On Windows, rework handling of request_redraw() to address panics.
- On macOS, fix `set_simple_screen` to remember frame excluding title bar.
- On Wayland, fix coordinates in touch events when scale factor isn't 1.
- On Wayland, fix color from `close_button_icon_color` not applying.
- Ignore locale if unsupported by X11 backend
- On Wayland, Add HiDPI cursor support
- On Web, add the ability to query "Light" or "Dark" system theme send `ThemeChanged` on change.
- Fix `Event::to_static` returning `None` for user events.
- On Wayland, Hide CSD for fullscreen windows.
- On Windows, ignore spurious mouse move messages.
- **Breaking:** Move `ModifiersChanged` variant from `DeviceEvent` to `WindowEvent`.
- On Windows, add `IconExtWindows` trait which exposes creating an `Icon` from an external file or embedded resource
- Add `BadIcon::OsError` variant for when OS icon functionality fails
- On Windows, fix crash at startup on systems that do not properly support Windows' Dark Mode
- Revert On macOS, fix not sending ReceivedCharacter event for specific keys combinations.
- on macOS, fix incorrect ReceivedCharacter events for some key combinations.
- **Breaking:** Use `i32` instead of `u32` for position type in `WindowEvent::Moved`.
- On macOS, a mouse motion event is now generated before every mouse click.

# 0.21.0 (2020-02-04)

- On Windows, fixed "error: linking with `link.exe` failed: exit code: 1120" error on older versions of windows.
- On macOS, fix set_minimized(true) works only with decorations.
- On macOS, add `hide_application` to `EventLoopWindowTarget` via a new `EventLoopWindowTargetExtMacOS` trait. `hide_application` will hide the entire application by calling `-[NSApplication hide: nil]`.
- On macOS, fix not sending ReceivedCharacter event for specific keys combinations.
- On macOS, fix `CursorMoved` event reporting the cursor position using logical coordinates.
- On macOS, fix issue where unbundled applications would sometimes open without being focused.
- On macOS, fix `run_return` does not return unless it receives a message.
- On Windows, fix bug where `RedrawRequested` would only get emitted every other iteration of the event loop.
- On X11, fix deadlock on window state when handling certain window events.
- `WindowBuilder` now implements `Default`.
- **Breaking:** `WindowEvent::CursorMoved` changed to `f64` units, preserving high-precision data supplied by most backends
- On Wayland, fix coordinates in mouse events when scale factor isn't 1
- On Web, add the ability to provide a custom canvas
- **Breaking:** On Wayland, the `WaylandTheme` struct has been replaced with a `Theme` trait, allowing for extra configuration

# 0.20.0 (2020-01-05)

- On X11, fix `ModifiersChanged` emitting incorrect modifier change events
- **Breaking**: Overhaul how Winit handles DPI:
  - Window functions and events now return `PhysicalSize` instead of `LogicalSize`.
  - Functions that take `Size` or `Position` types can now take either `Logical` or `Physical` types.
  - `hidpi_factor` has been renamed to `scale_factor`.
  - `HiDpiFactorChanged` has been renamed to `ScaleFactorChanged`, and lets you control how the OS
    resizes the window in response to the change.
  - On X11, deprecate `WINIT_HIDPI_FACTOR` environment variable in favor of `WINIT_X11_SCALE_FACTOR`.
  - `Size` and `Position` types are now generic over their exact pixel type.

# 0.20.0 Alpha 6 (2020-01-03)

- On macOS, fix `set_cursor_visible` hides cursor outside of window.
- On macOS, fix `CursorEntered` and `CursorLeft` events fired at old window size.
- On macOS, fix error when `set_fullscreen` is called during fullscreen transition.
- On all platforms except mobile and WASM, implement `Window::set_minimized`.
- On X11, fix `CursorEntered` event being generated for non-winit windows.
- On macOS, fix crash when starting maximized without decorations.
- On macOS, fix application not terminating on `run_return`.
- On Wayland, fix cursor icon updates on window borders when using CSD.
- On Wayland, under mutter(GNOME Wayland), fix CSD being behind the status bar, when starting window in maximized mode.
- On Windows, theme the title bar according to whether the system theme is "Light" or "Dark".
- Added `WindowEvent::ThemeChanged` variant to handle changes to the system theme. Currently only implemented on Windows.
- **Breaking**: Changes to the `RedrawRequested` event (#1041):
  - `RedrawRequested` has been moved from `WindowEvent` to `Event`.
  - `EventsCleared` has been renamed to `MainEventsCleared`.
  - `RedrawRequested` is now issued only after `MainEventsCleared`.
  - `RedrawEventsCleared` is issued after each set of `RedrawRequested` events.
- Implement synthetic window focus key events on Windows.
- **Breaking**: Change `ModifiersState` to a `bitflags` struct.
- On Windows, implement `VirtualKeyCode` translation for `LWin` and `RWin`.
- On Windows, fix closing the last opened window causing `DeviceEvent`s to stop getting emitted.
- On Windows, fix `Window::set_visible` not setting internal flags correctly. This resulted in some weird behavior.
- Add `DeviceEvent::ModifiersChanged`.
  - Deprecate `modifiers` fields in other events in favor of `ModifiersChanged`.
- On X11, `WINIT_HIDPI_FACTOR` now dominates `Xft.dpi` when picking DPI factor for output.
- On X11, add special value `randr` for `WINIT_HIDPI_FACTOR` to make winit use self computed DPI factor instead of the one from `Xft.dpi`.

# 0.20.0 Alpha 5 (2019-12-09)

- On macOS, fix application termination on `ControlFlow::Exit`
- On Windows, fix missing `ReceivedCharacter` events when Alt is held.
- On macOS, stop emitting private corporate characters in `ReceivedCharacter` events.
- On X11, fix misreporting DPI factor at startup.
- On X11, fix events not being reported when using `run_return`.
- On X11, fix key modifiers being incorrectly reported.
- On X11, fix window creation hanging when another window is fullscreen.
- On Windows, fix focusing unfocused windows when switching from fullscreen to windowed.
- On X11, fix reporting incorrect DPI factor when waking from suspend.
- Change `EventLoopClosed` to contain the original event.
- **Breaking**: Add `is_synthetic` field to `WindowEvent` variant `KeyboardInput`,
  indicating that the event is generated by winit.
- On X11, generate synthetic key events for keys held when a window gains or loses focus.
- On X11, issue a `CursorMoved` event when a `Touch` event occurs,
  as X11 implicitly moves the cursor for such events.

# 0.20.0 Alpha 4 (2019-10-18)

- Add web support via the 'stdweb' or 'web-sys' features
- On Windows, implemented function to get HINSTANCE
- On macOS, implement `run_return`.
- On iOS, fix inverted parameter in `set_prefers_home_indicator_hidden`.
- On X11, performance is improved when rapidly calling `Window::set_cursor_icon`.
- On iOS, fix improper `msg_send` usage that was UB and/or would break if `!` is stabilized.
- On Windows, unset `maximized` when manually changing the window's position or size.
- On Windows, add touch pressure information for touch events.
- On macOS, differentiate between `CursorIcon::Grab` and `CursorIcon::Grabbing`.
- On Wayland, fix event processing sometimes stalling when using OpenGL with vsync.
- Officially remove the Emscripten backend.
- On Windows, fix handling of surrogate pairs when dispatching `ReceivedCharacter`.
- On macOS 10.15, fix freeze upon exiting exclusive fullscreen mode.
- On iOS, fix panic upon closing the app.
- On X11, allow setting mulitple `XWindowType`s.
- On iOS, fix null window on initial `HiDpiFactorChanged` event.
- On Windows, fix fullscreen window shrinking upon getting restored to a normal window.
- On macOS, fix events not being emitted during modal loops, such as when windows are being resized
  by the user.
- On Windows, fix hovering the mouse over the active window creating an endless stream of CursorMoved events.
- Always dispatch a `RedrawRequested` event after creating a new window.
- On X11, return dummy monitor data to avoid panicking when no monitors exist.
- On X11, prevent stealing input focus when creating a new window.
  Only steal input focus when entering fullscreen mode.
- On Wayland, fixed DeviceEvents for relative mouse movement is not always produced
- On Wayland, add support for set_cursor_visible and set_cursor_grab.
- On Wayland, fixed DeviceEvents for relative mouse movement is not always produced.
- Removed `derivative` crate dependency.
- On Wayland, add support for set_cursor_icon.
- Use `impl Iterator<Item = MonitorHandle>` instead of `AvailableMonitorsIter` consistently.
- On macOS, fix fullscreen state being updated after entering fullscreen instead of before,
  resulting in `Window::fullscreen` returning the old state in `Resized` events instead of
  reflecting the new fullscreen state
- On X11, fix use-after-free during window creation
- On Windows, disable monitor change keyboard shortcut while in exclusive fullscreen.
- On Windows, ensure that changing a borderless fullscreen window's monitor via keyboard shortcuts keeps the window fullscreen on the new monitor.
- Prevent `EventLoop::new` and `EventLoop::with_user_event` from getting called outside the main thread.
  - This is because some platforms cannot run the event loop outside the main thread. Preventing this
    reduces the potential for cross-platform compatibility gotchyas.
- On Windows and Linux X11/Wayland, add platform-specific functions for creating an `EventLoop` outside the main thread.
- On Wayland, drop resize events identical to the current window size.
- On Windows, fix window rectangle not getting set correctly on high-DPI systems.

# 0.20.0 Alpha 3 (2019-08-14)

- On macOS, drop the run closure on exit.
- On Windows, location of `WindowEvent::Touch` are window client coordinates instead of screen coordinates.
- On X11, fix delayed events after window redraw.
- On macOS, add `WindowBuilderExt::with_disallow_hidpi` to have the option to turn off best resolution openGL surface.
- On Windows, screen saver won't start if the window is in fullscreen mode.
- Change all occurrences of the `new_user_event` method to `with_user_event`.
- On macOS, the dock and the menu bar are now hidden in fullscreen mode.
- `Window::set_fullscreen` now takes `Option<Fullscreen>` where `Fullscreen`
  consists of `Fullscreen::Exclusive(VideoMode)` and
  `Fullscreen::Borderless(MonitorHandle)` variants.
  - Adds support for exclusive fullscreen mode.
- On iOS, add support for hiding the home indicator.
- On iOS, add support for deferring system gestures.
- On iOS, fix a crash that occurred while acquiring a monitor's name.
- On iOS, fix armv7-apple-ios compile target.
- Removed the `T: Clone` requirement from the `Clone` impl of `EventLoopProxy<T>`.
- On iOS, disable overscan compensation for external displays (removes black
  bars surrounding the image).
- On Linux, the functions `is_wayland`, `is_x11`, `xlib_xconnection` and `wayland_display` have been moved to a new `EventLoopWindowTargetExtUnix` trait.
- On iOS, add `set_prefers_status_bar_hidden` extension function instead of
  hijacking `set_decorations` for this purpose.
- On macOS and iOS, corrected the auto trait impls of `EventLoopProxy`.
- On iOS, add touch pressure information for touch events.
- Implement `raw_window_handle::HasRawWindowHandle` for `Window` type on all supported platforms.
- On macOS, fix the signature of `-[NSView drawRect:]`.
- On iOS, fix the behavior of `ControlFlow::Poll`. It wasn't polling if that was the only mode ever used by the application.
- On iOS, fix DPI sent out by views on creation was `0.0` - now it gives a reasonable number.
- On iOS, RedrawRequested now works for gl/metal backed views.
- On iOS, RedrawRequested is generally ordered after EventsCleared.

# 0.20.0 Alpha 2 (2019-07-09)

- On X11, non-resizable windows now have maximize explicitly disabled.
- On Windows, support paths longer than MAX_PATH (260 characters) in `WindowEvent::DroppedFile`
and `WindowEvent::HoveredFile`.
- On Mac, implement `DeviceEvent::Button`.
- Change `Event::Suspended(true / false)` to `Event::Suspended` and `Event::Resumed`.
- On X11, fix sanity check which checks that a monitor's reported width and height (in millimeters) are non-zero when calculating the DPI factor.
- Revert the use of invisible surfaces in Wayland, which introduced graphical glitches with OpenGL (#835)
- On X11, implement `_NET_WM_PING` to allow desktop environment to kill unresponsive programs.
- On Windows, when a window is initially invisible, it won't take focus from the existing visible windows.
- On Windows, fix multiple calls to `request_redraw` during `EventsCleared` sending multiple `RedrawRequested events.`
- On Windows, fix edge case where `RedrawRequested` could be dispatched before input events in event loop iteration.
- On Windows, fix timing issue that could cause events to be improperly dispatched after `RedrawRequested` but before `EventsCleared`.
- On macOS, drop unused Metal dependency.
- On Windows, fix the trail effect happening on transparent decorated windows. Borderless (or un-decorated) windows were not affected.
- On Windows, fix `with_maximized` not properly setting window size to entire window.
- On macOS, change `WindowExtMacOS::request_user_attention()` to take an `enum` instead of a `bool`.

# 0.20.0 Alpha 1 (2019-06-21)

- Changes below are considered **breaking**.
- Change all occurrences of `EventsLoop` to `EventLoop`.
- Previously flat API is now exposed through `event`, `event_loop`, `monitor`, and `window` modules.
- `os` module changes:
  - Renamed to `platform`.
  - All traits now have platform-specific suffixes.
  - Exposes new `desktop` module on Windows, Mac, and Linux.
- Changes to event loop types:
  - `EventLoopProxy::wakeup` has been removed in favor of `send_event`.
  - **Major:** New `run` method drives winit event loop.
    - Returns `!` to ensure API behaves identically across all supported platforms.
      - This allows `emscripten` implementation to work without lying about the API.
    - `ControlFlow`'s variants have been replaced with `Wait`, `WaitUntil(Instant)`, `Poll`, and `Exit`.
      - Is read after `EventsCleared` is processed.
      - `Wait` waits until new events are available.
      - `WaitUntil` waits until either new events are available or the provided time has been reached.
      - `Poll` instantly resumes the event loop.
      - `Exit` aborts the event loop.
    - Takes a closure that implements `'static + FnMut(Event<T>, &EventLoop<T>, &mut ControlFlow)`.
      - `&EventLoop<T>` is provided to allow new `Window`s to be created.
  - **Major:** `platform::desktop` module exposes `EventLoopExtDesktop` trait with `run_return` method.
    - Behaves identically to `run`, but returns control flow to the calling context and can take non-`'static` closures.
  - `EventLoop`'s `poll_events` and `run_forever` methods have been removed in favor of `run` and `run_return`.
- Changes to events:
  - Remove `Event::Awakened` in favor of `Event::UserEvent(T)`.
    - Can be sent with `EventLoopProxy::send_event`.
  - Rename `WindowEvent::Refresh` to `WindowEvent::RedrawRequested`.
    - `RedrawRequested` can be sent by the user with the `Window::request_redraw` method.
  - `EventLoop`, `EventLoopProxy`, and `Event` are now generic over `T`, for use in `UserEvent`.
  - **Major:** Add `NewEvents(StartCause)`, `EventsCleared`, and `LoopDestroyed` variants to `Event`.
    - `NewEvents` is emitted when new events are ready to be processed by event loop.
      - `StartCause` describes why new events are available, with `ResumeTimeReached`, `Poll`, `WaitCancelled`, and `Init` (sent once at start of loop).
    - `EventsCleared` is emitted when all available events have been processed.
      - Can be used to perform logic that depends on all events being processed (e.g. an iteration of a game loop).
    - `LoopDestroyed` is emitted when the `run` or `run_return` method is about to exit.
- Rename `MonitorId` to `MonitorHandle`.
- Removed `serde` implementations from `ControlFlow`.
- Rename several functions to improve both internal consistency and compliance with Rust API guidelines.
- Remove `WindowBuilder::multitouch` field, since it was only implemented on a few platforms. Multitouch is always enabled now.
- **Breaking:** On macOS, change `ns` identifiers to use snake_case for consistency with iOS's `ui` identifiers.
- Add `MonitorHandle::video_modes` method for retrieving supported video modes for the given monitor.
- On Wayland, the window now exists even if nothing has been drawn.
- On Windows, fix initial dimensions of a fullscreen window.
- On Windows, Fix transparent borderless windows rendering wrong.

# Version 0.19.1 (2019-04-08)

- On Wayland, added a `get_wayland_display` function to `EventsLoopExt`.
- On Windows, fix `CursorMoved(0, 0)` getting dispatched on window focus.
- On macOS, fix command key event left and right reverse.
- On FreeBSD, NetBSD, and OpenBSD, fix build of X11 backend.
- On Linux, the numpad's add, subtract and divide keys are now mapped to the `Add`, `Subtract` and `Divide` virtual key codes
- On macOS, the numpad's subtract key has been added to the `Subtract` mapping
- On Wayland, the numpad's home, end, page up and page down keys are now mapped to the `Home`, `End`, `PageUp` and `PageDown` virtual key codes
- On Windows, fix icon not showing up in corner of window.
- On X11, change DPI scaling factor behavior. First, winit tries to read it from "Xft.dpi" XResource, and uses DPI calculation from xrandr dimensions as fallback behavior.

# Version 0.19.0 (2019-03-06)

- On X11, we will use the faster `XRRGetScreenResourcesCurrent` function instead of `XRRGetScreenResources` when available.
- On macOS, fix keycodes being incorrect when using a non-US keyboard layout.
- On Wayland, fix `with_title()` not setting the windows title
- On Wayland, add `set_wayland_theme()` to control client decoration color theme
- Added serde serialization to `os::unix::XWindowType`.
- **Breaking:** Remove the `icon_loading` feature and the associated `image` dependency.
- On X11, make event loop thread safe by replacing XNextEvent with select(2) and XCheckIfEvent
- On Windows, fix malformed function pointer typecast that could invoke undefined behavior.
- Refactored Windows state/flag-setting code.
- On Windows, hiding the cursor no longer hides the cursor for all Winit windows - just the one `hide_cursor` was called on.
- On Windows, cursor grabs used to get perpetually canceled when the grabbing window lost focus. Now, cursor grabs automatically get re-initialized when the window regains focus and the mouse moves over the client area.
- On Windows, only vertical mouse wheel events were handled. Now, horizontal mouse wheel events are also handled.
- On Windows, ignore the AltGr key when populating the `ModifersState` type.

# Version 0.18.1 (2018-12-30)

- On macOS, fix `Yen` (JIS) so applications receive the event.
- On X11 with a tiling WM, fixed high CPU usage when moving windows across monitors.
- On X11, fixed panic caused by dropping the window before running the event loop.
- on macOS, added `WindowExt::set_simple_fullscreen` which does not require a separate space
- Introduce `WindowBuilderExt::with_app_id` to allow setting the application ID on Wayland.
- On Windows, catch panics in event loop child thread and forward them to the parent thread. This prevents an invocation of undefined behavior due to unwinding into foreign code.
- On Windows, fix issue where resizing or moving window combined with grabbing the cursor would freeze program.
- On Windows, fix issue where resizing or moving window would eat `Awakened` events.
- On Windows, exiting fullscreen after entering fullscreen with disabled decorations no longer shrinks window.
- On X11, fixed a segfault when using virtual monitors with XRandR.
- Derive `Ord` and `PartialOrd` for `VirtualKeyCode` enum.
- On Windows, fix issue where hovering or dropping a non file item would create a panic.
- On Wayland, fix resizing and DPI calculation when a `wl_output` is removed without sending a `leave` event to the `wl_surface`, such as disconnecting a monitor from a laptop.
- On Wayland, DPI calculation is handled by smithay-client-toolkit.
- On X11, `WindowBuilder::with_min_dimensions` and `WindowBuilder::with_max_dimensions` now correctly account for DPI.
- Added support for generating dummy `DeviceId`s and `WindowId`s to better support unit testing.
- On macOS, fixed unsoundness in drag-and-drop that could result in drops being rejected.
- On macOS, implemented `WindowEvent::Refresh`.
- On macOS, all `MouseCursor` variants are now implemented and the cursor will no longer reset after unfocusing.
- Removed minimum supported Rust version guarantee.

# Version 0.18.0 (2018-11-07)

- **Breaking:** `image` crate upgraded to 0.20. This is exposed as part of the `icon_loading` API.
- On Wayland, pointer events will now provide the current modifiers state.
- On Wayland, titles will now be displayed in the window header decoration.
- On Wayland, key repetition is now ended when keyboard loses focus.
- On Wayland, windows will now use more stylish and modern client side decorations.
- On Wayland, windows will use server-side decorations when available.
- **Breaking:** Added support for F16-F24 keys (variants were added to the `VirtualKeyCode` enum).
- Fixed graphical glitches when resizing on Wayland.
- On Windows, fix freezes when performing certain actions after a window resize has been triggered. Reintroduces some visual artifacts when resizing.
- Updated window manager hints under X11 to v1.5 of [Extended Window Manager Hints](https://specifications.freedesktop.org/wm-spec/wm-spec-1.5.html#idm140200472629520).
- Added `WindowBuilderExt::with_gtk_theme_variant` to X11-specific `WindowBuilder` functions.
- Fixed UTF8 handling bug in X11 `set_title` function.
- On Windows, `Window::set_cursor` now applies immediately instead of requiring specific events to occur first.
- On Windows, the `HoveredFile` and `HoveredFileCancelled` events are now implemented.
- On Windows, fix `Window::set_maximized`.
- On Windows 10, fix transparency (#260).
- On macOS, fix modifiers during key repeat.
- Implemented the `Debug` trait for `Window`, `EventsLoop`, `EventsLoopProxy` and `WindowBuilder`.
- On X11, now a `Resized` event will always be generated after a DPI change to ensure the window's logical size is consistent with the new DPI.
- Added further clarifications to the DPI docs.
- On Linux, if neither X11 nor Wayland manage to initialize, the corresponding panic now consists of a single line only.
- Add optional `serde` feature with implementations of `Serialize`/`Deserialize` for DPI types and various event types.
- Add `PartialEq`, `Eq`, and `Hash` implementations on public types that could have them but were missing them.
- On X11, drag-and-drop receiving an unsupported drop type can no longer cause the WM to freeze.
- Fix issue whereby the OpenGL context would not appear at startup on macOS Mojave (#1069).
- **Breaking:** Removed `From<NSApplicationActivationPolicy>` impl from `ActivationPolicy` on macOS.
- On macOS, the application can request the user's attention with `WindowExt::request_user_attention`.

# Version 0.17.2 (2018-08-19)

- On macOS, fix `<C-Tab>` so applications receive the event.
- On macOS, fix `<Cmd-{key}>` so applications receive the event.
- On Wayland, key press events will now be repeated.

# Version 0.17.1 (2018-08-05)

- On X11, prevent a compilation failure in release mode for versions of Rust greater than or equal to 1.30.
- Fixed deadlock that broke fullscreen mode on Windows.

# Version 0.17.0 (2018-08-02)

- Cocoa and core-graphics updates.
- Fixed thread-safety issues in several `Window` functions on Windows.
- On MacOS, the key state for modifiers key events is now properly set.
- On iOS, the view is now set correctly. This makes it possible to render things (instead of being stuck on a black screen), and touch events work again.
- Added NetBSD support.
- **Breaking:** On iOS, `UIView` is now the default root view. `WindowBuilderExt::with_root_view_class` can be used to set the root view objective-c class to `GLKView` (OpenGLES) or `MTKView` (Metal/MoltenVK).
- On iOS, the `UIApplication` is not started until `Window::new` is called.
- Fixed thread unsafety with cursor hiding on macOS.
- On iOS, fixed the size of the `JmpBuf` type used for `setjmp`/`longjmp` calls. Previously this was a buffer overflow on most architectures.
- On Windows, use cached window DPI instead of repeatedly querying the system. This fixes sporadic crashes on Windows 7.

# Version 0.16.2 (2018-07-07)

- On Windows, non-resizable windows now have the maximization button disabled. This is consistent with behavior on macOS and popular X11 WMs.
- Corrected incorrect `unreachable!` usage when guessing the DPI factor with no detected monitors.

# Version 0.16.1 (2018-07-02)

- Added logging through `log`. Logging will become more extensive over time.
- On X11 and Windows, the window's DPI factor is guessed before creating the window. This _greatly_ cuts back on unsightly auto-resizing that would occur immediately after window creation.
- Fixed X11 backend compilation for environments where `c_char` is unsigned.

# Version 0.16.0 (2018-06-25)

- Windows additionally has `WindowBuilderExt::with_no_redirection_bitmap`.
- **Breaking:** Removed `VirtualKeyCode::LMenu` and `VirtualKeyCode::RMenu`; Windows now generates `VirtualKeyCode::LAlt` and `VirtualKeyCode::RAlt` instead.
- On X11, exiting fullscreen no longer leaves the window in the monitor's top left corner.
- **Breaking:** `Window::hidpi_factor` has been renamed to `Window::get_hidpi_factor` for better consistency. `WindowEvent::HiDPIFactorChanged` has been renamed to `WindowEvent::HiDpiFactorChanged`. DPI factors are always represented as `f64` instead of `f32` now.
- The Windows backend is now DPI aware. `WindowEvent::HiDpiFactorChanged` is implemented, and `MonitorId::get_hidpi_factor` and `Window::hidpi_factor` return accurate values.
- Implemented `WindowEvent::HiDpiFactorChanged` on X11.
- On macOS, `Window::set_cursor_position` is now relative to the client area.
- On macOS, setting the maximum and minimum dimensions now applies to the client area dimensions rather than to the window dimensions.
- On iOS, `MonitorId::get_dimensions` has been implemented and both `MonitorId::get_hidpi_factor` and `Window::get_hidpi_factor` return accurate values.
- On Emscripten, `MonitorId::get_hidpi_factor` now returns the same value as `Window::get_hidpi_factor` (it previously would always return 1.0).
- **Breaking:** The entire API for sizes, positions, etc. has changed. In the majority of cases, winit produces and consumes positions and sizes as `LogicalPosition` and `LogicalSize`, respectively. The notable exception is `MonitorId` methods, which deal in `PhysicalPosition` and `PhysicalSize`. See the documentation for specifics and explanations of the types. Additionally, winit automatically conserves logical size when the DPI factor changes.
- **Breaking:** All deprecated methods have been removed. For `Window::platform_display` and `Window::platform_window`, switch to the appropriate platform-specific `WindowExt` methods. For `Window::get_inner_size_points` and `Window::get_inner_size_pixels`, use the `LogicalSize` returned by `Window::get_inner_size` and convert as needed.
- HiDPI support for Wayland.
- `EventsLoop::get_available_monitors` and `EventsLoop::get_primary_monitor` now have identical counterparts on `Window`, so this information can be acquired without an `EventsLoop` borrow.
- `AvailableMonitorsIter` now implements `Debug`.
- Fixed quirk on macOS where certain keys would generate characters at twice the normal rate when held down.
- On X11, all event loops now share the same `XConnection`.
- **Breaking:** `Window::set_cursor_state` and `CursorState` enum removed in favor of the more composable `Window::grab_cursor` and `Window::hide_cursor`. As a result, grabbing the cursor no longer automatically hides it; you must call both methods to retain the old behavior on Windows and macOS. `Cursor::NoneCursor` has been removed, as it's no longer useful.
- **Breaking:** `Window::set_cursor_position` now returns `Result<(), String>`, thus allowing for `Box<Error>` conversion via `?`.

# Version 0.15.1 (2018-06-13)

- On X11, the `Moved` event is no longer sent when the window is resized without changing position.
- `MouseCursor` and `CursorState` now implement `Default`.
- `WindowBuilder::with_resizable` implemented for Windows, X11, Wayland, and macOS.
- `Window::set_resizable` implemented for Windows, X11, Wayland, and macOS.
- On X11, if the monitor's width or height in millimeters is reported as 0, the DPI is now 1.0 instead of +inf.
- On X11, the environment variable `WINIT_HIDPI_FACTOR` has been added for overriding DPI factor.
- On X11, enabling transparency no longer causes the window contents to flicker when resizing.
- On X11, `with_override_redirect` now actually enables override redirect.
- macOS now generates `VirtualKeyCode::LAlt` and `VirtualKeyCode::RAlt` instead of `None` for both.
- On macOS, `VirtualKeyCode::RWin` and `VirtualKeyCode::LWin` are no longer switched.
- On macOS, windows without decorations can once again be resized.
- Fixed race conditions when creating an `EventsLoop` on X11, most commonly manifesting as "[xcb] Unknown sequence number while processing queue".
- On macOS, `CursorMoved` and `MouseInput` events are only generated if they occurs within the window's client area.
- On macOS, resizing the window no longer generates a spurious `MouseInput` event.

# Version 0.15.0 (2018-05-22)

- `Icon::to_cardinals` is no longer public, since it was never supposed to be.
- Wayland: improve diagnostics if initialization fails
- Fix some system event key doesn't work when focused, do not block keyevent forward to system on macOS
- On X11, the scroll wheel position is now correctly reset on i3 and other WMs that have the same quirk.
- On X11, `Window::get_current_monitor` now reliably returns the correct monitor.
- On X11, `Window::hidpi_factor` returns values from XRandR rather than the inaccurate values previously queried from the core protocol.
- On X11, the primary monitor is detected correctly even when using versions of XRandR less than 1.5.
- `MonitorId` now implements `Debug`.
- Fixed bug on macOS where using `with_decorations(false)` would cause `set_decorations(true)` to produce a transparent titlebar with no title.
- Implemented `MonitorId::get_position` on macOS.
- On macOS, `Window::get_current_monitor` now returns accurate values.
- Added `WindowBuilderExt::with_resize_increments` to macOS.
- **Breaking:** On X11, `WindowBuilderExt::with_resize_increments` and `WindowBuilderExt::with_base_size` now take `u32` values rather than `i32`.
- macOS keyboard handling has been overhauled, allowing for the use of dead keys, IME, etc. Right modifier keys are also no longer reported as being left.
- Added the `Window::set_ime_spot(x: i32, y: i32)` method, which is implemented on X11 and macOS.
- **Breaking**: `os::unix::WindowExt::send_xim_spot(x: i16, y: i16)` no longer exists. Switch to the new `Window::set_ime_spot(x: i32, y: i32)`, which has equivalent functionality.
- Fixed detection of `Pause` and `Scroll` keys on Windows.
- On Windows, alt-tabbing while the cursor is grabbed no longer makes it impossible to re-grab the cursor.
- On Windows, using `CursorState::Hide` when the cursor is grabbed now ungrabs the cursor first.
- Implemented `MouseCursor::NoneCursor` on Windows.
- Added `WindowBuilder::with_always_on_top` and `Window::set_always_on_top`. Implemented on Windows, macOS, and X11.
- On X11, `WindowBuilderExt` now has `with_class`, `with_override_redirect`, and `with_x11_window_type` to allow for more control over window creation. `WindowExt` additionally has `set_urgent`.
- More hints are set by default on X11, including `_NET_WM_PID` and `WM_CLIENT_MACHINE`. Note that prior to this, the `WM_CLASS` hint was automatically set to whatever value was passed to `with_title`. It's now set to the executable name to better conform to expectations and the specification; if this is undesirable, you must explicitly use `WindowBuilderExt::with_class`.

# Version 0.14.0 (2018-05-09)

- Created the `Copy`, `Paste` and `Cut` `VirtualKeyCode`s and added support for them on X11 and Wayland
- Fix `.with_decorations(false)` in macOS
- On Mac, `NSWindow` and supporting objects might be alive long after they were `closed` which resulted in apps consuming more heap then needed. Mainly it was affecting multi window applications. Not expecting any user visible change of behaviour after the fix.
- Fix regression of Window platform extensions for macOS where `NSFullSizeContentViewWindowMask` was not being correctly applied to `.fullsize_content_view`.
- Corrected `get_position` on Windows to be relative to the screen rather than to the taskbar.
- Corrected `Moved` event on Windows to use position values equivalent to those returned by `get_position`. It previously supplied client area positions instead of window positions, and would additionally interpret negative values as being very large (around `u16::MAX`).
- Implemented `Moved` event on macOS.
- On X11, the `Moved` event correctly use window positions rather than client area positions. Additionally, a stray `Moved` that unconditionally accompanied `Resized` with the client area position relative to the parent has been eliminated; `Moved` is still received alongside `Resized`, but now only once and always correctly.
- On Windows, implemented all variants of `DeviceEvent` other than `Text`. Mouse `DeviceEvent`s are now received even if the window isn't in the foreground.
- `DeviceId` on Windows is no longer a unit struct, and now contains a `u32`. For `WindowEvent`s, this will always be 0, but on `DeviceEvent`s it will be the handle to that device. `DeviceIdExt::get_persistent_identifier` can be used to acquire a unique identifier for that device that persists across replugs/reboots/etc.
- Corrected `run_forever` on X11 to stop discarding `Awakened` events.
- Various safety and correctness improvements to the X11 backend internals.
- Fixed memory leak on X11 every time the mouse entered the window.
- On X11, drag and drop now works reliably in release mode.
- Added `WindowBuilderExt::with_resize_increments` and `WindowBuilderExt::with_base_size` to X11, allowing for more optional hints to be set.
- Rework of the wayland backend, migrating it to use [Smithay's Client Toolkit](https://github.com/Smithay/client-toolkit).
- Added `WindowBuilder::with_window_icon` and `Window::set_window_icon`, finally making it possible to set the window icon on Windows and X11. The `icon_loading` feature can be enabled to allow for icons to be easily loaded; see example program `window_icon.rs` for usage.
- Windows additionally has `WindowBuilderExt::with_taskbar_icon` and `WindowExt::set_taskbar_icon`.
- On Windows, fix panic when trying to call `set_fullscreen(None)` on a window that has not been fullscreened prior.

# Version 0.13.1 (2018-04-26)

- Ensure necessary `x11-dl` version is used.

# Version 0.13.0 (2018-04-25)

- Implement `WindowBuilder::with_maximized`, `Window::set_fullscreen`, `Window::set_maximized` and `Window::set_decorations` for MacOS.
- Implement `WindowBuilder::with_maximized`, `Window::set_fullscreen`, `Window::set_maximized` and `Window::set_decorations` for Windows.
- On Windows, `WindowBuilder::with_fullscreen` no longer changing monitor display resolution.
- Overhauled X11 window geometry calculations. `get_position` and `set_position` are more universally accurate across different window managers, and `get_outer_size` actually works now.
- Fixed SIGSEGV/SIGILL crashes on macOS caused by stabilization of the `!` (never) type.
- Implement `WindowEvent::HiDPIFactorChanged` for macOS
- On X11, input methods now work completely out of the box, no longer requiring application developers to manually call `setlocale`. Additionally, when input methods are started, stopped, or restarted on the server end, it's correctly handled.
- Implemented `Refresh` event on Windows.
- Properly calculate the minimum and maximum window size on Windows, including window decorations.
- Map more `MouseCursor` variants to cursor icons on Windows.
- Corrected `get_position` on macOS to return outer frame position, not content area position.
- Corrected `set_position` on macOS to set outer frame position, not content area position.
- Added `get_inner_position` method to `Window`, which gets the position of the window's client area. This is implemented on all applicable platforms (all desktop platforms other than Wayland, where this isn't possible).
- **Breaking:** the `Closed` event has been replaced by `CloseRequested` and `Destroyed`. To migrate, you typically just need to replace all usages of `Closed` with `CloseRequested`; see example programs for more info. The exception is iOS, where `Closed` must be replaced by `Destroyed`.

# Version 0.12.0 (2018-04-06)

- Added subclass to macos windows so they can be made resizable even with no decorations.
- Dead keys now work properly on X11, no longer resulting in a panic.
- On X11, input method creation first tries to use the value from the user's `XMODIFIERS` environment variable, so application developers should no longer need to manually call `XSetLocaleModifiers`. If that fails, fallbacks are tried, which should prevent input method initialization from ever outright failing.
- Fixed thread safety issues with input methods on X11.
- Add support for `Touch` for win32 backend.
- Fixed `Window::get_inner_size` and friends to return the size in pixels instead of points when using HIDPI displays on OSX.

# Version 0.11.3 (2018-03-28)

- Added `set_min_dimensions` and `set_max_dimensions` methods to `Window`, and implemented on Windows, X11, Wayland, and OSX.
- On X11, dropping a `Window` actually closes it now, and clicking the window's × button (or otherwise having the WM signal to close it) will result in the window closing.
- Added `WindowBuilderExt` methods for macos: `with_titlebar_transparent`,
  `with_title_hidden`, `with_titlebar_buttons_hidden`,
  `with_fullsize_content_view`.
- Mapped X11 numpad keycodes (arrows, Home, End, PageUp, PageDown, Insert and Delete) to corresponding virtual keycodes

# Version 0.11.2 (2018-03-06)

- Impl `Hash`, `PartialEq`, and `Eq` for `events::ModifiersState`.
- Implement `MonitorId::get_hidpi_factor` for MacOS.
- Added method `os::macos::MonitorIdExt::get_nsscreen() -> *mut c_void` that gets a `NSScreen` object matching the monitor ID.
- Send `Awakened` event on Android when event loop is woken up.

# Version 0.11.1 (2018-02-19)

- Fixed windows not receiving mouse events when click-dragging the mouse outside the client area of a window, on Windows platforms.
- Added method `os::android::EventsLoopExt:set_suspend_callback(Option<Box<Fn(bool) -> ()>>)` that allows glutin to register a callback when a suspend event happens

# Version 0.11.0 (2018-02-09)

- Implement `MonitorId::get_dimensions` for Android.
- Added method `os::macos::WindowBuilderExt::with_movable_by_window_background(bool)` that allows to move a window without a titlebar - `with_decorations(false)`
- Implement `Window::set_fullscreen`, `Window::set_maximized` and `Window::set_decorations` for Wayland.
- Added `Caret` as VirtualKeyCode and support OSX ^-Key with german input.

# Version 0.10.1 (2018-02-05)

_Yanked_

# Version 0.10.0 (2017-12-27)

- Add support for `Touch` for emscripten backend.
- Added support for `DroppedFile`, `HoveredFile`, and `HoveredFileCancelled` to X11 backend.
- **Breaking:** `unix::WindowExt` no longer returns pointers for things that aren't actually pointers; `get_xlib_window` now returns `Option<std::os::raw::c_ulong>` and `get_xlib_screen_id` returns `Option<std::os::raw::c_int>`. Additionally, methods that previously returned `libc::c_void` have been changed to return `std::os::raw::c_void`, which are not interchangeable types, so users wanting the former will need to explicitly cast.
- Added `set_decorations` method to `Window` to allow decorations to be toggled after the window is built. Presently only implemented on X11.
- Raised the minimum supported version of Rust to 1.20 on MacOS due to usage of associated constants in new versions of cocoa and core-graphics.
- Added `modifiers` field to `MouseInput`, `MouseWheel`, and `CursorMoved` events to track the modifiers state (`ModifiersState`).
- Fixed the emscripten backend to return the size of the canvas instead of the size of the window.

# Version 0.9.0 (2017-12-01)

- Added event `WindowEvent::HiDPIFactorChanged`.
- Added method `MonitorId::get_hidpi_factor`.
- Deprecated `get_inner_size_pixels` and `get_inner_size_points` methods of `Window` in favor of
`get_inner_size`.
- **Breaking:** `EventsLoop` is `!Send` and `!Sync` because of platform-dependant constraints,
  but `Window`, `WindowId`, `DeviceId` and `MonitorId` guaranteed to be `Send`.
- `MonitorId::get_position` now returns `(i32, i32)` instead of `(u32, u32)`.
- Rewrite of the wayland backend to use wayland-client-0.11
- Support for dead keys on wayland for keyboard utf8 input
- Monitor enumeration on Windows is now implemented using `EnumDisplayMonitors` instead of
`EnumDisplayDevices`. This changes the value returned by `MonitorId::get_name()`.
- On Windows added `MonitorIdExt::hmonitor` method
- Impl `Clone` for `EventsLoopProxy`
- `EventsLoop::get_primary_monitor()` on X11 will fallback to any available monitor if no primary is found
- Support for touch event on wayland
- `WindowEvent`s `MouseMoved`, `MouseEntered`, and `MouseLeft` have been renamed to
`CursorMoved`, `CursorEntered`, and `CursorLeft`.
- New `DeviceEvent`s added, `MouseMotion` and `MouseWheel`.
- Send `CursorMoved` event after `CursorEntered` and `Focused` events.
- Add support for `ModifiersState`, `MouseMove`, `MouseInput`, `MouseMotion` for emscripten backend.

# Version 0.8.3 (2017-10-11)

- Fixed issue of calls to `set_inner_size` blocking on Windows.
- Mapped `ISO_Left_Tab` to `VirtualKeyCode::Tab` to make the key work with modifiers
- Fixed the X11 backed on 32bit targets

# Version 0.8.2 (2017-09-28)

- Uniformize keyboard scancode values accross Wayland and X11 (#297).
- Internal rework of the wayland event loop
- Added method `os::linux::WindowExt::is_ready`

# Version 0.8.1 (2017-09-22)

- Added various methods to `os::linux::EventsLoopExt`, plus some hidden items necessary to make
  glutin work.

# Version 0.8.0 (2017-09-21)

- Added `Window::set_maximized`, `WindowAttributes::maximized` and `WindowBuilder::with_maximized`.
- Added `Window::set_fullscreen`.
- Changed `with_fullscreen` to take a `Option<MonitorId>` instead of a `MonitorId`.
- Removed `MonitorId::get_native_identifer()` in favor of platform-specific traits in the `os`
  module.
- Changed `get_available_monitors()` and `get_primary_monitor()` to be methods of `EventsLoop`
  instead of stand-alone methods.
- Changed `EventsLoop` to be tied to a specific X11 or Wayland connection.
- Added a `os::linux::EventsLoopExt` trait that makes it possible to configure the connection.
- Fixed the emscripten code, which now compiles.
- Changed the X11 fullscreen code to use `xrandr` instead of `xxf86vm`.
- Fixed the Wayland backend to produce `Refresh` event after window creation.
- Changed the `Suspended` event to be outside of `WindowEvent`.
- Fixed the X11 backend sometimes reporting the wrong virtual key (#273).<|MERGE_RESOLUTION|>--- conflicted
+++ resolved
@@ -8,14 +8,11 @@
 
 # Unreleased
 
-<<<<<<< HEAD
 - Add the `css-size` feature, which will size the canvas based on the page layout on the Web, rather than having to do so manually using `set_inner_size`.
-=======
 - On Windows, fix icons specified on `WindowBuilder` not taking effect for windows created after the first one.
 - On Windows and macOS, add `Window::title` to query the current window title.
 - On Windows, fix focusing menubar when pressing `Alt`.
 - On MacOS, made `accepts_first_mouse` configurable.
->>>>>>> 05484c58
 - Migrated `WindowBuilderExtUnix::with_resize_increments` to `WindowBuilder`.
 - Added `Window::resize_increments`/`Window::set_resize_increments` to update resize increments at runtime for X11/macOS.
 - macOS/iOS: Use `objc2` instead of `objc` internally.
