# Changelog

All notable changes to this project will be documented in this file.

Please keep one empty line before and after all headers. (This is required for `git` to produce a conflict when a release is made while a PR is open and the PR's changelog entry would go into the wrong section).

And please only add new entries to the top of this list, right below the `# Unreleased` header.

# Unreleased

<<<<<<< HEAD
- On MacOS, add `WindowExtMacOS::set_allows_automatic_window_tabbing`, `WindowExtMacOS::allows_automatic_window_tabbing`, `WindowBuilderExtMacOS::with_automatic_window_tabbing`, `WindowExtMacOS::set_tabbing_identifier`, `WindowExtMacOS::tabbing_identifier` and `WindowBuilderExtMacOS::with_tabbing_identifier` APIs.
=======
- **Breaking:** Rename `Window::set_inner_size` to `Window::request_inner_size` and indicate if the size was applied immediately.
- On X11, fix false positive flagging of key repeats when pressing different keys with no release between presses.
- Implement `PartialOrd` and `Ord` for `KeyCode` and `NativeKeyCode`.
- On Web, implement `WindowEvent::Occluded`.
- On Web, fix touch location to be as accurate as mouse position.
- On Web, account for CSS `padding`, `border`, and `margin` when getting or setting the canvas position.
- On Web, add Fullscreen API compatibility for Safari.
- On Web, implement `Window::set_(min|max)_inner_size()`.
- On Web, fix some `Window` methods using incorrect HTML attributes instead of CSS properties.
- On Web, fix some `WindowBuilder` methods doing nothing.
- On Web, implement `Window::focus_window()`.

# 0.29.0-beta.0

- On Web, allow event loops to be recreated with `spawn`.
- **Breaking:** Rename `Window::set_ime_position` to `Window::set_ime_cursor_area` adding a way to set exclusive zone.
- On Android, changed default behavior of Android to ignore volume keys letting the operating system handle them.
- On Android, added `EventLoopBuilderExtAndroid::handle_volume_keys` to indicate that the application will handle the volume keys manually.
- **Breaking:** Rename `DeviceEventFilter` to `DeviceEvents` reversing the behavior of variants.
- **Breaking:** Rename `EventLoopWindowTarget::set_device_event_filter` to `listen_device_events`.
- On X11, fix `EventLoopWindowTarget::listen_device_events` effect being reversed.
- **Breaking:** Remove all deprecated `modifiers` fields.
- **Breaking:** Overhaul keyboard input handling.
  - Replace `KeyboardInput` with `KeyEvent` and `RawKeyEvent`.
    - Change `WindowEvent::KeyboardInput` to contain a `KeyEvent`.
    - Change `Event::Key` to contain a `RawKeyEvent`.
  - Remove `Event::ReceivedCharacter`. In its place, you should use
    `KeyEvent.text` in combination with `WindowEvent::Ime`.
  - Replace `VirtualKeyCode` with the `Key` enum.
  - Replace `ScanCode` with the `KeyCode` enum.
  - Rename `ModifiersState::LOGO` to `SUPER` and `ModifiersState::CTRL` to `CONTROL`.
  - Add `KeyCode` to refer to keys (roughly) by their physical location.
  - Add `NativeKeyCode` to represent raw `KeyCode`s which Winit doesn't
    understand.
  - Add `Key` to represent the keys after they've been interpreted by the
    active (software) keyboard layout.
  - Add `NativeKey` to represent raw `Key`s which Winit doesn't understand.
  - Add `KeyLocation` to tell apart `Key`s which usually "mean" the same thing,
    but can appear simultaneously in different spots on the same keyboard
    layout.
  - Add `Window::reset_dead_keys` to enable application-controlled cancellation
    of dead key sequences.
  - Add `KeyEventExtModifierSupplement` to expose additional (and less
    portable) interpretations of a given key-press.
  - Add `KeyCodeExtScancode`, which lets you convert between raw keycodes and
    `KeyCode`.
  - `ModifiersChanged` now uses dedicated `Modifiers` struct.
- On Orbital, fix `ModifiersChanged` not being sent.
- **Breaking:** `CursorIcon` is now used from the `cursor-icon` crate.
- **Breaking:** `CursorIcon::Hand` is now named `CursorIcon::Pointer`.
- **Breaking:** `CursorIcon::Arrow` was removed.
- On Wayland, fix maximized startup not taking full size on GNOME.
- On Wayland, fix initial window size not restored for maximized/fullscreened on startup window.
- On Wayland, `Window::outer_size` now accounts for **client side** decorations.
- On Wayland, fix window not checking that it actually got initial configure event.
- On Wayland, fix maximized window creation and window geometry handling.
- On Wayland, fix forward compatibility issues.
- On Wayland, add `Window::drag_resize_window` method.
- On Wayland, drop `WINIT_WAYLAND_CSD_THEME` variable.
- Implement `PartialOrd` and `Ord` on types in the `dpi` module.
- **Breaking:** Bump MSRV from `1.60` to `1.64`.
- **Breaking:** On Web, the canvas output bitmap size is no longer adjusted.
- On Web: fix `Window::request_redraw` not waking the event loop when called from outside the loop.
- On Web: fix position of touch events to be relative to the canvas.
- On Web, fix `Window:::set_fullscreen` doing nothing when called outside the event loop but during
  a transient activation.
- On Web, fix pointer button events not being processed when a buttons is already pressed.
- **Breaking:** Updated `bitflags` crate version to `2`, which changes the API on exposed types.
- On Web, handle coalesced pointer events, which increases the resolution of pointer inputs.
- **Breaking:** On Web, `instant` is now replaced by `web_time`.
- On Windows, port to `windows-sys` version 0.48.0.
- On Web, fix pen treated as mouse input.
- On Web, send mouse position on button release as well.
- On Web, fix touch input not gaining or loosing focus.
- **Breaking:** On Web, dropped support for Safari versions below 13.1.
- On Web, prevent clicks on the canvas to select text.
- On Web, `EventLoopProxy` now implements `Send`.
- On Web, `Window` now implements `Send` and `Sync`.
- **Breaking:** `WindowExtWebSys::canvas()` now returns an `Option`.
- On Web, use the correct canvas size when calculating the new size during scale factor change,
  instead of using the output bitmap size.
- On Web, scale factor and dark mode detection are now more robust.
- On Web, fix the bfcache by not using the `beforeunload` event and map bfcache loading/unloading to `Suspended`/`Resumed` events.
- On Web, fix scale factor resize suggestion always overwriting the canvas size.
- On macOS, fix crash when dropping `Window`.
- On Web, use `Window.requestIdleCallback()` for `ControlFlow::Poll` when available.
- **Breaking:** On Web, the canvas size is not controlled by Winit anymore and external changes to
  the canvas size will be reported through `WindowEvent::Resized`.
- On Web, respect `EventLoopWindowTarget::listen_device_events()` settings.
- On Web, fix `DeviceEvent::MouseMotion` only being emitted for each canvas instead of the whole window.
- On Web, add `DeviceEvent::Motion`, `DeviceEvent::MouseWheel`, `DeviceEvent::Button` and
  `DeviceEvent::Key` support.
- **Breaking** `MouseButton` now supports `Back` and `Forward` variants, emitted from mouse events
  on Wayland, X11, Windows, macOS and Web.

# 0.28.6

- On macOS, fixed memory leak when getting monitor handle.
- On macOS, fix `Backspace` being emitted when clearing preedit with it.

# 0.28.5

- On macOS, fix `key_up` being ignored when `Ime` is disabled.

# 0.28.4

- On macOS, fix empty marked text blocking regular input.
- On macOS, fix potential panic when getting refresh rate.
- On macOS, fix crash when calling `Window::set_ime_position` from another thread.

# 0.28.3

- Fix macOS memory leaks.

# 0.28.2

- Implement `HasRawDisplayHandle` for `EventLoop`.
- On macOS, set resize increments only for live resizes.
- On Wayland, fix rare crash on DPI change
- Web: Added support for `Window::theme`.
- On Wayland, fix rounding issues when doing resize.
- On macOS, fix wrong focused state on startup.
- On Windows, fix crash on setting taskbar when using Visual Studio debugger.
- On macOS, resize simple fullscreen windows on windowDidChangeScreen events.

# 0.28.1

- On Wayland, fix crash when dropping a window in multi-window setup.

# 0.28.0

- On macOS, fixed `Ime::Commit` persisting for all input after interacting with `Ime`.
- On macOS, added `WindowExtMacOS::option_as_alt` and `WindowExtMacOS::set_option_as_alt`.
- On Windows, fix window size for maximized, undecorated windows.
- On Windows and macOS, add `WindowBuilder::with_active`.
- Add `Window::is_minimized`.
- On X11, fix errors handled during `register_xlib_error_hook` invocation bleeding into winit.
- Add `Window::has_focus`.
- On Windows, fix `Window::set_minimized(false)` not working for windows minimized by `Win + D` hotkey.
- **Breaking:** On Web, touch input no longer fires `WindowEvent::Cursor*`, `WindowEvent::MouseInput`, or `DeviceEvent::MouseMotion` like other platforms, but instead it fires `WindowEvent::Touch`.
- **Breaking:** Removed platform specific `WindowBuilder::with_parent` API in favor of `WindowBuilder::with_parent_window`.
- On Windows, retain `WS_MAXIMIZE` window style when un-minimizing a maximized window.
- On Windows, fix left mouse button release event not being sent after `Window::drag_window`.
- On macOS, run most actions on the main thread, which is strictly more correct, but might make multithreaded applications block slightly more.
- On macOS, fix panic when getting current monitor without any monitor attached.
- On Windows and MacOS, add API to enable/disable window buttons (close, minimize, ...etc).
- On Windows, macOS, X11 and Wayland, add `Window::set_theme`.
- **Breaking:** Remove `WindowExtWayland::wayland_set_csd_theme` and `WindowBuilderExtX11::with_gtk_theme_variant`.
- On Windows, revert window background to an empty brush to avoid white flashes when changing scaling.
- **Breaking:** Removed `Window::set_always_on_top` and related APIs in favor of `Window::set_window_level`.
- On Windows, MacOS and X11, add always on bottom APIs.
- On Windows, fix the value in `MouseButton::Other`.
- On macOS, add `WindowExtMacOS::is_document_edited` and `WindowExtMacOS::set_document_edited` APIs.
- **Breaking:** Removed `WindowBuilderExtIOS::with_root_view_class`; instead, you should use `[[view layer] addSublayer: ...]` to add an instance of the desired layer class (e.g. `CAEAGLLayer` or `CAMetalLayer`). See `vulkano-win` or `wgpu` for examples of this.
- On MacOS and Windows, add `Window::set_content_protected`.
- On MacOS, add `EventLoopBuilderExtMacOS::with_activate_ignoring_other_apps`.
>>>>>>> 3b2d1a76
- On Windows, fix icons specified on `WindowBuilder` not taking effect for windows created after the first one.
- On Windows and macOS, add `Window::title` to query the current window title.
- On Windows, fix focusing menubar when pressing `Alt`.
- On MacOS, made `accepts_first_mouse` configurable.
- Migrated `WindowBuilderExtUnix::with_resize_increments` to `WindowBuilder`.
- Added `Window::resize_increments`/`Window::set_resize_increments` to update resize increments at runtime for X11/macOS.
- macOS/iOS: Use `objc2` instead of `objc` internally.
- **Breaking:** Bump MSRV from `1.57` to `1.60`.
- **Breaking:** Split the `platform::unix` module into `platform::x11` and `platform::wayland`. The extension types are similarly renamed.
- **Breaking:**: Removed deprecated method `platform::unix::WindowExtUnix::is_ready`.
- Removed `parking_lot` dependency.
- **Breaking:** On macOS, add support for two-finger touchpad magnification and rotation gestures with new events `WindowEvent::TouchpadMagnify` and `WindowEvent::TouchpadRotate`. Also add support for touchpad smart-magnification gesture with a new event `WindowEvent::SmartMagnify`.
- **Breaking:** On web, the `WindowBuilderExtWebSys::with_prevent_default` setting (enabled by default), now additionally prevents scrolling of the webpage in mobile browsers, previously it only disabled scrolling on desktop.
- On Wayland, `wayland-csd-adwaita` now uses `ab_glyph` instead of `crossfont` to render the title for decorations.
- On Wayland, a new `wayland-csd-adwaita-crossfont` feature was added to use `crossfont` instead of `ab_glyph` for decorations.
- On Wayland, if not otherwise specified use upstream automatic CSD theme selection.
- On X11, added `WindowExtX11::with_parent` to create child windows.
- Added support for `WindowBuilder::with_theme` and `Window::theme` to support per-window dark/light/system theme configuration on macos, windows and wayland.
- On macOS, added support for `WindowEvent::ThemeChanged`.
- **Breaking:** Removed `WindowBuilderExtWindows::with_theme` and `WindowBuilderExtWayland::with_wayland_csd_theme` in favour of `WindowBuilder::with_theme`.
- **Breaking:** Removed `WindowExtWindows::theme` in favour of `Window::theme`.
- Enabled `doc_auto_cfg` when generating docs on docs.rs for feature labels.
- **Breaking:** On Android, switched to using [`android-activity`](https://github.com/rib/android-activity) crate as a glue layer instead of [`ndk-glue`](https://github.com/rust-windowing/android-ndk-rs/tree/master/ndk-glue). See [README.md#Android](https://github.com/rust-windowing/winit#Android) for more details. ([#2444](https://github.com/rust-windowing/winit/pull/2444))
- **Breaking:** Removed support for `raw-window-handle` version `0.4`
- On Wayland, `RedrawRequested` not emitted during resize.
- Add a `set_wait_timeout` function to `ControlFlow` to allow waiting for a `Duration`.
- **Breaking:** Remove the unstable `xlib_xconnection()` function from the private interface.
- Added Orbital support for Redox OS
- On X11, added `drag_resize_window` method.
- Added `Window::set_transparent` to provide a hint about transparency of the window on Wayland and macOS.
- On macOS, fix the mouse buttons other than left/right/middle being reported as middle.
- On Wayland, support fractional scaling via the wp-fractional-scale protocol.
- On web, fix removal of mouse event listeners from the global object upon window distruction.
- Add WindowAttributes getter to WindowBuilder to allow introspection of default values.
- Added `Window::set_ime_purpose` for setting the IME purpose, currently implemented on Wayland only.

# 0.27.5

- On Wayland, fix byte offset in `Ime::Preedit` pointing to invalid bytes.

# 0.27.4

- On Windows, emit `ReceivedCharacter` events on system keybindings.
- On Windows, fixed focus event emission on minimize.
- On X11, fixed IME crashing during reload.

# 0.27.3

- On Windows, added `WindowExtWindows::set_undecorated_shadow` and `WindowBuilderExtWindows::with_undecorated_shadow` to draw the drop shadow behind a borderless window.
- On Windows, fixed default window features (ie snap, animations, shake, etc.) when decorations are disabled.
- On Windows, fixed ALT+Space shortcut to open window menu.
- On Wayland, fixed `Ime::Preedit` not being sent on IME reset.
- Fixed unbound version specified for `raw-window-handle` leading to compilation failures.
- Empty `Ime::Preedit` event will be sent before `Ime::Commit` to help clearing preedit.
- On X11, fixed IME context picking by querying for supported styles beforehand.

# 0.27.2 (2022-8-12)

- On macOS, fixed touch phase reporting when scrolling.
- On X11, fix min, max and resize increment hints not persisting for resizable windows (e.g. on DPI change).
- On Windows, respect min/max inner sizes when creating the window.
- For backwards compatibility, `Window` now (additionally) implements the old version (`0.4`) of the `HasRawWindowHandle` trait
- On Windows, added support for `EventLoopWindowTarget::set_device_event_filter`.
- On Wayland, fix user requested `WindowEvent::RedrawRequested` being delayed by a frame.

# 0.27.1 (2022-07-30)

- The minimum supported Rust version was lowered to `1.57.0` and now explicitly tested.
- On X11, fix crash on start due to inability to create an IME context without any preedit.

# 0.27.0 (2022-07-26)

- On Windows, fix hiding a maximized window.
- On Android, `ndk-glue`'s `NativeWindow` lock is now held between `Event::Resumed` and `Event::Suspended`.
- On Web, added `EventLoopExtWebSys` with a `spawn` method to start the event loop without throwing an exception.
- Added `WindowEvent::Occluded(bool)`, currently implemented on macOS and X11.
- On X11, fix events for caps lock key not being sent
- Build docs on `docs.rs` for iOS and Android as well.
- **Breaking:** Removed the `WindowAttributes` struct, since all its functionality is accessible from `WindowBuilder`.
- Added `WindowBuilder::transparent` getter to check if the user set `transparent` attribute.
- On macOS, Fix emitting `Event::LoopDestroyed` on CMD+Q.
- On macOS, fixed an issue where having multiple windows would prevent run_return from ever returning.
- On Wayland, fix bug where the cursor wouldn't hide in GNOME.
- On macOS, Windows, and Wayland, add `set_cursor_hittest` to let the window ignore mouse events.
- On Windows, added `WindowExtWindows::set_skip_taskbar` and `WindowBuilderExtWindows::with_skip_taskbar`.
- On Windows, added `EventLoopBuilderExtWindows::with_msg_hook`.
- On Windows, remove internally unique DC per window.
- On macOS, remove the need to call `set_ime_position` after moving the window.
- Added `Window::is_visible`.
- Added `Window::is_resizable`.
- Added `Window::is_decorated`.
- On X11, fix for repeated event loop iteration when `ControlFlow` was `Wait`
- On X11, fix scale factor calculation when the only monitor is reconnected
- On Wayland, report unaccelerated mouse deltas in `DeviceEvent::MouseMotion`.
- On Web, a focused event is manually generated when a click occurs to emulate behaviour of other backends.
- **Breaking:** Bump `ndk` version to 0.6, ndk-sys to `v0.3`, `ndk-glue` to `0.6`.
- Remove no longer needed `WINIT_LINK_COLORSYNC` environment variable.
- **Breaking:** Rename the `Exit` variant of `ControlFlow` to `ExitWithCode`, which holds a value to control the exit code after running. Add an `Exit` constant which aliases to `ExitWithCode(0)` instead to avoid major breakage. This shouldn't affect most existing programs.
- Add `EventLoopBuilder`, which allows you to create and tweak the settings of an event loop before creating it.
- Deprecated `EventLoop::with_user_event`; use `EventLoopBuilder::with_user_event` instead.
- **Breaking:** Replaced `EventLoopExtMacOS` with `EventLoopBuilderExtMacOS` (which also has renamed methods).
- **Breaking:** Replaced `EventLoopExtWindows` with `EventLoopBuilderExtWindows` (which also has renamed methods).
- **Breaking:** Replaced `EventLoopExtUnix` with `EventLoopBuilderExtUnix` (which also has renamed methods).
- **Breaking:** The platform specific extensions for Windows `winit::platform::windows` have changed. All `HANDLE`-like types e.g. `HWND` and `HMENU` were converted from winapi types or `*mut c_void` to `isize`. This was done to be consistent with the type definitions in windows-sys and to not expose internal dependencies.
- The internal bindings to the [Windows API](https://docs.microsoft.com/en-us/windows/) were changed from the unofficial [winapi](https://github.com/retep998/winapi-rs) bindings to the official Microsoft [windows-sys](https://github.com/microsoft/windows-rs) bindings.
- On Wayland, fix polling during consecutive `EventLoop::run_return` invocations.
- On Windows, fix race issue creating fullscreen windows with `WindowBuilder::with_fullscreen`
- On Android, `virtual_keycode` for `KeyboardInput` events is now filled in where a suitable match is found.
- Added helper methods on `ControlFlow` to set its value.
- On Wayland, fix `TouchPhase::Ended` always reporting the location of the first touch down, unless the compositor
  sent a cancel or frame event.
- On iOS, send `RedrawEventsCleared` even if there are no redraw events, consistent with other platforms.
- **Breaking:** Replaced `Window::with_app_id` and `Window::with_class` with `Window::with_name` on `WindowBuilderExtUnix`.
- On Wayland, fallback CSD was replaced with proper one:
  - `WindowBuilderExtUnix::with_wayland_csd_theme` to set color theme in builder.
  - `WindowExtUnix::wayland_set_csd_theme` to set color theme when creating a window.
  - `WINIT_WAYLAND_CSD_THEME` env variable was added, it can be used to set "dark"/"light" theme in apps that don't expose theme setting.
  - `wayland-csd-adwaita` feature that enables proper CSD with title rendering using FreeType system library.
  - `wayland-csd-adwaita-notitle` feature that enables CSD but without title rendering.
- On Wayland and X11, fix window not resizing with `Window::set_inner_size` after calling `Window:set_resizable(false)`.
- On Windows, fix wrong fullscreen monitors being recognized when handling WM_WINDOWPOSCHANGING messages
- **Breaking:** Added new `WindowEvent::Ime` supported on desktop platforms.
- Added `Window::set_ime_allowed` supported on desktop platforms.
- **Breaking:** IME input on desktop platforms won't be received unless it's explicitly allowed via `Window::set_ime_allowed` and new `WindowEvent::Ime` events are handled.
- On macOS, `WindowEvent::Resized` is now emitted in `frameDidChange` instead of `windowDidResize`.
- **Breaking:** On X11, device events are now ignored for unfocused windows by default, use `EventLoopWindowTarget::set_device_event_filter` to set the filter level.
- Implemented `Default` on `EventLoop<()>`.
- Implemented `Eq` for `Fullscreen`, `Theme`, and `UserAttentionType`.
- **Breaking:** `Window::set_cursor_grab` now accepts `CursorGrabMode` to control grabbing behavior.
- On Wayland, add support for `Window::set_cursor_position`.
- Fix on macOS `WindowBuilder::with_disallow_hidpi`, setting true or false by the user no matter the SO default value.
- `EventLoopBuilder::build` will now panic when the `EventLoop` is being created more than once.
- Added `From<u64>` for `WindowId` and `From<WindowId>` for `u64`.
- Added `MonitorHandle::refresh_rate_millihertz` to get monitor's refresh rate.
- **Breaking**, Replaced `VideoMode::refresh_rate` with `VideoMode::refresh_rate_millihertz` providing better precision.
- On Web, add `with_prevent_default` and `with_focusable` to `WindowBuilderExtWebSys` to control whether events should be propagated.
- On Windows, fix focus events being sent to inactive windows.
- **Breaking**, update `raw-window-handle` to `v0.5` and implement `HasRawDisplayHandle` for `Window` and `EventLoopWindowTarget`.
- On X11, add function `register_xlib_error_hook` into `winit::platform::unix` to subscribe for errors comming from Xlib.
- On Android, upgrade `ndk` and `ndk-glue` dependencies to the recently released `0.7.0`.
- All platforms can now be relied on to emit a `Resumed` event. Applications are recommended to lazily initialize graphics state and windows on first resume for portability.
- **Breaking:**: Reverse horizontal scrolling sign in `MouseScrollDelta` to match the direction of vertical scrolling. A positive X value now means moving the content to the right. The meaning of vertical scrolling stays the same: a positive Y value means moving the content down.
- On MacOS, fix deadlock when calling `set_maximized` from event loop.

# 0.26.1 (2022-01-05)

- Fix linking to the `ColorSync` framework on macOS 10.7, and in newer Rust versions.
- On Web, implement cursor grabbing through the pointer lock API.
- On X11, add mappings for numpad comma, numpad enter, numlock and pause.
- On macOS, fix Pinyin IME input by reverting a change that intended to improve IME.
- On Windows, fix a crash with transparent windows on Windows 11.

# 0.26.0 (2021-12-01)

- Update `raw-window-handle` to `v0.4`. This is _not_ a breaking change, we still implement `HasRawWindowHandle` from `v0.3`, see [rust-windowing/raw-window-handle#74](https://github.com/rust-windowing/raw-window-handle/pull/74). Note that you might have to run `cargo update -p raw-window-handle` after upgrading.
- On X11, bump `mio` to 0.8.
- On Android, fixed `WindowExtAndroid::config` initially returning an empty `Configuration`.
- On Android, fixed `Window::scale_factor` and `MonitorHandle::scale_factor` initially always returning 1.0.
- On X11, select an appropriate visual for transparency if is requested
- On Wayland and X11, fix diagonal window resize cursor orientation.
- On macOS, drop the event callback before exiting.
- On Android, implement `Window::request_redraw`
- **Breaking:** On Web, remove the `stdweb` backend.
- Added `Window::focus_window`to bring the window to the front and set input focus.
- On Wayland and X11, implement `is_maximized` method on `Window`.
- On Windows, prevent ghost window from showing up in the taskbar after either several hours of use or restarting `explorer.exe`.
- On macOS, fix issue where `ReceivedCharacter` was not being emitted during some key repeat events.
- On Wayland, load cursor icons `hand2` and `hand1` for `CursorIcon::Hand`.
- **Breaking:** On Wayland, Theme trait and its support types are dropped.
- On Wayland, bump `smithay-client-toolkit` to 0.15.1.
- On Wayland, implement `request_user_attention` with `xdg_activation_v1`.
- On X11, emit missing `WindowEvent::ScaleFactorChanged` when the only monitor gets reconnected.
- On X11, if RANDR based scale factor is higher than 20 reset it to 1
- On Wayland, add an enabled-by-default feature called `wayland-dlopen` so users can opt out of using `dlopen` to load system libraries.
- **Breaking:** On Android, bump `ndk` and `ndk-glue` to 0.5.
- On Windows, increase wait timer resolution for more accurate timing when using `WaitUntil`.
- On macOS, fix native file dialogs hanging the event loop.
- On Wayland, implement a workaround for wrong configure size when using `xdg_decoration` in `kwin_wayland`
- On macOS, fix an issue that prevented the menu bar from showing in borderless fullscreen mode.
- On X11, EINTR while polling for events no longer causes a panic. Instead it will be treated as a spurious wakeup.

# 0.25.0 (2021-05-15)

- **Breaking:** On macOS, replace `WindowBuilderExtMacOS::with_activation_policy` with `EventLoopExtMacOS::set_activation_policy`
- On macOS, wait with activating the application until the application has initialized.
- On macOS, fix creating new windows when the application has a main menu.
- On Windows, fix fractional deltas for mouse wheel device events.
- On macOS, fix segmentation fault after dropping the main window.
- On Android, `InputEvent::KeyEvent` is partially implemented providing the key scancode.
- Added `is_maximized` method to `Window`.
- On Windows, fix bug where clicking the decoration bar would make the cursor blink.
- On Windows, fix bug causing newly created windows to erroneously display the "wait" (spinning) cursor.
- On macOS, wake up the event loop immediately when a redraw is requested.
- On Windows, change the default window size (1024x768) to match the default on other desktop platforms (800x600).
- On Windows, fix bug causing mouse capture to not be released.
- On Windows, fix fullscreen not preserving minimized/maximized state.
- On Android, unimplemented events are marked as unhandled on the native event loop.
- On Windows, added `WindowBuilderExtWindows::with_menu` to set a custom menu at window creation time.
- On Android, bump `ndk` and `ndk-glue` to 0.3: use predefined constants for event `ident`.
- On macOS, fix objects captured by the event loop closure not being dropped on panic.
- On Windows, fixed `WindowEvent::ThemeChanged` not properly firing and fixed `Window::theme` returning the wrong theme.
- On Web, added support for `DeviceEvent::MouseMotion` to listen for relative mouse movements.
- Added `WindowBuilder::with_position` to allow setting the position of a `Window` on creation. Supported on Windows, macOS and X11.
- Added `Window::drag_window`. Implemented on Windows, macOS, X11 and Wayland.
- On X11, bump `mio` to 0.7.
- On Windows, added `WindowBuilderExtWindows::with_owner_window` to allow creating popup windows.
- On Windows, added `WindowExtWindows::set_enable` to allow creating modal popup windows.
- On macOS, emit `RedrawRequested` events immediately while the window is being resized.
- Implement `Default`, `Hash`, and `Eq` for `LogicalPosition`, `PhysicalPosition`, `LogicalSize`, and `PhysicalSize`.
- On macOS, initialize the Menu Bar with minimal defaults. (Can be prevented using `enable_default_menu_creation`)
- On macOS, change the default behavior for first click when the window was unfocused. Now the window becomes focused and then emits a `MouseInput` event on a "first mouse click".
- Implement mint (math interoperability standard types) conversions (under feature flag `mint`).

# 0.24.0 (2020-12-09)

- On Windows, fix applications not exiting gracefully due to thread_event_target_callback accessing corrupted memory.
- On Windows, implement `Window::set_ime_position`.
- **Breaking:** On Windows, Renamed `WindowBuilderExtWindows`'s `is_dark_mode` to `theme`.
- **Breaking:** On Windows, renamed `WindowBuilderExtWindows::is_dark_mode` to `theme`.
- On Windows, add `WindowBuilderExtWindows::with_theme` to set a preferred theme.
- On Windows, fix bug causing message boxes to appear delayed.
- On Android, calling `WindowEvent::Focused` now works properly instead of always returning false.
- On Windows, fix Alt-Tab behaviour by removing borderless fullscreen "always on top" flag.
- On Windows, fix bug preventing windows with transparency enabled from having fully-opaque regions.
- **Breaking:** On Windows, include prefix byte in scancodes.
- On Wayland, fix window not being resizeable when using `WindowBuilder::with_min_inner_size`.
- On Unix, fix cross-compiling to wasm32 without enabling X11 or Wayland.
- On Windows, fix use-after-free crash during window destruction.
- On Web, fix `WindowEvent::ReceivedCharacter` never being sent on key input.
- On macOS, fix compilation when targeting aarch64.
- On X11, fix `Window::request_redraw` not waking the event loop.
- On Wayland, the keypad arrow keys are now recognized.
- **Breaking** Rename `desktop::EventLoopExtDesktop` to `run_return::EventLoopExtRunReturn`.
- Added `request_user_attention` method to `Window`.
- **Breaking:** On macOS, removed `WindowExt::request_user_attention`, use `Window::request_user_attention`.
- **Breaking:** On X11, removed `WindowExt::set_urgent`, use `Window::request_user_attention`.
- On Wayland, default font size in CSD increased from 11 to 17.
- On Windows, fix bug causing message boxes to appear delayed.
- On Android, support multi-touch.
- On Wayland, extra mouse buttons are not dropped anymore.
- **Breaking**: `MouseButton::Other` now uses `u16`.

# 0.23.0 (2020-10-02)

- On iOS, fixed support for the "Debug View Hierarchy" feature in Xcode.
- On all platforms, `available_monitors` and `primary_monitor` are now on `EventLoopWindowTarget` rather than `EventLoop` to list monitors event in the event loop.
- On Unix, X11 and Wayland are now optional features (enabled by default)
- On X11, fix deadlock when calling `set_fullscreen_inner`.
- On Web, prevent the webpage from scrolling when the user is focused on a winit canvas
- On Web, calling `window.set_cursor_icon` no longer breaks HiDPI scaling
- On Windows, drag and drop is now optional (enabled by default) and can be disabled with `WindowBuilderExtWindows::with_drag_and_drop(false)`.
- On Wayland, fix deadlock when calling to `set_inner_size` from a callback.
- On macOS, add `hide__other_applications` to `EventLoopWindowTarget` via existing `EventLoopWindowTargetExtMacOS` trait. `hide_other_applications` will hide other applications by calling `-[NSApplication hideOtherApplications: nil]`.
- On android added support for `run_return`.
- On MacOS, Fixed fullscreen and dialog support for `run_return`.
- On Windows, fix bug where we'd try to emit `MainEventsCleared` events during nested win32 event loops.
- On Web, use mouse events if pointer events aren't supported. This affects Safari.
- On Windows, `set_ime_position` is now a no-op instead of a runtime crash.
- On Android, `set_fullscreen` is now a no-op instead of a runtime crash.
- On iOS and Android, `set_inner_size` is now a no-op instead of a runtime crash.
- On Android, fix `ControlFlow::Poll` not polling the Android event queue.
- On macOS, add `NSWindow.hasShadow` support.
- On Web, fix vertical mouse wheel scrolling being inverted.
- On Web, implement mouse capturing for click-dragging out of the canvas.
- On Web, fix `ControlFlow::Exit` not properly handled.
- On Web (web-sys only), send `WindowEvent::ScaleFactorChanged` event when `window.devicePixelRatio` is changed.
- **Breaking:** On Web, `set_cursor_position` and `set_cursor_grab` will now always return an error.
- **Breaking:** `PixelDelta` scroll events now return a `PhysicalPosition`.
- On NetBSD, fixed crash due to incorrect detection of the main thread.
- **Breaking:** On X11, `-` key is mapped to the `Minus` virtual key code, instead of `Subtract`.
- On macOS, fix inverted horizontal scroll.
- **Breaking:** `current_monitor` now returns `Option<MonitorHandle>`.
- **Breaking:** `primary_monitor` now returns `Option<MonitorHandle>`.
- On macOS, updated core-* dependencies and cocoa.
- Bump `parking_lot` to 0.11
- On Android, bump `ndk`, `ndk-sys` and `ndk-glue` to 0.2. Checkout the new ndk-glue main proc attribute.
- On iOS, fixed starting the app in landscape where the view still had portrait dimensions.
- Deprecate the stdweb backend, to be removed in a future release
- **Breaking:** Prefixed virtual key codes `Add`, `Multiply`, `Divide`, `Decimal`, and `Subtract` with `Numpad`.
- Added `Asterisk` and `Plus` virtual key codes.
- On Web (web-sys only), the `Event::LoopDestroyed` event is correctly emitted when leaving the page.
- On Web, the `WindowEvent::Destroyed` event now gets emitted when a `Window` is dropped.
- On Web (web-sys only), the event listeners are now removed when a `Window` is dropped or when the event loop is destroyed.
- On Web, the event handler closure passed to `EventLoop::run` now gets dropped after the event loop is destroyed.
- **Breaking:** On Web, the canvas element associated to a `Window` is no longer removed from the DOM when the `Window` is dropped.
- On Web, `WindowEvent::Resized` is now emitted when `Window::set_inner_size` is called.
- **Breaking:** `Fullscreen` enum now uses `Borderless(Option<MonitorHandle>)` instead of `Borderless(MonitorHandle)` to allow picking the current monitor.
- On MacOS, fix `WindowEvent::Moved` ignoring the scale factor.
- On Wayland, add missing virtual keycodes.
- On Wayland, implement proper `set_cursor_grab`.
- On Wayland, the cursor will use similar icons if the requested one isn't available.
- On Wayland, right clicking on client side decorations will request application menu.
- On Wayland, fix tracking of window size after state changes.
- On Wayland, fix client side decorations not being hidden properly in fullscreen.
- On Wayland, fix incorrect size event when entering fullscreen with client side decorations.
- On Wayland, fix `resizable` attribute not being applied properly on startup.
- On Wayland, fix disabled repeat rate not being handled.
- On Wayland, fix decoration buttons not working after tty switch.
- On Wayland, fix scaling not being applied on output re-enable.
- On Wayland, fix crash when `XCURSOR_SIZE` is `0`.
- On Wayland, fix pointer getting created in some cases without pointer capability.
- On Wayland, on kwin, fix space between window and decorations on startup.
- **Breaking:** On Wayland, `Theme` trait was reworked.
- On Wayland, disable maximize button for non-resizable window.
- On Wayland, added support for `set_ime_position`.
- On Wayland, fix crash on startup since GNOME 3.37.90.
- On X11, fix incorrect modifiers state on startup.

# 0.22.2 (2020-05-16)

- Added Clone implementation for 'static events.
- On Windows, fix window intermittently hanging when `ControlFlow` was set to `Poll`.
- On Windows, fix `WindowBuilder::with_maximized` being ignored.
- On Android, minimal platform support.
- On iOS, touch positions are now properly converted to physical pixels.
- On macOS, updated core-* dependencies and cocoa

# 0.22.1 (2020-04-16)

- On X11, fix `ResumeTimeReached` being fired too early.
- On Web, replaced zero timeout for `ControlFlow::Poll` with `requestAnimationFrame`
- On Web, fix a possible panic during event handling
- On macOS, fix `EventLoopProxy` leaking memory for every instance.

# 0.22.0 (2020-03-09)

- On Windows, fix minor timing issue in wait_until_time_or_msg
- On Windows, rework handling of request_redraw() to address panics.
- On macOS, fix `set_simple_screen` to remember frame excluding title bar.
- On Wayland, fix coordinates in touch events when scale factor isn't 1.
- On Wayland, fix color from `close_button_icon_color` not applying.
- Ignore locale if unsupported by X11 backend
- On Wayland, Add HiDPI cursor support
- On Web, add the ability to query "Light" or "Dark" system theme send `ThemeChanged` on change.
- Fix `Event::to_static` returning `None` for user events.
- On Wayland, Hide CSD for fullscreen windows.
- On Windows, ignore spurious mouse move messages.
- **Breaking:** Move `ModifiersChanged` variant from `DeviceEvent` to `WindowEvent`.
- On Windows, add `IconExtWindows` trait which exposes creating an `Icon` from an external file or embedded resource
- Add `BadIcon::OsError` variant for when OS icon functionality fails
- On Windows, fix crash at startup on systems that do not properly support Windows' Dark Mode
- Revert On macOS, fix not sending ReceivedCharacter event for specific keys combinations.
- on macOS, fix incorrect ReceivedCharacter events for some key combinations.
- **Breaking:** Use `i32` instead of `u32` for position type in `WindowEvent::Moved`.
- On macOS, a mouse motion event is now generated before every mouse click.

# 0.21.0 (2020-02-04)

- On Windows, fixed "error: linking with `link.exe` failed: exit code: 1120" error on older versions of windows.
- On macOS, fix set_minimized(true) works only with decorations.
- On macOS, add `hide_application` to `EventLoopWindowTarget` via a new `EventLoopWindowTargetExtMacOS` trait. `hide_application` will hide the entire application by calling `-[NSApplication hide: nil]`.
- On macOS, fix not sending ReceivedCharacter event for specific keys combinations.
- On macOS, fix `CursorMoved` event reporting the cursor position using logical coordinates.
- On macOS, fix issue where unbundled applications would sometimes open without being focused.
- On macOS, fix `run_return` does not return unless it receives a message.
- On Windows, fix bug where `RedrawRequested` would only get emitted every other iteration of the event loop.
- On X11, fix deadlock on window state when handling certain window events.
- `WindowBuilder` now implements `Default`.
- **Breaking:** `WindowEvent::CursorMoved` changed to `f64` units, preserving high-precision data supplied by most backends
- On Wayland, fix coordinates in mouse events when scale factor isn't 1
- On Web, add the ability to provide a custom canvas
- **Breaking:** On Wayland, the `WaylandTheme` struct has been replaced with a `Theme` trait, allowing for extra configuration

# 0.20.0 (2020-01-05)

- On X11, fix `ModifiersChanged` emitting incorrect modifier change events
- **Breaking**: Overhaul how Winit handles DPI:
  - Window functions and events now return `PhysicalSize` instead of `LogicalSize`.
  - Functions that take `Size` or `Position` types can now take either `Logical` or `Physical` types.
  - `hidpi_factor` has been renamed to `scale_factor`.
  - `HiDpiFactorChanged` has been renamed to `ScaleFactorChanged`, and lets you control how the OS
    resizes the window in response to the change.
  - On X11, deprecate `WINIT_HIDPI_FACTOR` environment variable in favor of `WINIT_X11_SCALE_FACTOR`.
  - `Size` and `Position` types are now generic over their exact pixel type.

# 0.20.0 Alpha 6 (2020-01-03)

- On macOS, fix `set_cursor_visible` hides cursor outside of window.
- On macOS, fix `CursorEntered` and `CursorLeft` events fired at old window size.
- On macOS, fix error when `set_fullscreen` is called during fullscreen transition.
- On all platforms except mobile and WASM, implement `Window::set_minimized`.
- On X11, fix `CursorEntered` event being generated for non-winit windows.
- On macOS, fix crash when starting maximized without decorations.
- On macOS, fix application not terminating on `run_return`.
- On Wayland, fix cursor icon updates on window borders when using CSD.
- On Wayland, under mutter(GNOME Wayland), fix CSD being behind the status bar, when starting window in maximized mode.
- On Windows, theme the title bar according to whether the system theme is "Light" or "Dark".
- Added `WindowEvent::ThemeChanged` variant to handle changes to the system theme. Currently only implemented on Windows.
- **Breaking**: Changes to the `RedrawRequested` event (#1041):
  - `RedrawRequested` has been moved from `WindowEvent` to `Event`.
  - `EventsCleared` has been renamed to `MainEventsCleared`.
  - `RedrawRequested` is now issued only after `MainEventsCleared`.
  - `RedrawEventsCleared` is issued after each set of `RedrawRequested` events.
- Implement synthetic window focus key events on Windows.
- **Breaking**: Change `ModifiersState` to a `bitflags` struct.
- On Windows, implement `VirtualKeyCode` translation for `LWin` and `RWin`.
- On Windows, fix closing the last opened window causing `DeviceEvent`s to stop getting emitted.
- On Windows, fix `Window::set_visible` not setting internal flags correctly. This resulted in some weird behavior.
- Add `DeviceEvent::ModifiersChanged`.
  - Deprecate `modifiers` fields in other events in favor of `ModifiersChanged`.
- On X11, `WINIT_HIDPI_FACTOR` now dominates `Xft.dpi` when picking DPI factor for output.
- On X11, add special value `randr` for `WINIT_HIDPI_FACTOR` to make winit use self computed DPI factor instead of the one from `Xft.dpi`.

# 0.20.0 Alpha 5 (2019-12-09)

- On macOS, fix application termination on `ControlFlow::Exit`
- On Windows, fix missing `ReceivedCharacter` events when Alt is held.
- On macOS, stop emitting private corporate characters in `ReceivedCharacter` events.
- On X11, fix misreporting DPI factor at startup.
- On X11, fix events not being reported when using `run_return`.
- On X11, fix key modifiers being incorrectly reported.
- On X11, fix window creation hanging when another window is fullscreen.
- On Windows, fix focusing unfocused windows when switching from fullscreen to windowed.
- On X11, fix reporting incorrect DPI factor when waking from suspend.
- Change `EventLoopClosed` to contain the original event.
- **Breaking**: Add `is_synthetic` field to `WindowEvent` variant `KeyboardInput`,
  indicating that the event is generated by winit.
- On X11, generate synthetic key events for keys held when a window gains or loses focus.
- On X11, issue a `CursorMoved` event when a `Touch` event occurs,
  as X11 implicitly moves the cursor for such events.

# 0.20.0 Alpha 4 (2019-10-18)

- Add web support via the 'stdweb' or 'web-sys' features
- On Windows, implemented function to get HINSTANCE
- On macOS, implement `run_return`.
- On iOS, fix inverted parameter in `set_prefers_home_indicator_hidden`.
- On X11, performance is improved when rapidly calling `Window::set_cursor_icon`.
- On iOS, fix improper `msg_send` usage that was UB and/or would break if `!` is stabilized.
- On Windows, unset `maximized` when manually changing the window's position or size.
- On Windows, add touch pressure information for touch events.
- On macOS, differentiate between `CursorIcon::Grab` and `CursorIcon::Grabbing`.
- On Wayland, fix event processing sometimes stalling when using OpenGL with vsync.
- Officially remove the Emscripten backend.
- On Windows, fix handling of surrogate pairs when dispatching `ReceivedCharacter`.
- On macOS 10.15, fix freeze upon exiting exclusive fullscreen mode.
- On iOS, fix panic upon closing the app.
- On X11, allow setting mulitple `XWindowType`s.
- On iOS, fix null window on initial `HiDpiFactorChanged` event.
- On Windows, fix fullscreen window shrinking upon getting restored to a normal window.
- On macOS, fix events not being emitted during modal loops, such as when windows are being resized
  by the user.
- On Windows, fix hovering the mouse over the active window creating an endless stream of CursorMoved events.
- Always dispatch a `RedrawRequested` event after creating a new window.
- On X11, return dummy monitor data to avoid panicking when no monitors exist.
- On X11, prevent stealing input focus when creating a new window.
  Only steal input focus when entering fullscreen mode.
- On Wayland, fixed DeviceEvents for relative mouse movement is not always produced
- On Wayland, add support for set_cursor_visible and set_cursor_grab.
- On Wayland, fixed DeviceEvents for relative mouse movement is not always produced.
- Removed `derivative` crate dependency.
- On Wayland, add support for set_cursor_icon.
- Use `impl Iterator<Item = MonitorHandle>` instead of `AvailableMonitorsIter` consistently.
- On macOS, fix fullscreen state being updated after entering fullscreen instead of before,
  resulting in `Window::fullscreen` returning the old state in `Resized` events instead of
  reflecting the new fullscreen state
- On X11, fix use-after-free during window creation
- On Windows, disable monitor change keyboard shortcut while in exclusive fullscreen.
- On Windows, ensure that changing a borderless fullscreen window's monitor via keyboard shortcuts keeps the window fullscreen on the new monitor.
- Prevent `EventLoop::new` and `EventLoop::with_user_event` from getting called outside the main thread.
  - This is because some platforms cannot run the event loop outside the main thread. Preventing this
    reduces the potential for cross-platform compatibility gotchyas.
- On Windows and Linux X11/Wayland, add platform-specific functions for creating an `EventLoop` outside the main thread.
- On Wayland, drop resize events identical to the current window size.
- On Windows, fix window rectangle not getting set correctly on high-DPI systems.

# 0.20.0 Alpha 3 (2019-08-14)

- On macOS, drop the run closure on exit.
- On Windows, location of `WindowEvent::Touch` are window client coordinates instead of screen coordinates.
- On X11, fix delayed events after window redraw.
- On macOS, add `WindowBuilderExt::with_disallow_hidpi` to have the option to turn off best resolution openGL surface.
- On Windows, screen saver won't start if the window is in fullscreen mode.
- Change all occurrences of the `new_user_event` method to `with_user_event`.
- On macOS, the dock and the menu bar are now hidden in fullscreen mode.
- `Window::set_fullscreen` now takes `Option<Fullscreen>` where `Fullscreen`
  consists of `Fullscreen::Exclusive(VideoMode)` and
  `Fullscreen::Borderless(MonitorHandle)` variants.
  - Adds support for exclusive fullscreen mode.
- On iOS, add support for hiding the home indicator.
- On iOS, add support for deferring system gestures.
- On iOS, fix a crash that occurred while acquiring a monitor's name.
- On iOS, fix armv7-apple-ios compile target.
- Removed the `T: Clone` requirement from the `Clone` impl of `EventLoopProxy<T>`.
- On iOS, disable overscan compensation for external displays (removes black
  bars surrounding the image).
- On Linux, the functions `is_wayland`, `is_x11`, `xlib_xconnection` and `wayland_display` have been moved to a new `EventLoopWindowTargetExtUnix` trait.
- On iOS, add `set_prefers_status_bar_hidden` extension function instead of
  hijacking `set_decorations` for this purpose.
- On macOS and iOS, corrected the auto trait impls of `EventLoopProxy`.
- On iOS, add touch pressure information for touch events.
- Implement `raw_window_handle::HasRawWindowHandle` for `Window` type on all supported platforms.
- On macOS, fix the signature of `-[NSView drawRect:]`.
- On iOS, fix the behavior of `ControlFlow::Poll`. It wasn't polling if that was the only mode ever used by the application.
- On iOS, fix DPI sent out by views on creation was `0.0` - now it gives a reasonable number.
- On iOS, RedrawRequested now works for gl/metal backed views.
- On iOS, RedrawRequested is generally ordered after EventsCleared.

# 0.20.0 Alpha 2 (2019-07-09)

- On X11, non-resizable windows now have maximize explicitly disabled.
- On Windows, support paths longer than MAX_PATH (260 characters) in `WindowEvent::DroppedFile`
and `WindowEvent::HoveredFile`.
- On Mac, implement `DeviceEvent::Button`.
- Change `Event::Suspended(true / false)` to `Event::Suspended` and `Event::Resumed`.
- On X11, fix sanity check which checks that a monitor's reported width and height (in millimeters) are non-zero when calculating the DPI factor.
- Revert the use of invisible surfaces in Wayland, which introduced graphical glitches with OpenGL (#835)
- On X11, implement `_NET_WM_PING` to allow desktop environment to kill unresponsive programs.
- On Windows, when a window is initially invisible, it won't take focus from the existing visible windows.
- On Windows, fix multiple calls to `request_redraw` during `EventsCleared` sending multiple `RedrawRequested events.`
- On Windows, fix edge case where `RedrawRequested` could be dispatched before input events in event loop iteration.
- On Windows, fix timing issue that could cause events to be improperly dispatched after `RedrawRequested` but before `EventsCleared`.
- On macOS, drop unused Metal dependency.
- On Windows, fix the trail effect happening on transparent decorated windows. Borderless (or un-decorated) windows were not affected.
- On Windows, fix `with_maximized` not properly setting window size to entire window.
- On macOS, change `WindowExtMacOS::request_user_attention()` to take an `enum` instead of a `bool`.

# 0.20.0 Alpha 1 (2019-06-21)

- Changes below are considered **breaking**.
- Change all occurrences of `EventsLoop` to `EventLoop`.
- Previously flat API is now exposed through `event`, `event_loop`, `monitor`, and `window` modules.
- `os` module changes:
  - Renamed to `platform`.
  - All traits now have platform-specific suffixes.
  - Exposes new `desktop` module on Windows, Mac, and Linux.
- Changes to event loop types:
  - `EventLoopProxy::wakeup` has been removed in favor of `send_event`.
  - **Major:** New `run` method drives winit event loop.
    - Returns `!` to ensure API behaves identically across all supported platforms.
      - This allows `emscripten` implementation to work without lying about the API.
    - `ControlFlow`'s variants have been replaced with `Wait`, `WaitUntil(Instant)`, `Poll`, and `Exit`.
      - Is read after `EventsCleared` is processed.
      - `Wait` waits until new events are available.
      - `WaitUntil` waits until either new events are available or the provided time has been reached.
      - `Poll` instantly resumes the event loop.
      - `Exit` aborts the event loop.
    - Takes a closure that implements `'static + FnMut(Event<T>, &EventLoop<T>, &mut ControlFlow)`.
      - `&EventLoop<T>` is provided to allow new `Window`s to be created.
  - **Major:** `platform::desktop` module exposes `EventLoopExtDesktop` trait with `run_return` method.
    - Behaves identically to `run`, but returns control flow to the calling context and can take non-`'static` closures.
  - `EventLoop`'s `poll_events` and `run_forever` methods have been removed in favor of `run` and `run_return`.
- Changes to events:
  - Remove `Event::Awakened` in favor of `Event::UserEvent(T)`.
    - Can be sent with `EventLoopProxy::send_event`.
  - Rename `WindowEvent::Refresh` to `WindowEvent::RedrawRequested`.
    - `RedrawRequested` can be sent by the user with the `Window::request_redraw` method.
  - `EventLoop`, `EventLoopProxy`, and `Event` are now generic over `T`, for use in `UserEvent`.
  - **Major:** Add `NewEvents(StartCause)`, `EventsCleared`, and `LoopDestroyed` variants to `Event`.
    - `NewEvents` is emitted when new events are ready to be processed by event loop.
      - `StartCause` describes why new events are available, with `ResumeTimeReached`, `Poll`, `WaitCancelled`, and `Init` (sent once at start of loop).
    - `EventsCleared` is emitted when all available events have been processed.
      - Can be used to perform logic that depends on all events being processed (e.g. an iteration of a game loop).
    - `LoopDestroyed` is emitted when the `run` or `run_return` method is about to exit.
- Rename `MonitorId` to `MonitorHandle`.
- Removed `serde` implementations from `ControlFlow`.
- Rename several functions to improve both internal consistency and compliance with Rust API guidelines.
- Remove `WindowBuilder::multitouch` field, since it was only implemented on a few platforms. Multitouch is always enabled now.
- **Breaking:** On macOS, change `ns` identifiers to use snake_case for consistency with iOS's `ui` identifiers.
- Add `MonitorHandle::video_modes` method for retrieving supported video modes for the given monitor.
- On Wayland, the window now exists even if nothing has been drawn.
- On Windows, fix initial dimensions of a fullscreen window.
- On Windows, Fix transparent borderless windows rendering wrong.

# Version 0.19.1 (2019-04-08)

- On Wayland, added a `get_wayland_display` function to `EventsLoopExt`.
- On Windows, fix `CursorMoved(0, 0)` getting dispatched on window focus.
- On macOS, fix command key event left and right reverse.
- On FreeBSD, NetBSD, and OpenBSD, fix build of X11 backend.
- On Linux, the numpad's add, subtract and divide keys are now mapped to the `Add`, `Subtract` and `Divide` virtual key codes
- On macOS, the numpad's subtract key has been added to the `Subtract` mapping
- On Wayland, the numpad's home, end, page up and page down keys are now mapped to the `Home`, `End`, `PageUp` and `PageDown` virtual key codes
- On Windows, fix icon not showing up in corner of window.
- On X11, change DPI scaling factor behavior. First, winit tries to read it from "Xft.dpi" XResource, and uses DPI calculation from xrandr dimensions as fallback behavior.

# Version 0.19.0 (2019-03-06)

- On X11, we will use the faster `XRRGetScreenResourcesCurrent` function instead of `XRRGetScreenResources` when available.
- On macOS, fix keycodes being incorrect when using a non-US keyboard layout.
- On Wayland, fix `with_title()` not setting the windows title
- On Wayland, add `set_wayland_theme()` to control client decoration color theme
- Added serde serialization to `os::unix::XWindowType`.
- **Breaking:** Remove the `icon_loading` feature and the associated `image` dependency.
- On X11, make event loop thread safe by replacing XNextEvent with select(2) and XCheckIfEvent
- On Windows, fix malformed function pointer typecast that could invoke undefined behavior.
- Refactored Windows state/flag-setting code.
- On Windows, hiding the cursor no longer hides the cursor for all Winit windows - just the one `hide_cursor` was called on.
- On Windows, cursor grabs used to get perpetually canceled when the grabbing window lost focus. Now, cursor grabs automatically get re-initialized when the window regains focus and the mouse moves over the client area.
- On Windows, only vertical mouse wheel events were handled. Now, horizontal mouse wheel events are also handled.
- On Windows, ignore the AltGr key when populating the `ModifersState` type.

# Version 0.18.1 (2018-12-30)

- On macOS, fix `Yen` (JIS) so applications receive the event.
- On X11 with a tiling WM, fixed high CPU usage when moving windows across monitors.
- On X11, fixed panic caused by dropping the window before running the event loop.
- on macOS, added `WindowExt::set_simple_fullscreen` which does not require a separate space
- Introduce `WindowBuilderExt::with_app_id` to allow setting the application ID on Wayland.
- On Windows, catch panics in event loop child thread and forward them to the parent thread. This prevents an invocation of undefined behavior due to unwinding into foreign code.
- On Windows, fix issue where resizing or moving window combined with grabbing the cursor would freeze program.
- On Windows, fix issue where resizing or moving window would eat `Awakened` events.
- On Windows, exiting fullscreen after entering fullscreen with disabled decorations no longer shrinks window.
- On X11, fixed a segfault when using virtual monitors with XRandR.
- Derive `Ord` and `PartialOrd` for `VirtualKeyCode` enum.
- On Windows, fix issue where hovering or dropping a non file item would create a panic.
- On Wayland, fix resizing and DPI calculation when a `wl_output` is removed without sending a `leave` event to the `wl_surface`, such as disconnecting a monitor from a laptop.
- On Wayland, DPI calculation is handled by smithay-client-toolkit.
- On X11, `WindowBuilder::with_min_dimensions` and `WindowBuilder::with_max_dimensions` now correctly account for DPI.
- Added support for generating dummy `DeviceId`s and `WindowId`s to better support unit testing.
- On macOS, fixed unsoundness in drag-and-drop that could result in drops being rejected.
- On macOS, implemented `WindowEvent::Refresh`.
- On macOS, all `MouseCursor` variants are now implemented and the cursor will no longer reset after unfocusing.
- Removed minimum supported Rust version guarantee.

# Version 0.18.0 (2018-11-07)

- **Breaking:** `image` crate upgraded to 0.20. This is exposed as part of the `icon_loading` API.
- On Wayland, pointer events will now provide the current modifiers state.
- On Wayland, titles will now be displayed in the window header decoration.
- On Wayland, key repetition is now ended when keyboard loses focus.
- On Wayland, windows will now use more stylish and modern client side decorations.
- On Wayland, windows will use server-side decorations when available.
- **Breaking:** Added support for F16-F24 keys (variants were added to the `VirtualKeyCode` enum).
- Fixed graphical glitches when resizing on Wayland.
- On Windows, fix freezes when performing certain actions after a window resize has been triggered. Reintroduces some visual artifacts when resizing.
- Updated window manager hints under X11 to v1.5 of [Extended Window Manager Hints](https://specifications.freedesktop.org/wm-spec/wm-spec-1.5.html#idm140200472629520).
- Added `WindowBuilderExt::with_gtk_theme_variant` to X11-specific `WindowBuilder` functions.
- Fixed UTF8 handling bug in X11 `set_title` function.
- On Windows, `Window::set_cursor` now applies immediately instead of requiring specific events to occur first.
- On Windows, the `HoveredFile` and `HoveredFileCancelled` events are now implemented.
- On Windows, fix `Window::set_maximized`.
- On Windows 10, fix transparency (#260).
- On macOS, fix modifiers during key repeat.
- Implemented the `Debug` trait for `Window`, `EventsLoop`, `EventsLoopProxy` and `WindowBuilder`.
- On X11, now a `Resized` event will always be generated after a DPI change to ensure the window's logical size is consistent with the new DPI.
- Added further clarifications to the DPI docs.
- On Linux, if neither X11 nor Wayland manage to initialize, the corresponding panic now consists of a single line only.
- Add optional `serde` feature with implementations of `Serialize`/`Deserialize` for DPI types and various event types.
- Add `PartialEq`, `Eq`, and `Hash` implementations on public types that could have them but were missing them.
- On X11, drag-and-drop receiving an unsupported drop type can no longer cause the WM to freeze.
- Fix issue whereby the OpenGL context would not appear at startup on macOS Mojave (#1069).
- **Breaking:** Removed `From<NSApplicationActivationPolicy>` impl from `ActivationPolicy` on macOS.
- On macOS, the application can request the user's attention with `WindowExt::request_user_attention`.

# Version 0.17.2 (2018-08-19)

- On macOS, fix `<C-Tab>` so applications receive the event.
- On macOS, fix `<Cmd-{key}>` so applications receive the event.
- On Wayland, key press events will now be repeated.

# Version 0.17.1 (2018-08-05)

- On X11, prevent a compilation failure in release mode for versions of Rust greater than or equal to 1.30.
- Fixed deadlock that broke fullscreen mode on Windows.

# Version 0.17.0 (2018-08-02)

- Cocoa and core-graphics updates.
- Fixed thread-safety issues in several `Window` functions on Windows.
- On MacOS, the key state for modifiers key events is now properly set.
- On iOS, the view is now set correctly. This makes it possible to render things (instead of being stuck on a black screen), and touch events work again.
- Added NetBSD support.
- **Breaking:** On iOS, `UIView` is now the default root view. `WindowBuilderExt::with_root_view_class` can be used to set the root view objective-c class to `GLKView` (OpenGLES) or `MTKView` (Metal/MoltenVK).
- On iOS, the `UIApplication` is not started until `Window::new` is called.
- Fixed thread unsafety with cursor hiding on macOS.
- On iOS, fixed the size of the `JmpBuf` type used for `setjmp`/`longjmp` calls. Previously this was a buffer overflow on most architectures.
- On Windows, use cached window DPI instead of repeatedly querying the system. This fixes sporadic crashes on Windows 7.

# Version 0.16.2 (2018-07-07)

- On Windows, non-resizable windows now have the maximization button disabled. This is consistent with behavior on macOS and popular X11 WMs.
- Corrected incorrect `unreachable!` usage when guessing the DPI factor with no detected monitors.

# Version 0.16.1 (2018-07-02)

- Added logging through `log`. Logging will become more extensive over time.
- On X11 and Windows, the window's DPI factor is guessed before creating the window. This _greatly_ cuts back on unsightly auto-resizing that would occur immediately after window creation.
- Fixed X11 backend compilation for environments where `c_char` is unsigned.

# Version 0.16.0 (2018-06-25)

- Windows additionally has `WindowBuilderExt::with_no_redirection_bitmap`.
- **Breaking:** Removed `VirtualKeyCode::LMenu` and `VirtualKeyCode::RMenu`; Windows now generates `VirtualKeyCode::LAlt` and `VirtualKeyCode::RAlt` instead.
- On X11, exiting fullscreen no longer leaves the window in the monitor's top left corner.
- **Breaking:** `Window::hidpi_factor` has been renamed to `Window::get_hidpi_factor` for better consistency. `WindowEvent::HiDPIFactorChanged` has been renamed to `WindowEvent::HiDpiFactorChanged`. DPI factors are always represented as `f64` instead of `f32` now.
- The Windows backend is now DPI aware. `WindowEvent::HiDpiFactorChanged` is implemented, and `MonitorId::get_hidpi_factor` and `Window::hidpi_factor` return accurate values.
- Implemented `WindowEvent::HiDpiFactorChanged` on X11.
- On macOS, `Window::set_cursor_position` is now relative to the client area.
- On macOS, setting the maximum and minimum dimensions now applies to the client area dimensions rather than to the window dimensions.
- On iOS, `MonitorId::get_dimensions` has been implemented and both `MonitorId::get_hidpi_factor` and `Window::get_hidpi_factor` return accurate values.
- On Emscripten, `MonitorId::get_hidpi_factor` now returns the same value as `Window::get_hidpi_factor` (it previously would always return 1.0).
- **Breaking:** The entire API for sizes, positions, etc. has changed. In the majority of cases, winit produces and consumes positions and sizes as `LogicalPosition` and `LogicalSize`, respectively. The notable exception is `MonitorId` methods, which deal in `PhysicalPosition` and `PhysicalSize`. See the documentation for specifics and explanations of the types. Additionally, winit automatically conserves logical size when the DPI factor changes.
- **Breaking:** All deprecated methods have been removed. For `Window::platform_display` and `Window::platform_window`, switch to the appropriate platform-specific `WindowExt` methods. For `Window::get_inner_size_points` and `Window::get_inner_size_pixels`, use the `LogicalSize` returned by `Window::get_inner_size` and convert as needed.
- HiDPI support for Wayland.
- `EventsLoop::get_available_monitors` and `EventsLoop::get_primary_monitor` now have identical counterparts on `Window`, so this information can be acquired without an `EventsLoop` borrow.
- `AvailableMonitorsIter` now implements `Debug`.
- Fixed quirk on macOS where certain keys would generate characters at twice the normal rate when held down.
- On X11, all event loops now share the same `XConnection`.
- **Breaking:** `Window::set_cursor_state` and `CursorState` enum removed in favor of the more composable `Window::grab_cursor` and `Window::hide_cursor`. As a result, grabbing the cursor no longer automatically hides it; you must call both methods to retain the old behavior on Windows and macOS. `Cursor::NoneCursor` has been removed, as it's no longer useful.
- **Breaking:** `Window::set_cursor_position` now returns `Result<(), String>`, thus allowing for `Box<Error>` conversion via `?`.

# Version 0.15.1 (2018-06-13)

- On X11, the `Moved` event is no longer sent when the window is resized without changing position.
- `MouseCursor` and `CursorState` now implement `Default`.
- `WindowBuilder::with_resizable` implemented for Windows, X11, Wayland, and macOS.
- `Window::set_resizable` implemented for Windows, X11, Wayland, and macOS.
- On X11, if the monitor's width or height in millimeters is reported as 0, the DPI is now 1.0 instead of +inf.
- On X11, the environment variable `WINIT_HIDPI_FACTOR` has been added for overriding DPI factor.
- On X11, enabling transparency no longer causes the window contents to flicker when resizing.
- On X11, `with_override_redirect` now actually enables override redirect.
- macOS now generates `VirtualKeyCode::LAlt` and `VirtualKeyCode::RAlt` instead of `None` for both.
- On macOS, `VirtualKeyCode::RWin` and `VirtualKeyCode::LWin` are no longer switched.
- On macOS, windows without decorations can once again be resized.
- Fixed race conditions when creating an `EventsLoop` on X11, most commonly manifesting as "[xcb] Unknown sequence number while processing queue".
- On macOS, `CursorMoved` and `MouseInput` events are only generated if they occurs within the window's client area.
- On macOS, resizing the window no longer generates a spurious `MouseInput` event.

# Version 0.15.0 (2018-05-22)

- `Icon::to_cardinals` is no longer public, since it was never supposed to be.
- Wayland: improve diagnostics if initialization fails
- Fix some system event key doesn't work when focused, do not block keyevent forward to system on macOS
- On X11, the scroll wheel position is now correctly reset on i3 and other WMs that have the same quirk.
- On X11, `Window::get_current_monitor` now reliably returns the correct monitor.
- On X11, `Window::hidpi_factor` returns values from XRandR rather than the inaccurate values previously queried from the core protocol.
- On X11, the primary monitor is detected correctly even when using versions of XRandR less than 1.5.
- `MonitorId` now implements `Debug`.
- Fixed bug on macOS where using `with_decorations(false)` would cause `set_decorations(true)` to produce a transparent titlebar with no title.
- Implemented `MonitorId::get_position` on macOS.
- On macOS, `Window::get_current_monitor` now returns accurate values.
- Added `WindowBuilderExt::with_resize_increments` to macOS.
- **Breaking:** On X11, `WindowBuilderExt::with_resize_increments` and `WindowBuilderExt::with_base_size` now take `u32` values rather than `i32`.
- macOS keyboard handling has been overhauled, allowing for the use of dead keys, IME, etc. Right modifier keys are also no longer reported as being left.
- Added the `Window::set_ime_spot(x: i32, y: i32)` method, which is implemented on X11 and macOS.
- **Breaking**: `os::unix::WindowExt::send_xim_spot(x: i16, y: i16)` no longer exists. Switch to the new `Window::set_ime_spot(x: i32, y: i32)`, which has equivalent functionality.
- Fixed detection of `Pause` and `Scroll` keys on Windows.
- On Windows, alt-tabbing while the cursor is grabbed no longer makes it impossible to re-grab the cursor.
- On Windows, using `CursorState::Hide` when the cursor is grabbed now ungrabs the cursor first.
- Implemented `MouseCursor::NoneCursor` on Windows.
- Added `WindowBuilder::with_always_on_top` and `Window::set_always_on_top`. Implemented on Windows, macOS, and X11.
- On X11, `WindowBuilderExt` now has `with_class`, `with_override_redirect`, and `with_x11_window_type` to allow for more control over window creation. `WindowExt` additionally has `set_urgent`.
- More hints are set by default on X11, including `_NET_WM_PID` and `WM_CLIENT_MACHINE`. Note that prior to this, the `WM_CLASS` hint was automatically set to whatever value was passed to `with_title`. It's now set to the executable name to better conform to expectations and the specification; if this is undesirable, you must explicitly use `WindowBuilderExt::with_class`.

# Version 0.14.0 (2018-05-09)

- Created the `Copy`, `Paste` and `Cut` `VirtualKeyCode`s and added support for them on X11 and Wayland
- Fix `.with_decorations(false)` in macOS
- On Mac, `NSWindow` and supporting objects might be alive long after they were `closed` which resulted in apps consuming more heap then needed. Mainly it was affecting multi window applications. Not expecting any user visible change of behaviour after the fix.
- Fix regression of Window platform extensions for macOS where `NSFullSizeContentViewWindowMask` was not being correctly applied to `.fullsize_content_view`.
- Corrected `get_position` on Windows to be relative to the screen rather than to the taskbar.
- Corrected `Moved` event on Windows to use position values equivalent to those returned by `get_position`. It previously supplied client area positions instead of window positions, and would additionally interpret negative values as being very large (around `u16::MAX`).
- Implemented `Moved` event on macOS.
- On X11, the `Moved` event correctly use window positions rather than client area positions. Additionally, a stray `Moved` that unconditionally accompanied `Resized` with the client area position relative to the parent has been eliminated; `Moved` is still received alongside `Resized`, but now only once and always correctly.
- On Windows, implemented all variants of `DeviceEvent` other than `Text`. Mouse `DeviceEvent`s are now received even if the window isn't in the foreground.
- `DeviceId` on Windows is no longer a unit struct, and now contains a `u32`. For `WindowEvent`s, this will always be 0, but on `DeviceEvent`s it will be the handle to that device. `DeviceIdExt::get_persistent_identifier` can be used to acquire a unique identifier for that device that persists across replugs/reboots/etc.
- Corrected `run_forever` on X11 to stop discarding `Awakened` events.
- Various safety and correctness improvements to the X11 backend internals.
- Fixed memory leak on X11 every time the mouse entered the window.
- On X11, drag and drop now works reliably in release mode.
- Added `WindowBuilderExt::with_resize_increments` and `WindowBuilderExt::with_base_size` to X11, allowing for more optional hints to be set.
- Rework of the wayland backend, migrating it to use [Smithay's Client Toolkit](https://github.com/Smithay/client-toolkit).
- Added `WindowBuilder::with_window_icon` and `Window::set_window_icon`, finally making it possible to set the window icon on Windows and X11. The `icon_loading` feature can be enabled to allow for icons to be easily loaded; see example program `window_icon.rs` for usage.
- Windows additionally has `WindowBuilderExt::with_taskbar_icon` and `WindowExt::set_taskbar_icon`.
- On Windows, fix panic when trying to call `set_fullscreen(None)` on a window that has not been fullscreened prior.

# Version 0.13.1 (2018-04-26)

- Ensure necessary `x11-dl` version is used.

# Version 0.13.0 (2018-04-25)

- Implement `WindowBuilder::with_maximized`, `Window::set_fullscreen`, `Window::set_maximized` and `Window::set_decorations` for MacOS.
- Implement `WindowBuilder::with_maximized`, `Window::set_fullscreen`, `Window::set_maximized` and `Window::set_decorations` for Windows.
- On Windows, `WindowBuilder::with_fullscreen` no longer changing monitor display resolution.
- Overhauled X11 window geometry calculations. `get_position` and `set_position` are more universally accurate across different window managers, and `get_outer_size` actually works now.
- Fixed SIGSEGV/SIGILL crashes on macOS caused by stabilization of the `!` (never) type.
- Implement `WindowEvent::HiDPIFactorChanged` for macOS
- On X11, input methods now work completely out of the box, no longer requiring application developers to manually call `setlocale`. Additionally, when input methods are started, stopped, or restarted on the server end, it's correctly handled.
- Implemented `Refresh` event on Windows.
- Properly calculate the minimum and maximum window size on Windows, including window decorations.
- Map more `MouseCursor` variants to cursor icons on Windows.
- Corrected `get_position` on macOS to return outer frame position, not content area position.
- Corrected `set_position` on macOS to set outer frame position, not content area position.
- Added `get_inner_position` method to `Window`, which gets the position of the window's client area. This is implemented on all applicable platforms (all desktop platforms other than Wayland, where this isn't possible).
- **Breaking:** the `Closed` event has been replaced by `CloseRequested` and `Destroyed`. To migrate, you typically just need to replace all usages of `Closed` with `CloseRequested`; see example programs for more info. The exception is iOS, where `Closed` must be replaced by `Destroyed`.

# Version 0.12.0 (2018-04-06)

- Added subclass to macos windows so they can be made resizable even with no decorations.
- Dead keys now work properly on X11, no longer resulting in a panic.
- On X11, input method creation first tries to use the value from the user's `XMODIFIERS` environment variable, so application developers should no longer need to manually call `XSetLocaleModifiers`. If that fails, fallbacks are tried, which should prevent input method initialization from ever outright failing.
- Fixed thread safety issues with input methods on X11.
- Add support for `Touch` for win32 backend.
- Fixed `Window::get_inner_size` and friends to return the size in pixels instead of points when using HIDPI displays on OSX.

# Version 0.11.3 (2018-03-28)

- Added `set_min_dimensions` and `set_max_dimensions` methods to `Window`, and implemented on Windows, X11, Wayland, and OSX.
- On X11, dropping a `Window` actually closes it now, and clicking the window's × button (or otherwise having the WM signal to close it) will result in the window closing.
- Added `WindowBuilderExt` methods for macos: `with_titlebar_transparent`,
  `with_title_hidden`, `with_titlebar_buttons_hidden`,
  `with_fullsize_content_view`.
- Mapped X11 numpad keycodes (arrows, Home, End, PageUp, PageDown, Insert and Delete) to corresponding virtual keycodes

# Version 0.11.2 (2018-03-06)

- Impl `Hash`, `PartialEq`, and `Eq` for `events::ModifiersState`.
- Implement `MonitorId::get_hidpi_factor` for MacOS.
- Added method `os::macos::MonitorIdExt::get_nsscreen() -> *mut c_void` that gets a `NSScreen` object matching the monitor ID.
- Send `Awakened` event on Android when event loop is woken up.

# Version 0.11.1 (2018-02-19)

- Fixed windows not receiving mouse events when click-dragging the mouse outside the client area of a window, on Windows platforms.
- Added method `os::android::EventsLoopExt:set_suspend_callback(Option<Box<Fn(bool) -> ()>>)` that allows glutin to register a callback when a suspend event happens

# Version 0.11.0 (2018-02-09)

- Implement `MonitorId::get_dimensions` for Android.
- Added method `os::macos::WindowBuilderExt::with_movable_by_window_background(bool)` that allows to move a window without a titlebar - `with_decorations(false)`
- Implement `Window::set_fullscreen`, `Window::set_maximized` and `Window::set_decorations` for Wayland.
- Added `Caret` as VirtualKeyCode and support OSX ^-Key with german input.

# Version 0.10.1 (2018-02-05)

_Yanked_

# Version 0.10.0 (2017-12-27)

- Add support for `Touch` for emscripten backend.
- Added support for `DroppedFile`, `HoveredFile`, and `HoveredFileCancelled` to X11 backend.
- **Breaking:** `unix::WindowExt` no longer returns pointers for things that aren't actually pointers; `get_xlib_window` now returns `Option<std::os::raw::c_ulong>` and `get_xlib_screen_id` returns `Option<std::os::raw::c_int>`. Additionally, methods that previously returned `libc::c_void` have been changed to return `std::os::raw::c_void`, which are not interchangeable types, so users wanting the former will need to explicitly cast.
- Added `set_decorations` method to `Window` to allow decorations to be toggled after the window is built. Presently only implemented on X11.
- Raised the minimum supported version of Rust to 1.20 on MacOS due to usage of associated constants in new versions of cocoa and core-graphics.
- Added `modifiers` field to `MouseInput`, `MouseWheel`, and `CursorMoved` events to track the modifiers state (`ModifiersState`).
- Fixed the emscripten backend to return the size of the canvas instead of the size of the window.

# Version 0.9.0 (2017-12-01)

- Added event `WindowEvent::HiDPIFactorChanged`.
- Added method `MonitorId::get_hidpi_factor`.
- Deprecated `get_inner_size_pixels` and `get_inner_size_points` methods of `Window` in favor of
`get_inner_size`.
- **Breaking:** `EventsLoop` is `!Send` and `!Sync` because of platform-dependant constraints,
  but `Window`, `WindowId`, `DeviceId` and `MonitorId` guaranteed to be `Send`.
- `MonitorId::get_position` now returns `(i32, i32)` instead of `(u32, u32)`.
- Rewrite of the wayland backend to use wayland-client-0.11
- Support for dead keys on wayland for keyboard utf8 input
- Monitor enumeration on Windows is now implemented using `EnumDisplayMonitors` instead of
`EnumDisplayDevices`. This changes the value returned by `MonitorId::get_name()`.
- On Windows added `MonitorIdExt::hmonitor` method
- Impl `Clone` for `EventsLoopProxy`
- `EventsLoop::get_primary_monitor()` on X11 will fallback to any available monitor if no primary is found
- Support for touch event on wayland
- `WindowEvent`s `MouseMoved`, `MouseEntered`, and `MouseLeft` have been renamed to
`CursorMoved`, `CursorEntered`, and `CursorLeft`.
- New `DeviceEvent`s added, `MouseMotion` and `MouseWheel`.
- Send `CursorMoved` event after `CursorEntered` and `Focused` events.
- Add support for `ModifiersState`, `MouseMove`, `MouseInput`, `MouseMotion` for emscripten backend.

# Version 0.8.3 (2017-10-11)

- Fixed issue of calls to `set_inner_size` blocking on Windows.
- Mapped `ISO_Left_Tab` to `VirtualKeyCode::Tab` to make the key work with modifiers
- Fixed the X11 backed on 32bit targets

# Version 0.8.2 (2017-09-28)

- Uniformize keyboard scancode values accross Wayland and X11 (#297).
- Internal rework of the wayland event loop
- Added method `os::linux::WindowExt::is_ready`

# Version 0.8.1 (2017-09-22)

- Added various methods to `os::linux::EventsLoopExt`, plus some hidden items necessary to make
  glutin work.

# Version 0.8.0 (2017-09-21)

- Added `Window::set_maximized`, `WindowAttributes::maximized` and `WindowBuilder::with_maximized`.
- Added `Window::set_fullscreen`.
- Changed `with_fullscreen` to take a `Option<MonitorId>` instead of a `MonitorId`.
- Removed `MonitorId::get_native_identifer()` in favor of platform-specific traits in the `os`
  module.
- Changed `get_available_monitors()` and `get_primary_monitor()` to be methods of `EventsLoop`
  instead of stand-alone methods.
- Changed `EventsLoop` to be tied to a specific X11 or Wayland connection.
- Added a `os::linux::EventsLoopExt` trait that makes it possible to configure the connection.
- Fixed the emscripten code, which now compiles.
- Changed the X11 fullscreen code to use `xrandr` instead of `xxf86vm`.
- Fixed the Wayland backend to produce `Refresh` event after window creation.
- Changed the `Suspended` event to be outside of `WindowEvent`.
- Fixed the X11 backend sometimes reporting the wrong virtual key (#273).<|MERGE_RESOLUTION|>--- conflicted
+++ resolved
@@ -8,9 +8,7 @@
 
 # Unreleased
 
-<<<<<<< HEAD
 - On MacOS, add `WindowExtMacOS::set_allows_automatic_window_tabbing`, `WindowExtMacOS::allows_automatic_window_tabbing`, `WindowBuilderExtMacOS::with_automatic_window_tabbing`, `WindowExtMacOS::set_tabbing_identifier`, `WindowExtMacOS::tabbing_identifier` and `WindowBuilderExtMacOS::with_tabbing_identifier` APIs.
-=======
 - **Breaking:** Rename `Window::set_inner_size` to `Window::request_inner_size` and indicate if the size was applied immediately.
 - On X11, fix false positive flagging of key repeats when pressing different keys with no release between presses.
 - Implement `PartialOrd` and `Ord` for `KeyCode` and `NativeKeyCode`.
@@ -167,7 +165,6 @@
 - **Breaking:** Removed `WindowBuilderExtIOS::with_root_view_class`; instead, you should use `[[view layer] addSublayer: ...]` to add an instance of the desired layer class (e.g. `CAEAGLLayer` or `CAMetalLayer`). See `vulkano-win` or `wgpu` for examples of this.
 - On MacOS and Windows, add `Window::set_content_protected`.
 - On MacOS, add `EventLoopBuilderExtMacOS::with_activate_ignoring_other_apps`.
->>>>>>> 3b2d1a76
 - On Windows, fix icons specified on `WindowBuilder` not taking effect for windows created after the first one.
 - On Windows and macOS, add `Window::title` to query the current window title.
 - On Windows, fix focusing menubar when pressing `Alt`.
