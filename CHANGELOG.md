--- conflicted
+++ resolved
@@ -1,4 +1,4 @@
-# Version 0.9.0 (2017-11-26)
+# Version 0.9.0 (2017-12-01)
 
 - Added event `WindowEvent::HiDPIFactorChanged`.
 - Added method `MonitorId::get_hidpi_factor`.
@@ -18,11 +18,8 @@
 - `WindowEvent`s `MouseMoved`, `MouseEntered`, and `MouseLeft` have been renamed to
 `CursorMoved`, `CursorEntered`, and `CursorLeft`.
 - New `DeviceEvent`s added, `MouseMotion` and `MouseWheel`.
-<<<<<<< HEAD
 - Send `CursorMoved` event after `CursorEntered` and `Focused` events.
-=======
-- Impl `ModifiersState`, `MouseMove`, `MouseInput`, `MouseMotion` for emscripten backend.
->>>>>>> 663d6153
+- Add support for `ModifiersState`, `MouseMove`, `MouseInput`, `MouseMotion` for emscripten backend.
 
 # Version 0.8.3 (2017-10-11)
 
