--- conflicted
+++ resolved
@@ -8,10 +8,6 @@
 
 # Unreleased
 
-<<<<<<< HEAD
-- **Breaking**: Rename `CursorIcon` to `NamedCursorIcon`
-- `Window::set_cursor_icon` now accepts `Icon`
-=======
 - Make iOS `MonitorHandle` and `VideoMode` usable from other threads.
 - Fix window size sometimes being invalid when resizing on macOS.
 - On Web, `ControlFlow::WaitUntil` now uses the Prioritized Task Scheduling API. `setTimeout()`, with a trick to circumvent throttling to 4ms, is used as a fallback.
@@ -31,7 +27,8 @@
 - On X11, fix event loop not waking up on `ControlFlow::Poll` and `ControlFlow::WaitUntil`.
 - **Breaking:** Change default `ControlFlow` from `Poll` to `Wait`.
 - **Breaking:** remove `DeviceEvent::Text`.
->>>>>>> 8c8fb39f
+- **Breaking**: Rename `CursorIcon` to `NamedCursorIcon`
+- `Window::set_cursor_icon` now accepts `Icon`
 
 # 0.29.1-beta
 
@@ -95,7 +92,6 @@
 - **Breaking:** `with_x11_visual` now takes the visual ID instead of the bare pointer.
 - On X11, add a `with_embedded_parent_window` function to the window builder to allow embedding a window into another window.
 - On iOS, add force data to touch events when using the Apple Pencil.
-- On Android, add force data to touch events.
 
 # 0.29.0-beta.0
 
