--- conflicted
+++ resolved
@@ -1,12 +1,9 @@
 # Unreleased
 
-<<<<<<< HEAD
 # Version 0.19.0 (xxxx-xx-xx)
 
-=======
 - On X11, we will use the faster `XRRGetScreenResourcesCurrent` function instead of `XRRGetScreenResources` when available.
 - On macOS, fix keycodes being incorrect when using a non-US keyboard layout.
->>>>>>> f928a4b9
 - On Wayland, fix `with_title()` not setting the windows title
 - On Wayland, add `set_wayland_theme()` to control client decoration color theme
 - Added serde serialization to `os::unix::XWindowType`.
