# Changelog

All notable changes to this project will be documented in this file.

Please keep one empty line before and after all headers. (This is required for `git` to produce a conflict when a release is made while a PR is open and the PR's changelog entry would go into the wrong section).

And please only add new entries to the top of this list, right below the `# Unreleased` header.

# Unreleased

- Make iOS `MonitorHandle` and `VideoMode` usable from other threads.
- Fix window size sometimes being invalid when resizing on macOS.
- On Web, `ControlFlow::WaitUntil` now uses the Prioritized Task Scheduling API. `setTimeout()`, with a trick to circumvent throttling to 4ms, is used as a fallback.
- On Web, never return a `MonitorHandle`.
- **Breaking:** Move `Event::RedrawRequested` to `WindowEvent::RedrawRequested`.
- On macOS, fix crash in `window.set_minimized(false)`.
- On Web, enable event propagation and let `DeviceEvent`s appear after `WindowEvent`s.
- On Web, take all transient activations on the canvas and window into account to queue a fullscreen request.
- On Web, remove any fullscreen requests from the queue when an external fullscreen activation was detected.
- On Wayland, fix `TouchPhase::Canceled` being sent for moved events.
- Mark `startup_notify` unsafe functions as safe.
- Fix a bug where Wayland would be chosen on Linux even if the user specified `with_x11`. (#3058)
- **Breaking:** Moved `ControlFlow` to `EventLoopWindowTarget::set_control_flow()` and `EventLoopWindowTarget::control_flow()`.
- **Breaking:** Moved `ControlFlow::Exit` to `EventLoopWindowTarget::exit()` and `EventLoopWindowTarget::exiting()` and removed `ControlFlow::ExitWithCode(_)` entirely.
- On Web, add `EventLoopWindowTargetExtWebSys` and `PollStrategy`, which allows to set different strategies for `ControlFlow::Poll`. By default the Prioritized Task Scheduling API is used, but an option to use `Window.requestIdleCallback` is available as well. Both use `setTimeout()`, with a trick to circumvent throttling to 4ms, as a fallback.
- Implement `PartialOrd` and `Ord` for `MouseButton`.
- On X11, fix event loop not waking up on `ControlFlow::Poll` and `ControlFlow::WaitUntil`.
<<<<<<< HEAD
- Add `Window::show_window_menu()` which shows the system menu at the mouse position. Currently only implemented on Windows.
=======
- **Breaking:** Change default `ControlFlow` from `Poll` to `Wait`.
>>>>>>> 2422ea39

# 0.29.1-beta

- **Breaking:** Bump `ndk` version to `0.8.0-beta.0`, ndk-sys to `v0.5.0-beta.0`, `android-activity` to `0.5.0-beta.1`.
- **Breaking:** Bump MSRV from `1.64` to `1.65`.
- Make iOS windows usable from other threads.
- Reexport `raw-window-handle` in `window` module.
- **Breaking:** `WINIT_UNIX_BACKEND` was removed in favor of standard `WAYLAND_DISPLAY` and `DISPLAY` variables.
- **Breaking:** `EventLoop::new` and `EventLoopBuilder::build` now return `Result<Self, EventLoopError>`
- On X11, set `visual_id` in returned `raw-window-handle`.
- **Breaking:** on Wayland, dispatching user created wayland queue won't wake up the loop unless winit has event to send back.
- Removed platform-specific extensions that should be retrieved through `raw-window-handle` trait implementations instead:
  - `platform::windows::HINSTANCE`.
  - `WindowExtWindows::hinstance`.
  - `WindowExtWindows::hwnd`.
  - `WindowExtIOS::ui_window`.
  - `WindowExtIOS::ui_view_controller`.
  - `WindowExtIOS::ui_view`.
  - `WindowExtMacOS::ns_window`.
  - `WindowExtMacOS::ns_view`.
  - `EventLoopWindowTargetExtWayland::wayland_display`.
  - `WindowExtWayland::wayland_surface`.
  - `WindowExtWayland::wayland_display`.
  - `WindowExtX11::xlib_window`.
  - `WindowExtX11::xlib_display`.
  - `WindowExtX11::xlib_screen_id`.
  - `WindowExtX11::xcb_connection`.
- On Web, use `Window.requestAnimationFrame()` to throttle `RedrawRequested` events.
- On Wayland, use frame callbacks to throttle `RedrawRequested` events so redraws will align with compositor.
- Add `Window::pre_present_notify` to notify winit before presenting to the windowing system.
- On Windows, added `WindowBuilderExtWindows::with_class_name` to customize the internal class name.
- **Breaking:** Remove lifetime parameter from `Event` and `WindowEvent`.
- **Breaking:** `ScaleFactorChanged` now contains a writer instead of a reference to update inner size.
- On iOS, always wake the event loop when transitioning from `ControlFlow::Poll` to `ControlFlow::Poll`.
- **Breaking:** `ActivationTokenDone` event which could be requested with the new `startup_notify` module, see its docs for more.
- On Wayland, make double clicking and moving the CSD frame more reliable.
- On macOS, add tabbing APIs on `WindowExtMacOS` and `EventLoopWindowTargetExtMacOS`.
- **Breaking:** Rename `Window::set_inner_size` to `Window::request_inner_size` and indicate if the size was applied immediately.
- On X11, fix false positive flagging of key repeats when pressing different keys with no release between presses.
- Implement `PartialOrd` and `Ord` for `Key`, `KeyCode`, `NativeKey`, and `NativeKeyCode`.
- Add `ElementState::is_pressed`.
- On Web, implement `WindowEvent::Occluded`.
- On Web, fix touch location to be as accurate as mouse position.
- On Web, account for CSS `padding`, `border`, and `margin` when getting or setting the canvas position.
- On Web, add Fullscreen API compatibility for Safari.
- On Web, implement `Window::set_(min|max)_inner_size()`.
- On Web, fix some `Window` methods using incorrect HTML attributes instead of CSS properties.
- On Web, fix some `WindowBuilder` methods doing nothing.
- On Web, implement `Window::focus_window()`.
- On Web, remove unnecessary `Window::is_dark_mode()`, which was replaced with `Window::theme()`.
- On Web, add `WindowBuilderExtWebSys::with_append()` to append the canvas element to the web page on creation.
- On Windows, add `drag_resize_window` method support.
- **Breaking** `run() ->!` has been replaced by `run() -> Result<(), EventLoopError>` for returning errors without calling `std::process::exit()` ([#2767](https://github.com/rust-windowing/winit/pull/2767))
- **Breaking** Removed `EventLoopExtRunReturn` / `run_return` in favor of `EventLoopExtPumpEvents` / `pump_events` and `EventLoopExtRunOnDemand` / `run_ondemand` ([#2767](https://github.com/rust-windowing/winit/pull/2767))
- `RedrawRequested` is no longer guaranteed to be emitted after `MainEventsCleared`, it is now platform-specific when the event is emitted after being requested via `redraw_request()`.
  - On Windows, `RedrawRequested` is now driven by `WM_PAINT` messages which are requested via `redraw_request()`
- **Breaking** `LoopDestroyed` renamed to `LoopExiting` ([#2900](https://github.com/rust-windowing/winit/issues/2900))
- **Breaking** `RedrawEventsCleared` removed ([#2900](https://github.com/rust-windowing/winit/issues/2900))
- **Breaking** `MainEventsCleared` removed ([#2900](https://github.com/rust-windowing/winit/issues/2900))
- Added `AboutToWait` event which is emitted when the event loop is about to block and wait for new events ([#2900](https://github.com/rust-windowing/winit/issues/2900))
- **Breaking:** `with_x11_visual` now takes the visual ID instead of the bare pointer.
- On X11, add a `with_embedded_parent_window` function to the window builder to allow embedding a window into another window.
- On iOS, add force data to touch events when using the Apple Pencil.
- On Android, add force data to touch events.

# 0.29.0-beta.0

- On Web, allow event loops to be recreated with `spawn`.
- **Breaking:** Rename `Window::set_ime_position` to `Window::set_ime_cursor_area` adding a way to set exclusive zone.
- On Android, changed default behavior of Android to ignore volume keys letting the operating system handle them.
- On Android, added `EventLoopBuilderExtAndroid::handle_volume_keys` to indicate that the application will handle the volume keys manually.
- **Breaking:** Rename `DeviceEventFilter` to `DeviceEvents` reversing the behavior of variants.
- **Breaking:** Rename `EventLoopWindowTarget::set_device_event_filter` to `listen_device_events`.
- On X11, fix `EventLoopWindowTarget::listen_device_events` effect being reversed.
- **Breaking:** Remove all deprecated `modifiers` fields.
- **Breaking:** Overhaul keyboard input handling.
  - Replace `KeyboardInput` with `KeyEvent` and `RawKeyEvent`.
    - Change `WindowEvent::KeyboardInput` to contain a `KeyEvent`.
    - Change `Event::Key` to contain a `RawKeyEvent`.
  - Remove `Event::ReceivedCharacter`. In its place, you should use
    `KeyEvent.text` in combination with `WindowEvent::Ime`.
  - Replace `VirtualKeyCode` with the `Key` enum.
  - Replace `ScanCode` with the `KeyCode` enum.
  - Rename `ModifiersState::LOGO` to `SUPER` and `ModifiersState::CTRL` to `CONTROL`.
  - Add `KeyCode` to refer to keys (roughly) by their physical location.
  - Add `NativeKeyCode` to represent raw `KeyCode`s which Winit doesn't
    understand.
  - Add `Key` to represent the keys after they've been interpreted by the
    active (software) keyboard layout.
  - Add `NativeKey` to represent raw `Key`s which Winit doesn't understand.
  - Add `KeyLocation` to tell apart `Key`s which usually "mean" the same thing,
    but can appear simultaneously in different spots on the same keyboard
    layout.
  - Add `Window::reset_dead_keys` to enable application-controlled cancellation
    of dead key sequences.
  - Add `KeyEventExtModifierSupplement` to expose additional (and less
    portable) interpretations of a given key-press.
  - Add `KeyCodeExtScancode`, which lets you convert between raw keycodes and
    `KeyCode`.
  - `ModifiersChanged` now uses dedicated `Modifiers` struct.
- On Orbital, fix `ModifiersChanged` not being sent.
- **Breaking:** `CursorIcon` is now used from the `cursor-icon` crate.
- **Breaking:** `CursorIcon::Hand` is now named `CursorIcon::Pointer`.
- **Breaking:** `CursorIcon::Arrow` was removed.
- On Wayland, fix maximized startup not taking full size on GNOME.
- On Wayland, fix initial window size not restored for maximized/fullscreened on startup window.
- On Wayland, `Window::outer_size` now accounts for **client side** decorations.
- On Wayland, fix window not checking that it actually got initial configure event.
- On Wayland, fix maximized window creation and window geometry handling.
- On Wayland, fix forward compatibility issues.
- On Wayland, add `Window::drag_resize_window` method.
- On Wayland, drop `WINIT_WAYLAND_CSD_THEME` variable.
- Implement `PartialOrd` and `Ord` on types in the `dpi` module.
- **Breaking:** Bump MSRV from `1.60` to `1.64`.
- **Breaking:** On Web, the canvas output bitmap size is no longer adjusted.
- On Web: fix `Window::request_redraw` not waking the event loop when called from outside the loop.
- On Web: fix position of touch events to be relative to the canvas.
- On Web, fix `Window:::set_fullscreen` doing nothing when called outside the event loop but during
  a transient activation.
- On Web, fix pointer button events not being processed when a buttons is already pressed.
- **Breaking:** Updated `bitflags` crate version to `2`, which changes the API on exposed types.
- On Web, handle coalesced pointer events, which increases the resolution of pointer inputs.
- **Breaking:** On Web, `instant` is now replaced by `web_time`.
- On Windows, port to `windows-sys` version 0.48.0.
- On Web, fix pen treated as mouse input.
- On Web, send mouse position on button release as well.
- On Web, fix touch input not gaining or loosing focus.
- **Breaking:** On Web, dropped support for Safari versions below 13.1.
- On Web, prevent clicks on the canvas to select text.
- On Web, `EventLoopProxy` now implements `Send`.
- On Web, `Window` now implements `Send` and `Sync`.
- **Breaking:** `WindowExtWebSys::canvas()` now returns an `Option`.
- On Web, use the correct canvas size when calculating the new size during scale factor change,
  instead of using the output bitmap size.
- On Web, scale factor and dark mode detection are now more robust.
- On Web, fix the bfcache by not using the `beforeunload` event and map bfcache loading/unloading to `Suspended`/`Resumed` events.
- On Web, fix scale factor resize suggestion always overwriting the canvas size.
- On macOS, fix crash when dropping `Window`.
- On Web, use `Window.requestIdleCallback()` for `ControlFlow::Poll` when available.
- **Breaking:** On Web, the canvas size is not controlled by Winit anymore and external changes to
  the canvas size will be reported through `WindowEvent::Resized`.
- On Web, respect `EventLoopWindowTarget::listen_device_events()` settings.
- On Web, fix `DeviceEvent::MouseMotion` only being emitted for each canvas instead of the whole window.
- On Web, add `DeviceEvent::Motion`, `DeviceEvent::MouseWheel`, `DeviceEvent::Button` and
  `DeviceEvent::Key` support.
- **Breaking** `MouseButton` now supports `Back` and `Forward` variants, emitted from mouse events
  on Wayland, X11, Windows, macOS and Web.

# 0.28.6

- On macOS, fixed memory leak when getting monitor handle.
- On macOS, fix `Backspace` being emitted when clearing preedit with it.

# 0.28.5

- On macOS, fix `key_up` being ignored when `Ime` is disabled.

# 0.28.4

- On macOS, fix empty marked text blocking regular input.
- On macOS, fix potential panic when getting refresh rate.
- On macOS, fix crash when calling `Window::set_ime_position` from another thread.

# 0.28.3

- Fix macOS memory leaks.

# 0.28.2

- Implement `HasRawDisplayHandle` for `EventLoop`.
- On macOS, set resize increments only for live resizes.
- On Wayland, fix rare crash on DPI change
- Web: Added support for `Window::theme`.
- On Wayland, fix rounding issues when doing resize.
- On macOS, fix wrong focused state on startup.
- On Windows, fix crash on setting taskbar when using Visual Studio debugger.
- On macOS, resize simple fullscreen windows on windowDidChangeScreen events.

# 0.28.1

- On Wayland, fix crash when dropping a window in multi-window setup.

# 0.28.0

- On macOS, fixed `Ime::Commit` persisting for all input after interacting with `Ime`.
- On macOS, added `WindowExtMacOS::option_as_alt` and `WindowExtMacOS::set_option_as_alt`.
- On Windows, fix window size for maximized, undecorated windows.
- On Windows and macOS, add `WindowBuilder::with_active`.
- Add `Window::is_minimized`.
- On X11, fix errors handled during `register_xlib_error_hook` invocation bleeding into winit.
- Add `Window::has_focus`.
- On Windows, fix `Window::set_minimized(false)` not working for windows minimized by `Win + D` hotkey.
- **Breaking:** On Web, touch input no longer fires `WindowEvent::Cursor*`, `WindowEvent::MouseInput`, or `DeviceEvent::MouseMotion` like other platforms, but instead it fires `WindowEvent::Touch`.
- **Breaking:** Removed platform specific `WindowBuilder::with_parent` API in favor of `WindowBuilder::with_parent_window`.
- On Windows, retain `WS_MAXIMIZE` window style when un-minimizing a maximized window.
- On Windows, fix left mouse button release event not being sent after `Window::drag_window`.
- On macOS, run most actions on the main thread, which is strictly more correct, but might make multithreaded applications block slightly more.
- On macOS, fix panic when getting current monitor without any monitor attached.
- On Windows and MacOS, add API to enable/disable window buttons (close, minimize, ...etc).
- On Windows, macOS, X11 and Wayland, add `Window::set_theme`.
- **Breaking:** Remove `WindowExtWayland::wayland_set_csd_theme` and `WindowBuilderExtX11::with_gtk_theme_variant`.
- On Windows, revert window background to an empty brush to avoid white flashes when changing scaling.
- **Breaking:** Removed `Window::set_always_on_top` and related APIs in favor of `Window::set_window_level`.
- On Windows, MacOS and X11, add always on bottom APIs.
- On Windows, fix the value in `MouseButton::Other`.
- On macOS, add `WindowExtMacOS::is_document_edited` and `WindowExtMacOS::set_document_edited` APIs.
- **Breaking:** Removed `WindowBuilderExtIOS::with_root_view_class`; instead, you should use `[[view layer] addSublayer: ...]` to add an instance of the desired layer class (e.g. `CAEAGLLayer` or `CAMetalLayer`). See `vulkano-win` or `wgpu` for examples of this.
- On MacOS and Windows, add `Window::set_content_protected`.
- On MacOS, add `EventLoopBuilderExtMacOS::with_activate_ignoring_other_apps`.
- On Windows, fix icons specified on `WindowBuilder` not taking effect for windows created after the first one.
- On Windows and macOS, add `Window::title` to query the current window title.
- On Windows, fix focusing menubar when pressing `Alt`.
- On MacOS, made `accepts_first_mouse` configurable.
- Migrated `WindowBuilderExtUnix::with_resize_increments` to `WindowBuilder`.
- Added `Window::resize_increments`/`Window::set_resize_increments` to update resize increments at runtime for X11/macOS.
- macOS/iOS: Use `objc2` instead of `objc` internally.
- **Breaking:** Bump MSRV from `1.57` to `1.60`.
- **Breaking:** Split the `platform::unix` module into `platform::x11` and `platform::wayland`. The extension types are similarly renamed.
- **Breaking:**: Removed deprecated method `platform::unix::WindowExtUnix::is_ready`.
- Removed `parking_lot` dependency.
- **Breaking:** On macOS, add support for two-finger touchpad magnification and rotation gestures with new events `WindowEvent::TouchpadMagnify` and `WindowEvent::TouchpadRotate`. Also add support for touchpad smart-magnification gesture with a new event `WindowEvent::SmartMagnify`.
- **Breaking:** On web, the `WindowBuilderExtWebSys::with_prevent_default` setting (enabled by default), now additionally prevents scrolling of the webpage in mobile browsers, previously it only disabled scrolling on desktop.
- On Wayland, `wayland-csd-adwaita` now uses `ab_glyph` instead of `crossfont` to render the title for decorations.
- On Wayland, a new `wayland-csd-adwaita-crossfont` feature was added to use `crossfont` instead of `ab_glyph` for decorations.
- On Wayland, if not otherwise specified use upstream automatic CSD theme selection.
- On X11, added `WindowExtX11::with_parent` to create child windows.
- Added support for `WindowBuilder::with_theme` and `Window::theme` to support per-window dark/light/system theme configuration on macos, windows and wayland.
- On macOS, added support for `WindowEvent::ThemeChanged`.
- **Breaking:** Removed `WindowBuilderExtWindows::with_theme` and `WindowBuilderExtWayland::with_wayland_csd_theme` in favour of `WindowBuilder::with_theme`.
- **Breaking:** Removed `WindowExtWindows::theme` in favour of `Window::theme`.
- Enabled `doc_auto_cfg` when generating docs on docs.rs for feature labels.
- **Breaking:** On Android, switched to using [`android-activity`](https://github.com/rib/android-activity) crate as a glue layer instead of [`ndk-glue`](https://github.com/rust-windowing/android-ndk-rs/tree/master/ndk-glue). See [README.md#Android](https://github.com/rust-windowing/winit#Android) for more details. ([#2444](https://github.com/rust-windowing/winit/pull/2444))
- **Breaking:** Removed support for `raw-window-handle` version `0.4`
- On Wayland, `RedrawRequested` not emitted during resize.
- Add a `set_wait_timeout` function to `ControlFlow` to allow waiting for a `Duration`.
- **Breaking:** Remove the unstable `xlib_xconnection()` function from the private interface.
- Added Orbital support for Redox OS
- On X11, added `drag_resize_window` method.
- Added `Window::set_transparent` to provide a hint about transparency of the window on Wayland and macOS.
- On macOS, fix the mouse buttons other than left/right/middle being reported as middle.
- On Wayland, support fractional scaling via the wp-fractional-scale protocol.
- On web, fix removal of mouse event listeners from the global object upon window distruction.
- Add WindowAttributes getter to WindowBuilder to allow introspection of default values.
- Added `Window::set_ime_purpose` for setting the IME purpose, currently implemented on Wayland only.

# 0.27.5

- On Wayland, fix byte offset in `Ime::Preedit` pointing to invalid bytes.

# 0.27.4

- On Windows, emit `ReceivedCharacter` events on system keybindings.
- On Windows, fixed focus event emission on minimize.
- On X11, fixed IME crashing during reload.

# 0.27.3

- On Windows, added `WindowExtWindows::set_undecorated_shadow` and `WindowBuilderExtWindows::with_undecorated_shadow` to draw the drop shadow behind a borderless window.
- On Windows, fixed default window features (ie snap, animations, shake, etc.) when decorations are disabled.
- On Windows, fixed ALT+Space shortcut to open window menu.
- On Wayland, fixed `Ime::Preedit` not being sent on IME reset.
- Fixed unbound version specified for `raw-window-handle` leading to compilation failures.
- Empty `Ime::Preedit` event will be sent before `Ime::Commit` to help clearing preedit.
- On X11, fixed IME context picking by querying for supported styles beforehand.

# 0.27.2 (2022-8-12)

- On macOS, fixed touch phase reporting when scrolling.
- On X11, fix min, max and resize increment hints not persisting for resizable windows (e.g. on DPI change).
- On Windows, respect min/max inner sizes when creating the window.
- For backwards compatibility, `Window` now (additionally) implements the old version (`0.4`) of the `HasRawWindowHandle` trait
- On Windows, added support for `EventLoopWindowTarget::set_device_event_filter`.
- On Wayland, fix user requested `WindowEvent::RedrawRequested` being delayed by a frame.

# 0.27.1 (2022-07-30)

- The minimum supported Rust version was lowered to `1.57.0` and now explicitly tested.
- On X11, fix crash on start due to inability to create an IME context without any preedit.

# 0.27.0 (2022-07-26)

- On Windows, fix hiding a maximized window.
- On Android, `ndk-glue`'s `NativeWindow` lock is now held between `Event::Resumed` and `Event::Suspended`.
- On Web, added `EventLoopExtWebSys` with a `spawn` method to start the event loop without throwing an exception.
- Added `WindowEvent::Occluded(bool)`, currently implemented on macOS and X11.
- On X11, fix events for caps lock key not being sent
- Build docs on `docs.rs` for iOS and Android as well.
- **Breaking:** Removed the `WindowAttributes` struct, since all its functionality is accessible from `WindowBuilder`.
- Added `WindowBuilder::transparent` getter to check if the user set `transparent` attribute.
- On macOS, Fix emitting `Event::LoopDestroyed` on CMD+Q.
- On macOS, fixed an issue where having multiple windows would prevent run_return from ever returning.
- On Wayland, fix bug where the cursor wouldn't hide in GNOME.
- On macOS, Windows, and Wayland, add `set_cursor_hittest` to let the window ignore mouse events.
- On Windows, added `WindowExtWindows::set_skip_taskbar` and `WindowBuilderExtWindows::with_skip_taskbar`.
- On Windows, added `EventLoopBuilderExtWindows::with_msg_hook`.
- On Windows, remove internally unique DC per window.
- On macOS, remove the need to call `set_ime_position` after moving the window.
- Added `Window::is_visible`.
- Added `Window::is_resizable`.
- Added `Window::is_decorated`.
- On X11, fix for repeated event loop iteration when `ControlFlow` was `Wait`
- On X11, fix scale factor calculation when the only monitor is reconnected
- On Wayland, report unaccelerated mouse deltas in `DeviceEvent::MouseMotion`.
- On Web, a focused event is manually generated when a click occurs to emulate behaviour of other backends.
- **Breaking:** Bump `ndk` version to 0.6, ndk-sys to `v0.3`, `ndk-glue` to `0.6`.
- Remove no longer needed `WINIT_LINK_COLORSYNC` environment variable.
- **Breaking:** Rename the `Exit` variant of `ControlFlow` to `ExitWithCode`, which holds a value to control the exit code after running. Add an `Exit` constant which aliases to `ExitWithCode(0)` instead to avoid major breakage. This shouldn't affect most existing programs.
- Add `EventLoopBuilder`, which allows you to create and tweak the settings of an event loop before creating it.
- Deprecated `EventLoop::with_user_event`; use `EventLoopBuilder::with_user_event` instead.
- **Breaking:** Replaced `EventLoopExtMacOS` with `EventLoopBuilderExtMacOS` (which also has renamed methods).
- **Breaking:** Replaced `EventLoopExtWindows` with `EventLoopBuilderExtWindows` (which also has renamed methods).
- **Breaking:** Replaced `EventLoopExtUnix` with `EventLoopBuilderExtUnix` (which also has renamed methods).
- **Breaking:** The platform specific extensions for Windows `winit::platform::windows` have changed. All `HANDLE`-like types e.g. `HWND` and `HMENU` were converted from winapi types or `*mut c_void` to `isize`. This was done to be consistent with the type definitions in windows-sys and to not expose internal dependencies.
- The internal bindings to the [Windows API](https://docs.microsoft.com/en-us/windows/) were changed from the unofficial [winapi](https://github.com/retep998/winapi-rs) bindings to the official Microsoft [windows-sys](https://github.com/microsoft/windows-rs) bindings.
- On Wayland, fix polling during consecutive `EventLoop::run_return` invocations.
- On Windows, fix race issue creating fullscreen windows with `WindowBuilder::with_fullscreen`
- On Android, `virtual_keycode` for `KeyboardInput` events is now filled in where a suitable match is found.
- Added helper methods on `ControlFlow` to set its value.
- On Wayland, fix `TouchPhase::Ended` always reporting the location of the first touch down, unless the compositor
  sent a cancel or frame event.
- On iOS, send `RedrawEventsCleared` even if there are no redraw events, consistent with other platforms.
- **Breaking:** Replaced `Window::with_app_id` and `Window::with_class` with `Window::with_name` on `WindowBuilderExtUnix`.
- On Wayland, fallback CSD was replaced with proper one:
  - `WindowBuilderExtUnix::with_wayland_csd_theme` to set color theme in builder.
  - `WindowExtUnix::wayland_set_csd_theme` to set color theme when creating a window.
  - `WINIT_WAYLAND_CSD_THEME` env variable was added, it can be used to set "dark"/"light" theme in apps that don't expose theme setting.
  - `wayland-csd-adwaita` feature that enables proper CSD with title rendering using FreeType system library.
  - `wayland-csd-adwaita-notitle` feature that enables CSD but without title rendering.
- On Wayland and X11, fix window not resizing with `Window::set_inner_size` after calling `Window:set_resizable(false)`.
- On Windows, fix wrong fullscreen monitors being recognized when handling WM_WINDOWPOSCHANGING messages
- **Breaking:** Added new `WindowEvent::Ime` supported on desktop platforms.
- Added `Window::set_ime_allowed` supported on desktop platforms.
- **Breaking:** IME input on desktop platforms won't be received unless it's explicitly allowed via `Window::set_ime_allowed` and new `WindowEvent::Ime` events are handled.
- On macOS, `WindowEvent::Resized` is now emitted in `frameDidChange` instead of `windowDidResize`.
- **Breaking:** On X11, device events are now ignored for unfocused windows by default, use `EventLoopWindowTarget::set_device_event_filter` to set the filter level.
- Implemented `Default` on `EventLoop<()>`.
- Implemented `Eq` for `Fullscreen`, `Theme`, and `UserAttentionType`.
- **Breaking:** `Window::set_cursor_grab` now accepts `CursorGrabMode` to control grabbing behavior.
- On Wayland, add support for `Window::set_cursor_position`.
- Fix on macOS `WindowBuilder::with_disallow_hidpi`, setting true or false by the user no matter the SO default value.
- `EventLoopBuilder::build` will now panic when the `EventLoop` is being created more than once.
- Added `From<u64>` for `WindowId` and `From<WindowId>` for `u64`.
- Added `MonitorHandle::refresh_rate_millihertz` to get monitor's refresh rate.
- **Breaking**, Replaced `VideoMode::refresh_rate` with `VideoMode::refresh_rate_millihertz` providing better precision.
- On Web, add `with_prevent_default` and `with_focusable` to `WindowBuilderExtWebSys` to control whether events should be propagated.
- On Windows, fix focus events being sent to inactive windows.
- **Breaking**, update `raw-window-handle` to `v0.5` and implement `HasRawDisplayHandle` for `Window` and `EventLoopWindowTarget`.
- On X11, add function `register_xlib_error_hook` into `winit::platform::unix` to subscribe for errors comming from Xlib.
- On Android, upgrade `ndk` and `ndk-glue` dependencies to the recently released `0.7.0`.
- All platforms can now be relied on to emit a `Resumed` event. Applications are recommended to lazily initialize graphics state and windows on first resume for portability.
- **Breaking:**: Reverse horizontal scrolling sign in `MouseScrollDelta` to match the direction of vertical scrolling. A positive X value now means moving the content to the right. The meaning of vertical scrolling stays the same: a positive Y value means moving the content down.
- On MacOS, fix deadlock when calling `set_maximized` from event loop.

# 0.26.1 (2022-01-05)

- Fix linking to the `ColorSync` framework on macOS 10.7, and in newer Rust versions.
- On Web, implement cursor grabbing through the pointer lock API.
- On X11, add mappings for numpad comma, numpad enter, numlock and pause.
- On macOS, fix Pinyin IME input by reverting a change that intended to improve IME.
- On Windows, fix a crash with transparent windows on Windows 11.

# 0.26.0 (2021-12-01)

- Update `raw-window-handle` to `v0.4`. This is _not_ a breaking change, we still implement `HasRawWindowHandle` from `v0.3`, see [rust-windowing/raw-window-handle#74](https://github.com/rust-windowing/raw-window-handle/pull/74). Note that you might have to run `cargo update -p raw-window-handle` after upgrading.
- On X11, bump `mio` to 0.8.
- On Android, fixed `WindowExtAndroid::config` initially returning an empty `Configuration`.
- On Android, fixed `Window::scale_factor` and `MonitorHandle::scale_factor` initially always returning 1.0.
- On X11, select an appropriate visual for transparency if is requested
- On Wayland and X11, fix diagonal window resize cursor orientation.
- On macOS, drop the event callback before exiting.
- On Android, implement `Window::request_redraw`
- **Breaking:** On Web, remove the `stdweb` backend.
- Added `Window::focus_window`to bring the window to the front and set input focus.
- On Wayland and X11, implement `is_maximized` method on `Window`.
- On Windows, prevent ghost window from showing up in the taskbar after either several hours of use or restarting `explorer.exe`.
- On macOS, fix issue where `ReceivedCharacter` was not being emitted during some key repeat events.
- On Wayland, load cursor icons `hand2` and `hand1` for `CursorIcon::Hand`.
- **Breaking:** On Wayland, Theme trait and its support types are dropped.
- On Wayland, bump `smithay-client-toolkit` to 0.15.1.
- On Wayland, implement `request_user_attention` with `xdg_activation_v1`.
- On X11, emit missing `WindowEvent::ScaleFactorChanged` when the only monitor gets reconnected.
- On X11, if RANDR based scale factor is higher than 20 reset it to 1
- On Wayland, add an enabled-by-default feature called `wayland-dlopen` so users can opt out of using `dlopen` to load system libraries.
- **Breaking:** On Android, bump `ndk` and `ndk-glue` to 0.5.
- On Windows, increase wait timer resolution for more accurate timing when using `WaitUntil`.
- On macOS, fix native file dialogs hanging the event loop.
- On Wayland, implement a workaround for wrong configure size when using `xdg_decoration` in `kwin_wayland`
- On macOS, fix an issue that prevented the menu bar from showing in borderless fullscreen mode.
- On X11, EINTR while polling for events no longer causes a panic. Instead it will be treated as a spurious wakeup.

# 0.25.0 (2021-05-15)

- **Breaking:** On macOS, replace `WindowBuilderExtMacOS::with_activation_policy` with `EventLoopExtMacOS::set_activation_policy`
- On macOS, wait with activating the application until the application has initialized.
- On macOS, fix creating new windows when the application has a main menu.
- On Windows, fix fractional deltas for mouse wheel device events.
- On macOS, fix segmentation fault after dropping the main window.
- On Android, `InputEvent::KeyEvent` is partially implemented providing the key scancode.
- Added `is_maximized` method to `Window`.
- On Windows, fix bug where clicking the decoration bar would make the cursor blink.
- On Windows, fix bug causing newly created windows to erroneously display the "wait" (spinning) cursor.
- On macOS, wake up the event loop immediately when a redraw is requested.
- On Windows, change the default window size (1024x768) to match the default on other desktop platforms (800x600).
- On Windows, fix bug causing mouse capture to not be released.
- On Windows, fix fullscreen not preserving minimized/maximized state.
- On Android, unimplemented events are marked as unhandled on the native event loop.
- On Windows, added `WindowBuilderExtWindows::with_menu` to set a custom menu at window creation time.
- On Android, bump `ndk` and `ndk-glue` to 0.3: use predefined constants for event `ident`.
- On macOS, fix objects captured by the event loop closure not being dropped on panic.
- On Windows, fixed `WindowEvent::ThemeChanged` not properly firing and fixed `Window::theme` returning the wrong theme.
- On Web, added support for `DeviceEvent::MouseMotion` to listen for relative mouse movements.
- Added `WindowBuilder::with_position` to allow setting the position of a `Window` on creation. Supported on Windows, macOS and X11.
- Added `Window::drag_window`. Implemented on Windows, macOS, X11 and Wayland.
- On X11, bump `mio` to 0.7.
- On Windows, added `WindowBuilderExtWindows::with_owner_window` to allow creating popup windows.
- On Windows, added `WindowExtWindows::set_enable` to allow creating modal popup windows.
- On macOS, emit `RedrawRequested` events immediately while the window is being resized.
- Implement `Default`, `Hash`, and `Eq` for `LogicalPosition`, `PhysicalPosition`, `LogicalSize`, and `PhysicalSize`.
- On macOS, initialize the Menu Bar with minimal defaults. (Can be prevented using `enable_default_menu_creation`)
- On macOS, change the default behavior for first click when the window was unfocused. Now the window becomes focused and then emits a `MouseInput` event on a "first mouse click".
- Implement mint (math interoperability standard types) conversions (under feature flag `mint`).

# 0.24.0 (2020-12-09)

- On Windows, fix applications not exiting gracefully due to thread_event_target_callback accessing corrupted memory.
- On Windows, implement `Window::set_ime_position`.
- **Breaking:** On Windows, Renamed `WindowBuilderExtWindows`'s `is_dark_mode` to `theme`.
- **Breaking:** On Windows, renamed `WindowBuilderExtWindows::is_dark_mode` to `theme`.
- On Windows, add `WindowBuilderExtWindows::with_theme` to set a preferred theme.
- On Windows, fix bug causing message boxes to appear delayed.
- On Android, calling `WindowEvent::Focused` now works properly instead of always returning false.
- On Windows, fix Alt-Tab behaviour by removing borderless fullscreen "always on top" flag.
- On Windows, fix bug preventing windows with transparency enabled from having fully-opaque regions.
- **Breaking:** On Windows, include prefix byte in scancodes.
- On Wayland, fix window not being resizeable when using `WindowBuilder::with_min_inner_size`.
- On Unix, fix cross-compiling to wasm32 without enabling X11 or Wayland.
- On Windows, fix use-after-free crash during window destruction.
- On Web, fix `WindowEvent::ReceivedCharacter` never being sent on key input.
- On macOS, fix compilation when targeting aarch64.
- On X11, fix `Window::request_redraw` not waking the event loop.
- On Wayland, the keypad arrow keys are now recognized.
- **Breaking** Rename `desktop::EventLoopExtDesktop` to `run_return::EventLoopExtRunReturn`.
- Added `request_user_attention` method to `Window`.
- **Breaking:** On macOS, removed `WindowExt::request_user_attention`, use `Window::request_user_attention`.
- **Breaking:** On X11, removed `WindowExt::set_urgent`, use `Window::request_user_attention`.
- On Wayland, default font size in CSD increased from 11 to 17.
- On Windows, fix bug causing message boxes to appear delayed.
- On Android, support multi-touch.
- On Wayland, extra mouse buttons are not dropped anymore.
- **Breaking**: `MouseButton::Other` now uses `u16`.

# 0.23.0 (2020-10-02)

- On iOS, fixed support for the "Debug View Hierarchy" feature in Xcode.
- On all platforms, `available_monitors` and `primary_monitor` are now on `EventLoopWindowTarget` rather than `EventLoop` to list monitors event in the event loop.
- On Unix, X11 and Wayland are now optional features (enabled by default)
- On X11, fix deadlock when calling `set_fullscreen_inner`.
- On Web, prevent the webpage from scrolling when the user is focused on a winit canvas
- On Web, calling `window.set_cursor_icon` no longer breaks HiDPI scaling
- On Windows, drag and drop is now optional (enabled by default) and can be disabled with `WindowBuilderExtWindows::with_drag_and_drop(false)`.
- On Wayland, fix deadlock when calling to `set_inner_size` from a callback.
- On macOS, add `hide__other_applications` to `EventLoopWindowTarget` via existing `EventLoopWindowTargetExtMacOS` trait. `hide_other_applications` will hide other applications by calling `-[NSApplication hideOtherApplications: nil]`.
- On android added support for `run_return`.
- On MacOS, Fixed fullscreen and dialog support for `run_return`.
- On Windows, fix bug where we'd try to emit `MainEventsCleared` events during nested win32 event loops.
- On Web, use mouse events if pointer events aren't supported. This affects Safari.
- On Windows, `set_ime_position` is now a no-op instead of a runtime crash.
- On Android, `set_fullscreen` is now a no-op instead of a runtime crash.
- On iOS and Android, `set_inner_size` is now a no-op instead of a runtime crash.
- On Android, fix `ControlFlow::Poll` not polling the Android event queue.
- On macOS, add `NSWindow.hasShadow` support.
- On Web, fix vertical mouse wheel scrolling being inverted.
- On Web, implement mouse capturing for click-dragging out of the canvas.
- On Web, fix `ControlFlow::Exit` not properly handled.
- On Web (web-sys only), send `WindowEvent::ScaleFactorChanged` event when `window.devicePixelRatio` is changed.
- **Breaking:** On Web, `set_cursor_position` and `set_cursor_grab` will now always return an error.
- **Breaking:** `PixelDelta` scroll events now return a `PhysicalPosition`.
- On NetBSD, fixed crash due to incorrect detection of the main thread.
- **Breaking:** On X11, `-` key is mapped to the `Minus` virtual key code, instead of `Subtract`.
- On macOS, fix inverted horizontal scroll.
- **Breaking:** `current_monitor` now returns `Option<MonitorHandle>`.
- **Breaking:** `primary_monitor` now returns `Option<MonitorHandle>`.
- On macOS, updated core-* dependencies and cocoa.
- Bump `parking_lot` to 0.11
- On Android, bump `ndk`, `ndk-sys` and `ndk-glue` to 0.2. Checkout the new ndk-glue main proc attribute.
- On iOS, fixed starting the app in landscape where the view still had portrait dimensions.
- Deprecate the stdweb backend, to be removed in a future release
- **Breaking:** Prefixed virtual key codes `Add`, `Multiply`, `Divide`, `Decimal`, and `Subtract` with `Numpad`.
- Added `Asterisk` and `Plus` virtual key codes.
- On Web (web-sys only), the `Event::LoopDestroyed` event is correctly emitted when leaving the page.
- On Web, the `WindowEvent::Destroyed` event now gets emitted when a `Window` is dropped.
- On Web (web-sys only), the event listeners are now removed when a `Window` is dropped or when the event loop is destroyed.
- On Web, the event handler closure passed to `EventLoop::run` now gets dropped after the event loop is destroyed.
- **Breaking:** On Web, the canvas element associated to a `Window` is no longer removed from the DOM when the `Window` is dropped.
- On Web, `WindowEvent::Resized` is now emitted when `Window::set_inner_size` is called.
- **Breaking:** `Fullscreen` enum now uses `Borderless(Option<MonitorHandle>)` instead of `Borderless(MonitorHandle)` to allow picking the current monitor.
- On MacOS, fix `WindowEvent::Moved` ignoring the scale factor.
- On Wayland, add missing virtual keycodes.
- On Wayland, implement proper `set_cursor_grab`.
- On Wayland, the cursor will use similar icons if the requested one isn't available.
- On Wayland, right clicking on client side decorations will request application menu.
- On Wayland, fix tracking of window size after state changes.
- On Wayland, fix client side decorations not being hidden properly in fullscreen.
- On Wayland, fix incorrect size event when entering fullscreen with client side decorations.
- On Wayland, fix `resizable` attribute not being applied properly on startup.
- On Wayland, fix disabled repeat rate not being handled.
- On Wayland, fix decoration buttons not working after tty switch.
- On Wayland, fix scaling not being applied on output re-enable.
- On Wayland, fix crash when `XCURSOR_SIZE` is `0`.
- On Wayland, fix pointer getting created in some cases without pointer capability.
- On Wayland, on kwin, fix space between window and decorations on startup.
- **Breaking:** On Wayland, `Theme` trait was reworked.
- On Wayland, disable maximize button for non-resizable window.
- On Wayland, added support for `set_ime_position`.
- On Wayland, fix crash on startup since GNOME 3.37.90.
- On X11, fix incorrect modifiers state on startup.

# 0.22.2 (2020-05-16)

- Added Clone implementation for 'static events.
- On Windows, fix window intermittently hanging when `ControlFlow` was set to `Poll`.
- On Windows, fix `WindowBuilder::with_maximized` being ignored.
- On Android, minimal platform support.
- On iOS, touch positions are now properly converted to physical pixels.
- On macOS, updated core-* dependencies and cocoa

# 0.22.1 (2020-04-16)

- On X11, fix `ResumeTimeReached` being fired too early.
- On Web, replaced zero timeout for `ControlFlow::Poll` with `requestAnimationFrame`
- On Web, fix a possible panic during event handling
- On macOS, fix `EventLoopProxy` leaking memory for every instance.

# 0.22.0 (2020-03-09)

- On Windows, fix minor timing issue in wait_until_time_or_msg
- On Windows, rework handling of request_redraw() to address panics.
- On macOS, fix `set_simple_screen` to remember frame excluding title bar.
- On Wayland, fix coordinates in touch events when scale factor isn't 1.
- On Wayland, fix color from `close_button_icon_color` not applying.
- Ignore locale if unsupported by X11 backend
- On Wayland, Add HiDPI cursor support
- On Web, add the ability to query "Light" or "Dark" system theme send `ThemeChanged` on change.
- Fix `Event::to_static` returning `None` for user events.
- On Wayland, Hide CSD for fullscreen windows.
- On Windows, ignore spurious mouse move messages.
- **Breaking:** Move `ModifiersChanged` variant from `DeviceEvent` to `WindowEvent`.
- On Windows, add `IconExtWindows` trait which exposes creating an `Icon` from an external file or embedded resource
- Add `BadIcon::OsError` variant for when OS icon functionality fails
- On Windows, fix crash at startup on systems that do not properly support Windows' Dark Mode
- Revert On macOS, fix not sending ReceivedCharacter event for specific keys combinations.
- on macOS, fix incorrect ReceivedCharacter events for some key combinations.
- **Breaking:** Use `i32` instead of `u32` for position type in `WindowEvent::Moved`.
- On macOS, a mouse motion event is now generated before every mouse click.

# 0.21.0 (2020-02-04)

- On Windows, fixed "error: linking with `link.exe` failed: exit code: 1120" error on older versions of windows.
- On macOS, fix set_minimized(true) works only with decorations.
- On macOS, add `hide_application` to `EventLoopWindowTarget` via a new `EventLoopWindowTargetExtMacOS` trait. `hide_application` will hide the entire application by calling `-[NSApplication hide: nil]`.
- On macOS, fix not sending ReceivedCharacter event for specific keys combinations.
- On macOS, fix `CursorMoved` event reporting the cursor position using logical coordinates.
- On macOS, fix issue where unbundled applications would sometimes open without being focused.
- On macOS, fix `run_return` does not return unless it receives a message.
- On Windows, fix bug where `RedrawRequested` would only get emitted every other iteration of the event loop.
- On X11, fix deadlock on window state when handling certain window events.
- `WindowBuilder` now implements `Default`.
- **Breaking:** `WindowEvent::CursorMoved` changed to `f64` units, preserving high-precision data supplied by most backends
- On Wayland, fix coordinates in mouse events when scale factor isn't 1
- On Web, add the ability to provide a custom canvas
- **Breaking:** On Wayland, the `WaylandTheme` struct has been replaced with a `Theme` trait, allowing for extra configuration

# 0.20.0 (2020-01-05)

- On X11, fix `ModifiersChanged` emitting incorrect modifier change events
- **Breaking**: Overhaul how Winit handles DPI:
  - Window functions and events now return `PhysicalSize` instead of `LogicalSize`.
  - Functions that take `Size` or `Position` types can now take either `Logical` or `Physical` types.
  - `hidpi_factor` has been renamed to `scale_factor`.
  - `HiDpiFactorChanged` has been renamed to `ScaleFactorChanged`, and lets you control how the OS
    resizes the window in response to the change.
  - On X11, deprecate `WINIT_HIDPI_FACTOR` environment variable in favor of `WINIT_X11_SCALE_FACTOR`.
  - `Size` and `Position` types are now generic over their exact pixel type.

# 0.20.0 Alpha 6 (2020-01-03)

- On macOS, fix `set_cursor_visible` hides cursor outside of window.
- On macOS, fix `CursorEntered` and `CursorLeft` events fired at old window size.
- On macOS, fix error when `set_fullscreen` is called during fullscreen transition.
- On all platforms except mobile and WASM, implement `Window::set_minimized`.
- On X11, fix `CursorEntered` event being generated for non-winit windows.
- On macOS, fix crash when starting maximized without decorations.
- On macOS, fix application not terminating on `run_return`.
- On Wayland, fix cursor icon updates on window borders when using CSD.
- On Wayland, under mutter(GNOME Wayland), fix CSD being behind the status bar, when starting window in maximized mode.
- On Windows, theme the title bar according to whether the system theme is "Light" or "Dark".
- Added `WindowEvent::ThemeChanged` variant to handle changes to the system theme. Currently only implemented on Windows.
- **Breaking**: Changes to the `RedrawRequested` event (#1041):
  - `RedrawRequested` has been moved from `WindowEvent` to `Event`.
  - `EventsCleared` has been renamed to `MainEventsCleared`.
  - `RedrawRequested` is now issued only after `MainEventsCleared`.
  - `RedrawEventsCleared` is issued after each set of `RedrawRequested` events.
- Implement synthetic window focus key events on Windows.
- **Breaking**: Change `ModifiersState` to a `bitflags` struct.
- On Windows, implement `VirtualKeyCode` translation for `LWin` and `RWin`.
- On Windows, fix closing the last opened window causing `DeviceEvent`s to stop getting emitted.
- On Windows, fix `Window::set_visible` not setting internal flags correctly. This resulted in some weird behavior.
- Add `DeviceEvent::ModifiersChanged`.
  - Deprecate `modifiers` fields in other events in favor of `ModifiersChanged`.
- On X11, `WINIT_HIDPI_FACTOR` now dominates `Xft.dpi` when picking DPI factor for output.
- On X11, add special value `randr` for `WINIT_HIDPI_FACTOR` to make winit use self computed DPI factor instead of the one from `Xft.dpi`.

# 0.20.0 Alpha 5 (2019-12-09)

- On macOS, fix application termination on `ControlFlow::Exit`
- On Windows, fix missing `ReceivedCharacter` events when Alt is held.
- On macOS, stop emitting private corporate characters in `ReceivedCharacter` events.
- On X11, fix misreporting DPI factor at startup.
- On X11, fix events not being reported when using `run_return`.
- On X11, fix key modifiers being incorrectly reported.
- On X11, fix window creation hanging when another window is fullscreen.
- On Windows, fix focusing unfocused windows when switching from fullscreen to windowed.
- On X11, fix reporting incorrect DPI factor when waking from suspend.
- Change `EventLoopClosed` to contain the original event.
- **Breaking**: Add `is_synthetic` field to `WindowEvent` variant `KeyboardInput`,
  indicating that the event is generated by winit.
- On X11, generate synthetic key events for keys held when a window gains or loses focus.
- On X11, issue a `CursorMoved` event when a `Touch` event occurs,
  as X11 implicitly moves the cursor for such events.

# 0.20.0 Alpha 4 (2019-10-18)

- Add web support via the 'stdweb' or 'web-sys' features
- On Windows, implemented function to get HINSTANCE
- On macOS, implement `run_return`.
- On iOS, fix inverted parameter in `set_prefers_home_indicator_hidden`.
- On X11, performance is improved when rapidly calling `Window::set_cursor_icon`.
- On iOS, fix improper `msg_send` usage that was UB and/or would break if `!` is stabilized.
- On Windows, unset `maximized` when manually changing the window's position or size.
- On Windows, add touch pressure information for touch events.
- On macOS, differentiate between `CursorIcon::Grab` and `CursorIcon::Grabbing`.
- On Wayland, fix event processing sometimes stalling when using OpenGL with vsync.
- Officially remove the Emscripten backend.
- On Windows, fix handling of surrogate pairs when dispatching `ReceivedCharacter`.
- On macOS 10.15, fix freeze upon exiting exclusive fullscreen mode.
- On iOS, fix panic upon closing the app.
- On X11, allow setting mulitple `XWindowType`s.
- On iOS, fix null window on initial `HiDpiFactorChanged` event.
- On Windows, fix fullscreen window shrinking upon getting restored to a normal window.
- On macOS, fix events not being emitted during modal loops, such as when windows are being resized
  by the user.
- On Windows, fix hovering the mouse over the active window creating an endless stream of CursorMoved events.
- Always dispatch a `RedrawRequested` event after creating a new window.
- On X11, return dummy monitor data to avoid panicking when no monitors exist.
- On X11, prevent stealing input focus when creating a new window.
  Only steal input focus when entering fullscreen mode.
- On Wayland, fixed DeviceEvents for relative mouse movement is not always produced
- On Wayland, add support for set_cursor_visible and set_cursor_grab.
- On Wayland, fixed DeviceEvents for relative mouse movement is not always produced.
- Removed `derivative` crate dependency.
- On Wayland, add support for set_cursor_icon.
- Use `impl Iterator<Item = MonitorHandle>` instead of `AvailableMonitorsIter` consistently.
- On macOS, fix fullscreen state being updated after entering fullscreen instead of before,
  resulting in `Window::fullscreen` returning the old state in `Resized` events instead of
  reflecting the new fullscreen state
- On X11, fix use-after-free during window creation
- On Windows, disable monitor change keyboard shortcut while in exclusive fullscreen.
- On Windows, ensure that changing a borderless fullscreen window's monitor via keyboard shortcuts keeps the window fullscreen on the new monitor.
- Prevent `EventLoop::new` and `EventLoop::with_user_event` from getting called outside the main thread.
  - This is because some platforms cannot run the event loop outside the main thread. Preventing this
    reduces the potential for cross-platform compatibility gotchyas.
- On Windows and Linux X11/Wayland, add platform-specific functions for creating an `EventLoop` outside the main thread.
- On Wayland, drop resize events identical to the current window size.
- On Windows, fix window rectangle not getting set correctly on high-DPI systems.

# 0.20.0 Alpha 3 (2019-08-14)

- On macOS, drop the run closure on exit.
- On Windows, location of `WindowEvent::Touch` are window client coordinates instead of screen coordinates.
- On X11, fix delayed events after window redraw.
- On macOS, add `WindowBuilderExt::with_disallow_hidpi` to have the option to turn off best resolution openGL surface.
- On Windows, screen saver won't start if the window is in fullscreen mode.
- Change all occurrences of the `new_user_event` method to `with_user_event`.
- On macOS, the dock and the menu bar are now hidden in fullscreen mode.
- `Window::set_fullscreen` now takes `Option<Fullscreen>` where `Fullscreen`
  consists of `Fullscreen::Exclusive(VideoMode)` and
  `Fullscreen::Borderless(MonitorHandle)` variants.
  - Adds support for exclusive fullscreen mode.
- On iOS, add support for hiding the home indicator.
- On iOS, add support for deferring system gestures.
- On iOS, fix a crash that occurred while acquiring a monitor's name.
- On iOS, fix armv7-apple-ios compile target.
- Removed the `T: Clone` requirement from the `Clone` impl of `EventLoopProxy<T>`.
- On iOS, disable overscan compensation for external displays (removes black
  bars surrounding the image).
- On Linux, the functions `is_wayland`, `is_x11`, `xlib_xconnection` and `wayland_display` have been moved to a new `EventLoopWindowTargetExtUnix` trait.
- On iOS, add `set_prefers_status_bar_hidden` extension function instead of
  hijacking `set_decorations` for this purpose.
- On macOS and iOS, corrected the auto trait impls of `EventLoopProxy`.
- On iOS, add touch pressure information for touch events.
- Implement `raw_window_handle::HasRawWindowHandle` for `Window` type on all supported platforms.
- On macOS, fix the signature of `-[NSView drawRect:]`.
- On iOS, fix the behavior of `ControlFlow::Poll`. It wasn't polling if that was the only mode ever used by the application.
- On iOS, fix DPI sent out by views on creation was `0.0` - now it gives a reasonable number.
- On iOS, RedrawRequested now works for gl/metal backed views.
- On iOS, RedrawRequested is generally ordered after EventsCleared.

# 0.20.0 Alpha 2 (2019-07-09)

- On X11, non-resizable windows now have maximize explicitly disabled.
- On Windows, support paths longer than MAX_PATH (260 characters) in `WindowEvent::DroppedFile`
and `WindowEvent::HoveredFile`.
- On Mac, implement `DeviceEvent::Button`.
- Change `Event::Suspended(true / false)` to `Event::Suspended` and `Event::Resumed`.
- On X11, fix sanity check which checks that a monitor's reported width and height (in millimeters) are non-zero when calculating the DPI factor.
- Revert the use of invisible surfaces in Wayland, which introduced graphical glitches with OpenGL (#835)
- On X11, implement `_NET_WM_PING` to allow desktop environment to kill unresponsive programs.
- On Windows, when a window is initially invisible, it won't take focus from the existing visible windows.
- On Windows, fix multiple calls to `request_redraw` during `EventsCleared` sending multiple `RedrawRequested events.`
- On Windows, fix edge case where `RedrawRequested` could be dispatched before input events in event loop iteration.
- On Windows, fix timing issue that could cause events to be improperly dispatched after `RedrawRequested` but before `EventsCleared`.
- On macOS, drop unused Metal dependency.
- On Windows, fix the trail effect happening on transparent decorated windows. Borderless (or un-decorated) windows were not affected.
- On Windows, fix `with_maximized` not properly setting window size to entire window.
- On macOS, change `WindowExtMacOS::request_user_attention()` to take an `enum` instead of a `bool`.

# 0.20.0 Alpha 1 (2019-06-21)

- Changes below are considered **breaking**.
- Change all occurrences of `EventsLoop` to `EventLoop`.
- Previously flat API is now exposed through `event`, `event_loop`, `monitor`, and `window` modules.
- `os` module changes:
  - Renamed to `platform`.
  - All traits now have platform-specific suffixes.
  - Exposes new `desktop` module on Windows, Mac, and Linux.
- Changes to event loop types:
  - `EventLoopProxy::wakeup` has been removed in favor of `send_event`.
  - **Major:** New `run` method drives winit event loop.
    - Returns `!` to ensure API behaves identically across all supported platforms.
      - This allows `emscripten` implementation to work without lying about the API.
    - `ControlFlow`'s variants have been replaced with `Wait`, `WaitUntil(Instant)`, `Poll`, and `Exit`.
      - Is read after `EventsCleared` is processed.
      - `Wait` waits until new events are available.
      - `WaitUntil` waits until either new events are available or the provided time has been reached.
      - `Poll` instantly resumes the event loop.
      - `Exit` aborts the event loop.
    - Takes a closure that implements `'static + FnMut(Event<T>, &EventLoop<T>, &mut ControlFlow)`.
      - `&EventLoop<T>` is provided to allow new `Window`s to be created.
  - **Major:** `platform::desktop` module exposes `EventLoopExtDesktop` trait with `run_return` method.
    - Behaves identically to `run`, but returns control flow to the calling context and can take non-`'static` closures.
  - `EventLoop`'s `poll_events` and `run_forever` methods have been removed in favor of `run` and `run_return`.
- Changes to events:
  - Remove `Event::Awakened` in favor of `Event::UserEvent(T)`.
    - Can be sent with `EventLoopProxy::send_event`.
  - Rename `WindowEvent::Refresh` to `WindowEvent::RedrawRequested`.
    - `RedrawRequested` can be sent by the user with the `Window::request_redraw` method.
  - `EventLoop`, `EventLoopProxy`, and `Event` are now generic over `T`, for use in `UserEvent`.
  - **Major:** Add `NewEvents(StartCause)`, `EventsCleared`, and `LoopDestroyed` variants to `Event`.
    - `NewEvents` is emitted when new events are ready to be processed by event loop.
      - `StartCause` describes why new events are available, with `ResumeTimeReached`, `Poll`, `WaitCancelled`, and `Init` (sent once at start of loop).
    - `EventsCleared` is emitted when all available events have been processed.
      - Can be used to perform logic that depends on all events being processed (e.g. an iteration of a game loop).
    - `LoopDestroyed` is emitted when the `run` or `run_return` method is about to exit.
- Rename `MonitorId` to `MonitorHandle`.
- Removed `serde` implementations from `ControlFlow`.
- Rename several functions to improve both internal consistency and compliance with Rust API guidelines.
- Remove `WindowBuilder::multitouch` field, since it was only implemented on a few platforms. Multitouch is always enabled now.
- **Breaking:** On macOS, change `ns` identifiers to use snake_case for consistency with iOS's `ui` identifiers.
- Add `MonitorHandle::video_modes` method for retrieving supported video modes for the given monitor.
- On Wayland, the window now exists even if nothing has been drawn.
- On Windows, fix initial dimensions of a fullscreen window.
- On Windows, Fix transparent borderless windows rendering wrong.

# Version 0.19.1 (2019-04-08)

- On Wayland, added a `get_wayland_display` function to `EventsLoopExt`.
- On Windows, fix `CursorMoved(0, 0)` getting dispatched on window focus.
- On macOS, fix command key event left and right reverse.
- On FreeBSD, NetBSD, and OpenBSD, fix build of X11 backend.
- On Linux, the numpad's add, subtract and divide keys are now mapped to the `Add`, `Subtract` and `Divide` virtual key codes
- On macOS, the numpad's subtract key has been added to the `Subtract` mapping
- On Wayland, the numpad's home, end, page up and page down keys are now mapped to the `Home`, `End`, `PageUp` and `PageDown` virtual key codes
- On Windows, fix icon not showing up in corner of window.
- On X11, change DPI scaling factor behavior. First, winit tries to read it from "Xft.dpi" XResource, and uses DPI calculation from xrandr dimensions as fallback behavior.

# Version 0.19.0 (2019-03-06)

- On X11, we will use the faster `XRRGetScreenResourcesCurrent` function instead of `XRRGetScreenResources` when available.
- On macOS, fix keycodes being incorrect when using a non-US keyboard layout.
- On Wayland, fix `with_title()` not setting the windows title
- On Wayland, add `set_wayland_theme()` to control client decoration color theme
- Added serde serialization to `os::unix::XWindowType`.
- **Breaking:** Remove the `icon_loading` feature and the associated `image` dependency.
- On X11, make event loop thread safe by replacing XNextEvent with select(2) and XCheckIfEvent
- On Windows, fix malformed function pointer typecast that could invoke undefined behavior.
- Refactored Windows state/flag-setting code.
- On Windows, hiding the cursor no longer hides the cursor for all Winit windows - just the one `hide_cursor` was called on.
- On Windows, cursor grabs used to get perpetually canceled when the grabbing window lost focus. Now, cursor grabs automatically get re-initialized when the window regains focus and the mouse moves over the client area.
- On Windows, only vertical mouse wheel events were handled. Now, horizontal mouse wheel events are also handled.
- On Windows, ignore the AltGr key when populating the `ModifersState` type.

# Version 0.18.1 (2018-12-30)

- On macOS, fix `Yen` (JIS) so applications receive the event.
- On X11 with a tiling WM, fixed high CPU usage when moving windows across monitors.
- On X11, fixed panic caused by dropping the window before running the event loop.
- on macOS, added `WindowExt::set_simple_fullscreen` which does not require a separate space
- Introduce `WindowBuilderExt::with_app_id` to allow setting the application ID on Wayland.
- On Windows, catch panics in event loop child thread and forward them to the parent thread. This prevents an invocation of undefined behavior due to unwinding into foreign code.
- On Windows, fix issue where resizing or moving window combined with grabbing the cursor would freeze program.
- On Windows, fix issue where resizing or moving window would eat `Awakened` events.
- On Windows, exiting fullscreen after entering fullscreen with disabled decorations no longer shrinks window.
- On X11, fixed a segfault when using virtual monitors with XRandR.
- Derive `Ord` and `PartialOrd` for `VirtualKeyCode` enum.
- On Windows, fix issue where hovering or dropping a non file item would create a panic.
- On Wayland, fix resizing and DPI calculation when a `wl_output` is removed without sending a `leave` event to the `wl_surface`, such as disconnecting a monitor from a laptop.
- On Wayland, DPI calculation is handled by smithay-client-toolkit.
- On X11, `WindowBuilder::with_min_dimensions` and `WindowBuilder::with_max_dimensions` now correctly account for DPI.
- Added support for generating dummy `DeviceId`s and `WindowId`s to better support unit testing.
- On macOS, fixed unsoundness in drag-and-drop that could result in drops being rejected.
- On macOS, implemented `WindowEvent::Refresh`.
- On macOS, all `MouseCursor` variants are now implemented and the cursor will no longer reset after unfocusing.
- Removed minimum supported Rust version guarantee.

# Version 0.18.0 (2018-11-07)

- **Breaking:** `image` crate upgraded to 0.20. This is exposed as part of the `icon_loading` API.
- On Wayland, pointer events will now provide the current modifiers state.
- On Wayland, titles will now be displayed in the window header decoration.
- On Wayland, key repetition is now ended when keyboard loses focus.
- On Wayland, windows will now use more stylish and modern client side decorations.
- On Wayland, windows will use server-side decorations when available.
- **Breaking:** Added support for F16-F24 keys (variants were added to the `VirtualKeyCode` enum).
- Fixed graphical glitches when resizing on Wayland.
- On Windows, fix freezes when performing certain actions after a window resize has been triggered. Reintroduces some visual artifacts when resizing.
- Updated window manager hints under X11 to v1.5 of [Extended Window Manager Hints](https://specifications.freedesktop.org/wm-spec/wm-spec-1.5.html#idm140200472629520).
- Added `WindowBuilderExt::with_gtk_theme_variant` to X11-specific `WindowBuilder` functions.
- Fixed UTF8 handling bug in X11 `set_title` function.
- On Windows, `Window::set_cursor` now applies immediately instead of requiring specific events to occur first.
- On Windows, the `HoveredFile` and `HoveredFileCancelled` events are now implemented.
- On Windows, fix `Window::set_maximized`.
- On Windows 10, fix transparency (#260).
- On macOS, fix modifiers during key repeat.
- Implemented the `Debug` trait for `Window`, `EventsLoop`, `EventsLoopProxy` and `WindowBuilder`.
- On X11, now a `Resized` event will always be generated after a DPI change to ensure the window's logical size is consistent with the new DPI.
- Added further clarifications to the DPI docs.
- On Linux, if neither X11 nor Wayland manage to initialize, the corresponding panic now consists of a single line only.
- Add optional `serde` feature with implementations of `Serialize`/`Deserialize` for DPI types and various event types.
- Add `PartialEq`, `Eq`, and `Hash` implementations on public types that could have them but were missing them.
- On X11, drag-and-drop receiving an unsupported drop type can no longer cause the WM to freeze.
- Fix issue whereby the OpenGL context would not appear at startup on macOS Mojave (#1069).
- **Breaking:** Removed `From<NSApplicationActivationPolicy>` impl from `ActivationPolicy` on macOS.
- On macOS, the application can request the user's attention with `WindowExt::request_user_attention`.

# Version 0.17.2 (2018-08-19)

- On macOS, fix `<C-Tab>` so applications receive the event.
- On macOS, fix `<Cmd-{key}>` so applications receive the event.
- On Wayland, key press events will now be repeated.

# Version 0.17.1 (2018-08-05)

- On X11, prevent a compilation failure in release mode for versions of Rust greater than or equal to 1.30.
- Fixed deadlock that broke fullscreen mode on Windows.

# Version 0.17.0 (2018-08-02)

- Cocoa and core-graphics updates.
- Fixed thread-safety issues in several `Window` functions on Windows.
- On MacOS, the key state for modifiers key events is now properly set.
- On iOS, the view is now set correctly. This makes it possible to render things (instead of being stuck on a black screen), and touch events work again.
- Added NetBSD support.
- **Breaking:** On iOS, `UIView` is now the default root view. `WindowBuilderExt::with_root_view_class` can be used to set the root view objective-c class to `GLKView` (OpenGLES) or `MTKView` (Metal/MoltenVK).
- On iOS, the `UIApplication` is not started until `Window::new` is called.
- Fixed thread unsafety with cursor hiding on macOS.
- On iOS, fixed the size of the `JmpBuf` type used for `setjmp`/`longjmp` calls. Previously this was a buffer overflow on most architectures.
- On Windows, use cached window DPI instead of repeatedly querying the system. This fixes sporadic crashes on Windows 7.

# Version 0.16.2 (2018-07-07)

- On Windows, non-resizable windows now have the maximization button disabled. This is consistent with behavior on macOS and popular X11 WMs.
- Corrected incorrect `unreachable!` usage when guessing the DPI factor with no detected monitors.

# Version 0.16.1 (2018-07-02)

- Added logging through `log`. Logging will become more extensive over time.
- On X11 and Windows, the window's DPI factor is guessed before creating the window. This _greatly_ cuts back on unsightly auto-resizing that would occur immediately after window creation.
- Fixed X11 backend compilation for environments where `c_char` is unsigned.

# Version 0.16.0 (2018-06-25)

- Windows additionally has `WindowBuilderExt::with_no_redirection_bitmap`.
- **Breaking:** Removed `VirtualKeyCode::LMenu` and `VirtualKeyCode::RMenu`; Windows now generates `VirtualKeyCode::LAlt` and `VirtualKeyCode::RAlt` instead.
- On X11, exiting fullscreen no longer leaves the window in the monitor's top left corner.
- **Breaking:** `Window::hidpi_factor` has been renamed to `Window::get_hidpi_factor` for better consistency. `WindowEvent::HiDPIFactorChanged` has been renamed to `WindowEvent::HiDpiFactorChanged`. DPI factors are always represented as `f64` instead of `f32` now.
- The Windows backend is now DPI aware. `WindowEvent::HiDpiFactorChanged` is implemented, and `MonitorId::get_hidpi_factor` and `Window::hidpi_factor` return accurate values.
- Implemented `WindowEvent::HiDpiFactorChanged` on X11.
- On macOS, `Window::set_cursor_position` is now relative to the client area.
- On macOS, setting the maximum and minimum dimensions now applies to the client area dimensions rather than to the window dimensions.
- On iOS, `MonitorId::get_dimensions` has been implemented and both `MonitorId::get_hidpi_factor` and `Window::get_hidpi_factor` return accurate values.
- On Emscripten, `MonitorId::get_hidpi_factor` now returns the same value as `Window::get_hidpi_factor` (it previously would always return 1.0).
- **Breaking:** The entire API for sizes, positions, etc. has changed. In the majority of cases, winit produces and consumes positions and sizes as `LogicalPosition` and `LogicalSize`, respectively. The notable exception is `MonitorId` methods, which deal in `PhysicalPosition` and `PhysicalSize`. See the documentation for specifics and explanations of the types. Additionally, winit automatically conserves logical size when the DPI factor changes.
- **Breaking:** All deprecated methods have been removed. For `Window::platform_display` and `Window::platform_window`, switch to the appropriate platform-specific `WindowExt` methods. For `Window::get_inner_size_points` and `Window::get_inner_size_pixels`, use the `LogicalSize` returned by `Window::get_inner_size` and convert as needed.
- HiDPI support for Wayland.
- `EventsLoop::get_available_monitors` and `EventsLoop::get_primary_monitor` now have identical counterparts on `Window`, so this information can be acquired without an `EventsLoop` borrow.
- `AvailableMonitorsIter` now implements `Debug`.
- Fixed quirk on macOS where certain keys would generate characters at twice the normal rate when held down.
- On X11, all event loops now share the same `XConnection`.
- **Breaking:** `Window::set_cursor_state` and `CursorState` enum removed in favor of the more composable `Window::grab_cursor` and `Window::hide_cursor`. As a result, grabbing the cursor no longer automatically hides it; you must call both methods to retain the old behavior on Windows and macOS. `Cursor::NoneCursor` has been removed, as it's no longer useful.
- **Breaking:** `Window::set_cursor_position` now returns `Result<(), String>`, thus allowing for `Box<Error>` conversion via `?`.

# Version 0.15.1 (2018-06-13)

- On X11, the `Moved` event is no longer sent when the window is resized without changing position.
- `MouseCursor` and `CursorState` now implement `Default`.
- `WindowBuilder::with_resizable` implemented for Windows, X11, Wayland, and macOS.
- `Window::set_resizable` implemented for Windows, X11, Wayland, and macOS.
- On X11, if the monitor's width or height in millimeters is reported as 0, the DPI is now 1.0 instead of +inf.
- On X11, the environment variable `WINIT_HIDPI_FACTOR` has been added for overriding DPI factor.
- On X11, enabling transparency no longer causes the window contents to flicker when resizing.
- On X11, `with_override_redirect` now actually enables override redirect.
- macOS now generates `VirtualKeyCode::LAlt` and `VirtualKeyCode::RAlt` instead of `None` for both.
- On macOS, `VirtualKeyCode::RWin` and `VirtualKeyCode::LWin` are no longer switched.
- On macOS, windows without decorations can once again be resized.
- Fixed race conditions when creating an `EventsLoop` on X11, most commonly manifesting as "[xcb] Unknown sequence number while processing queue".
- On macOS, `CursorMoved` and `MouseInput` events are only generated if they occurs within the window's client area.
- On macOS, resizing the window no longer generates a spurious `MouseInput` event.

# Version 0.15.0 (2018-05-22)

- `Icon::to_cardinals` is no longer public, since it was never supposed to be.
- Wayland: improve diagnostics if initialization fails
- Fix some system event key doesn't work when focused, do not block keyevent forward to system on macOS
- On X11, the scroll wheel position is now correctly reset on i3 and other WMs that have the same quirk.
- On X11, `Window::get_current_monitor` now reliably returns the correct monitor.
- On X11, `Window::hidpi_factor` returns values from XRandR rather than the inaccurate values previously queried from the core protocol.
- On X11, the primary monitor is detected correctly even when using versions of XRandR less than 1.5.
- `MonitorId` now implements `Debug`.
- Fixed bug on macOS where using `with_decorations(false)` would cause `set_decorations(true)` to produce a transparent titlebar with no title.
- Implemented `MonitorId::get_position` on macOS.
- On macOS, `Window::get_current_monitor` now returns accurate values.
- Added `WindowBuilderExt::with_resize_increments` to macOS.
- **Breaking:** On X11, `WindowBuilderExt::with_resize_increments` and `WindowBuilderExt::with_base_size` now take `u32` values rather than `i32`.
- macOS keyboard handling has been overhauled, allowing for the use of dead keys, IME, etc. Right modifier keys are also no longer reported as being left.
- Added the `Window::set_ime_spot(x: i32, y: i32)` method, which is implemented on X11 and macOS.
- **Breaking**: `os::unix::WindowExt::send_xim_spot(x: i16, y: i16)` no longer exists. Switch to the new `Window::set_ime_spot(x: i32, y: i32)`, which has equivalent functionality.
- Fixed detection of `Pause` and `Scroll` keys on Windows.
- On Windows, alt-tabbing while the cursor is grabbed no longer makes it impossible to re-grab the cursor.
- On Windows, using `CursorState::Hide` when the cursor is grabbed now ungrabs the cursor first.
- Implemented `MouseCursor::NoneCursor` on Windows.
- Added `WindowBuilder::with_always_on_top` and `Window::set_always_on_top`. Implemented on Windows, macOS, and X11.
- On X11, `WindowBuilderExt` now has `with_class`, `with_override_redirect`, and `with_x11_window_type` to allow for more control over window creation. `WindowExt` additionally has `set_urgent`.
- More hints are set by default on X11, including `_NET_WM_PID` and `WM_CLIENT_MACHINE`. Note that prior to this, the `WM_CLASS` hint was automatically set to whatever value was passed to `with_title`. It's now set to the executable name to better conform to expectations and the specification; if this is undesirable, you must explicitly use `WindowBuilderExt::with_class`.

# Version 0.14.0 (2018-05-09)

- Created the `Copy`, `Paste` and `Cut` `VirtualKeyCode`s and added support for them on X11 and Wayland
- Fix `.with_decorations(false)` in macOS
- On Mac, `NSWindow` and supporting objects might be alive long after they were `closed` which resulted in apps consuming more heap then needed. Mainly it was affecting multi window applications. Not expecting any user visible change of behaviour after the fix.
- Fix regression of Window platform extensions for macOS where `NSFullSizeContentViewWindowMask` was not being correctly applied to `.fullsize_content_view`.
- Corrected `get_position` on Windows to be relative to the screen rather than to the taskbar.
- Corrected `Moved` event on Windows to use position values equivalent to those returned by `get_position`. It previously supplied client area positions instead of window positions, and would additionally interpret negative values as being very large (around `u16::MAX`).
- Implemented `Moved` event on macOS.
- On X11, the `Moved` event correctly use window positions rather than client area positions. Additionally, a stray `Moved` that unconditionally accompanied `Resized` with the client area position relative to the parent has been eliminated; `Moved` is still received alongside `Resized`, but now only once and always correctly.
- On Windows, implemented all variants of `DeviceEvent` other than `Text`. Mouse `DeviceEvent`s are now received even if the window isn't in the foreground.
- `DeviceId` on Windows is no longer a unit struct, and now contains a `u32`. For `WindowEvent`s, this will always be 0, but on `DeviceEvent`s it will be the handle to that device. `DeviceIdExt::get_persistent_identifier` can be used to acquire a unique identifier for that device that persists across replugs/reboots/etc.
- Corrected `run_forever` on X11 to stop discarding `Awakened` events.
- Various safety and correctness improvements to the X11 backend internals.
- Fixed memory leak on X11 every time the mouse entered the window.
- On X11, drag and drop now works reliably in release mode.
- Added `WindowBuilderExt::with_resize_increments` and `WindowBuilderExt::with_base_size` to X11, allowing for more optional hints to be set.
- Rework of the wayland backend, migrating it to use [Smithay's Client Toolkit](https://github.com/Smithay/client-toolkit).
- Added `WindowBuilder::with_window_icon` and `Window::set_window_icon`, finally making it possible to set the window icon on Windows and X11. The `icon_loading` feature can be enabled to allow for icons to be easily loaded; see example program `window_icon.rs` for usage.
- Windows additionally has `WindowBuilderExt::with_taskbar_icon` and `WindowExt::set_taskbar_icon`.
- On Windows, fix panic when trying to call `set_fullscreen(None)` on a window that has not been fullscreened prior.

# Version 0.13.1 (2018-04-26)

- Ensure necessary `x11-dl` version is used.

# Version 0.13.0 (2018-04-25)

- Implement `WindowBuilder::with_maximized`, `Window::set_fullscreen`, `Window::set_maximized` and `Window::set_decorations` for MacOS.
- Implement `WindowBuilder::with_maximized`, `Window::set_fullscreen`, `Window::set_maximized` and `Window::set_decorations` for Windows.
- On Windows, `WindowBuilder::with_fullscreen` no longer changing monitor display resolution.
- Overhauled X11 window geometry calculations. `get_position` and `set_position` are more universally accurate across different window managers, and `get_outer_size` actually works now.
- Fixed SIGSEGV/SIGILL crashes on macOS caused by stabilization of the `!` (never) type.
- Implement `WindowEvent::HiDPIFactorChanged` for macOS
- On X11, input methods now work completely out of the box, no longer requiring application developers to manually call `setlocale`. Additionally, when input methods are started, stopped, or restarted on the server end, it's correctly handled.
- Implemented `Refresh` event on Windows.
- Properly calculate the minimum and maximum window size on Windows, including window decorations.
- Map more `MouseCursor` variants to cursor icons on Windows.
- Corrected `get_position` on macOS to return outer frame position, not content area position.
- Corrected `set_position` on macOS to set outer frame position, not content area position.
- Added `get_inner_position` method to `Window`, which gets the position of the window's client area. This is implemented on all applicable platforms (all desktop platforms other than Wayland, where this isn't possible).
- **Breaking:** the `Closed` event has been replaced by `CloseRequested` and `Destroyed`. To migrate, you typically just need to replace all usages of `Closed` with `CloseRequested`; see example programs for more info. The exception is iOS, where `Closed` must be replaced by `Destroyed`.

# Version 0.12.0 (2018-04-06)

- Added subclass to macos windows so they can be made resizable even with no decorations.
- Dead keys now work properly on X11, no longer resulting in a panic.
- On X11, input method creation first tries to use the value from the user's `XMODIFIERS` environment variable, so application developers should no longer need to manually call `XSetLocaleModifiers`. If that fails, fallbacks are tried, which should prevent input method initialization from ever outright failing.
- Fixed thread safety issues with input methods on X11.
- Add support for `Touch` for win32 backend.
- Fixed `Window::get_inner_size` and friends to return the size in pixels instead of points when using HIDPI displays on OSX.

# Version 0.11.3 (2018-03-28)

- Added `set_min_dimensions` and `set_max_dimensions` methods to `Window`, and implemented on Windows, X11, Wayland, and OSX.
- On X11, dropping a `Window` actually closes it now, and clicking the window's × button (or otherwise having the WM signal to close it) will result in the window closing.
- Added `WindowBuilderExt` methods for macos: `with_titlebar_transparent`,
  `with_title_hidden`, `with_titlebar_buttons_hidden`,
  `with_fullsize_content_view`.
- Mapped X11 numpad keycodes (arrows, Home, End, PageUp, PageDown, Insert and Delete) to corresponding virtual keycodes

# Version 0.11.2 (2018-03-06)

- Impl `Hash`, `PartialEq`, and `Eq` for `events::ModifiersState`.
- Implement `MonitorId::get_hidpi_factor` for MacOS.
- Added method `os::macos::MonitorIdExt::get_nsscreen() -> *mut c_void` that gets a `NSScreen` object matching the monitor ID.
- Send `Awakened` event on Android when event loop is woken up.

# Version 0.11.1 (2018-02-19)

- Fixed windows not receiving mouse events when click-dragging the mouse outside the client area of a window, on Windows platforms.
- Added method `os::android::EventsLoopExt:set_suspend_callback(Option<Box<Fn(bool) -> ()>>)` that allows glutin to register a callback when a suspend event happens

# Version 0.11.0 (2018-02-09)

- Implement `MonitorId::get_dimensions` for Android.
- Added method `os::macos::WindowBuilderExt::with_movable_by_window_background(bool)` that allows to move a window without a titlebar - `with_decorations(false)`
- Implement `Window::set_fullscreen`, `Window::set_maximized` and `Window::set_decorations` for Wayland.
- Added `Caret` as VirtualKeyCode and support OSX ^-Key with german input.

# Version 0.10.1 (2018-02-05)

_Yanked_

# Version 0.10.0 (2017-12-27)

- Add support for `Touch` for emscripten backend.
- Added support for `DroppedFile`, `HoveredFile`, and `HoveredFileCancelled` to X11 backend.
- **Breaking:** `unix::WindowExt` no longer returns pointers for things that aren't actually pointers; `get_xlib_window` now returns `Option<std::os::raw::c_ulong>` and `get_xlib_screen_id` returns `Option<std::os::raw::c_int>`. Additionally, methods that previously returned `libc::c_void` have been changed to return `std::os::raw::c_void`, which are not interchangeable types, so users wanting the former will need to explicitly cast.
- Added `set_decorations` method to `Window` to allow decorations to be toggled after the window is built. Presently only implemented on X11.
- Raised the minimum supported version of Rust to 1.20 on MacOS due to usage of associated constants in new versions of cocoa and core-graphics.
- Added `modifiers` field to `MouseInput`, `MouseWheel`, and `CursorMoved` events to track the modifiers state (`ModifiersState`).
- Fixed the emscripten backend to return the size of the canvas instead of the size of the window.

# Version 0.9.0 (2017-12-01)

- Added event `WindowEvent::HiDPIFactorChanged`.
- Added method `MonitorId::get_hidpi_factor`.
- Deprecated `get_inner_size_pixels` and `get_inner_size_points` methods of `Window` in favor of
`get_inner_size`.
- **Breaking:** `EventsLoop` is `!Send` and `!Sync` because of platform-dependant constraints,
  but `Window`, `WindowId`, `DeviceId` and `MonitorId` guaranteed to be `Send`.
- `MonitorId::get_position` now returns `(i32, i32)` instead of `(u32, u32)`.
- Rewrite of the wayland backend to use wayland-client-0.11
- Support for dead keys on wayland for keyboard utf8 input
- Monitor enumeration on Windows is now implemented using `EnumDisplayMonitors` instead of
`EnumDisplayDevices`. This changes the value returned by `MonitorId::get_name()`.
- On Windows added `MonitorIdExt::hmonitor` method
- Impl `Clone` for `EventsLoopProxy`
- `EventsLoop::get_primary_monitor()` on X11 will fallback to any available monitor if no primary is found
- Support for touch event on wayland
- `WindowEvent`s `MouseMoved`, `MouseEntered`, and `MouseLeft` have been renamed to
`CursorMoved`, `CursorEntered`, and `CursorLeft`.
- New `DeviceEvent`s added, `MouseMotion` and `MouseWheel`.
- Send `CursorMoved` event after `CursorEntered` and `Focused` events.
- Add support for `ModifiersState`, `MouseMove`, `MouseInput`, `MouseMotion` for emscripten backend.

# Version 0.8.3 (2017-10-11)

- Fixed issue of calls to `set_inner_size` blocking on Windows.
- Mapped `ISO_Left_Tab` to `VirtualKeyCode::Tab` to make the key work with modifiers
- Fixed the X11 backed on 32bit targets

# Version 0.8.2 (2017-09-28)

- Uniformize keyboard scancode values accross Wayland and X11 (#297).
- Internal rework of the wayland event loop
- Added method `os::linux::WindowExt::is_ready`

# Version 0.8.1 (2017-09-22)

- Added various methods to `os::linux::EventsLoopExt`, plus some hidden items necessary to make
  glutin work.

# Version 0.8.0 (2017-09-21)

- Added `Window::set_maximized`, `WindowAttributes::maximized` and `WindowBuilder::with_maximized`.
- Added `Window::set_fullscreen`.
- Changed `with_fullscreen` to take a `Option<MonitorId>` instead of a `MonitorId`.
- Removed `MonitorId::get_native_identifer()` in favor of platform-specific traits in the `os`
  module.
- Changed `get_available_monitors()` and `get_primary_monitor()` to be methods of `EventsLoop`
  instead of stand-alone methods.
- Changed `EventsLoop` to be tied to a specific X11 or Wayland connection.
- Added a `os::linux::EventsLoopExt` trait that makes it possible to configure the connection.
- Fixed the emscripten code, which now compiles.
- Changed the X11 fullscreen code to use `xrandr` instead of `xxf86vm`.
- Fixed the Wayland backend to produce `Refresh` event after window creation.
- Changed the `Suspended` event to be outside of `WindowEvent`.
- Fixed the X11 backend sometimes reporting the wrong virtual key (#273).<|MERGE_RESOLUTION|>--- conflicted
+++ resolved
@@ -25,11 +25,8 @@
 - On Web, add `EventLoopWindowTargetExtWebSys` and `PollStrategy`, which allows to set different strategies for `ControlFlow::Poll`. By default the Prioritized Task Scheduling API is used, but an option to use `Window.requestIdleCallback` is available as well. Both use `setTimeout()`, with a trick to circumvent throttling to 4ms, as a fallback.
 - Implement `PartialOrd` and `Ord` for `MouseButton`.
 - On X11, fix event loop not waking up on `ControlFlow::Poll` and `ControlFlow::WaitUntil`.
-<<<<<<< HEAD
+- **Breaking:** Change default `ControlFlow` from `Poll` to `Wait`.
 - Add `Window::show_window_menu()` which shows the system menu at the mouse position. Currently only implemented on Windows.
-=======
-- **Breaking:** Change default `ControlFlow` from `Poll` to `Wait`.
->>>>>>> 2422ea39
 
 # 0.29.1-beta
 
