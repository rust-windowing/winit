--- conflicted
+++ resolved
@@ -11,6 +11,7 @@
 
 # Unreleased
 
+- On macOS, emit `Event::Reopen` to handle dock icon click event.
 - On X11, fix use after free during xinput2 handling.
 - On X11, filter close to zero values in mouse device events
 - Move `dpi` types to its own crate, and re-export it from the root crate.
@@ -84,11 +85,6 @@
 - On Orbital, implement `is_decorated`.
 - On Orbital, implement `set_window_level`.
 - On Orbital, emit `DeviceEvent::MouseMotion`.
-<<<<<<< HEAD
-- On Wayland, fix title in CSD not updated from `AboutToWait`.
-- On macOS, emit `Event::Reopen` to handle dock icon click event.
-=======
->>>>>>> 22e932b5
 
 # 0.29.10
 
