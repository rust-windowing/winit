# Unreleased

- On macOS, implement `run_return`.
- On iOS, fix inverted parameter in `set_prefers_home_indicator_hidden`.
- On X11, performance is improved when rapidly calling `Window::set_cursor_icon`.
- On iOS, fix improper `msg_send` usage that was UB and/or would break if `!` is stabilized.
- On Windows, unset `maximized` when manually changing the window's position or size.
- On Windows, add touch pressure information for touch events.
- On macOS, differentiate between `CursorIcon::Grab` and `CursorIcon::Grabbing`.
- On Wayland, fix event processing sometimes stalling when using OpenGL with vsync.
- Officially remove the Emscripten backend.
- On Windows, fix handling of surrogate pairs when dispatching `ReceivedCharacter`.
- On macOS 10.15, fix freeze upon exiting exclusive fullscreen mode.
- On X11, allow setting mulitple `XWindowType`s.
- On iOS, fix null window on initial `HiDpiFactorChanged` event.
- On Windows, fix fullscreen window shrinking upon getting restored to a normal window.
- On macOS, fix events not being emitted during modal loops, such as when windows are being resized
  by the user.
- On Windows, fix hovering the mouse over the active window creating an endless stream of CursorMoved events.
- On X11, return dummy monitor data to avoid panicking when no monitors exist.
- On X11, prevent stealing input focus when creating a new window.
  Only steal input focus when entering fullscreen mode.
- On Wayland, add support for set_cursor_visible and set_cursor_grab.
- On Wayland, fixed DeviceEvents for relative mouse movement is not always produced
<<<<<<< HEAD
- On Windows, added the ability to add a custom cursor icon (.cur or .ani).
=======
- On Wayland, add support for set_cursor_icon.
>>>>>>> 5ced36e3

# 0.20.0 Alpha 3 (2019-08-14)

- On macOS, drop the run closure on exit.
- On Windows, location of `WindowEvent::Touch` are window client coordinates instead of screen coordinates.
- On X11, fix delayed events after window redraw.
- On macOS, add `WindowBuilderExt::with_disallow_hidpi` to have the option to turn off best resolution openGL surface.
- On Windows, screen saver won't start if the window is in fullscreen mode.
- Change all occurrences of the `new_user_event` method to `with_user_event`.
- On macOS, the dock and the menu bar are now hidden in fullscreen mode.
- `Window::set_fullscreen` now takes `Option<Fullscreen>` where `Fullscreen`
  consists of `Fullscreen::Exclusive(VideoMode)` and
  `Fullscreen::Borderless(MonitorHandle)` variants.
    - Adds support for exclusive fullscreen mode.
- On iOS, add support for hiding the home indicator.
- On iOS, add support for deferring system gestures.
- On iOS, fix a crash that occurred while acquiring a monitor's name.
- On iOS, fix armv7-apple-ios compile target.
- Removed the `T: Clone` requirement from the `Clone` impl of `EventLoopProxy<T>`.
- On iOS, disable overscan compensation for external displays (removes black
  bars surrounding the image).
- On Linux, the functions `is_wayland`, `is_x11`, `xlib_xconnection` and `wayland_display` have been moved to a new `EventLoopWindowTargetExtUnix` trait.
- On iOS, add `set_prefers_status_bar_hidden` extension function instead of
  hijacking `set_decorations` for this purpose.
- On macOS and iOS, corrected the auto trait impls of `EventLoopProxy`.
- On iOS, add touch pressure information for touch events.
- Implement `raw_window_handle::HasRawWindowHandle` for `Window` type on all supported platforms.
- On macOS, fix the signature of `-[NSView drawRect:]`.
- On iOS, fix the behavior of `ControlFlow::Poll`. It wasn't polling if that was the only mode ever used by the application.
- On iOS, fix DPI sent out by views on creation was `0.0` - now it gives a reasonable number.
- On iOS, RedrawRequested now works for gl/metal backed views.
- On iOS, RedrawRequested is generally ordered after EventsCleared.

# 0.20.0 Alpha 2 (2019-07-09)

- On X11, non-resizable windows now have maximize explicitly disabled.
- On Windows, support paths longer than MAX_PATH (260 characters) in `WindowEvent::DroppedFile`
and `WindowEvent::HoveredFile`.
- On Mac, implement `DeviceEvent::Button`.
- Change `Event::Suspended(true / false)` to `Event::Suspended` and `Event::Resumed`.
- On X11, fix sanity check which checks that a monitor's reported width and height (in millimeters) are non-zero when calculating the DPI factor.
- Revert the use of invisible surfaces in Wayland, which introduced graphical glitches with OpenGL (#835)
- On X11, implement `_NET_WM_PING` to allow desktop environment to kill unresponsive programs.
- On Windows, when a window is initially invisible, it won't take focus from the existing visible windows.
- On Windows, fix multiple calls to `request_redraw` during `EventsCleared` sending multiple `RedrawRequested events.`
- On Windows, fix edge case where `RedrawRequested` could be dispatched before input events in event loop iteration.
- On Windows, fix timing issue that could cause events to be improperly dispatched after `RedrawRequested` but before `EventsCleared`.
- On macOS, drop unused Metal dependency.
- On Windows, fix the trail effect happening on transparent decorated windows. Borderless (or un-decorated) windows were not affected.
- On Windows, fix `with_maximized` not properly setting window size to entire window.
- On macOS, change `WindowExtMacOS::request_user_attention()` to take an `enum` instead of a `bool`.

# 0.20.0 Alpha 1 (2019-06-21)

- Changes below are considered **breaking**.
- Change all occurrences of `EventsLoop` to `EventLoop`.
- Previously flat API is now exposed through `event`, `event_loop`, `monitor`, and `window` modules.
- `os` module changes:
  - Renamed to `platform`.
  - All traits now have platform-specific suffixes.
  - Exposes new `desktop` module on Windows, Mac, and Linux.
- Changes to event loop types:
  - `EventLoopProxy::wakeup` has been removed in favor of `send_event`.
  - **Major:** New `run` method drives winit event loop.
    - Returns `!` to ensure API behaves identically across all supported platforms.
      - This allows `emscripten` implementation to work without lying about the API.
    - `ControlFlow`'s variants have been replaced with `Wait`, `WaitUntil(Instant)`, `Poll`, and `Exit`.
      - Is read after `EventsCleared` is processed.
      - `Wait` waits until new events are available.
      - `WaitUntil` waits until either new events are available or the provided time has been reached.
      - `Poll` instantly resumes the event loop.
      - `Exit` aborts the event loop.
    - Takes a closure that implements `'static + FnMut(Event<T>, &EventLoop<T>, &mut ControlFlow)`.
      - `&EventLoop<T>` is provided to allow new `Window`s to be created.
  - **Major:** `platform::desktop` module exposes `EventLoopExtDesktop` trait with `run_return` method.
    - Behaves identically to `run`, but returns control flow to the calling context and can take non-`'static` closures.
  - `EventLoop`'s `poll_events` and `run_forever` methods have been removed in favor of `run` and `run_return`.
- Changes to events:
  - Remove `Event::Awakened` in favor of `Event::UserEvent(T)`.
    - Can be sent with `EventLoopProxy::send_event`.
  - Rename `WindowEvent::Refresh` to `WindowEvent::RedrawRequested`.
    - `RedrawRequested` can be sent by the user with the `Window::request_redraw` method.
  - `EventLoop`, `EventLoopProxy`, and `Event` are now generic over `T`, for use in `UserEvent`.
  - **Major:** Add `NewEvents(StartCause)`, `EventsCleared`, and `LoopDestroyed` variants to `Event`.
    - `NewEvents` is emitted when new events are ready to be processed by event loop.
      - `StartCause` describes why new events are available, with `ResumeTimeReached`, `Poll`, `WaitCancelled`, and `Init` (sent once at start of loop).
    - `EventsCleared` is emitted when all available events have been processed.
      - Can be used to perform logic that depends on all events being processed (e.g. an iteration of a game loop).
    - `LoopDestroyed` is emitted when the `run` or `run_return` method is about to exit.
- Rename `MonitorId` to `MonitorHandle`.
- Removed `serde` implementations from `ControlFlow`.
- Rename several functions to improve both internal consistency and compliance with Rust API guidelines.
- Remove `WindowBuilder::multitouch` field, since it was only implemented on a few platforms. Multitouch is always enabled now.
- **Breaking:** On macOS, change `ns` identifiers to use snake_case for consistency with iOS's `ui` identifiers.
- Add `MonitorHandle::video_modes` method for retrieving supported video modes for the given monitor.
- On Wayland, the window now exists even if nothing has been drawn.
- On Windows, fix initial dimensions of a fullscreen window.
- On Windows, Fix transparent borderless windows rendering wrong.

# Version 0.19.1 (2019-04-08)

- On Wayland, added a `get_wayland_display` function to `EventsLoopExt`.
- On Windows, fix `CursorMoved(0, 0)` getting dispatched on window focus.
- On macOS, fix command key event left and right reverse.
- On FreeBSD, NetBSD, and OpenBSD, fix build of X11 backend.
- On Linux, the numpad's add, subtract and divide keys are now mapped to the `Add`, `Subtract` and `Divide` virtual key codes
- On macOS, the numpad's subtract key has been added to the `Subtract` mapping
- On Wayland, the numpad's home, end, page up and page down keys are now mapped to the `Home`, `End`, `PageUp` and `PageDown` virtual key codes
- On Windows, fix icon not showing up in corner of window.
- On X11, change DPI scaling factor behavior. First, winit tries to read it from "Xft.dpi" XResource, and uses DPI calculation from xrandr dimensions as fallback behavior.

# Version 0.19.0 (2019-03-06)

- On X11, we will use the faster `XRRGetScreenResourcesCurrent` function instead of `XRRGetScreenResources` when available.
- On macOS, fix keycodes being incorrect when using a non-US keyboard layout.
- On Wayland, fix `with_title()` not setting the windows title
- On Wayland, add `set_wayland_theme()` to control client decoration color theme
- Added serde serialization to `os::unix::XWindowType`.
- **Breaking:** Remove the `icon_loading` feature and the associated `image` dependency.
- On X11, make event loop thread safe by replacing XNextEvent with select(2) and XCheckIfEvent
- On Windows, fix malformed function pointer typecast that could invoke undefined behavior.
- Refactored Windows state/flag-setting code.
- On Windows, hiding the cursor no longer hides the cursor for all Winit windows - just the one `hide_cursor` was called on.
- On Windows, cursor grabs used to get perpetually canceled when the grabbing window lost focus. Now, cursor grabs automatically get re-initialized when the window regains focus and the mouse moves over the client area.
- On Windows, only vertical mouse wheel events were handled. Now, horizontal mouse wheel events are also handled.
- On Windows, ignore the AltGr key when populating the `ModifersState` type.

# Version 0.18.1 (2018-12-30)

- On macOS, fix `Yen` (JIS) so applications receive the event.
- On X11 with a tiling WM, fixed high CPU usage when moving windows across monitors.
- On X11, fixed panic caused by dropping the window before running the event loop.
- on macOS, added `WindowExt::set_simple_fullscreen` which does not require a separate space
- Introduce `WindowBuilderExt::with_app_id` to allow setting the application ID on Wayland.
- On Windows, catch panics in event loop child thread and forward them to the parent thread. This prevents an invocation of undefined behavior due to unwinding into foreign code.
- On Windows, fix issue where resizing or moving window combined with grabbing the cursor would freeze program.
- On Windows, fix issue where resizing or moving window would eat `Awakened` events.
- On Windows, exiting fullscreen after entering fullscreen with disabled decorations no longer shrinks window.
- On X11, fixed a segfault when using virtual monitors with XRandR.
- Derive `Ord` and `PartialOrd` for `VirtualKeyCode` enum.
- On Windows, fix issue where hovering or dropping a non file item would create a panic.
- On Wayland, fix resizing and DPI calculation when a `wl_output` is removed without sending a `leave` event to the `wl_surface`, such as disconnecting a monitor from a laptop.
- On Wayland, DPI calculation is handled by smithay-client-toolkit.
- On X11, `WindowBuilder::with_min_dimensions` and `WindowBuilder::with_max_dimensions` now correctly account for DPI.
- Added support for generating dummy `DeviceId`s and `WindowId`s to better support unit testing.
- On macOS, fixed unsoundness in drag-and-drop that could result in drops being rejected.
- On macOS, implemented `WindowEvent::Refresh`.
- On macOS, all `MouseCursor` variants are now implemented and the cursor will no longer reset after unfocusing.
- Removed minimum supported Rust version guarantee.

# Version 0.18.0 (2018-11-07)

- **Breaking:** `image` crate upgraded to 0.20. This is exposed as part of the `icon_loading` API.
- On Wayland, pointer events will now provide the current modifiers state.
- On Wayland, titles will now be displayed in the window header decoration.
- On Wayland, key repetition is now ended when keyboard loses focus.
- On Wayland, windows will now use more stylish and modern client side decorations.
- On Wayland, windows will use server-side decorations when available.
- **Breaking:** Added support for F16-F24 keys (variants were added to the `VirtualKeyCode` enum).
- Fixed graphical glitches when resizing on Wayland.
- On Windows, fix freezes when performing certain actions after a window resize has been triggered. Reintroduces some visual artifacts when resizing.
- Updated window manager hints under X11 to v1.5 of [Extended Window Manager Hints](https://specifications.freedesktop.org/wm-spec/wm-spec-1.5.html#idm140200472629520).
- Added `WindowBuilderExt::with_gtk_theme_variant` to X11-specific `WindowBuilder` functions.
- Fixed UTF8 handling bug in X11 `set_title` function.
- On Windows, `Window::set_cursor` now applies immediately instead of requiring specific events to occur first.
- On Windows, the `HoveredFile` and `HoveredFileCancelled` events are now implemented.
- On Windows, fix `Window::set_maximized`.
- On Windows 10, fix transparency (#260).
- On macOS, fix modifiers during key repeat.
- Implemented the `Debug` trait for `Window`, `EventsLoop`, `EventsLoopProxy` and `WindowBuilder`.
- On X11, now a `Resized` event will always be generated after a DPI change to ensure the window's logical size is consistent with the new DPI.
- Added further clarifications to the DPI docs.
- On Linux, if neither X11 nor Wayland manage to initialize, the corresponding panic now consists of a single line only.
- Add optional `serde` feature with implementations of `Serialize`/`Deserialize` for DPI types and various event types.
- Add `PartialEq`, `Eq`, and `Hash` implementations on public types that could have them but were missing them.
- On X11, drag-and-drop receiving an unsupported drop type can no longer cause the WM to freeze.
- Fix issue whereby the OpenGL context would not appear at startup on macOS Mojave (#1069).
- **Breaking:** Removed `From<NSApplicationActivationPolicy>` impl from `ActivationPolicy` on macOS.
- On macOS, the application can request the user's attention with `WindowExt::request_user_attention`.

# Version 0.17.2 (2018-08-19)

- On macOS, fix `<C-Tab>` so applications receive the event.
- On macOS, fix `<Cmd-{key}>` so applications receive the event.
- On Wayland, key press events will now be repeated.

# Version 0.17.1 (2018-08-05)

- On X11, prevent a compilation failure in release mode for versions of Rust greater than or equal to 1.30.
- Fixed deadlock that broke fullscreen mode on Windows.

# Version 0.17.0 (2018-08-02)

- Cocoa and core-graphics updates.
- Fixed thread-safety issues in several `Window` functions on Windows.
- On MacOS, the key state for modifiers key events is now properly set.
- On iOS, the view is now set correctly. This makes it possible to render things (instead of being stuck on a black screen), and touch events work again.
- Added NetBSD support.
- **Breaking:** On iOS, `UIView` is now the default root view. `WindowBuilderExt::with_root_view_class` can be used to set the root view objective-c class to `GLKView` (OpenGLES) or `MTKView` (Metal/MoltenVK).
- On iOS, the `UIApplication` is not started until `Window::new` is called.
- Fixed thread unsafety with cursor hiding on macOS.
- On iOS, fixed the size of the `JmpBuf` type used for `setjmp`/`longjmp` calls. Previously this was a buffer overflow on most architectures.
- On Windows, use cached window DPI instead of repeatedly querying the system. This fixes sporadic crashes on Windows 7.

# Version 0.16.2 (2018-07-07)

- On Windows, non-resizable windows now have the maximization button disabled. This is consistent with behavior on macOS and popular X11 WMs.
- Corrected incorrect `unreachable!` usage when guessing the DPI factor with no detected monitors.

# Version 0.16.1 (2018-07-02)

- Added logging through `log`. Logging will become more extensive over time.
- On X11 and Windows, the window's DPI factor is guessed before creating the window. This *greatly* cuts back on unsightly auto-resizing that would occur immediately after window creation.
- Fixed X11 backend compilation for environments where `c_char` is unsigned.

# Version 0.16.0 (2018-06-25)

- Windows additionally has `WindowBuilderExt::with_no_redirection_bitmap`.
- **Breaking:** Removed `VirtualKeyCode::LMenu` and `VirtualKeyCode::RMenu`; Windows now generates `VirtualKeyCode::LAlt` and `VirtualKeyCode::RAlt` instead.
- On X11, exiting fullscreen no longer leaves the window in the monitor's top left corner.
- **Breaking:** `Window::hidpi_factor` has been renamed to `Window::get_hidpi_factor` for better consistency. `WindowEvent::HiDPIFactorChanged` has been renamed to `WindowEvent::HiDpiFactorChanged`. DPI factors are always represented as `f64` instead of `f32` now.
- The Windows backend is now DPI aware. `WindowEvent::HiDpiFactorChanged` is implemented, and `MonitorId::get_hidpi_factor` and `Window::hidpi_factor` return accurate values.
- Implemented `WindowEvent::HiDpiFactorChanged` on X11.
- On macOS, `Window::set_cursor_position` is now relative to the client area.
- On macOS, setting the maximum and minimum dimensions now applies to the client area dimensions rather than to the window dimensions.
- On iOS, `MonitorId::get_dimensions` has been implemented and both `MonitorId::get_hidpi_factor` and `Window::get_hidpi_factor` return accurate values.
- On Emscripten, `MonitorId::get_hidpi_factor` now returns the same value as `Window::get_hidpi_factor` (it previously would always return 1.0).
- **Breaking:** The entire API for sizes, positions, etc. has changed. In the majority of cases, winit produces and consumes positions and sizes as `LogicalPosition` and `LogicalSize`, respectively. The notable exception is `MonitorId` methods, which deal in `PhysicalPosition` and `PhysicalSize`. See the documentation for specifics and explanations of the types. Additionally, winit automatically conserves logical size when the DPI factor changes.
- **Breaking:** All deprecated methods have been removed. For `Window::platform_display` and `Window::platform_window`, switch to the appropriate platform-specific `WindowExt` methods. For `Window::get_inner_size_points` and `Window::get_inner_size_pixels`, use the `LogicalSize` returned by `Window::get_inner_size` and convert as needed.
- HiDPI support for Wayland.
- `EventsLoop::get_available_monitors` and `EventsLoop::get_primary_monitor` now have identical counterparts on `Window`, so this information can be acquired without an `EventsLoop` borrow.
- `AvailableMonitorsIter` now implements `Debug`.
- Fixed quirk on macOS where certain keys would generate characters at twice the normal rate when held down.
- On X11, all event loops now share the same `XConnection`.
- **Breaking:** `Window::set_cursor_state` and `CursorState` enum removed in favor of the more composable `Window::grab_cursor` and `Window::hide_cursor`. As a result, grabbing the cursor no longer automatically hides it; you must call both methods to retain the old behavior on Windows and macOS. `Cursor::NoneCursor` has been removed, as it's no longer useful.
- **Breaking:** `Window::set_cursor_position` now returns `Result<(), String>`, thus allowing for `Box<Error>` conversion via `?`.

# Version 0.15.1 (2018-06-13)

- On X11, the `Moved` event is no longer sent when the window is resized without changing position.
- `MouseCursor` and `CursorState` now implement `Default`.
- `WindowBuilder::with_resizable` implemented for Windows, X11, Wayland, and macOS.
- `Window::set_resizable` implemented for Windows, X11, Wayland, and macOS.
- On X11, if the monitor's width or height in millimeters is reported as 0, the DPI is now 1.0 instead of +inf.
- On X11, the environment variable `WINIT_HIDPI_FACTOR` has been added for overriding DPI factor.
- On X11, enabling transparency no longer causes the window contents to flicker when resizing.
- On X11, `with_override_redirect` now actually enables override redirect.
- macOS now generates `VirtualKeyCode::LAlt` and `VirtualKeyCode::RAlt` instead of `None` for both.
- On macOS, `VirtualKeyCode::RWin` and `VirtualKeyCode::LWin` are no longer switched.
- On macOS, windows without decorations can once again be resized.
- Fixed race conditions when creating an `EventsLoop` on X11, most commonly manifesting as "[xcb] Unknown sequence number while processing queue".
- On macOS, `CursorMoved` and `MouseInput` events are only generated if they occurs within the window's client area.
- On macOS, resizing the window no longer generates a spurious `MouseInput` event.

# Version 0.15.0 (2018-05-22)

- `Icon::to_cardinals` is no longer public, since it was never supposed to be.
- Wayland: improve diagnostics if initialization fails
- Fix some system event key doesn't work when focused, do not block keyevent forward to system on macOS
- On X11, the scroll wheel position is now correctly reset on i3 and other WMs that have the same quirk.
- On X11, `Window::get_current_monitor` now reliably returns the correct monitor.
- On X11, `Window::hidpi_factor` returns values from XRandR rather than the inaccurate values previously queried from the core protocol.
- On X11, the primary monitor is detected correctly even when using versions of XRandR less than 1.5.
- `MonitorId` now implements `Debug`.
- Fixed bug on macOS where using `with_decorations(false)` would cause `set_decorations(true)` to produce a transparent titlebar with no title.
- Implemented `MonitorId::get_position` on macOS.
- On macOS, `Window::get_current_monitor` now returns accurate values.
- Added `WindowBuilderExt::with_resize_increments` to macOS.
- **Breaking:** On X11, `WindowBuilderExt::with_resize_increments` and `WindowBuilderExt::with_base_size` now take `u32` values rather than `i32`.
- macOS keyboard handling has been overhauled, allowing for the use of dead keys, IME, etc. Right modifier keys are also no longer reported as being left.
- Added the `Window::set_ime_spot(x: i32, y: i32)` method, which is implemented on X11 and macOS.
- **Breaking**: `os::unix::WindowExt::send_xim_spot(x: i16, y: i16)` no longer exists. Switch to the new `Window::set_ime_spot(x: i32, y: i32)`, which has equivalent functionality.
- Fixed detection of `Pause` and `Scroll` keys on Windows.
- On Windows, alt-tabbing while the cursor is grabbed no longer makes it impossible to re-grab the cursor.
- On Windows, using `CursorState::Hide` when the cursor is grabbed now ungrabs the cursor first.
- Implemented `MouseCursor::NoneCursor` on Windows.
- Added `WindowBuilder::with_always_on_top` and `Window::set_always_on_top`. Implemented on Windows, macOS, and X11.
- On X11, `WindowBuilderExt` now has `with_class`, `with_override_redirect`, and `with_x11_window_type` to allow for more control over window creation. `WindowExt` additionally has `set_urgent`.
- More hints are set by default on X11, including `_NET_WM_PID` and `WM_CLIENT_MACHINE`. Note that prior to this, the `WM_CLASS` hint was automatically set to whatever value was passed to `with_title`. It's now set to the executable name to better conform to expectations and the specification; if this is undesirable, you must explicitly use `WindowBuilderExt::with_class`.

# Version 0.14.0 (2018-05-09)

- Created the `Copy`, `Paste` and `Cut` `VirtualKeyCode`s and added support for them on X11 and Wayland
- Fix `.with_decorations(false)` in macOS
- On Mac, `NSWindow` and supporting objects might be alive long after they were `closed` which resulted in apps consuming more heap then needed. Mainly it was affecting multi window applications. Not expecting any user visible change of behaviour after the fix.
- Fix regression of Window platform extensions for macOS where `NSFullSizeContentViewWindowMask` was not being correctly applied to `.fullsize_content_view`.
- Corrected `get_position` on Windows to be relative to the screen rather than to the taskbar.
- Corrected `Moved` event on Windows to use position values equivalent to those returned by `get_position`. It previously supplied client area positions instead of window positions, and would additionally interpret negative values as being very large (around `u16::MAX`).
- Implemented `Moved` event on macOS.
- On X11, the `Moved` event correctly use window positions rather than client area positions. Additionally, a stray `Moved` that unconditionally accompanied `Resized` with the client area position relative to the parent has been eliminated; `Moved` is still received alongside `Resized`, but now only once and always correctly.
- On Windows, implemented all variants of `DeviceEvent` other than `Text`. Mouse `DeviceEvent`s are now received even if the window isn't in the foreground.
- `DeviceId` on Windows is no longer a unit struct, and now contains a `u32`. For `WindowEvent`s, this will always be 0, but on `DeviceEvent`s it will be the handle to that device. `DeviceIdExt::get_persistent_identifier` can be used to acquire a unique identifier for that device that persists across replugs/reboots/etc.
- Corrected `run_forever` on X11 to stop discarding `Awakened` events.
- Various safety and correctness improvements to the X11 backend internals.
- Fixed memory leak on X11 every time the mouse entered the window.
- On X11, drag and drop now works reliably in release mode.
- Added `WindowBuilderExt::with_resize_increments` and `WindowBuilderExt::with_base_size` to X11, allowing for more optional hints to be set.
- Rework of the wayland backend, migrating it to use [Smithay's Client Toolkit](https://github.com/Smithay/client-toolkit).
- Added `WindowBuilder::with_window_icon` and `Window::set_window_icon`, finally making it possible to set the window icon on Windows and X11. The `icon_loading` feature can be enabled to allow for icons to be easily loaded; see example program `window_icon.rs` for usage.
- Windows additionally has `WindowBuilderExt::with_taskbar_icon` and `WindowExt::set_taskbar_icon`.
- On Windows, fix panic when trying to call `set_fullscreen(None)` on a window that has not been fullscreened prior.

# Version 0.13.1 (2018-04-26)

- Ensure necessary `x11-dl` version is used.

# Version 0.13.0 (2018-04-25)

- Implement `WindowBuilder::with_maximized`, `Window::set_fullscreen`, `Window::set_maximized` and `Window::set_decorations` for MacOS.
- Implement `WindowBuilder::with_maximized`, `Window::set_fullscreen`, `Window::set_maximized` and `Window::set_decorations` for Windows.
- On Windows, `WindowBuilder::with_fullscreen` no longer changing monitor display resolution.
- Overhauled X11 window geometry calculations. `get_position` and `set_position` are more universally accurate across different window managers, and `get_outer_size` actually works now.
- Fixed SIGSEGV/SIGILL crashes on macOS caused by stabilization of the `!` (never) type.
- Implement `WindowEvent::HiDPIFactorChanged` for macOS
- On X11, input methods now work completely out of the box, no longer requiring application developers to manually call `setlocale`. Additionally, when input methods are started, stopped, or restarted on the server end, it's correctly handled.
- Implemented `Refresh` event on Windows.
- Properly calculate the minimum and maximum window size on Windows, including window decorations.
- Map more `MouseCursor` variants to cursor icons on Windows.
- Corrected `get_position` on macOS to return outer frame position, not content area position.
- Corrected `set_position` on macOS to set outer frame position, not content area position.
- Added `get_inner_position` method to `Window`, which gets the position of the window's client area. This is implemented on all applicable platforms (all desktop platforms other than Wayland, where this isn't possible).
- **Breaking:** the `Closed` event has been replaced by `CloseRequested` and `Destroyed`. To migrate, you typically just need to replace all usages of `Closed` with `CloseRequested`; see example programs for more info. The exception is iOS, where `Closed` must be replaced by `Destroyed`.

# Version 0.12.0 (2018-04-06)

- Added subclass to macos windows so they can be made resizable even with no decorations.
- Dead keys now work properly on X11, no longer resulting in a panic.
- On X11, input method creation first tries to use the value from the user's `XMODIFIERS` environment variable, so application developers should no longer need to manually call `XSetLocaleModifiers`. If that fails, fallbacks are tried, which should prevent input method initialization from ever outright failing.
- Fixed thread safety issues with input methods on X11.
- Add support for `Touch` for win32 backend.
- Fixed `Window::get_inner_size` and friends to return the size in pixels instead of points when using HIDPI displays on OSX.

# Version 0.11.3 (2018-03-28)

- Added `set_min_dimensions` and `set_max_dimensions` methods to `Window`, and implemented on Windows, X11, Wayland, and OSX.
- On X11, dropping a `Window` actually closes it now, and clicking the window's × button (or otherwise having the WM signal to close it) will result in the window closing.
- Added `WindowBuilderExt` methods for macos: `with_titlebar_transparent`,
  `with_title_hidden`, `with_titlebar_buttons_hidden`,
  `with_fullsize_content_view`.
- Mapped X11 numpad keycodes (arrows, Home, End, PageUp, PageDown, Insert and Delete) to corresponding virtual keycodes

# Version 0.11.2 (2018-03-06)

- Impl `Hash`, `PartialEq`, and `Eq` for `events::ModifiersState`.
- Implement `MonitorId::get_hidpi_factor` for MacOS.
- Added method `os::macos::MonitorIdExt::get_nsscreen() -> *mut c_void` that gets a `NSScreen` object matching the monitor ID.
- Send `Awakened` event on Android when event loop is woken up.

# Version 0.11.1 (2018-02-19)

- Fixed windows not receiving mouse events when click-dragging the mouse outside the client area of a window, on Windows platforms.
- Added method `os::android::EventsLoopExt:set_suspend_callback(Option<Box<Fn(bool) -> ()>>)` that allows glutin to register a callback when a suspend event happens

# Version 0.11.0 (2018-02-09)

- Implement `MonitorId::get_dimensions` for Android.
- Added method `os::macos::WindowBuilderExt::with_movable_by_window_background(bool)` that allows to move a window without a titlebar - `with_decorations(false)`
- Implement `Window::set_fullscreen`, `Window::set_maximized` and `Window::set_decorations` for Wayland.
- Added `Caret` as VirtualKeyCode and support OSX ^-Key with german input.

# Version 0.10.1 (2018-02-05)

*Yanked*

# Version 0.10.0 (2017-12-27)

- Add support for `Touch` for emscripten backend.
- Added support for `DroppedFile`, `HoveredFile`, and `HoveredFileCancelled` to X11 backend.
- **Breaking:** `unix::WindowExt` no longer returns pointers for things that aren't actually pointers; `get_xlib_window` now returns `Option<std::os::raw::c_ulong>` and `get_xlib_screen_id` returns `Option<std::os::raw::c_int>`. Additionally, methods that previously returned `libc::c_void` have been changed to return `std::os::raw::c_void`, which are not interchangeable types, so users wanting the former will need to explicitly cast.
- Added `set_decorations` method to `Window` to allow decorations to be toggled after the window is built. Presently only implemented on X11.
- Raised the minimum supported version of Rust to 1.20 on MacOS due to usage of associated constants in new versions of cocoa and core-graphics.
- Added `modifiers` field to `MouseInput`, `MouseWheel`, and `CursorMoved` events to track the modifiers state (`ModifiersState`).
- Fixed the emscripten backend to return the size of the canvas instead of the size of the window.

# Version 0.9.0 (2017-12-01)

- Added event `WindowEvent::HiDPIFactorChanged`.
- Added method `MonitorId::get_hidpi_factor`.
- Deprecated `get_inner_size_pixels` and `get_inner_size_points` methods of `Window` in favor of
`get_inner_size`.
- **Breaking:** `EventsLoop` is `!Send` and `!Sync` because of platform-dependant constraints,
  but `Window`, `WindowId`, `DeviceId` and `MonitorId` guaranteed to be `Send`.
- `MonitorId::get_position` now returns `(i32, i32)` instead of `(u32, u32)`.
- Rewrite of the wayland backend to use wayland-client-0.11
- Support for dead keys on wayland for keyboard utf8 input
- Monitor enumeration on Windows is now implemented using `EnumDisplayMonitors` instead of
`EnumDisplayDevices`. This changes the value returned by `MonitorId::get_name()`.
- On Windows added `MonitorIdExt::hmonitor` method
- Impl `Clone` for `EventsLoopProxy`
- `EventsLoop::get_primary_monitor()` on X11 will fallback to any available monitor if no primary is found
- Support for touch event on wayland
- `WindowEvent`s `MouseMoved`, `MouseEntered`, and `MouseLeft` have been renamed to
`CursorMoved`, `CursorEntered`, and `CursorLeft`.
- New `DeviceEvent`s added, `MouseMotion` and `MouseWheel`.
- Send `CursorMoved` event after `CursorEntered` and `Focused` events.
- Add support for `ModifiersState`, `MouseMove`, `MouseInput`, `MouseMotion` for emscripten backend.

# Version 0.8.3 (2017-10-11)

- Fixed issue of calls to `set_inner_size` blocking on Windows.
- Mapped `ISO_Left_Tab` to `VirtualKeyCode::Tab` to make the key work with modifiers
- Fixed the X11 backed on 32bit targets

# Version 0.8.2 (2017-09-28)

- Uniformize keyboard scancode values accross Wayland and X11 (#297).
- Internal rework of the wayland event loop
- Added method `os::linux::WindowExt::is_ready`

# Version 0.8.1 (2017-09-22)

- Added various methods to `os::linux::EventsLoopExt`, plus some hidden items necessary to make
  glutin work.

# Version 0.8.0 (2017-09-21)

- Added `Window::set_maximized`, `WindowAttributes::maximized` and `WindowBuilder::with_maximized`.
- Added `Window::set_fullscreen`.
- Changed `with_fullscreen` to take a `Option<MonitorId>` instead of a `MonitorId`.
- Removed `MonitorId::get_native_identifer()` in favor of platform-specific traits in the `os`
  module.
- Changed `get_available_monitors()` and `get_primary_monitor()` to be methods of `EventsLoop`
  instead of stand-alone methods.
- Changed `EventsLoop` to be tied to a specific X11 or Wayland connection.
- Added a `os::linux::EventsLoopExt` trait that makes it possible to configure the connection.
- Fixed the emscripten code, which now compiles.
- Changed the X11 fullscreen code to use `xrandr` instead of `xxf86vm`.
- Fixed the Wayland backend to produce `Refresh` event after window creation.
- Changed the `Suspended` event to be outside of `WindowEvent`.
- Fixed the X11 backend sometimes reporting the wrong virtual key (#273).<|MERGE_RESOLUTION|>--- conflicted
+++ resolved
@@ -22,11 +22,8 @@
   Only steal input focus when entering fullscreen mode.
 - On Wayland, add support for set_cursor_visible and set_cursor_grab.
 - On Wayland, fixed DeviceEvents for relative mouse movement is not always produced
-<<<<<<< HEAD
 - On Windows, added the ability to add a custom cursor icon (.cur or .ani).
-=======
 - On Wayland, add support for set_cursor_icon.
->>>>>>> 5ced36e3
 
 # 0.20.0 Alpha 3 (2019-08-14)
 
