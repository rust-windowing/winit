--- conflicted
+++ resolved
@@ -15,11 +15,8 @@
 - On Wayland, fix resizing and DPI calculation when a `wl_output` is removed without sending a `leave` event to the `wl_surface`, such as disconnecting a monitor from a laptop.
 - On Wayland, DPI calculation is handled by smithay-client-toolkit.
 - On X11, `WindowBuilder::with_min_dimensions` and `WindowBuilder::with_max_dimensions` now correctly account for DPI.
-<<<<<<< HEAD
+- Added support for generating dummy `DeviceId`s and `WindowId`s to better support unit testing.
 - On macOS, fixed unsoundness in drag-and-drop that could result in drops being rejected.
-=======
-- Added support for generating dummy `DeviceId`s and `WindowId`s to better support unit testing.
->>>>>>> cb76dcae
 
 # Version 0.18.0 (2018-11-07)
 
