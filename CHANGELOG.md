--- conflicted
+++ resolved
@@ -3,12 +3,9 @@
 - On Mac, implement `DeviceEvent::Button`.
 - Change `Event::Suspended(true / false)` to `Event::Suspended` and `Event::Resumed`.
 - On X11, fix sanity check which checks that a monitor's reported width and height (in millimeters) are non-zero when calculating the DPI factor.
-<<<<<<< HEAD
 - Revert the use of invisible surfaces in Wayland, which introduced graphical glitches with OpenGL (#835)
-=======
 - On X11, implement `_NET_WM_PING` to allow desktop environment to kill unresponsive programs.
 - On Windows, when a window is initially invisible, it won't take focus from the existing visible windows.
->>>>>>> 23354cf1
 
 # 0.20.0 Alpha 1
 
