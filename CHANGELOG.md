# Unreleased

- On Android, calling `WindowEvent::Focused` now works properly instead of always returning false. 
<<<<<<< HEAD
- On Unix, fix cross-compiling to wasm32 without enabling X11 or Wayland.
=======
- On Windows, fix alt-tab behaviour by removing borderless fullscreen "always on top" flag.
- On Windows, fix bug preventing windows with transparency enabled from having fully-opaque regions.
- **Breaking:** On Windows, include prefix byte in scancodes.
- On Wayland, fix window not being resizeable when using `with_min_inner_size` in `WindowBuilder`.
>>>>>>> 037d4121

# 0.23.0 (2020-10-02)

- On iOS, fixed support for the "Debug View Heirarchy" feature in Xcode.
- On all platforms, `available_monitors` and `primary_monitor` are now on `EventLoopWindowTarget` rather than `EventLoop` to list monitors event in the event loop.
- On Unix, X11 and Wayland are now optional features (enabled by default)
- On X11, fix deadlock when calling `set_fullscreen_inner`.
- On Web, prevent the webpage from scrolling when the user is focused on a winit canvas
- On Web, calling `window.set_cursor_icon` no longer breaks HiDPI scaling
- On Windows, drag and drop is now optional and must be enabled with `WindowBuilderExtWindows::with_drag_and_drop(true)`.
- On Wayland, fix deadlock when calling to `set_inner_size` from a callback.
- On macOS, add `hide__other_applications` to `EventLoopWindowTarget` via existing `EventLoopWindowTargetExtMacOS` trait. `hide_other_applications` will hide other applications by calling `-[NSApplication hideOtherApplications: nil]`.
- On android added support for `run_return`.
- On MacOS, Fixed fullscreen and dialog support for `run_return`.
- On Windows, fix bug where we'd try to emit `MainEventsCleared` events during nested win32 event loops.
- On Web, use mouse events if pointer events aren't supported. This affects Safari.
- On Windows, `set_ime_position` is now a no-op instead of a runtime crash.
- On Android, `set_fullscreen` is now a no-op instead of a runtime crash.
- On iOS and Android, `set_inner_size` is now a no-op instead of a runtime crash.
- On Android, fix `ControlFlow::Poll` not polling the Android event queue.
- On macOS, add `NSWindow.hasShadow` support.
- On Web, fix vertical mouse wheel scrolling being inverted.
- On Web, implement mouse capturing for click-dragging out of the canvas.
- On Web, fix `ControlFlow::Exit` not properly handled.
- On Web (web-sys only), send `WindowEvent::ScaleFactorChanged` event when `window.devicePixelRatio` is changed.
- **Breaking:** On Web, `set_cursor_position` and `set_cursor_grab` will now always return an error.
- **Breaking:** `PixelDelta` scroll events now return a `PhysicalPosition`.
- On NetBSD, fixed crash due to incorrect detection of the main thread.
- **Breaking:** On X11, `-` key is mapped to the `Minus` virtual key code, instead of `Subtract`.
- On macOS, fix inverted horizontal scroll.
- **Breaking:** `current_monitor` now returns `Option<MonitorHandle>`.
- **Breaking:** `primary_monitor` now returns `Option<MonitorHandle>`.
- On macOS, updated core-* dependencies and cocoa.
- Bump `parking_lot` to 0.11
- On Android, bump `ndk`, `ndk-sys` and `ndk-glue` to 0.2. Checkout the new ndk-glue main proc attribute.
- On iOS, fixed starting the app in landscape where the view still had portrait dimensions.
- Deprecate the stdweb backend, to be removed in a future release
- **Breaking:** Prefixed virtual key codes `Add`, `Multiply`, `Divide`, `Decimal`, and `Subtract` with `Numpad`.
- Added `Asterisk` and `Plus` virtual key codes.
- On Web (web-sys only), the `Event::LoopDestroyed` event is correctly emitted when leaving the page.
- On Web, the `WindowEvent::Destroyed` event now gets emitted when a `Window` is dropped.
- On Web (web-sys only), the event listeners are now removed when a `Window` is dropped or when the event loop is destroyed.
- On Web, the event handler closure passed to `EventLoop::run` now gets dropped after the event loop is destroyed.
- **Breaking:** On Web, the canvas element associated to a `Window` is no longer removed from the DOM when the `Window` is dropped.
- On Web, `WindowEvent::Resized` is now emitted when `Window::set_inner_size` is called.
- **Breaking:** `Fullscreen` enum now uses `Borderless(Option<MonitorHandle>)` instead of `Borderless(MonitorHandle)` to allow picking the current monitor.
- On MacOS, fix `WindowEvent::Moved` ignoring the scale factor.
- On Wayland, add missing virtual keycodes.
- On Wayland, implement proper `set_cursor_grab`.
- On Wayland, the cursor will use similar icons if the requested one isn't available.
- On Wayland, right clicking on client side decorations will request application menu.
- On Wayland, fix tracking of window size after state changes.
- On Wayland, fix client side decorations not being hidden properly in fullscreen.
- On Wayland, fix incorrect size event when entering fullscreen with client side decorations.
- On Wayland, fix `resizable` attribute not being applied properly on startup.
- On Wayland, fix disabled repeat rate not being handled.
- On Wayland, fix decoration buttons not working after tty switch.
- On Wayland, fix scaling not being applied on output re-enable.
- On Wayland, fix crash when `XCURSOR_SIZE` is `0`.
- On Wayland, fix pointer getting created in some cases without pointer capability.
- On Wayland, on kwin, fix space between window and decorations on startup.
- **Breaking:** On Wayland, `Theme` trait was reworked.
- On Wayland, disable maximize button for non-resizable window.
- On Wayland, added support for `set_ime_position`.
- On Wayland, fix crash on startup since GNOME 3.37.90.
- On X11, fix incorrect modifiers state on startup.

# 0.22.2 (2020-05-16)

- Added Clone implementation for 'static events.
- On Windows, fix window intermittently hanging when `ControlFlow` was set to `Poll`.
- On Windows, fix `WindowBuilder::with_maximized` being ignored.
- On Android, minimal platform support.
- On iOS, touch positions are now properly converted to physical pixels.
- On macOS, updated core-* dependencies and cocoa

# 0.22.1 (2020-04-16)

- On X11, fix `ResumeTimeReached` being fired too early.
- On Web, replaced zero timeout for `ControlFlow::Poll` with `requestAnimationFrame`
- On Web, fix a possible panic during event handling
- On macOS, fix `EventLoopProxy` leaking memory for every instance.
- On Windows, drag and drop can now be disabled with `WindowBuilderExtWindows::with_drag_and_drop(false)`.

# 0.22.0 (2020-03-09)

- On Windows, fix minor timing issue in wait_until_time_or_msg
- On Windows, rework handling of request_redraw() to address panics.
- On macOS, fix `set_simple_screen` to remember frame excluding title bar.
- On Wayland, fix coordinates in touch events when scale factor isn't 1.
- On Wayland, fix color from `close_button_icon_color` not applying.
- Ignore locale if unsupported by X11 backend
- On Wayland, Add HiDPI cursor support
- On Web, add the ability to query "Light" or "Dark" system theme send `ThemeChanged` on change.
- Fix `Event::to_static` returning `None` for user events.
- On Wayland, Hide CSD for fullscreen windows.
- On Windows, ignore spurious mouse move messages.
- **Breaking:** Move `ModifiersChanged` variant from `DeviceEvent` to `WindowEvent`.
- On Windows, add `IconExtWindows` trait which exposes creating an `Icon` from an external file or embedded resource
- Add `BadIcon::OsError` variant for when OS icon functionality fails
- On Windows, fix crash at startup on systems that do not properly support Windows' Dark Mode
- Revert On macOS, fix not sending ReceivedCharacter event for specific keys combinations.
- on macOS, fix incorrect ReceivedCharacter events for some key combinations.
- **Breaking:** Use `i32` instead of `u32` for position type in `WindowEvent::Moved`.
- On macOS, a mouse motion event is now generated before every mouse click.

# 0.21.0 (2020-02-04)

- On Windows, fixed "error: linking with `link.exe` failed: exit code: 1120" error on older versions of windows.
- On macOS, fix set_minimized(true) works only with decorations.
- On macOS, add `hide_application` to `EventLoopWindowTarget` via a new `EventLoopWindowTargetExtMacOS` trait. `hide_application` will hide the entire application by calling `-[NSApplication hide: nil]`.
- On macOS, fix not sending ReceivedCharacter event for specific keys combinations.
- On macOS, fix `CursorMoved` event reporting the cursor position using logical coordinates.
- On macOS, fix issue where unbundled applications would sometimes open without being focused.
- On macOS, fix `run_return` does not return unless it receives a message.
- On Windows, fix bug where `RedrawRequested` would only get emitted every other iteration of the event loop.
- On X11, fix deadlock on window state when handling certain window events.
- `WindowBuilder` now implements `Default`.
- **Breaking:** `WindowEvent::CursorMoved` changed to `f64` units, preserving high-precision data supplied by most backends
- On Wayland, fix coordinates in mouse events when scale factor isn't 1
- On Web, add the ability to provide a custom canvas
- **Breaking:** On Wayland, the `WaylandTheme` struct has been replaced with a `Theme` trait, allowing for extra configuration

# 0.20.0 (2020-01-05)

- On X11, fix `ModifiersChanged` emitting incorrect modifier change events
- **Breaking**: Overhaul how Winit handles DPI:
  + Window functions and events now return `PhysicalSize` instead of `LogicalSize`.
  + Functions that take `Size` or `Position` types can now take either `Logical` or `Physical` types.
  + `hidpi_factor` has been renamed to `scale_factor`.
  + `HiDpiFactorChanged` has been renamed to `ScaleFactorChanged`, and lets you control how the OS
    resizes the window in response to the change.
  + On X11, deprecate `WINIT_HIDPI_FACTOR` environment variable in favor of `WINIT_X11_SCALE_FACTOR`.
  + `Size` and `Position` types are now generic over their exact pixel type.

# 0.20.0 Alpha 6 (2020-01-03)

- On macOS, fix `set_cursor_visible` hides cursor outside of window.
- On macOS, fix `CursorEntered` and `CursorLeft` events fired at old window size.
- On macOS, fix error when `set_fullscreen` is called during fullscreen transition.
- On all platforms except mobile and WASM, implement `Window::set_minimized`.
- On X11, fix `CursorEntered` event being generated for non-winit windows.
- On macOS, fix crash when starting maximized without decorations.
- On macOS, fix application not terminating on `run_return`.
- On Wayland, fix cursor icon updates on window borders when using CSD.
- On Wayland, under mutter(GNOME Wayland), fix CSD being behind the status bar, when starting window in maximized mode.
- On Windows, theme the title bar according to whether the system theme is "Light" or "Dark".
- Added `WindowEvent::ThemeChanged` variant to handle changes to the system theme. Currently only implemented on Windows.
- **Breaking**: Changes to the `RedrawRequested` event (#1041):
  - `RedrawRequested` has been moved from `WindowEvent` to `Event`.
  - `EventsCleared` has been renamed to `MainEventsCleared`.
  - `RedrawRequested` is now issued only after `MainEventsCleared`.
  - `RedrawEventsCleared` is issued after each set of `RedrawRequested` events.
- Implement synthetic window focus key events on Windows.
- **Breaking**: Change `ModifiersState` to a `bitflags` struct.
- On Windows, implement `VirtualKeyCode` translation for `LWin` and `RWin`.
- On Windows, fix closing the last opened window causing `DeviceEvent`s to stop getting emitted.
- On Windows, fix `Window::set_visible` not setting internal flags correctly. This resulted in some weird behavior.
- Add `DeviceEvent::ModifiersChanged`.
  - Deprecate `modifiers` fields in other events in favor of `ModifiersChanged`.
- On X11, `WINIT_HIDPI_FACTOR` now dominates `Xft.dpi` when picking DPI factor for output.
- On X11, add special value `randr` for `WINIT_HIDPI_FACTOR` to make winit use self computed DPI factor instead of the one from `Xft.dpi`.

# 0.20.0 Alpha 5 (2019-12-09)

- On macOS, fix application termination on `ControlFlow::Exit`
- On Windows, fix missing `ReceivedCharacter` events when Alt is held.
- On macOS, stop emitting private corporate characters in `ReceivedCharacter` events.
- On X11, fix misreporting DPI factor at startup.
- On X11, fix events not being reported when using `run_return`.
- On X11, fix key modifiers being incorrectly reported.
- On X11, fix window creation hanging when another window is fullscreen.
- On Windows, fix focusing unfocused windows when switching from fullscreen to windowed.
- On X11, fix reporting incorrect DPI factor when waking from suspend.
- Change `EventLoopClosed` to contain the original event.
- **Breaking**: Add `is_synthetic` field to `WindowEvent` variant `KeyboardInput`,
  indicating that the event is generated by winit.
- On X11, generate synthetic key events for keys held when a window gains or loses focus.
- On X11, issue a `CursorMoved` event when a `Touch` event occurs,
  as X11 implicitly moves the cursor for such events.

# 0.20.0 Alpha 4 (2019-10-18)

- Add web support via the 'stdweb' or 'web-sys' features
- On Windows, implemented function to get HINSTANCE
- On macOS, implement `run_return`.
- On iOS, fix inverted parameter in `set_prefers_home_indicator_hidden`.
- On X11, performance is improved when rapidly calling `Window::set_cursor_icon`.
- On iOS, fix improper `msg_send` usage that was UB and/or would break if `!` is stabilized.
- On Windows, unset `maximized` when manually changing the window's position or size.
- On Windows, add touch pressure information for touch events.
- On macOS, differentiate between `CursorIcon::Grab` and `CursorIcon::Grabbing`.
- On Wayland, fix event processing sometimes stalling when using OpenGL with vsync.
- Officially remove the Emscripten backend.
- On Windows, fix handling of surrogate pairs when dispatching `ReceivedCharacter`.
- On macOS 10.15, fix freeze upon exiting exclusive fullscreen mode.
- On iOS, fix panic upon closing the app.
- On X11, allow setting mulitple `XWindowType`s.
- On iOS, fix null window on initial `HiDpiFactorChanged` event.
- On Windows, fix fullscreen window shrinking upon getting restored to a normal window.
- On macOS, fix events not being emitted during modal loops, such as when windows are being resized
  by the user.
- On Windows, fix hovering the mouse over the active window creating an endless stream of CursorMoved events.
- Always dispatch a `RedrawRequested` event after creating a new window.
- On X11, return dummy monitor data to avoid panicking when no monitors exist.
- On X11, prevent stealing input focus when creating a new window.
  Only steal input focus when entering fullscreen mode.
- On Wayland, fixed DeviceEvents for relative mouse movement is not always produced
- On Wayland, add support for set_cursor_visible and set_cursor_grab.
- On Wayland, fixed DeviceEvents for relative mouse movement is not always produced.
- Removed `derivative` crate dependency.
- On Wayland, add support for set_cursor_icon.
- Use `impl Iterator<Item = MonitorHandle>` instead of `AvailableMonitorsIter` consistently.
- On macOS, fix fullscreen state being updated after entering fullscreen instead of before,
  resulting in `Window::fullscreen` returning the old state in `Resized` events instead of
  reflecting the new fullscreen state
- On X11, fix use-after-free during window creation
- On Windows, disable monitor change keyboard shortcut while in exclusive fullscreen.
- On Windows, ensure that changing a borderless fullscreen window's monitor via keyboard shortcuts keeps the window fullscreen on the new monitor.
- Prevent `EventLoop::new` and `EventLoop::with_user_event` from getting called outside the main thread.
  - This is because some platforms cannot run the event loop outside the main thread. Preventing this
    reduces the potential for cross-platform compatibility gotchyas.
- On Windows and Linux X11/Wayland, add platform-specific functions for creating an `EventLoop` outside the main thread.
- On Wayland, drop resize events identical to the current window size.
- On Windows, fix window rectangle not getting set correctly on high-DPI systems.

# 0.20.0 Alpha 3 (2019-08-14)

- On macOS, drop the run closure on exit.
- On Windows, location of `WindowEvent::Touch` are window client coordinates instead of screen coordinates.
- On X11, fix delayed events after window redraw.
- On macOS, add `WindowBuilderExt::with_disallow_hidpi` to have the option to turn off best resolution openGL surface.
- On Windows, screen saver won't start if the window is in fullscreen mode.
- Change all occurrences of the `new_user_event` method to `with_user_event`.
- On macOS, the dock and the menu bar are now hidden in fullscreen mode.
- `Window::set_fullscreen` now takes `Option<Fullscreen>` where `Fullscreen`
  consists of `Fullscreen::Exclusive(VideoMode)` and
  `Fullscreen::Borderless(MonitorHandle)` variants.
    - Adds support for exclusive fullscreen mode.
- On iOS, add support for hiding the home indicator.
- On iOS, add support for deferring system gestures.
- On iOS, fix a crash that occurred while acquiring a monitor's name.
- On iOS, fix armv7-apple-ios compile target.
- Removed the `T: Clone` requirement from the `Clone` impl of `EventLoopProxy<T>`.
- On iOS, disable overscan compensation for external displays (removes black
  bars surrounding the image).
- On Linux, the functions `is_wayland`, `is_x11`, `xlib_xconnection` and `wayland_display` have been moved to a new `EventLoopWindowTargetExtUnix` trait.
- On iOS, add `set_prefers_status_bar_hidden` extension function instead of
  hijacking `set_decorations` for this purpose.
- On macOS and iOS, corrected the auto trait impls of `EventLoopProxy`.
- On iOS, add touch pressure information for touch events.
- Implement `raw_window_handle::HasRawWindowHandle` for `Window` type on all supported platforms.
- On macOS, fix the signature of `-[NSView drawRect:]`.
- On iOS, fix the behavior of `ControlFlow::Poll`. It wasn't polling if that was the only mode ever used by the application.
- On iOS, fix DPI sent out by views on creation was `0.0` - now it gives a reasonable number.
- On iOS, RedrawRequested now works for gl/metal backed views.
- On iOS, RedrawRequested is generally ordered after EventsCleared.

# 0.20.0 Alpha 2 (2019-07-09)

- On X11, non-resizable windows now have maximize explicitly disabled.
- On Windows, support paths longer than MAX_PATH (260 characters) in `WindowEvent::DroppedFile`
and `WindowEvent::HoveredFile`.
- On Mac, implement `DeviceEvent::Button`.
- Change `Event::Suspended(true / false)` to `Event::Suspended` and `Event::Resumed`.
- On X11, fix sanity check which checks that a monitor's reported width and height (in millimeters) are non-zero when calculating the DPI factor.
- Revert the use of invisible surfaces in Wayland, which introduced graphical glitches with OpenGL (#835)
- On X11, implement `_NET_WM_PING` to allow desktop environment to kill unresponsive programs.
- On Windows, when a window is initially invisible, it won't take focus from the existing visible windows.
- On Windows, fix multiple calls to `request_redraw` during `EventsCleared` sending multiple `RedrawRequested events.`
- On Windows, fix edge case where `RedrawRequested` could be dispatched before input events in event loop iteration.
- On Windows, fix timing issue that could cause events to be improperly dispatched after `RedrawRequested` but before `EventsCleared`.
- On macOS, drop unused Metal dependency.
- On Windows, fix the trail effect happening on transparent decorated windows. Borderless (or un-decorated) windows were not affected.
- On Windows, fix `with_maximized` not properly setting window size to entire window.
- On macOS, change `WindowExtMacOS::request_user_attention()` to take an `enum` instead of a `bool`.

# 0.20.0 Alpha 1 (2019-06-21)

- Changes below are considered **breaking**.
- Change all occurrences of `EventsLoop` to `EventLoop`.
- Previously flat API is now exposed through `event`, `event_loop`, `monitor`, and `window` modules.
- `os` module changes:
  - Renamed to `platform`.
  - All traits now have platform-specific suffixes.
  - Exposes new `desktop` module on Windows, Mac, and Linux.
- Changes to event loop types:
  - `EventLoopProxy::wakeup` has been removed in favor of `send_event`.
  - **Major:** New `run` method drives winit event loop.
    - Returns `!` to ensure API behaves identically across all supported platforms.
      - This allows `emscripten` implementation to work without lying about the API.
    - `ControlFlow`'s variants have been replaced with `Wait`, `WaitUntil(Instant)`, `Poll`, and `Exit`.
      - Is read after `EventsCleared` is processed.
      - `Wait` waits until new events are available.
      - `WaitUntil` waits until either new events are available or the provided time has been reached.
      - `Poll` instantly resumes the event loop.
      - `Exit` aborts the event loop.
    - Takes a closure that implements `'static + FnMut(Event<T>, &EventLoop<T>, &mut ControlFlow)`.
      - `&EventLoop<T>` is provided to allow new `Window`s to be created.
  - **Major:** `platform::desktop` module exposes `EventLoopExtDesktop` trait with `run_return` method.
    - Behaves identically to `run`, but returns control flow to the calling context and can take non-`'static` closures.
  - `EventLoop`'s `poll_events` and `run_forever` methods have been removed in favor of `run` and `run_return`.
- Changes to events:
  - Remove `Event::Awakened` in favor of `Event::UserEvent(T)`.
    - Can be sent with `EventLoopProxy::send_event`.
  - Rename `WindowEvent::Refresh` to `WindowEvent::RedrawRequested`.
    - `RedrawRequested` can be sent by the user with the `Window::request_redraw` method.
  - `EventLoop`, `EventLoopProxy`, and `Event` are now generic over `T`, for use in `UserEvent`.
  - **Major:** Add `NewEvents(StartCause)`, `EventsCleared`, and `LoopDestroyed` variants to `Event`.
    - `NewEvents` is emitted when new events are ready to be processed by event loop.
      - `StartCause` describes why new events are available, with `ResumeTimeReached`, `Poll`, `WaitCancelled`, and `Init` (sent once at start of loop).
    - `EventsCleared` is emitted when all available events have been processed.
      - Can be used to perform logic that depends on all events being processed (e.g. an iteration of a game loop).
    - `LoopDestroyed` is emitted when the `run` or `run_return` method is about to exit.
- Rename `MonitorId` to `MonitorHandle`.
- Removed `serde` implementations from `ControlFlow`.
- Rename several functions to improve both internal consistency and compliance with Rust API guidelines.
- Remove `WindowBuilder::multitouch` field, since it was only implemented on a few platforms. Multitouch is always enabled now.
- **Breaking:** On macOS, change `ns` identifiers to use snake_case for consistency with iOS's `ui` identifiers.
- Add `MonitorHandle::video_modes` method for retrieving supported video modes for the given monitor.
- On Wayland, the window now exists even if nothing has been drawn.
- On Windows, fix initial dimensions of a fullscreen window.
- On Windows, Fix transparent borderless windows rendering wrong.

# Version 0.19.1 (2019-04-08)

- On Wayland, added a `get_wayland_display` function to `EventsLoopExt`.
- On Windows, fix `CursorMoved(0, 0)` getting dispatched on window focus.
- On macOS, fix command key event left and right reverse.
- On FreeBSD, NetBSD, and OpenBSD, fix build of X11 backend.
- On Linux, the numpad's add, subtract and divide keys are now mapped to the `Add`, `Subtract` and `Divide` virtual key codes
- On macOS, the numpad's subtract key has been added to the `Subtract` mapping
- On Wayland, the numpad's home, end, page up and page down keys are now mapped to the `Home`, `End`, `PageUp` and `PageDown` virtual key codes
- On Windows, fix icon not showing up in corner of window.
- On X11, change DPI scaling factor behavior. First, winit tries to read it from "Xft.dpi" XResource, and uses DPI calculation from xrandr dimensions as fallback behavior.

# Version 0.19.0 (2019-03-06)

- On X11, we will use the faster `XRRGetScreenResourcesCurrent` function instead of `XRRGetScreenResources` when available.
- On macOS, fix keycodes being incorrect when using a non-US keyboard layout.
- On Wayland, fix `with_title()` not setting the windows title
- On Wayland, add `set_wayland_theme()` to control client decoration color theme
- Added serde serialization to `os::unix::XWindowType`.
- **Breaking:** Remove the `icon_loading` feature and the associated `image` dependency.
- On X11, make event loop thread safe by replacing XNextEvent with select(2) and XCheckIfEvent
- On Windows, fix malformed function pointer typecast that could invoke undefined behavior.
- Refactored Windows state/flag-setting code.
- On Windows, hiding the cursor no longer hides the cursor for all Winit windows - just the one `hide_cursor` was called on.
- On Windows, cursor grabs used to get perpetually canceled when the grabbing window lost focus. Now, cursor grabs automatically get re-initialized when the window regains focus and the mouse moves over the client area.
- On Windows, only vertical mouse wheel events were handled. Now, horizontal mouse wheel events are also handled.
- On Windows, ignore the AltGr key when populating the `ModifersState` type.

# Version 0.18.1 (2018-12-30)

- On macOS, fix `Yen` (JIS) so applications receive the event.
- On X11 with a tiling WM, fixed high CPU usage when moving windows across monitors.
- On X11, fixed panic caused by dropping the window before running the event loop.
- on macOS, added `WindowExt::set_simple_fullscreen` which does not require a separate space
- Introduce `WindowBuilderExt::with_app_id` to allow setting the application ID on Wayland.
- On Windows, catch panics in event loop child thread and forward them to the parent thread. This prevents an invocation of undefined behavior due to unwinding into foreign code.
- On Windows, fix issue where resizing or moving window combined with grabbing the cursor would freeze program.
- On Windows, fix issue where resizing or moving window would eat `Awakened` events.
- On Windows, exiting fullscreen after entering fullscreen with disabled decorations no longer shrinks window.
- On X11, fixed a segfault when using virtual monitors with XRandR.
- Derive `Ord` and `PartialOrd` for `VirtualKeyCode` enum.
- On Windows, fix issue where hovering or dropping a non file item would create a panic.
- On Wayland, fix resizing and DPI calculation when a `wl_output` is removed without sending a `leave` event to the `wl_surface`, such as disconnecting a monitor from a laptop.
- On Wayland, DPI calculation is handled by smithay-client-toolkit.
- On X11, `WindowBuilder::with_min_dimensions` and `WindowBuilder::with_max_dimensions` now correctly account for DPI.
- Added support for generating dummy `DeviceId`s and `WindowId`s to better support unit testing.
- On macOS, fixed unsoundness in drag-and-drop that could result in drops being rejected.
- On macOS, implemented `WindowEvent::Refresh`.
- On macOS, all `MouseCursor` variants are now implemented and the cursor will no longer reset after unfocusing.
- Removed minimum supported Rust version guarantee.

# Version 0.18.0 (2018-11-07)

- **Breaking:** `image` crate upgraded to 0.20. This is exposed as part of the `icon_loading` API.
- On Wayland, pointer events will now provide the current modifiers state.
- On Wayland, titles will now be displayed in the window header decoration.
- On Wayland, key repetition is now ended when keyboard loses focus.
- On Wayland, windows will now use more stylish and modern client side decorations.
- On Wayland, windows will use server-side decorations when available.
- **Breaking:** Added support for F16-F24 keys (variants were added to the `VirtualKeyCode` enum).
- Fixed graphical glitches when resizing on Wayland.
- On Windows, fix freezes when performing certain actions after a window resize has been triggered. Reintroduces some visual artifacts when resizing.
- Updated window manager hints under X11 to v1.5 of [Extended Window Manager Hints](https://specifications.freedesktop.org/wm-spec/wm-spec-1.5.html#idm140200472629520).
- Added `WindowBuilderExt::with_gtk_theme_variant` to X11-specific `WindowBuilder` functions.
- Fixed UTF8 handling bug in X11 `set_title` function.
- On Windows, `Window::set_cursor` now applies immediately instead of requiring specific events to occur first.
- On Windows, the `HoveredFile` and `HoveredFileCancelled` events are now implemented.
- On Windows, fix `Window::set_maximized`.
- On Windows 10, fix transparency (#260).
- On macOS, fix modifiers during key repeat.
- Implemented the `Debug` trait for `Window`, `EventsLoop`, `EventsLoopProxy` and `WindowBuilder`.
- On X11, now a `Resized` event will always be generated after a DPI change to ensure the window's logical size is consistent with the new DPI.
- Added further clarifications to the DPI docs.
- On Linux, if neither X11 nor Wayland manage to initialize, the corresponding panic now consists of a single line only.
- Add optional `serde` feature with implementations of `Serialize`/`Deserialize` for DPI types and various event types.
- Add `PartialEq`, `Eq`, and `Hash` implementations on public types that could have them but were missing them.
- On X11, drag-and-drop receiving an unsupported drop type can no longer cause the WM to freeze.
- Fix issue whereby the OpenGL context would not appear at startup on macOS Mojave (#1069).
- **Breaking:** Removed `From<NSApplicationActivationPolicy>` impl from `ActivationPolicy` on macOS.
- On macOS, the application can request the user's attention with `WindowExt::request_user_attention`.

# Version 0.17.2 (2018-08-19)

- On macOS, fix `<C-Tab>` so applications receive the event.
- On macOS, fix `<Cmd-{key}>` so applications receive the event.
- On Wayland, key press events will now be repeated.

# Version 0.17.1 (2018-08-05)

- On X11, prevent a compilation failure in release mode for versions of Rust greater than or equal to 1.30.
- Fixed deadlock that broke fullscreen mode on Windows.

# Version 0.17.0 (2018-08-02)

- Cocoa and core-graphics updates.
- Fixed thread-safety issues in several `Window` functions on Windows.
- On MacOS, the key state for modifiers key events is now properly set.
- On iOS, the view is now set correctly. This makes it possible to render things (instead of being stuck on a black screen), and touch events work again.
- Added NetBSD support.
- **Breaking:** On iOS, `UIView` is now the default root view. `WindowBuilderExt::with_root_view_class` can be used to set the root view objective-c class to `GLKView` (OpenGLES) or `MTKView` (Metal/MoltenVK).
- On iOS, the `UIApplication` is not started until `Window::new` is called.
- Fixed thread unsafety with cursor hiding on macOS.
- On iOS, fixed the size of the `JmpBuf` type used for `setjmp`/`longjmp` calls. Previously this was a buffer overflow on most architectures.
- On Windows, use cached window DPI instead of repeatedly querying the system. This fixes sporadic crashes on Windows 7.

# Version 0.16.2 (2018-07-07)

- On Windows, non-resizable windows now have the maximization button disabled. This is consistent with behavior on macOS and popular X11 WMs.
- Corrected incorrect `unreachable!` usage when guessing the DPI factor with no detected monitors.

# Version 0.16.1 (2018-07-02)

- Added logging through `log`. Logging will become more extensive over time.
- On X11 and Windows, the window's DPI factor is guessed before creating the window. This *greatly* cuts back on unsightly auto-resizing that would occur immediately after window creation.
- Fixed X11 backend compilation for environments where `c_char` is unsigned.

# Version 0.16.0 (2018-06-25)

- Windows additionally has `WindowBuilderExt::with_no_redirection_bitmap`.
- **Breaking:** Removed `VirtualKeyCode::LMenu` and `VirtualKeyCode::RMenu`; Windows now generates `VirtualKeyCode::LAlt` and `VirtualKeyCode::RAlt` instead.
- On X11, exiting fullscreen no longer leaves the window in the monitor's top left corner.
- **Breaking:** `Window::hidpi_factor` has been renamed to `Window::get_hidpi_factor` for better consistency. `WindowEvent::HiDPIFactorChanged` has been renamed to `WindowEvent::HiDpiFactorChanged`. DPI factors are always represented as `f64` instead of `f32` now.
- The Windows backend is now DPI aware. `WindowEvent::HiDpiFactorChanged` is implemented, and `MonitorId::get_hidpi_factor` and `Window::hidpi_factor` return accurate values.
- Implemented `WindowEvent::HiDpiFactorChanged` on X11.
- On macOS, `Window::set_cursor_position` is now relative to the client area.
- On macOS, setting the maximum and minimum dimensions now applies to the client area dimensions rather than to the window dimensions.
- On iOS, `MonitorId::get_dimensions` has been implemented and both `MonitorId::get_hidpi_factor` and `Window::get_hidpi_factor` return accurate values.
- On Emscripten, `MonitorId::get_hidpi_factor` now returns the same value as `Window::get_hidpi_factor` (it previously would always return 1.0).
- **Breaking:** The entire API for sizes, positions, etc. has changed. In the majority of cases, winit produces and consumes positions and sizes as `LogicalPosition` and `LogicalSize`, respectively. The notable exception is `MonitorId` methods, which deal in `PhysicalPosition` and `PhysicalSize`. See the documentation for specifics and explanations of the types. Additionally, winit automatically conserves logical size when the DPI factor changes.
- **Breaking:** All deprecated methods have been removed. For `Window::platform_display` and `Window::platform_window`, switch to the appropriate platform-specific `WindowExt` methods. For `Window::get_inner_size_points` and `Window::get_inner_size_pixels`, use the `LogicalSize` returned by `Window::get_inner_size` and convert as needed.
- HiDPI support for Wayland.
- `EventsLoop::get_available_monitors` and `EventsLoop::get_primary_monitor` now have identical counterparts on `Window`, so this information can be acquired without an `EventsLoop` borrow.
- `AvailableMonitorsIter` now implements `Debug`.
- Fixed quirk on macOS where certain keys would generate characters at twice the normal rate when held down.
- On X11, all event loops now share the same `XConnection`.
- **Breaking:** `Window::set_cursor_state` and `CursorState` enum removed in favor of the more composable `Window::grab_cursor` and `Window::hide_cursor`. As a result, grabbing the cursor no longer automatically hides it; you must call both methods to retain the old behavior on Windows and macOS. `Cursor::NoneCursor` has been removed, as it's no longer useful.
- **Breaking:** `Window::set_cursor_position` now returns `Result<(), String>`, thus allowing for `Box<Error>` conversion via `?`.

# Version 0.15.1 (2018-06-13)

- On X11, the `Moved` event is no longer sent when the window is resized without changing position.
- `MouseCursor` and `CursorState` now implement `Default`.
- `WindowBuilder::with_resizable` implemented for Windows, X11, Wayland, and macOS.
- `Window::set_resizable` implemented for Windows, X11, Wayland, and macOS.
- On X11, if the monitor's width or height in millimeters is reported as 0, the DPI is now 1.0 instead of +inf.
- On X11, the environment variable `WINIT_HIDPI_FACTOR` has been added for overriding DPI factor.
- On X11, enabling transparency no longer causes the window contents to flicker when resizing.
- On X11, `with_override_redirect` now actually enables override redirect.
- macOS now generates `VirtualKeyCode::LAlt` and `VirtualKeyCode::RAlt` instead of `None` for both.
- On macOS, `VirtualKeyCode::RWin` and `VirtualKeyCode::LWin` are no longer switched.
- On macOS, windows without decorations can once again be resized.
- Fixed race conditions when creating an `EventsLoop` on X11, most commonly manifesting as "[xcb] Unknown sequence number while processing queue".
- On macOS, `CursorMoved` and `MouseInput` events are only generated if they occurs within the window's client area.
- On macOS, resizing the window no longer generates a spurious `MouseInput` event.

# Version 0.15.0 (2018-05-22)

- `Icon::to_cardinals` is no longer public, since it was never supposed to be.
- Wayland: improve diagnostics if initialization fails
- Fix some system event key doesn't work when focused, do not block keyevent forward to system on macOS
- On X11, the scroll wheel position is now correctly reset on i3 and other WMs that have the same quirk.
- On X11, `Window::get_current_monitor` now reliably returns the correct monitor.
- On X11, `Window::hidpi_factor` returns values from XRandR rather than the inaccurate values previously queried from the core protocol.
- On X11, the primary monitor is detected correctly even when using versions of XRandR less than 1.5.
- `MonitorId` now implements `Debug`.
- Fixed bug on macOS where using `with_decorations(false)` would cause `set_decorations(true)` to produce a transparent titlebar with no title.
- Implemented `MonitorId::get_position` on macOS.
- On macOS, `Window::get_current_monitor` now returns accurate values.
- Added `WindowBuilderExt::with_resize_increments` to macOS.
- **Breaking:** On X11, `WindowBuilderExt::with_resize_increments` and `WindowBuilderExt::with_base_size` now take `u32` values rather than `i32`.
- macOS keyboard handling has been overhauled, allowing for the use of dead keys, IME, etc. Right modifier keys are also no longer reported as being left.
- Added the `Window::set_ime_spot(x: i32, y: i32)` method, which is implemented on X11 and macOS.
- **Breaking**: `os::unix::WindowExt::send_xim_spot(x: i16, y: i16)` no longer exists. Switch to the new `Window::set_ime_spot(x: i32, y: i32)`, which has equivalent functionality.
- Fixed detection of `Pause` and `Scroll` keys on Windows.
- On Windows, alt-tabbing while the cursor is grabbed no longer makes it impossible to re-grab the cursor.
- On Windows, using `CursorState::Hide` when the cursor is grabbed now ungrabs the cursor first.
- Implemented `MouseCursor::NoneCursor` on Windows.
- Added `WindowBuilder::with_always_on_top` and `Window::set_always_on_top`. Implemented on Windows, macOS, and X11.
- On X11, `WindowBuilderExt` now has `with_class`, `with_override_redirect`, and `with_x11_window_type` to allow for more control over window creation. `WindowExt` additionally has `set_urgent`.
- More hints are set by default on X11, including `_NET_WM_PID` and `WM_CLIENT_MACHINE`. Note that prior to this, the `WM_CLASS` hint was automatically set to whatever value was passed to `with_title`. It's now set to the executable name to better conform to expectations and the specification; if this is undesirable, you must explicitly use `WindowBuilderExt::with_class`.

# Version 0.14.0 (2018-05-09)

- Created the `Copy`, `Paste` and `Cut` `VirtualKeyCode`s and added support for them on X11 and Wayland
- Fix `.with_decorations(false)` in macOS
- On Mac, `NSWindow` and supporting objects might be alive long after they were `closed` which resulted in apps consuming more heap then needed. Mainly it was affecting multi window applications. Not expecting any user visible change of behaviour after the fix.
- Fix regression of Window platform extensions for macOS where `NSFullSizeContentViewWindowMask` was not being correctly applied to `.fullsize_content_view`.
- Corrected `get_position` on Windows to be relative to the screen rather than to the taskbar.
- Corrected `Moved` event on Windows to use position values equivalent to those returned by `get_position`. It previously supplied client area positions instead of window positions, and would additionally interpret negative values as being very large (around `u16::MAX`).
- Implemented `Moved` event on macOS.
- On X11, the `Moved` event correctly use window positions rather than client area positions. Additionally, a stray `Moved` that unconditionally accompanied `Resized` with the client area position relative to the parent has been eliminated; `Moved` is still received alongside `Resized`, but now only once and always correctly.
- On Windows, implemented all variants of `DeviceEvent` other than `Text`. Mouse `DeviceEvent`s are now received even if the window isn't in the foreground.
- `DeviceId` on Windows is no longer a unit struct, and now contains a `u32`. For `WindowEvent`s, this will always be 0, but on `DeviceEvent`s it will be the handle to that device. `DeviceIdExt::get_persistent_identifier` can be used to acquire a unique identifier for that device that persists across replugs/reboots/etc.
- Corrected `run_forever` on X11 to stop discarding `Awakened` events.
- Various safety and correctness improvements to the X11 backend internals.
- Fixed memory leak on X11 every time the mouse entered the window.
- On X11, drag and drop now works reliably in release mode.
- Added `WindowBuilderExt::with_resize_increments` and `WindowBuilderExt::with_base_size` to X11, allowing for more optional hints to be set.
- Rework of the wayland backend, migrating it to use [Smithay's Client Toolkit](https://github.com/Smithay/client-toolkit).
- Added `WindowBuilder::with_window_icon` and `Window::set_window_icon`, finally making it possible to set the window icon on Windows and X11. The `icon_loading` feature can be enabled to allow for icons to be easily loaded; see example program `window_icon.rs` for usage.
- Windows additionally has `WindowBuilderExt::with_taskbar_icon` and `WindowExt::set_taskbar_icon`.
- On Windows, fix panic when trying to call `set_fullscreen(None)` on a window that has not been fullscreened prior.

# Version 0.13.1 (2018-04-26)

- Ensure necessary `x11-dl` version is used.

# Version 0.13.0 (2018-04-25)

- Implement `WindowBuilder::with_maximized`, `Window::set_fullscreen`, `Window::set_maximized` and `Window::set_decorations` for MacOS.
- Implement `WindowBuilder::with_maximized`, `Window::set_fullscreen`, `Window::set_maximized` and `Window::set_decorations` for Windows.
- On Windows, `WindowBuilder::with_fullscreen` no longer changing monitor display resolution.
- Overhauled X11 window geometry calculations. `get_position` and `set_position` are more universally accurate across different window managers, and `get_outer_size` actually works now.
- Fixed SIGSEGV/SIGILL crashes on macOS caused by stabilization of the `!` (never) type.
- Implement `WindowEvent::HiDPIFactorChanged` for macOS
- On X11, input methods now work completely out of the box, no longer requiring application developers to manually call `setlocale`. Additionally, when input methods are started, stopped, or restarted on the server end, it's correctly handled.
- Implemented `Refresh` event on Windows.
- Properly calculate the minimum and maximum window size on Windows, including window decorations.
- Map more `MouseCursor` variants to cursor icons on Windows.
- Corrected `get_position` on macOS to return outer frame position, not content area position.
- Corrected `set_position` on macOS to set outer frame position, not content area position.
- Added `get_inner_position` method to `Window`, which gets the position of the window's client area. This is implemented on all applicable platforms (all desktop platforms other than Wayland, where this isn't possible).
- **Breaking:** the `Closed` event has been replaced by `CloseRequested` and `Destroyed`. To migrate, you typically just need to replace all usages of `Closed` with `CloseRequested`; see example programs for more info. The exception is iOS, where `Closed` must be replaced by `Destroyed`.

# Version 0.12.0 (2018-04-06)

- Added subclass to macos windows so they can be made resizable even with no decorations.
- Dead keys now work properly on X11, no longer resulting in a panic.
- On X11, input method creation first tries to use the value from the user's `XMODIFIERS` environment variable, so application developers should no longer need to manually call `XSetLocaleModifiers`. If that fails, fallbacks are tried, which should prevent input method initialization from ever outright failing.
- Fixed thread safety issues with input methods on X11.
- Add support for `Touch` for win32 backend.
- Fixed `Window::get_inner_size` and friends to return the size in pixels instead of points when using HIDPI displays on OSX.

# Version 0.11.3 (2018-03-28)

- Added `set_min_dimensions` and `set_max_dimensions` methods to `Window`, and implemented on Windows, X11, Wayland, and OSX.
- On X11, dropping a `Window` actually closes it now, and clicking the window's × button (or otherwise having the WM signal to close it) will result in the window closing.
- Added `WindowBuilderExt` methods for macos: `with_titlebar_transparent`,
  `with_title_hidden`, `with_titlebar_buttons_hidden`,
  `with_fullsize_content_view`.
- Mapped X11 numpad keycodes (arrows, Home, End, PageUp, PageDown, Insert and Delete) to corresponding virtual keycodes

# Version 0.11.2 (2018-03-06)

- Impl `Hash`, `PartialEq`, and `Eq` for `events::ModifiersState`.
- Implement `MonitorId::get_hidpi_factor` for MacOS.
- Added method `os::macos::MonitorIdExt::get_nsscreen() -> *mut c_void` that gets a `NSScreen` object matching the monitor ID.
- Send `Awakened` event on Android when event loop is woken up.

# Version 0.11.1 (2018-02-19)

- Fixed windows not receiving mouse events when click-dragging the mouse outside the client area of a window, on Windows platforms.
- Added method `os::android::EventsLoopExt:set_suspend_callback(Option<Box<Fn(bool) -> ()>>)` that allows glutin to register a callback when a suspend event happens

# Version 0.11.0 (2018-02-09)

- Implement `MonitorId::get_dimensions` for Android.
- Added method `os::macos::WindowBuilderExt::with_movable_by_window_background(bool)` that allows to move a window without a titlebar - `with_decorations(false)`
- Implement `Window::set_fullscreen`, `Window::set_maximized` and `Window::set_decorations` for Wayland.
- Added `Caret` as VirtualKeyCode and support OSX ^-Key with german input.

# Version 0.10.1 (2018-02-05)

*Yanked*

# Version 0.10.0 (2017-12-27)

- Add support for `Touch` for emscripten backend.
- Added support for `DroppedFile`, `HoveredFile`, and `HoveredFileCancelled` to X11 backend.
- **Breaking:** `unix::WindowExt` no longer returns pointers for things that aren't actually pointers; `get_xlib_window` now returns `Option<std::os::raw::c_ulong>` and `get_xlib_screen_id` returns `Option<std::os::raw::c_int>`. Additionally, methods that previously returned `libc::c_void` have been changed to return `std::os::raw::c_void`, which are not interchangeable types, so users wanting the former will need to explicitly cast.
- Added `set_decorations` method to `Window` to allow decorations to be toggled after the window is built. Presently only implemented on X11.
- Raised the minimum supported version of Rust to 1.20 on MacOS due to usage of associated constants in new versions of cocoa and core-graphics.
- Added `modifiers` field to `MouseInput`, `MouseWheel`, and `CursorMoved` events to track the modifiers state (`ModifiersState`).
- Fixed the emscripten backend to return the size of the canvas instead of the size of the window.

# Version 0.9.0 (2017-12-01)

- Added event `WindowEvent::HiDPIFactorChanged`.
- Added method `MonitorId::get_hidpi_factor`.
- Deprecated `get_inner_size_pixels` and `get_inner_size_points` methods of `Window` in favor of
`get_inner_size`.
- **Breaking:** `EventsLoop` is `!Send` and `!Sync` because of platform-dependant constraints,
  but `Window`, `WindowId`, `DeviceId` and `MonitorId` guaranteed to be `Send`.
- `MonitorId::get_position` now returns `(i32, i32)` instead of `(u32, u32)`.
- Rewrite of the wayland backend to use wayland-client-0.11
- Support for dead keys on wayland for keyboard utf8 input
- Monitor enumeration on Windows is now implemented using `EnumDisplayMonitors` instead of
`EnumDisplayDevices`. This changes the value returned by `MonitorId::get_name()`.
- On Windows added `MonitorIdExt::hmonitor` method
- Impl `Clone` for `EventsLoopProxy`
- `EventsLoop::get_primary_monitor()` on X11 will fallback to any available monitor if no primary is found
- Support for touch event on wayland
- `WindowEvent`s `MouseMoved`, `MouseEntered`, and `MouseLeft` have been renamed to
`CursorMoved`, `CursorEntered`, and `CursorLeft`.
- New `DeviceEvent`s added, `MouseMotion` and `MouseWheel`.
- Send `CursorMoved` event after `CursorEntered` and `Focused` events.
- Add support for `ModifiersState`, `MouseMove`, `MouseInput`, `MouseMotion` for emscripten backend.

# Version 0.8.3 (2017-10-11)

- Fixed issue of calls to `set_inner_size` blocking on Windows.
- Mapped `ISO_Left_Tab` to `VirtualKeyCode::Tab` to make the key work with modifiers
- Fixed the X11 backed on 32bit targets

# Version 0.8.2 (2017-09-28)

- Uniformize keyboard scancode values accross Wayland and X11 (#297).
- Internal rework of the wayland event loop
- Added method `os::linux::WindowExt::is_ready`

# Version 0.8.1 (2017-09-22)

- Added various methods to `os::linux::EventsLoopExt`, plus some hidden items necessary to make
  glutin work.

# Version 0.8.0 (2017-09-21)

- Added `Window::set_maximized`, `WindowAttributes::maximized` and `WindowBuilder::with_maximized`.
- Added `Window::set_fullscreen`.
- Changed `with_fullscreen` to take a `Option<MonitorId>` instead of a `MonitorId`.
- Removed `MonitorId::get_native_identifer()` in favor of platform-specific traits in the `os`
  module.
- Changed `get_available_monitors()` and `get_primary_monitor()` to be methods of `EventsLoop`
  instead of stand-alone methods.
- Changed `EventsLoop` to be tied to a specific X11 or Wayland connection.
- Added a `os::linux::EventsLoopExt` trait that makes it possible to configure the connection.
- Fixed the emscripten code, which now compiles.
- Changed the X11 fullscreen code to use `xrandr` instead of `xxf86vm`.
- Fixed the Wayland backend to produce `Refresh` event after window creation.
- Changed the `Suspended` event to be outside of `WindowEvent`.
- Fixed the X11 backend sometimes reporting the wrong virtual key (#273).<|MERGE_RESOLUTION|>--- conflicted
+++ resolved
@@ -1,14 +1,11 @@
 # Unreleased
 
 - On Android, calling `WindowEvent::Focused` now works properly instead of always returning false. 
-<<<<<<< HEAD
-- On Unix, fix cross-compiling to wasm32 without enabling X11 or Wayland.
-=======
 - On Windows, fix alt-tab behaviour by removing borderless fullscreen "always on top" flag.
 - On Windows, fix bug preventing windows with transparency enabled from having fully-opaque regions.
 - **Breaking:** On Windows, include prefix byte in scancodes.
 - On Wayland, fix window not being resizeable when using `with_min_inner_size` in `WindowBuilder`.
->>>>>>> 037d4121
+- On Unix, fix cross-compiling to wasm32 without enabling X11 or Wayland.
 
 # 0.23.0 (2020-10-02)
 
