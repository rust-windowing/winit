# Unreleased

- On macOS, implement `run_return`.
- On iOS, fix inverted parameter in `set_prefers_home_indicator_hidden`.
- On X11, performance is improved when rapidly calling `Window::set_cursor_icon`.
- On iOS, fix improper `msg_send` usage that was UB and/or would break if `!` is stabilized.
- On Windows, unset `maximized` when manually changing the window's position or size.
- On Windows, add touch pressure information for touch events.
- On macOS, differentiate between `CursorIcon::Grab` and `CursorIcon::Grabbing`.
- On Wayland, fix event processing sometimes stalling when using OpenGL with vsync.
- Officially remove the Emscripten backend.
- On Windows, fix handling of surrogate pairs when dispatching `ReceivedCharacter`.
- On macOS 10.15, fix freeze upon exiting exclusive fullscreen mode.
- On X11, allow setting mulitple `XWindowType`s.
- On iOS, fix null window on initial `HiDpiFactorChanged` event.
- On Windows, fix fullscreen window shrinking upon getting restored to a normal window.
- On macOS, fix events not being emitted during modal loops, such as when windows are being resized
  by the user.
- On Windows, fix hovering the mouse over the active window creating an endless stream of CursorMoved events.
- On X11, return dummy monitor data to avoid panicking when no monitors exist.
- On X11, prevent stealing input focus when creating a new window.
  Only steal input focus when entering fullscreen mode.
- On Wayland, add support for set_cursor_visible and set_cursor_grab.
<<<<<<< HEAD
- On Wayland, fixed DeviceEvents for relative mouse movement is not always produced.
- Removed `derivative` crate dependency.
=======
- On Wayland, fixed DeviceEvents for relative mouse movement is not always produced
- On Wayland, add support for set_cursor_icon.
>>>>>>> 5ced36e3

# 0.20.0 Alpha 3 (2019-08-14)

- On macOS, drop the run closure on exit.
- On Windows, location of `WindowEvent::Touch` are window client coordinates instead of screen coordinates.
- On X11, fix delayed events after window redraw.
- On macOS, add `WindowBuilderExt::with_disallow_hidpi` to have the option to turn off best resolution openGL surface.
- On Windows, screen saver won't start if the window is in fullscreen mode.
- Change all occurrences of the `new_user_event` method to `with_user_event`.
- On macOS, the dock and the menu bar are now hidden in fullscreen mode.
- `Window::set_fullscreen` now takes `Option<Fullscreen>` where `Fullscreen`
  consists of `Fullscreen::Exclusive(VideoMode)` and
  `Fullscreen::Borderless(MonitorHandle)` variants.
    - Adds support for exclusive fullscreen mode.
- On iOS, add support for hiding the home indicator.
- On iOS, add support for deferring system gestures.
- On iOS, fix a crash that occurred while acquiring a monitor's name.
- On iOS, fix armv7-apple-ios compile target.
- Removed the `T: Clone` requirement from the `Clone` impl of `EventLoopProxy<T>`.
- On iOS, disable overscan compensation for external displays (removes black
  bars surrounding the image).
- On Linux, the functions `is_wayland`, `is_x11`, `xlib_xconnection` and `wayland_display` have been moved to a new `EventLoopWindowTargetExtUnix` trait.
- On iOS, add `set_prefers_status_bar_hidden` extension function instead of
  hijacking `set_decorations` for this purpose.
- On macOS and iOS, corrected the auto trait impls of `EventLoopProxy`.
- On iOS, add touch pressure information for touch events.
- Implement `raw_window_handle::HasRawWindowHandle` for `Window` type on all supported platforms.
- On macOS, fix the signature of `-[NSView drawRect:]`.
- On iOS, fix the behavior of `ControlFlow::Poll`. It wasn't polling if that was the only mode ever used by the application.
- On iOS, fix DPI sent out by views on creation was `0.0` - now it gives a reasonable number.
- On iOS, RedrawRequested now works for gl/metal backed views.
- On iOS, RedrawRequested is generally ordered after EventsCleared.

# 0.20.0 Alpha 2 (2019-07-09)

- On X11, non-resizable windows now have maximize explicitly disabled.
- On Windows, support paths longer than MAX_PATH (260 characters) in `WindowEvent::DroppedFile`
and `WindowEvent::HoveredFile`.
- On Mac, implement `DeviceEvent::Button`.
- Change `Event::Suspended(true / false)` to `Event::Suspended` and `Event::Resumed`.
- On X11, fix sanity check which checks that a monitor's reported width and height (in millimeters) are non-zero when calculating the DPI factor.
- Revert the use of invisible surfaces in Wayland, which introduced graphical glitches with OpenGL (#835)
- On X11, implement `_NET_WM_PING` to allow desktop environment to kill unresponsive programs.
- On Windows, when a window is initially invisible, it won't take focus from the existing visible windows.
- On Windows, fix multiple calls to `request_redraw` during `EventsCleared` sending multiple `RedrawRequested events.`
- On Windows, fix edge case where `RedrawRequested` could be dispatched before input events in event loop iteration.
- On Windows, fix timing issue that could cause events to be improperly dispatched after `RedrawRequested` but before `EventsCleared`.
- On macOS, drop unused Metal dependency.
- On Windows, fix the trail effect happening on transparent decorated windows. Borderless (or un-decorated) windows were not affected.
- On Windows, fix `with_maximized` not properly setting window size to entire window.
- On macOS, change `WindowExtMacOS::request_user_attention()` to take an `enum` instead of a `bool`.

# 0.20.0 Alpha 1 (2019-06-21)

- Changes below are considered **breaking**.
- Change all occurrences of `EventsLoop` to `EventLoop`.
- Previously flat API is now exposed through `event`, `event_loop`, `monitor`, and `window` modules.
- `os` module changes:
  - Renamed to `platform`.
  - All traits now have platform-specific suffixes.
  - Exposes new `desktop` module on Windows, Mac, and Linux.
- Changes to event loop types:
  - `EventLoopProxy::wakeup` has been removed in favor of `send_event`.
  - **Major:** New `run` method drives winit event loop.
    - Returns `!` to ensure API behaves identically across all supported platforms.
      - This allows `emscripten` implementation to work without lying about the API.
    - `ControlFlow`'s variants have been replaced with `Wait`, `WaitUntil(Instant)`, `Poll`, and `Exit`.
      - Is read after `EventsCleared` is processed.
      - `Wait` waits until new events are available.
      - `WaitUntil` waits until either new events are available or the provided time has been reached.
      - `Poll` instantly resumes the event loop.
      - `Exit` aborts the event loop.
    - Takes a closure that implements `'static + FnMut(Event<T>, &EventLoop<T>, &mut ControlFlow)`.
      - `&EventLoop<T>` is provided to allow new `Window`s to be created.
  - **Major:** `platform::desktop` module exposes `EventLoopExtDesktop` trait with `run_return` method.
    - Behaves identically to `run`, but returns control flow to the calling context and can take non-`'static` closures.
  - `EventLoop`'s `poll_events` and `run_forever` methods have been removed in favor of `run` and `run_return`.
- Changes to events:
  - Remove `Event::Awakened` in favor of `Event::UserEvent(T)`.
    - Can be sent with `EventLoopProxy::send_event`.
  - Rename `WindowEvent::Refresh` to `WindowEvent::RedrawRequested`.
    - `RedrawRequested` can be sent by the user with the `Window::request_redraw` method.
  - `EventLoop`, `EventLoopProxy`, and `Event` are now generic over `T`, for use in `UserEvent`.
  - **Major:** Add `NewEvents(StartCause)`, `EventsCleared`, and `LoopDestroyed` variants to `Event`.
    - `NewEvents` is emitted when new events are ready to be processed by event loop.
      - `StartCause` describes why new events are available, with `ResumeTimeReached`, `Poll`, `WaitCancelled`, and `Init` (sent once at start of loop).
    - `EventsCleared` is emitted when all available events have been processed.
      - Can be used to perform logic that depends on all events being processed (e.g. an iteration of a game loop).
    - `LoopDestroyed` is emitted when the `run` or `run_return` method is about to exit.
- Rename `MonitorId` to `MonitorHandle`.
- Removed `serde` implementations from `ControlFlow`.
- Rename several functions to improve both internal consistency and compliance with Rust API guidelines.
- Remove `WindowBuilder::multitouch` field, since it was only implemented on a few platforms. Multitouch is always enabled now.
- **Breaking:** On macOS, change `ns` identifiers to use snake_case for consistency with iOS's `ui` identifiers.
- Add `MonitorHandle::video_modes` method for retrieving supported video modes for the given monitor.
- On Wayland, the window now exists even if nothing has been drawn.
- On Windows, fix initial dimensions of a fullscreen window.
- On Windows, Fix transparent borderless windows rendering wrong.

# Version 0.19.1 (2019-04-08)

- On Wayland, added a `get_wayland_display` function to `EventsLoopExt`.
- On Windows, fix `CursorMoved(0, 0)` getting dispatched on window focus.
- On macOS, fix command key event left and right reverse.
- On FreeBSD, NetBSD, and OpenBSD, fix build of X11 backend.
- On Linux, the numpad's add, subtract and divide keys are now mapped to the `Add`, `Subtract` and `Divide` virtual key codes
- On macOS, the numpad's subtract key has been added to the `Subtract` mapping
- On Wayland, the numpad's home, end, page up and page down keys are now mapped to the `Home`, `End`, `PageUp` and `PageDown` virtual key codes
- On Windows, fix icon not showing up in corner of window.
- On X11, change DPI scaling factor behavior. First, winit tries to read it from "Xft.dpi" XResource, and uses DPI calculation from xrandr dimensions as fallback behavior.

# Version 0.19.0 (2019-03-06)

- On X11, we will use the faster `XRRGetScreenResourcesCurrent` function instead of `XRRGetScreenResources` when available.
- On macOS, fix keycodes being incorrect when using a non-US keyboard layout.
- On Wayland, fix `with_title()` not setting the windows title
- On Wayland, add `set_wayland_theme()` to control client decoration color theme
- Added serde serialization to `os::unix::XWindowType`.
- **Breaking:** Remove the `icon_loading` feature and the associated `image` dependency.
- On X11, make event loop thread safe by replacing XNextEvent with select(2) and XCheckIfEvent
- On Windows, fix malformed function pointer typecast that could invoke undefined behavior.
- Refactored Windows state/flag-setting code.
- On Windows, hiding the cursor no longer hides the cursor for all Winit windows - just the one `hide_cursor` was called on.
- On Windows, cursor grabs used to get perpetually canceled when the grabbing window lost focus. Now, cursor grabs automatically get re-initialized when the window regains focus and the mouse moves over the client area.
- On Windows, only vertical mouse wheel events were handled. Now, horizontal mouse wheel events are also handled.
- On Windows, ignore the AltGr key when populating the `ModifersState` type.

# Version 0.18.1 (2018-12-30)

- On macOS, fix `Yen` (JIS) so applications receive the event.
- On X11 with a tiling WM, fixed high CPU usage when moving windows across monitors.
- On X11, fixed panic caused by dropping the window before running the event loop.
- on macOS, added `WindowExt::set_simple_fullscreen` which does not require a separate space
- Introduce `WindowBuilderExt::with_app_id` to allow setting the application ID on Wayland.
- On Windows, catch panics in event loop child thread and forward them to the parent thread. This prevents an invocation of undefined behavior due to unwinding into foreign code.
- On Windows, fix issue where resizing or moving window combined with grabbing the cursor would freeze program.
- On Windows, fix issue where resizing or moving window would eat `Awakened` events.
- On Windows, exiting fullscreen after entering fullscreen with disabled decorations no longer shrinks window.
- On X11, fixed a segfault when using virtual monitors with XRandR.
- Derive `Ord` and `PartialOrd` for `VirtualKeyCode` enum.
- On Windows, fix issue where hovering or dropping a non file item would create a panic.
- On Wayland, fix resizing and DPI calculation when a `wl_output` is removed without sending a `leave` event to the `wl_surface`, such as disconnecting a monitor from a laptop.
- On Wayland, DPI calculation is handled by smithay-client-toolkit.
- On X11, `WindowBuilder::with_min_dimensions` and `WindowBuilder::with_max_dimensions` now correctly account for DPI.
- Added support for generating dummy `DeviceId`s and `WindowId`s to better support unit testing.
- On macOS, fixed unsoundness in drag-and-drop that could result in drops being rejected.
- On macOS, implemented `WindowEvent::Refresh`.
- On macOS, all `MouseCursor` variants are now implemented and the cursor will no longer reset after unfocusing.
- Removed minimum supported Rust version guarantee.

# Version 0.18.0 (2018-11-07)

- **Breaking:** `image` crate upgraded to 0.20. This is exposed as part of the `icon_loading` API.
- On Wayland, pointer events will now provide the current modifiers state.
- On Wayland, titles will now be displayed in the window header decoration.
- On Wayland, key repetition is now ended when keyboard loses focus.
- On Wayland, windows will now use more stylish and modern client side decorations.
- On Wayland, windows will use server-side decorations when available.
- **Breaking:** Added support for F16-F24 keys (variants were added to the `VirtualKeyCode` enum).
- Fixed graphical glitches when resizing on Wayland.
- On Windows, fix freezes when performing certain actions after a window resize has been triggered. Reintroduces some visual artifacts when resizing.
- Updated window manager hints under X11 to v1.5 of [Extended Window Manager Hints](https://specifications.freedesktop.org/wm-spec/wm-spec-1.5.html#idm140200472629520).
- Added `WindowBuilderExt::with_gtk_theme_variant` to X11-specific `WindowBuilder` functions.
- Fixed UTF8 handling bug in X11 `set_title` function.
- On Windows, `Window::set_cursor` now applies immediately instead of requiring specific events to occur first.
- On Windows, the `HoveredFile` and `HoveredFileCancelled` events are now implemented.
- On Windows, fix `Window::set_maximized`.
- On Windows 10, fix transparency (#260).
- On macOS, fix modifiers during key repeat.
- Implemented the `Debug` trait for `Window`, `EventsLoop`, `EventsLoopProxy` and `WindowBuilder`.
- On X11, now a `Resized` event will always be generated after a DPI change to ensure the window's logical size is consistent with the new DPI.
- Added further clarifications to the DPI docs.
- On Linux, if neither X11 nor Wayland manage to initialize, the corresponding panic now consists of a single line only.
- Add optional `serde` feature with implementations of `Serialize`/`Deserialize` for DPI types and various event types.
- Add `PartialEq`, `Eq`, and `Hash` implementations on public types that could have them but were missing them.
- On X11, drag-and-drop receiving an unsupported drop type can no longer cause the WM to freeze.
- Fix issue whereby the OpenGL context would not appear at startup on macOS Mojave (#1069).
- **Breaking:** Removed `From<NSApplicationActivationPolicy>` impl from `ActivationPolicy` on macOS.
- On macOS, the application can request the user's attention with `WindowExt::request_user_attention`.

# Version 0.17.2 (2018-08-19)

- On macOS, fix `<C-Tab>` so applications receive the event.
- On macOS, fix `<Cmd-{key}>` so applications receive the event.
- On Wayland, key press events will now be repeated.

# Version 0.17.1 (2018-08-05)

- On X11, prevent a compilation failure in release mode for versions of Rust greater than or equal to 1.30.
- Fixed deadlock that broke fullscreen mode on Windows.

# Version 0.17.0 (2018-08-02)

- Cocoa and core-graphics updates.
- Fixed thread-safety issues in several `Window` functions on Windows.
- On MacOS, the key state for modifiers key events is now properly set.
- On iOS, the view is now set correctly. This makes it possible to render things (instead of being stuck on a black screen), and touch events work again.
- Added NetBSD support.
- **Breaking:** On iOS, `UIView` is now the default root view. `WindowBuilderExt::with_root_view_class` can be used to set the root view objective-c class to `GLKView` (OpenGLES) or `MTKView` (Metal/MoltenVK).
- On iOS, the `UIApplication` is not started until `Window::new` is called.
- Fixed thread unsafety with cursor hiding on macOS.
- On iOS, fixed the size of the `JmpBuf` type used for `setjmp`/`longjmp` calls. Previously this was a buffer overflow on most architectures.
- On Windows, use cached window DPI instead of repeatedly querying the system. This fixes sporadic crashes on Windows 7.

# Version 0.16.2 (2018-07-07)

- On Windows, non-resizable windows now have the maximization button disabled. This is consistent with behavior on macOS and popular X11 WMs.
- Corrected incorrect `unreachable!` usage when guessing the DPI factor with no detected monitors.

# Version 0.16.1 (2018-07-02)

- Added logging through `log`. Logging will become more extensive over time.
- On X11 and Windows, the window's DPI factor is guessed before creating the window. This *greatly* cuts back on unsightly auto-resizing that would occur immediately after window creation.
- Fixed X11 backend compilation for environments where `c_char` is unsigned.

# Version 0.16.0 (2018-06-25)

- Windows additionally has `WindowBuilderExt::with_no_redirection_bitmap`.
- **Breaking:** Removed `VirtualKeyCode::LMenu` and `VirtualKeyCode::RMenu`; Windows now generates `VirtualKeyCode::LAlt` and `VirtualKeyCode::RAlt` instead.
- On X11, exiting fullscreen no longer leaves the window in the monitor's top left corner.
- **Breaking:** `Window::hidpi_factor` has been renamed to `Window::get_hidpi_factor` for better consistency. `WindowEvent::HiDPIFactorChanged` has been renamed to `WindowEvent::HiDpiFactorChanged`. DPI factors are always represented as `f64` instead of `f32` now.
- The Windows backend is now DPI aware. `WindowEvent::HiDpiFactorChanged` is implemented, and `MonitorId::get_hidpi_factor` and `Window::hidpi_factor` return accurate values.
- Implemented `WindowEvent::HiDpiFactorChanged` on X11.
- On macOS, `Window::set_cursor_position` is now relative to the client area.
- On macOS, setting the maximum and minimum dimensions now applies to the client area dimensions rather than to the window dimensions.
- On iOS, `MonitorId::get_dimensions` has been implemented and both `MonitorId::get_hidpi_factor` and `Window::get_hidpi_factor` return accurate values.
- On Emscripten, `MonitorId::get_hidpi_factor` now returns the same value as `Window::get_hidpi_factor` (it previously would always return 1.0).
- **Breaking:** The entire API for sizes, positions, etc. has changed. In the majority of cases, winit produces and consumes positions and sizes as `LogicalPosition` and `LogicalSize`, respectively. The notable exception is `MonitorId` methods, which deal in `PhysicalPosition` and `PhysicalSize`. See the documentation for specifics and explanations of the types. Additionally, winit automatically conserves logical size when the DPI factor changes.
- **Breaking:** All deprecated methods have been removed. For `Window::platform_display` and `Window::platform_window`, switch to the appropriate platform-specific `WindowExt` methods. For `Window::get_inner_size_points` and `Window::get_inner_size_pixels`, use the `LogicalSize` returned by `Window::get_inner_size` and convert as needed.
- HiDPI support for Wayland.
- `EventsLoop::get_available_monitors` and `EventsLoop::get_primary_monitor` now have identical counterparts on `Window`, so this information can be acquired without an `EventsLoop` borrow.
- `AvailableMonitorsIter` now implements `Debug`.
- Fixed quirk on macOS where certain keys would generate characters at twice the normal rate when held down.
- On X11, all event loops now share the same `XConnection`.
- **Breaking:** `Window::set_cursor_state` and `CursorState` enum removed in favor of the more composable `Window::grab_cursor` and `Window::hide_cursor`. As a result, grabbing the cursor no longer automatically hides it; you must call both methods to retain the old behavior on Windows and macOS. `Cursor::NoneCursor` has been removed, as it's no longer useful.
- **Breaking:** `Window::set_cursor_position` now returns `Result<(), String>`, thus allowing for `Box<Error>` conversion via `?`.

# Version 0.15.1 (2018-06-13)

- On X11, the `Moved` event is no longer sent when the window is resized without changing position.
- `MouseCursor` and `CursorState` now implement `Default`.
- `WindowBuilder::with_resizable` implemented for Windows, X11, Wayland, and macOS.
- `Window::set_resizable` implemented for Windows, X11, Wayland, and macOS.
- On X11, if the monitor's width or height in millimeters is reported as 0, the DPI is now 1.0 instead of +inf.
- On X11, the environment variable `WINIT_HIDPI_FACTOR` has been added for overriding DPI factor.
- On X11, enabling transparency no longer causes the window contents to flicker when resizing.
- On X11, `with_override_redirect` now actually enables override redirect.
- macOS now generates `VirtualKeyCode::LAlt` and `VirtualKeyCode::RAlt` instead of `None` for both.
- On macOS, `VirtualKeyCode::RWin` and `VirtualKeyCode::LWin` are no longer switched.
- On macOS, windows without decorations can once again be resized.
- Fixed race conditions when creating an `EventsLoop` on X11, most commonly manifesting as "[xcb] Unknown sequence number while processing queue".
- On macOS, `CursorMoved` and `MouseInput` events are only generated if they occurs within the window's client area.
- On macOS, resizing the window no longer generates a spurious `MouseInput` event.

# Version 0.15.0 (2018-05-22)

- `Icon::to_cardinals` is no longer public, since it was never supposed to be.
- Wayland: improve diagnostics if initialization fails
- Fix some system event key doesn't work when focused, do not block keyevent forward to system on macOS
- On X11, the scroll wheel position is now correctly reset on i3 and other WMs that have the same quirk.
- On X11, `Window::get_current_monitor` now reliably returns the correct monitor.
- On X11, `Window::hidpi_factor` returns values from XRandR rather than the inaccurate values previously queried from the core protocol.
- On X11, the primary monitor is detected correctly even when using versions of XRandR less than 1.5.
- `MonitorId` now implements `Debug`.
- Fixed bug on macOS where using `with_decorations(false)` would cause `set_decorations(true)` to produce a transparent titlebar with no title.
- Implemented `MonitorId::get_position` on macOS.
- On macOS, `Window::get_current_monitor` now returns accurate values.
- Added `WindowBuilderExt::with_resize_increments` to macOS.
- **Breaking:** On X11, `WindowBuilderExt::with_resize_increments` and `WindowBuilderExt::with_base_size` now take `u32` values rather than `i32`.
- macOS keyboard handling has been overhauled, allowing for the use of dead keys, IME, etc. Right modifier keys are also no longer reported as being left.
- Added the `Window::set_ime_spot(x: i32, y: i32)` method, which is implemented on X11 and macOS.
- **Breaking**: `os::unix::WindowExt::send_xim_spot(x: i16, y: i16)` no longer exists. Switch to the new `Window::set_ime_spot(x: i32, y: i32)`, which has equivalent functionality.
- Fixed detection of `Pause` and `Scroll` keys on Windows.
- On Windows, alt-tabbing while the cursor is grabbed no longer makes it impossible to re-grab the cursor.
- On Windows, using `CursorState::Hide` when the cursor is grabbed now ungrabs the cursor first.
- Implemented `MouseCursor::NoneCursor` on Windows.
- Added `WindowBuilder::with_always_on_top` and `Window::set_always_on_top`. Implemented on Windows, macOS, and X11.
- On X11, `WindowBuilderExt` now has `with_class`, `with_override_redirect`, and `with_x11_window_type` to allow for more control over window creation. `WindowExt` additionally has `set_urgent`.
- More hints are set by default on X11, including `_NET_WM_PID` and `WM_CLIENT_MACHINE`. Note that prior to this, the `WM_CLASS` hint was automatically set to whatever value was passed to `with_title`. It's now set to the executable name to better conform to expectations and the specification; if this is undesirable, you must explicitly use `WindowBuilderExt::with_class`.

# Version 0.14.0 (2018-05-09)

- Created the `Copy`, `Paste` and `Cut` `VirtualKeyCode`s and added support for them on X11 and Wayland
- Fix `.with_decorations(false)` in macOS
- On Mac, `NSWindow` and supporting objects might be alive long after they were `closed` which resulted in apps consuming more heap then needed. Mainly it was affecting multi window applications. Not expecting any user visible change of behaviour after the fix.
- Fix regression of Window platform extensions for macOS where `NSFullSizeContentViewWindowMask` was not being correctly applied to `.fullsize_content_view`.
- Corrected `get_position` on Windows to be relative to the screen rather than to the taskbar.
- Corrected `Moved` event on Windows to use position values equivalent to those returned by `get_position`. It previously supplied client area positions instead of window positions, and would additionally interpret negative values as being very large (around `u16::MAX`).
- Implemented `Moved` event on macOS.
- On X11, the `Moved` event correctly use window positions rather than client area positions. Additionally, a stray `Moved` that unconditionally accompanied `Resized` with the client area position relative to the parent has been eliminated; `Moved` is still received alongside `Resized`, but now only once and always correctly.
- On Windows, implemented all variants of `DeviceEvent` other than `Text`. Mouse `DeviceEvent`s are now received even if the window isn't in the foreground.
- `DeviceId` on Windows is no longer a unit struct, and now contains a `u32`. For `WindowEvent`s, this will always be 0, but on `DeviceEvent`s it will be the handle to that device. `DeviceIdExt::get_persistent_identifier` can be used to acquire a unique identifier for that device that persists across replugs/reboots/etc.
- Corrected `run_forever` on X11 to stop discarding `Awakened` events.
- Various safety and correctness improvements to the X11 backend internals.
- Fixed memory leak on X11 every time the mouse entered the window.
- On X11, drag and drop now works reliably in release mode.
- Added `WindowBuilderExt::with_resize_increments` and `WindowBuilderExt::with_base_size` to X11, allowing for more optional hints to be set.
- Rework of the wayland backend, migrating it to use [Smithay's Client Toolkit](https://github.com/Smithay/client-toolkit).
- Added `WindowBuilder::with_window_icon` and `Window::set_window_icon`, finally making it possible to set the window icon on Windows and X11. The `icon_loading` feature can be enabled to allow for icons to be easily loaded; see example program `window_icon.rs` for usage.
- Windows additionally has `WindowBuilderExt::with_taskbar_icon` and `WindowExt::set_taskbar_icon`.
- On Windows, fix panic when trying to call `set_fullscreen(None)` on a window that has not been fullscreened prior.

# Version 0.13.1 (2018-04-26)

- Ensure necessary `x11-dl` version is used.

# Version 0.13.0 (2018-04-25)

- Implement `WindowBuilder::with_maximized`, `Window::set_fullscreen`, `Window::set_maximized` and `Window::set_decorations` for MacOS.
- Implement `WindowBuilder::with_maximized`, `Window::set_fullscreen`, `Window::set_maximized` and `Window::set_decorations` for Windows.
- On Windows, `WindowBuilder::with_fullscreen` no longer changing monitor display resolution.
- Overhauled X11 window geometry calculations. `get_position` and `set_position` are more universally accurate across different window managers, and `get_outer_size` actually works now.
- Fixed SIGSEGV/SIGILL crashes on macOS caused by stabilization of the `!` (never) type.
- Implement `WindowEvent::HiDPIFactorChanged` for macOS
- On X11, input methods now work completely out of the box, no longer requiring application developers to manually call `setlocale`. Additionally, when input methods are started, stopped, or restarted on the server end, it's correctly handled.
- Implemented `Refresh` event on Windows.
- Properly calculate the minimum and maximum window size on Windows, including window decorations.
- Map more `MouseCursor` variants to cursor icons on Windows.
- Corrected `get_position` on macOS to return outer frame position, not content area position.
- Corrected `set_position` on macOS to set outer frame position, not content area position.
- Added `get_inner_position` method to `Window`, which gets the position of the window's client area. This is implemented on all applicable platforms (all desktop platforms other than Wayland, where this isn't possible).
- **Breaking:** the `Closed` event has been replaced by `CloseRequested` and `Destroyed`. To migrate, you typically just need to replace all usages of `Closed` with `CloseRequested`; see example programs for more info. The exception is iOS, where `Closed` must be replaced by `Destroyed`.

# Version 0.12.0 (2018-04-06)

- Added subclass to macos windows so they can be made resizable even with no decorations.
- Dead keys now work properly on X11, no longer resulting in a panic.
- On X11, input method creation first tries to use the value from the user's `XMODIFIERS` environment variable, so application developers should no longer need to manually call `XSetLocaleModifiers`. If that fails, fallbacks are tried, which should prevent input method initialization from ever outright failing.
- Fixed thread safety issues with input methods on X11.
- Add support for `Touch` for win32 backend.
- Fixed `Window::get_inner_size` and friends to return the size in pixels instead of points when using HIDPI displays on OSX.

# Version 0.11.3 (2018-03-28)

- Added `set_min_dimensions` and `set_max_dimensions` methods to `Window`, and implemented on Windows, X11, Wayland, and OSX.
- On X11, dropping a `Window` actually closes it now, and clicking the window's × button (or otherwise having the WM signal to close it) will result in the window closing.
- Added `WindowBuilderExt` methods for macos: `with_titlebar_transparent`,
  `with_title_hidden`, `with_titlebar_buttons_hidden`,
  `with_fullsize_content_view`.
- Mapped X11 numpad keycodes (arrows, Home, End, PageUp, PageDown, Insert and Delete) to corresponding virtual keycodes

# Version 0.11.2 (2018-03-06)

- Impl `Hash`, `PartialEq`, and `Eq` for `events::ModifiersState`.
- Implement `MonitorId::get_hidpi_factor` for MacOS.
- Added method `os::macos::MonitorIdExt::get_nsscreen() -> *mut c_void` that gets a `NSScreen` object matching the monitor ID.
- Send `Awakened` event on Android when event loop is woken up.

# Version 0.11.1 (2018-02-19)

- Fixed windows not receiving mouse events when click-dragging the mouse outside the client area of a window, on Windows platforms.
- Added method `os::android::EventsLoopExt:set_suspend_callback(Option<Box<Fn(bool) -> ()>>)` that allows glutin to register a callback when a suspend event happens

# Version 0.11.0 (2018-02-09)

- Implement `MonitorId::get_dimensions` for Android.
- Added method `os::macos::WindowBuilderExt::with_movable_by_window_background(bool)` that allows to move a window without a titlebar - `with_decorations(false)`
- Implement `Window::set_fullscreen`, `Window::set_maximized` and `Window::set_decorations` for Wayland.
- Added `Caret` as VirtualKeyCode and support OSX ^-Key with german input.

# Version 0.10.1 (2018-02-05)

*Yanked*

# Version 0.10.0 (2017-12-27)

- Add support for `Touch` for emscripten backend.
- Added support for `DroppedFile`, `HoveredFile`, and `HoveredFileCancelled` to X11 backend.
- **Breaking:** `unix::WindowExt` no longer returns pointers for things that aren't actually pointers; `get_xlib_window` now returns `Option<std::os::raw::c_ulong>` and `get_xlib_screen_id` returns `Option<std::os::raw::c_int>`. Additionally, methods that previously returned `libc::c_void` have been changed to return `std::os::raw::c_void`, which are not interchangeable types, so users wanting the former will need to explicitly cast.
- Added `set_decorations` method to `Window` to allow decorations to be toggled after the window is built. Presently only implemented on X11.
- Raised the minimum supported version of Rust to 1.20 on MacOS due to usage of associated constants in new versions of cocoa and core-graphics.
- Added `modifiers` field to `MouseInput`, `MouseWheel`, and `CursorMoved` events to track the modifiers state (`ModifiersState`).
- Fixed the emscripten backend to return the size of the canvas instead of the size of the window.

# Version 0.9.0 (2017-12-01)

- Added event `WindowEvent::HiDPIFactorChanged`.
- Added method `MonitorId::get_hidpi_factor`.
- Deprecated `get_inner_size_pixels` and `get_inner_size_points` methods of `Window` in favor of
`get_inner_size`.
- **Breaking:** `EventsLoop` is `!Send` and `!Sync` because of platform-dependant constraints,
  but `Window`, `WindowId`, `DeviceId` and `MonitorId` guaranteed to be `Send`.
- `MonitorId::get_position` now returns `(i32, i32)` instead of `(u32, u32)`.
- Rewrite of the wayland backend to use wayland-client-0.11
- Support for dead keys on wayland for keyboard utf8 input
- Monitor enumeration on Windows is now implemented using `EnumDisplayMonitors` instead of
`EnumDisplayDevices`. This changes the value returned by `MonitorId::get_name()`.
- On Windows added `MonitorIdExt::hmonitor` method
- Impl `Clone` for `EventsLoopProxy`
- `EventsLoop::get_primary_monitor()` on X11 will fallback to any available monitor if no primary is found
- Support for touch event on wayland
- `WindowEvent`s `MouseMoved`, `MouseEntered`, and `MouseLeft` have been renamed to
`CursorMoved`, `CursorEntered`, and `CursorLeft`.
- New `DeviceEvent`s added, `MouseMotion` and `MouseWheel`.
- Send `CursorMoved` event after `CursorEntered` and `Focused` events.
- Add support for `ModifiersState`, `MouseMove`, `MouseInput`, `MouseMotion` for emscripten backend.

# Version 0.8.3 (2017-10-11)

- Fixed issue of calls to `set_inner_size` blocking on Windows.
- Mapped `ISO_Left_Tab` to `VirtualKeyCode::Tab` to make the key work with modifiers
- Fixed the X11 backed on 32bit targets

# Version 0.8.2 (2017-09-28)

- Uniformize keyboard scancode values accross Wayland and X11 (#297).
- Internal rework of the wayland event loop
- Added method `os::linux::WindowExt::is_ready`

# Version 0.8.1 (2017-09-22)

- Added various methods to `os::linux::EventsLoopExt`, plus some hidden items necessary to make
  glutin work.

# Version 0.8.0 (2017-09-21)

- Added `Window::set_maximized`, `WindowAttributes::maximized` and `WindowBuilder::with_maximized`.
- Added `Window::set_fullscreen`.
- Changed `with_fullscreen` to take a `Option<MonitorId>` instead of a `MonitorId`.
- Removed `MonitorId::get_native_identifer()` in favor of platform-specific traits in the `os`
  module.
- Changed `get_available_monitors()` and `get_primary_monitor()` to be methods of `EventsLoop`
  instead of stand-alone methods.
- Changed `EventsLoop` to be tied to a specific X11 or Wayland connection.
- Added a `os::linux::EventsLoopExt` trait that makes it possible to configure the connection.
- Fixed the emscripten code, which now compiles.
- Changed the X11 fullscreen code to use `xrandr` instead of `xxf86vm`.
- Fixed the Wayland backend to produce `Refresh` event after window creation.
- Changed the `Suspended` event to be outside of `WindowEvent`.
- Fixed the X11 backend sometimes reporting the wrong virtual key (#273).<|MERGE_RESOLUTION|>--- conflicted
+++ resolved
@@ -21,13 +21,10 @@
 - On X11, prevent stealing input focus when creating a new window.
   Only steal input focus when entering fullscreen mode.
 - On Wayland, add support for set_cursor_visible and set_cursor_grab.
-<<<<<<< HEAD
 - On Wayland, fixed DeviceEvents for relative mouse movement is not always produced.
 - Removed `derivative` crate dependency.
-=======
 - On Wayland, fixed DeviceEvents for relative mouse movement is not always produced
 - On Wayland, add support for set_cursor_icon.
->>>>>>> 5ced36e3
 
 # 0.20.0 Alpha 3 (2019-08-14)
 
