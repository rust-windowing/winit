# Unreleased

- On Windows, implemented function to get HINSTANCE
- On macOS, implement `run_return`.
- On iOS, fix inverted parameter in `set_prefers_home_indicator_hidden`.
- On X11, performance is improved when rapidly calling `Window::set_cursor_icon`.
- On iOS, fix improper `msg_send` usage that was UB and/or would break if `!` is stabilized.
- On Windows, unset `maximized` when manually changing the window's position or size.
- On Windows, add touch pressure information for touch events.
- On macOS, differentiate between `CursorIcon::Grab` and `CursorIcon::Grabbing`.
- On Wayland, fix event processing sometimes stalling when using OpenGL with vsync.
- Officially remove the Emscripten backend.
- On Windows, fix handling of surrogate pairs when dispatching `ReceivedCharacter`.
- On macOS 10.15, fix freeze upon exiting exclusive fullscreen mode.
- On X11, allow setting mulitple `XWindowType`s.
- On iOS, fix null window on initial `HiDpiFactorChanged` event.
- On Windows, fix fullscreen window shrinking upon getting restored to a normal window.
- On macOS, fix events not being emitted during modal loops, such as when windows are being resized
  by the user.
- On Windows, fix hovering the mouse over the active window creating an endless stream of CursorMoved events.
- On X11, return dummy monitor data to avoid panicking when no monitors exist.
- On X11, prevent stealing input focus when creating a new window.
  Only steal input focus when entering fullscreen mode.
<<<<<<< HEAD
- On Wayland, fixed DeviceEvents for relative mouse movement is not always produced
- On macOS, fix fullscreen state being updated after entering fullscreen instead of before,
  resulting in `Window::fullscreen` returning the old state in `Resized` events instead of
  reflecting the new fullscreen state
=======
- On Wayland, add support for set_cursor_visible and set_cursor_grab.
- On Wayland, fixed DeviceEvents for relative mouse movement is not always produced.
- Removed `derivative` crate dependency.
- On Wayland, add support for set_cursor_icon.
- Use `impl Iterator<Item = MonitorHandle>` instead of `AvailableMonitorsIter` consistently.
>>>>>>> 42e0ccfa

# 0.20.0 Alpha 3 (2019-08-14)

- On macOS, drop the run closure on exit.
- On Windows, location of `WindowEvent::Touch` are window client coordinates instead of screen coordinates.
- On X11, fix delayed events after window redraw.
- On macOS, add `WindowBuilderExt::with_disallow_hidpi` to have the option to turn off best resolution openGL surface.
- On Windows, screen saver won't start if the window is in fullscreen mode.
- Change all occurrences of the `new_user_event` method to `with_user_event`.
- On macOS, the dock and the menu bar are now hidden in fullscreen mode.
- `Window::set_fullscreen` now takes `Option<Fullscreen>` where `Fullscreen`
  consists of `Fullscreen::Exclusive(VideoMode)` and
  `Fullscreen::Borderless(MonitorHandle)` variants.
    - Adds support for exclusive fullscreen mode.
- On iOS, add support for hiding the home indicator.
- On iOS, add support for deferring system gestures.
- On iOS, fix a crash that occurred while acquiring a monitor's name.
- On iOS, fix armv7-apple-ios compile target.
- Removed the `T: Clone` requirement from the `Clone` impl of `EventLoopProxy<T>`.
- On iOS, disable overscan compensation for external displays (removes black
  bars surrounding the image).
- On Linux, the functions `is_wayland`, `is_x11`, `xlib_xconnection` and `wayland_display` have been moved to a new `EventLoopWindowTargetExtUnix` trait.
- On iOS, add `set_prefers_status_bar_hidden` extension function instead of
  hijacking `set_decorations` for this purpose.
- On macOS and iOS, corrected the auto trait impls of `EventLoopProxy`.
- On iOS, add touch pressure information for touch events.
- Implement `raw_window_handle::HasRawWindowHandle` for `Window` type on all supported platforms.
- On macOS, fix the signature of `-[NSView drawRect:]`.
- On iOS, fix the behavior of `ControlFlow::Poll`. It wasn't polling if that was the only mode ever used by the application.
- On iOS, fix DPI sent out by views on creation was `0.0` - now it gives a reasonable number.
- On iOS, RedrawRequested now works for gl/metal backed views.
- On iOS, RedrawRequested is generally ordered after EventsCleared.

# 0.20.0 Alpha 2 (2019-07-09)

- On X11, non-resizable windows now have maximize explicitly disabled.
- On Windows, support paths longer than MAX_PATH (260 characters) in `WindowEvent::DroppedFile`
and `WindowEvent::HoveredFile`.
- On Mac, implement `DeviceEvent::Button`.
- Change `Event::Suspended(true / false)` to `Event::Suspended` and `Event::Resumed`.
- On X11, fix sanity check which checks that a monitor's reported width and height (in millimeters) are non-zero when calculating the DPI factor.
- Revert the use of invisible surfaces in Wayland, which introduced graphical glitches with OpenGL (#835)
- On X11, implement `_NET_WM_PING` to allow desktop environment to kill unresponsive programs.
- On Windows, when a window is initially invisible, it won't take focus from the existing visible windows.
- On Windows, fix multiple calls to `request_redraw` during `EventsCleared` sending multiple `RedrawRequested events.`
- On Windows, fix edge case where `RedrawRequested` could be dispatched before input events in event loop iteration.
- On Windows, fix timing issue that could cause events to be improperly dispatched after `RedrawRequested` but before `EventsCleared`.
- On macOS, drop unused Metal dependency.
- On Windows, fix the trail effect happening on transparent decorated windows. Borderless (or un-decorated) windows were not affected.
- On Windows, fix `with_maximized` not properly setting window size to entire window.
- On macOS, change `WindowExtMacOS::request_user_attention()` to take an `enum` instead of a `bool`.

# 0.20.0 Alpha 1 (2019-06-21)

- Changes below are considered **breaking**.
- Change all occurrences of `EventsLoop` to `EventLoop`.
- Previously flat API is now exposed through `event`, `event_loop`, `monitor`, and `window` modules.
- `os` module changes:
  - Renamed to `platform`.
  - All traits now have platform-specific suffixes.
  - Exposes new `desktop` module on Windows, Mac, and Linux.
- Changes to event loop types:
  - `EventLoopProxy::wakeup` has been removed in favor of `send_event`.
  - **Major:** New `run` method drives winit event loop.
    - Returns `!` to ensure API behaves identically across all supported platforms.
      - This allows `emscripten` implementation to work without lying about the API.
    - `ControlFlow`'s variants have been replaced with `Wait`, `WaitUntil(Instant)`, `Poll`, and `Exit`.
      - Is read after `EventsCleared` is processed.
      - `Wait` waits until new events are available.
      - `WaitUntil` waits until either new events are available or the provided time has been reached.
      - `Poll` instantly resumes the event loop.
      - `Exit` aborts the event loop.
    - Takes a closure that implements `'static + FnMut(Event<T>, &EventLoop<T>, &mut ControlFlow)`.
      - `&EventLoop<T>` is provided to allow new `Window`s to be created.
  - **Major:** `platform::desktop` module exposes `EventLoopExtDesktop` trait with `run_return` method.
    - Behaves identically to `run`, but returns control flow to the calling context and can take non-`'static` closures.
  - `EventLoop`'s `poll_events` and `run_forever` methods have been removed in favor of `run` and `run_return`.
- Changes to events:
  - Remove `Event::Awakened` in favor of `Event::UserEvent(T)`.
    - Can be sent with `EventLoopProxy::send_event`.
  - Rename `WindowEvent::Refresh` to `WindowEvent::RedrawRequested`.
    - `RedrawRequested` can be sent by the user with the `Window::request_redraw` method.
  - `EventLoop`, `EventLoopProxy`, and `Event` are now generic over `T`, for use in `UserEvent`.
  - **Major:** Add `NewEvents(StartCause)`, `EventsCleared`, and `LoopDestroyed` variants to `Event`.
    - `NewEvents` is emitted when new events are ready to be processed by event loop.
      - `StartCause` describes why new events are available, with `ResumeTimeReached`, `Poll`, `WaitCancelled`, and `Init` (sent once at start of loop).
    - `EventsCleared` is emitted when all available events have been processed.
      - Can be used to perform logic that depends on all events being processed (e.g. an iteration of a game loop).
    - `LoopDestroyed` is emitted when the `run` or `run_return` method is about to exit.
- Rename `MonitorId` to `MonitorHandle`.
- Removed `serde` implementations from `ControlFlow`.
- Rename several functions to improve both internal consistency and compliance with Rust API guidelines.
- Remove `WindowBuilder::multitouch` field, since it was only implemented on a few platforms. Multitouch is always enabled now.
- **Breaking:** On macOS, change `ns` identifiers to use snake_case for consistency with iOS's `ui` identifiers.
- Add `MonitorHandle::video_modes` method for retrieving supported video modes for the given monitor.
- On Wayland, the window now exists even if nothing has been drawn.
- On Windows, fix initial dimensions of a fullscreen window.
- On Windows, Fix transparent borderless windows rendering wrong.

# Version 0.19.1 (2019-04-08)

- On Wayland, added a `get_wayland_display` function to `EventsLoopExt`.
- On Windows, fix `CursorMoved(0, 0)` getting dispatched on window focus.
- On macOS, fix command key event left and right reverse.
- On FreeBSD, NetBSD, and OpenBSD, fix build of X11 backend.
- On Linux, the numpad's add, subtract and divide keys are now mapped to the `Add`, `Subtract` and `Divide` virtual key codes
- On macOS, the numpad's subtract key has been added to the `Subtract` mapping
- On Wayland, the numpad's home, end, page up and page down keys are now mapped to the `Home`, `End`, `PageUp` and `PageDown` virtual key codes
- On Windows, fix icon not showing up in corner of window.
- On X11, change DPI scaling factor behavior. First, winit tries to read it from "Xft.dpi" XResource, and uses DPI calculation from xrandr dimensions as fallback behavior.

# Version 0.19.0 (2019-03-06)

- On X11, we will use the faster `XRRGetScreenResourcesCurrent` function instead of `XRRGetScreenResources` when available.
- On macOS, fix keycodes being incorrect when using a non-US keyboard layout.
- On Wayland, fix `with_title()` not setting the windows title
- On Wayland, add `set_wayland_theme()` to control client decoration color theme
- Added serde serialization to `os::unix::XWindowType`.
- **Breaking:** Remove the `icon_loading` feature and the associated `image` dependency.
- On X11, make event loop thread safe by replacing XNextEvent with select(2) and XCheckIfEvent
- On Windows, fix malformed function pointer typecast that could invoke undefined behavior.
- Refactored Windows state/flag-setting code.
- On Windows, hiding the cursor no longer hides the cursor for all Winit windows - just the one `hide_cursor` was called on.
- On Windows, cursor grabs used to get perpetually canceled when the grabbing window lost focus. Now, cursor grabs automatically get re-initialized when the window regains focus and the mouse moves over the client area.
- On Windows, only vertical mouse wheel events were handled. Now, horizontal mouse wheel events are also handled.
- On Windows, ignore the AltGr key when populating the `ModifersState` type.

# Version 0.18.1 (2018-12-30)

- On macOS, fix `Yen` (JIS) so applications receive the event.
- On X11 with a tiling WM, fixed high CPU usage when moving windows across monitors.
- On X11, fixed panic caused by dropping the window before running the event loop.
- on macOS, added `WindowExt::set_simple_fullscreen` which does not require a separate space
- Introduce `WindowBuilderExt::with_app_id` to allow setting the application ID on Wayland.
- On Windows, catch panics in event loop child thread and forward them to the parent thread. This prevents an invocation of undefined behavior due to unwinding into foreign code.
- On Windows, fix issue where resizing or moving window combined with grabbing the cursor would freeze program.
- On Windows, fix issue where resizing or moving window would eat `Awakened` events.
- On Windows, exiting fullscreen after entering fullscreen with disabled decorations no longer shrinks window.
- On X11, fixed a segfault when using virtual monitors with XRandR.
- Derive `Ord` and `PartialOrd` for `VirtualKeyCode` enum.
- On Windows, fix issue where hovering or dropping a non file item would create a panic.
- On Wayland, fix resizing and DPI calculation when a `wl_output` is removed without sending a `leave` event to the `wl_surface`, such as disconnecting a monitor from a laptop.
- On Wayland, DPI calculation is handled by smithay-client-toolkit.
- On X11, `WindowBuilder::with_min_dimensions` and `WindowBuilder::with_max_dimensions` now correctly account for DPI.
- Added support for generating dummy `DeviceId`s and `WindowId`s to better support unit testing.
- On macOS, fixed unsoundness in drag-and-drop that could result in drops being rejected.
- On macOS, implemented `WindowEvent::Refresh`.
- On macOS, all `MouseCursor` variants are now implemented and the cursor will no longer reset after unfocusing.
- Removed minimum supported Rust version guarantee.

# Version 0.18.0 (2018-11-07)

- **Breaking:** `image` crate upgraded to 0.20. This is exposed as part of the `icon_loading` API.
- On Wayland, pointer events will now provide the current modifiers state.
- On Wayland, titles will now be displayed in the window header decoration.
- On Wayland, key repetition is now ended when keyboard loses focus.
- On Wayland, windows will now use more stylish and modern client side decorations.
- On Wayland, windows will use server-side decorations when available.
- **Breaking:** Added support for F16-F24 keys (variants were added to the `VirtualKeyCode` enum).
- Fixed graphical glitches when resizing on Wayland.
- On Windows, fix freezes when performing certain actions after a window resize has been triggered. Reintroduces some visual artifacts when resizing.
- Updated window manager hints under X11 to v1.5 of [Extended Window Manager Hints](https://specifications.freedesktop.org/wm-spec/wm-spec-1.5.html#idm140200472629520).
- Added `WindowBuilderExt::with_gtk_theme_variant` to X11-specific `WindowBuilder` functions.
- Fixed UTF8 handling bug in X11 `set_title` function.
- On Windows, `Window::set_cursor` now applies immediately instead of requiring specific events to occur first.
- On Windows, the `HoveredFile` and `HoveredFileCancelled` events are now implemented.
- On Windows, fix `Window::set_maximized`.
- On Windows 10, fix transparency (#260).
- On macOS, fix modifiers during key repeat.
- Implemented the `Debug` trait for `Window`, `EventsLoop`, `EventsLoopProxy` and `WindowBuilder`.
- On X11, now a `Resized` event will always be generated after a DPI change to ensure the window's logical size is consistent with the new DPI.
- Added further clarifications to the DPI docs.
- On Linux, if neither X11 nor Wayland manage to initialize, the corresponding panic now consists of a single line only.
- Add optional `serde` feature with implementations of `Serialize`/`Deserialize` for DPI types and various event types.
- Add `PartialEq`, `Eq`, and `Hash` implementations on public types that could have them but were missing them.
- On X11, drag-and-drop receiving an unsupported drop type can no longer cause the WM to freeze.
- Fix issue whereby the OpenGL context would not appear at startup on macOS Mojave (#1069).
- **Breaking:** Removed `From<NSApplicationActivationPolicy>` impl from `ActivationPolicy` on macOS.
- On macOS, the application can request the user's attention with `WindowExt::request_user_attention`.

# Version 0.17.2 (2018-08-19)

- On macOS, fix `<C-Tab>` so applications receive the event.
- On macOS, fix `<Cmd-{key}>` so applications receive the event.
- On Wayland, key press events will now be repeated.

# Version 0.17.1 (2018-08-05)

- On X11, prevent a compilation failure in release mode for versions of Rust greater than or equal to 1.30.
- Fixed deadlock that broke fullscreen mode on Windows.

# Version 0.17.0 (2018-08-02)

- Cocoa and core-graphics updates.
- Fixed thread-safety issues in several `Window` functions on Windows.
- On MacOS, the key state for modifiers key events is now properly set.
- On iOS, the view is now set correctly. This makes it possible to render things (instead of being stuck on a black screen), and touch events work again.
- Added NetBSD support.
- **Breaking:** On iOS, `UIView` is now the default root view. `WindowBuilderExt::with_root_view_class` can be used to set the root view objective-c class to `GLKView` (OpenGLES) or `MTKView` (Metal/MoltenVK).
- On iOS, the `UIApplication` is not started until `Window::new` is called.
- Fixed thread unsafety with cursor hiding on macOS.
- On iOS, fixed the size of the `JmpBuf` type used for `setjmp`/`longjmp` calls. Previously this was a buffer overflow on most architectures.
- On Windows, use cached window DPI instead of repeatedly querying the system. This fixes sporadic crashes on Windows 7.

# Version 0.16.2 (2018-07-07)

- On Windows, non-resizable windows now have the maximization button disabled. This is consistent with behavior on macOS and popular X11 WMs.
- Corrected incorrect `unreachable!` usage when guessing the DPI factor with no detected monitors.

# Version 0.16.1 (2018-07-02)

- Added logging through `log`. Logging will become more extensive over time.
- On X11 and Windows, the window's DPI factor is guessed before creating the window. This *greatly* cuts back on unsightly auto-resizing that would occur immediately after window creation.
- Fixed X11 backend compilation for environments where `c_char` is unsigned.

# Version 0.16.0 (2018-06-25)

- Windows additionally has `WindowBuilderExt::with_no_redirection_bitmap`.
- **Breaking:** Removed `VirtualKeyCode::LMenu` and `VirtualKeyCode::RMenu`; Windows now generates `VirtualKeyCode::LAlt` and `VirtualKeyCode::RAlt` instead.
- On X11, exiting fullscreen no longer leaves the window in the monitor's top left corner.
- **Breaking:** `Window::hidpi_factor` has been renamed to `Window::get_hidpi_factor` for better consistency. `WindowEvent::HiDPIFactorChanged` has been renamed to `WindowEvent::HiDpiFactorChanged`. DPI factors are always represented as `f64` instead of `f32` now.
- The Windows backend is now DPI aware. `WindowEvent::HiDpiFactorChanged` is implemented, and `MonitorId::get_hidpi_factor` and `Window::hidpi_factor` return accurate values.
- Implemented `WindowEvent::HiDpiFactorChanged` on X11.
- On macOS, `Window::set_cursor_position` is now relative to the client area.
- On macOS, setting the maximum and minimum dimensions now applies to the client area dimensions rather than to the window dimensions.
- On iOS, `MonitorId::get_dimensions` has been implemented and both `MonitorId::get_hidpi_factor` and `Window::get_hidpi_factor` return accurate values.
- On Emscripten, `MonitorId::get_hidpi_factor` now returns the same value as `Window::get_hidpi_factor` (it previously would always return 1.0).
- **Breaking:** The entire API for sizes, positions, etc. has changed. In the majority of cases, winit produces and consumes positions and sizes as `LogicalPosition` and `LogicalSize`, respectively. The notable exception is `MonitorId` methods, which deal in `PhysicalPosition` and `PhysicalSize`. See the documentation for specifics and explanations of the types. Additionally, winit automatically conserves logical size when the DPI factor changes.
- **Breaking:** All deprecated methods have been removed. For `Window::platform_display` and `Window::platform_window`, switch to the appropriate platform-specific `WindowExt` methods. For `Window::get_inner_size_points` and `Window::get_inner_size_pixels`, use the `LogicalSize` returned by `Window::get_inner_size` and convert as needed.
- HiDPI support for Wayland.
- `EventsLoop::get_available_monitors` and `EventsLoop::get_primary_monitor` now have identical counterparts on `Window`, so this information can be acquired without an `EventsLoop` borrow.
- `AvailableMonitorsIter` now implements `Debug`.
- Fixed quirk on macOS where certain keys would generate characters at twice the normal rate when held down.
- On X11, all event loops now share the same `XConnection`.
- **Breaking:** `Window::set_cursor_state` and `CursorState` enum removed in favor of the more composable `Window::grab_cursor` and `Window::hide_cursor`. As a result, grabbing the cursor no longer automatically hides it; you must call both methods to retain the old behavior on Windows and macOS. `Cursor::NoneCursor` has been removed, as it's no longer useful.
- **Breaking:** `Window::set_cursor_position` now returns `Result<(), String>`, thus allowing for `Box<Error>` conversion via `?`.

# Version 0.15.1 (2018-06-13)

- On X11, the `Moved` event is no longer sent when the window is resized without changing position.
- `MouseCursor` and `CursorState` now implement `Default`.
- `WindowBuilder::with_resizable` implemented for Windows, X11, Wayland, and macOS.
- `Window::set_resizable` implemented for Windows, X11, Wayland, and macOS.
- On X11, if the monitor's width or height in millimeters is reported as 0, the DPI is now 1.0 instead of +inf.
- On X11, the environment variable `WINIT_HIDPI_FACTOR` has been added for overriding DPI factor.
- On X11, enabling transparency no longer causes the window contents to flicker when resizing.
- On X11, `with_override_redirect` now actually enables override redirect.
- macOS now generates `VirtualKeyCode::LAlt` and `VirtualKeyCode::RAlt` instead of `None` for both.
- On macOS, `VirtualKeyCode::RWin` and `VirtualKeyCode::LWin` are no longer switched.
- On macOS, windows without decorations can once again be resized.
- Fixed race conditions when creating an `EventsLoop` on X11, most commonly manifesting as "[xcb] Unknown sequence number while processing queue".
- On macOS, `CursorMoved` and `MouseInput` events are only generated if they occurs within the window's client area.
- On macOS, resizing the window no longer generates a spurious `MouseInput` event.

# Version 0.15.0 (2018-05-22)

- `Icon::to_cardinals` is no longer public, since it was never supposed to be.
- Wayland: improve diagnostics if initialization fails
- Fix some system event key doesn't work when focused, do not block keyevent forward to system on macOS
- On X11, the scroll wheel position is now correctly reset on i3 and other WMs that have the same quirk.
- On X11, `Window::get_current_monitor` now reliably returns the correct monitor.
- On X11, `Window::hidpi_factor` returns values from XRandR rather than the inaccurate values previously queried from the core protocol.
- On X11, the primary monitor is detected correctly even when using versions of XRandR less than 1.5.
- `MonitorId` now implements `Debug`.
- Fixed bug on macOS where using `with_decorations(false)` would cause `set_decorations(true)` to produce a transparent titlebar with no title.
- Implemented `MonitorId::get_position` on macOS.
- On macOS, `Window::get_current_monitor` now returns accurate values.
- Added `WindowBuilderExt::with_resize_increments` to macOS.
- **Breaking:** On X11, `WindowBuilderExt::with_resize_increments` and `WindowBuilderExt::with_base_size` now take `u32` values rather than `i32`.
- macOS keyboard handling has been overhauled, allowing for the use of dead keys, IME, etc. Right modifier keys are also no longer reported as being left.
- Added the `Window::set_ime_spot(x: i32, y: i32)` method, which is implemented on X11 and macOS.
- **Breaking**: `os::unix::WindowExt::send_xim_spot(x: i16, y: i16)` no longer exists. Switch to the new `Window::set_ime_spot(x: i32, y: i32)`, which has equivalent functionality.
- Fixed detection of `Pause` and `Scroll` keys on Windows.
- On Windows, alt-tabbing while the cursor is grabbed no longer makes it impossible to re-grab the cursor.
- On Windows, using `CursorState::Hide` when the cursor is grabbed now ungrabs the cursor first.
- Implemented `MouseCursor::NoneCursor` on Windows.
- Added `WindowBuilder::with_always_on_top` and `Window::set_always_on_top`. Implemented on Windows, macOS, and X11.
- On X11, `WindowBuilderExt` now has `with_class`, `with_override_redirect`, and `with_x11_window_type` to allow for more control over window creation. `WindowExt` additionally has `set_urgent`.
- More hints are set by default on X11, including `_NET_WM_PID` and `WM_CLIENT_MACHINE`. Note that prior to this, the `WM_CLASS` hint was automatically set to whatever value was passed to `with_title`. It's now set to the executable name to better conform to expectations and the specification; if this is undesirable, you must explicitly use `WindowBuilderExt::with_class`.

# Version 0.14.0 (2018-05-09)

- Created the `Copy`, `Paste` and `Cut` `VirtualKeyCode`s and added support for them on X11 and Wayland
- Fix `.with_decorations(false)` in macOS
- On Mac, `NSWindow` and supporting objects might be alive long after they were `closed` which resulted in apps consuming more heap then needed. Mainly it was affecting multi window applications. Not expecting any user visible change of behaviour after the fix.
- Fix regression of Window platform extensions for macOS where `NSFullSizeContentViewWindowMask` was not being correctly applied to `.fullsize_content_view`.
- Corrected `get_position` on Windows to be relative to the screen rather than to the taskbar.
- Corrected `Moved` event on Windows to use position values equivalent to those returned by `get_position`. It previously supplied client area positions instead of window positions, and would additionally interpret negative values as being very large (around `u16::MAX`).
- Implemented `Moved` event on macOS.
- On X11, the `Moved` event correctly use window positions rather than client area positions. Additionally, a stray `Moved` that unconditionally accompanied `Resized` with the client area position relative to the parent has been eliminated; `Moved` is still received alongside `Resized`, but now only once and always correctly.
- On Windows, implemented all variants of `DeviceEvent` other than `Text`. Mouse `DeviceEvent`s are now received even if the window isn't in the foreground.
- `DeviceId` on Windows is no longer a unit struct, and now contains a `u32`. For `WindowEvent`s, this will always be 0, but on `DeviceEvent`s it will be the handle to that device. `DeviceIdExt::get_persistent_identifier` can be used to acquire a unique identifier for that device that persists across replugs/reboots/etc.
- Corrected `run_forever` on X11 to stop discarding `Awakened` events.
- Various safety and correctness improvements to the X11 backend internals.
- Fixed memory leak on X11 every time the mouse entered the window.
- On X11, drag and drop now works reliably in release mode.
- Added `WindowBuilderExt::with_resize_increments` and `WindowBuilderExt::with_base_size` to X11, allowing for more optional hints to be set.
- Rework of the wayland backend, migrating it to use [Smithay's Client Toolkit](https://github.com/Smithay/client-toolkit).
- Added `WindowBuilder::with_window_icon` and `Window::set_window_icon`, finally making it possible to set the window icon on Windows and X11. The `icon_loading` feature can be enabled to allow for icons to be easily loaded; see example program `window_icon.rs` for usage.
- Windows additionally has `WindowBuilderExt::with_taskbar_icon` and `WindowExt::set_taskbar_icon`.
- On Windows, fix panic when trying to call `set_fullscreen(None)` on a window that has not been fullscreened prior.

# Version 0.13.1 (2018-04-26)

- Ensure necessary `x11-dl` version is used.

# Version 0.13.0 (2018-04-25)

- Implement `WindowBuilder::with_maximized`, `Window::set_fullscreen`, `Window::set_maximized` and `Window::set_decorations` for MacOS.
- Implement `WindowBuilder::with_maximized`, `Window::set_fullscreen`, `Window::set_maximized` and `Window::set_decorations` for Windows.
- On Windows, `WindowBuilder::with_fullscreen` no longer changing monitor display resolution.
- Overhauled X11 window geometry calculations. `get_position` and `set_position` are more universally accurate across different window managers, and `get_outer_size` actually works now.
- Fixed SIGSEGV/SIGILL crashes on macOS caused by stabilization of the `!` (never) type.
- Implement `WindowEvent::HiDPIFactorChanged` for macOS
- On X11, input methods now work completely out of the box, no longer requiring application developers to manually call `setlocale`. Additionally, when input methods are started, stopped, or restarted on the server end, it's correctly handled.
- Implemented `Refresh` event on Windows.
- Properly calculate the minimum and maximum window size on Windows, including window decorations.
- Map more `MouseCursor` variants to cursor icons on Windows.
- Corrected `get_position` on macOS to return outer frame position, not content area position.
- Corrected `set_position` on macOS to set outer frame position, not content area position.
- Added `get_inner_position` method to `Window`, which gets the position of the window's client area. This is implemented on all applicable platforms (all desktop platforms other than Wayland, where this isn't possible).
- **Breaking:** the `Closed` event has been replaced by `CloseRequested` and `Destroyed`. To migrate, you typically just need to replace all usages of `Closed` with `CloseRequested`; see example programs for more info. The exception is iOS, where `Closed` must be replaced by `Destroyed`.

# Version 0.12.0 (2018-04-06)

- Added subclass to macos windows so they can be made resizable even with no decorations.
- Dead keys now work properly on X11, no longer resulting in a panic.
- On X11, input method creation first tries to use the value from the user's `XMODIFIERS` environment variable, so application developers should no longer need to manually call `XSetLocaleModifiers`. If that fails, fallbacks are tried, which should prevent input method initialization from ever outright failing.
- Fixed thread safety issues with input methods on X11.
- Add support for `Touch` for win32 backend.
- Fixed `Window::get_inner_size` and friends to return the size in pixels instead of points when using HIDPI displays on OSX.

# Version 0.11.3 (2018-03-28)

- Added `set_min_dimensions` and `set_max_dimensions` methods to `Window`, and implemented on Windows, X11, Wayland, and OSX.
- On X11, dropping a `Window` actually closes it now, and clicking the window's × button (or otherwise having the WM signal to close it) will result in the window closing.
- Added `WindowBuilderExt` methods for macos: `with_titlebar_transparent`,
  `with_title_hidden`, `with_titlebar_buttons_hidden`,
  `with_fullsize_content_view`.
- Mapped X11 numpad keycodes (arrows, Home, End, PageUp, PageDown, Insert and Delete) to corresponding virtual keycodes

# Version 0.11.2 (2018-03-06)

- Impl `Hash`, `PartialEq`, and `Eq` for `events::ModifiersState`.
- Implement `MonitorId::get_hidpi_factor` for MacOS.
- Added method `os::macos::MonitorIdExt::get_nsscreen() -> *mut c_void` that gets a `NSScreen` object matching the monitor ID.
- Send `Awakened` event on Android when event loop is woken up.

# Version 0.11.1 (2018-02-19)

- Fixed windows not receiving mouse events when click-dragging the mouse outside the client area of a window, on Windows platforms.
- Added method `os::android::EventsLoopExt:set_suspend_callback(Option<Box<Fn(bool) -> ()>>)` that allows glutin to register a callback when a suspend event happens

# Version 0.11.0 (2018-02-09)

- Implement `MonitorId::get_dimensions` for Android.
- Added method `os::macos::WindowBuilderExt::with_movable_by_window_background(bool)` that allows to move a window without a titlebar - `with_decorations(false)`
- Implement `Window::set_fullscreen`, `Window::set_maximized` and `Window::set_decorations` for Wayland.
- Added `Caret` as VirtualKeyCode and support OSX ^-Key with german input.

# Version 0.10.1 (2018-02-05)

*Yanked*

# Version 0.10.0 (2017-12-27)

- Add support for `Touch` for emscripten backend.
- Added support for `DroppedFile`, `HoveredFile`, and `HoveredFileCancelled` to X11 backend.
- **Breaking:** `unix::WindowExt` no longer returns pointers for things that aren't actually pointers; `get_xlib_window` now returns `Option<std::os::raw::c_ulong>` and `get_xlib_screen_id` returns `Option<std::os::raw::c_int>`. Additionally, methods that previously returned `libc::c_void` have been changed to return `std::os::raw::c_void`, which are not interchangeable types, so users wanting the former will need to explicitly cast.
- Added `set_decorations` method to `Window` to allow decorations to be toggled after the window is built. Presently only implemented on X11.
- Raised the minimum supported version of Rust to 1.20 on MacOS due to usage of associated constants in new versions of cocoa and core-graphics.
- Added `modifiers` field to `MouseInput`, `MouseWheel`, and `CursorMoved` events to track the modifiers state (`ModifiersState`).
- Fixed the emscripten backend to return the size of the canvas instead of the size of the window.

# Version 0.9.0 (2017-12-01)

- Added event `WindowEvent::HiDPIFactorChanged`.
- Added method `MonitorId::get_hidpi_factor`.
- Deprecated `get_inner_size_pixels` and `get_inner_size_points` methods of `Window` in favor of
`get_inner_size`.
- **Breaking:** `EventsLoop` is `!Send` and `!Sync` because of platform-dependant constraints,
  but `Window`, `WindowId`, `DeviceId` and `MonitorId` guaranteed to be `Send`.
- `MonitorId::get_position` now returns `(i32, i32)` instead of `(u32, u32)`.
- Rewrite of the wayland backend to use wayland-client-0.11
- Support for dead keys on wayland for keyboard utf8 input
- Monitor enumeration on Windows is now implemented using `EnumDisplayMonitors` instead of
`EnumDisplayDevices`. This changes the value returned by `MonitorId::get_name()`.
- On Windows added `MonitorIdExt::hmonitor` method
- Impl `Clone` for `EventsLoopProxy`
- `EventsLoop::get_primary_monitor()` on X11 will fallback to any available monitor if no primary is found
- Support for touch event on wayland
- `WindowEvent`s `MouseMoved`, `MouseEntered`, and `MouseLeft` have been renamed to
`CursorMoved`, `CursorEntered`, and `CursorLeft`.
- New `DeviceEvent`s added, `MouseMotion` and `MouseWheel`.
- Send `CursorMoved` event after `CursorEntered` and `Focused` events.
- Add support for `ModifiersState`, `MouseMove`, `MouseInput`, `MouseMotion` for emscripten backend.

# Version 0.8.3 (2017-10-11)

- Fixed issue of calls to `set_inner_size` blocking on Windows.
- Mapped `ISO_Left_Tab` to `VirtualKeyCode::Tab` to make the key work with modifiers
- Fixed the X11 backed on 32bit targets

# Version 0.8.2 (2017-09-28)

- Uniformize keyboard scancode values accross Wayland and X11 (#297).
- Internal rework of the wayland event loop
- Added method `os::linux::WindowExt::is_ready`

# Version 0.8.1 (2017-09-22)

- Added various methods to `os::linux::EventsLoopExt`, plus some hidden items necessary to make
  glutin work.

# Version 0.8.0 (2017-09-21)

- Added `Window::set_maximized`, `WindowAttributes::maximized` and `WindowBuilder::with_maximized`.
- Added `Window::set_fullscreen`.
- Changed `with_fullscreen` to take a `Option<MonitorId>` instead of a `MonitorId`.
- Removed `MonitorId::get_native_identifer()` in favor of platform-specific traits in the `os`
  module.
- Changed `get_available_monitors()` and `get_primary_monitor()` to be methods of `EventsLoop`
  instead of stand-alone methods.
- Changed `EventsLoop` to be tied to a specific X11 or Wayland connection.
- Added a `os::linux::EventsLoopExt` trait that makes it possible to configure the connection.
- Fixed the emscripten code, which now compiles.
- Changed the X11 fullscreen code to use `xrandr` instead of `xxf86vm`.
- Fixed the Wayland backend to produce `Refresh` event after window creation.
- Changed the `Suspended` event to be outside of `WindowEvent`.
- Fixed the X11 backend sometimes reporting the wrong virtual key (#273).<|MERGE_RESOLUTION|>--- conflicted
+++ resolved
@@ -21,18 +21,14 @@
 - On X11, return dummy monitor data to avoid panicking when no monitors exist.
 - On X11, prevent stealing input focus when creating a new window.
   Only steal input focus when entering fullscreen mode.
-<<<<<<< HEAD
-- On Wayland, fixed DeviceEvents for relative mouse movement is not always produced
-- On macOS, fix fullscreen state being updated after entering fullscreen instead of before,
-  resulting in `Window::fullscreen` returning the old state in `Resized` events instead of
-  reflecting the new fullscreen state
-=======
 - On Wayland, add support for set_cursor_visible and set_cursor_grab.
 - On Wayland, fixed DeviceEvents for relative mouse movement is not always produced.
 - Removed `derivative` crate dependency.
 - On Wayland, add support for set_cursor_icon.
 - Use `impl Iterator<Item = MonitorHandle>` instead of `AvailableMonitorsIter` consistently.
->>>>>>> 42e0ccfa
+- On macOS, fix fullscreen state being updated after entering fullscreen instead of before,
+  resulting in `Window::fullscreen` returning the old state in `Resized` events instead of
+  reflecting the new fullscreen state
 
 # 0.20.0 Alpha 3 (2019-08-14)
 
