--- conflicted
+++ resolved
@@ -1,12 +1,9 @@
 # Unreleased
 
-<<<<<<< HEAD
-- On Windows, fix applications not exiting gracefully.
-=======
+- On Windows, fix applications not exiting gracefully due to thread_event_target_callback accessing corrupted memory.
 - **Breaking:** On Windows, Renamed `WindowBuilderExtWindows`'s `is_dark_mode` to `theme`.
 - On Windows, add `WindowBuilderExtWindows::with_theme` to set a preferred theme.
 - On Windows, fix bug causing message boxes to appear delayed.
->>>>>>> 6ddee9a8
 - On Android, calling `WindowEvent::Focused` now works properly instead of always returning false. 
 - On Windows, fix alt-tab behaviour by removing borderless fullscreen "always on top" flag.
 - On Windows, fix bug preventing windows with transparency enabled from having fully-opaque regions.
