# Unreleased

- On Android, fixed `WindowExtAndroid::config` initially returning an empty `Configuration`.
- On Android, fixed `Window::scale_factor` and `MonitorHandle::scale_factor` initially always returning 1.0.
- On X11, select an appropriate visual for transparency if is requested
- On Wayland and X11, fix diagonal window resize cursor orientation.
- On macOS, drop the event callback before exiting.
- On Android, implement `Window::request_redraw`
- **Breaking:** On Web, remove the `stdweb` backend.
- Added `Window::focus_window`to bring the window to the front and set input focus.
- On Wayland and X11, implement `is_maximized` method on `Window`.
- On Windows, prevent ghost window from showing up in the taskbar after either several hours of use or restarting `explorer.exe`.
- On macOS, fix issue where `ReceivedCharacter` was not being emitted during some key repeat events.
- On Wayland, load cursor icons `hand2` and `hand1` for `CursorIcon::Hand`.
- **Breaking:** On Wayland, Theme trait and its support types are dropped.
- On Wayland, bump `smithay-client-toolkit` to 0.15.1.
- On Wayland, implement `request_user_attention` with `xdg_activation_v1`.
- On X11, emit missing `WindowEvent::ScaleFactorChanged` when the only monitor gets reconnected.
- On X11, if RANDR based scale factor is higher than 20 reset it to 1
<<<<<<< HEAD
- **Breaking:** On Android, bump `ndk` and `ndk-glue` to 0.4.
=======
- On Wayland, add an enabled-by-default feature called `wayland-dlopen` so users can opt out of using `dlopen` to load system libraries.
>>>>>>> ed698f24

# 0.25.0 (2021-05-15)

- **Breaking:** On macOS, replace `WindowBuilderExtMacOS::with_activation_policy` with `EventLoopExtMacOS::set_activation_policy`
- On macOS, wait with activating the application until the application has initialized.
- On macOS, fix creating new windows when the application has a main menu.
- On Windows, fix fractional deltas for mouse wheel device events.
- On macOS, fix segmentation fault after dropping the main window.
- On Android, `InputEvent::KeyEvent` is partially implemented providing the key scancode.
- Added `is_maximized` method to `Window`.
- On Windows, fix bug where clicking the decoration bar would make the cursor blink.
- On Windows, fix bug causing newly created windows to erroneously display the "wait" (spinning) cursor.
- On macOS, wake up the event loop immediately when a redraw is requested.
- On Windows, change the default window size (1024x768) to match the default on other desktop platforms (800x600).
- On Windows, fix bug causing mouse capture to not be released.
- On Windows, fix fullscreen not preserving minimized/maximized state.
- On Android, unimplemented events are marked as unhandled on the native event loop.
- On Windows, added `WindowBuilderExtWindows::with_menu` to set a custom menu at window creation time.
- On Android, bump `ndk` and `ndk-glue` to 0.3: use predefined constants for event `ident`.
- On macOS, fix objects captured by the event loop closure not being dropped on panic.
- On Windows, fixed `WindowEvent::ThemeChanged` not properly firing and fixed `Window::theme` returning the wrong theme.
- On Web, added support for `DeviceEvent::MouseMotion` to listen for relative mouse movements.
- Added `WindowBuilder::with_position` to allow setting the position of a `Window` on creation. Supported on Windows, macOS and X11.
- Added `Window::drag_window`. Implemented on Windows, macOS, X11 and Wayland.
- On X11, bump `mio` to 0.7.
- On Windows, added `WindowBuilderExtWindows::with_owner_window` to allow creating popup windows.
- On Windows, added `WindowExtWindows::set_enable` to allow creating modal popup windows.
- On macOS, emit `RedrawRequested` events immediately while the window is being resized.
- Implement `Default`, `Hash`, and `Eq` for `LogicalPosition`, `PhysicalPosition`, `LogicalSize`, and `PhysicalSize`.
- On macOS, initialize the Menu Bar with minimal defaults. (Can be prevented using `enable_default_menu_creation`)
- On macOS, change the default behavior for first click when the window was unfocused. Now the window becomes focused and then emits a `MouseInput` event on a "first mouse click".
- Implement mint (math interoperability standard types) conversions (under feature flag `mint`).

# 0.24.0 (2020-12-09)

- On Windows, fix applications not exiting gracefully due to thread_event_target_callback accessing corrupted memory.
- On Windows, implement `Window::set_ime_position`.
- **Breaking:** On Windows, Renamed `WindowBuilderExtWindows`'s `is_dark_mode` to `theme`.
- **Breaking:** On Windows, renamed `WindowBuilderExtWindows::is_dark_mode` to `theme`.
- On Windows, add `WindowBuilderExtWindows::with_theme` to set a preferred theme.
- On Windows, fix bug causing message boxes to appear delayed.
- On Android, calling `WindowEvent::Focused` now works properly instead of always returning false.
- On Windows, fix Alt-Tab behaviour by removing borderless fullscreen "always on top" flag.
- On Windows, fix bug preventing windows with transparency enabled from having fully-opaque regions.
- **Breaking:** On Windows, include prefix byte in scancodes.
- On Wayland, fix window not being resizeable when using `WindowBuilder::with_min_inner_size`.
- On Unix, fix cross-compiling to wasm32 without enabling X11 or Wayland.
- On Windows, fix use-after-free crash during window destruction.
- On Web, fix `WindowEvent::ReceivedCharacter` never being sent on key input.
- On macOS, fix compilation when targeting aarch64.
- On X11, fix `Window::request_redraw` not waking the event loop.
- On Wayland, the keypad arrow keys are now recognized.
- **Breaking** Rename `desktop::EventLoopExtDesktop` to `run_return::EventLoopExtRunReturn`.
- Added `request_user_attention` method to `Window`.
- **Breaking:** On macOS, removed `WindowExt::request_user_attention`, use `Window::request_user_attention`.
- **Breaking:** On X11, removed `WindowExt::set_urgent`, use `Window::request_user_attention`.
- On Wayland, default font size in CSD increased from 11 to 17.
- On Windows, fix bug causing message boxes to appear delayed.
- On Android, support multi-touch.
- On Wayland, extra mouse buttons are not dropped anymore.
- **Breaking**: `MouseButton::Other` now uses `u16`.

# 0.23.0 (2020-10-02)

- On iOS, fixed support for the "Debug View Heirarchy" feature in Xcode.
- On all platforms, `available_monitors` and `primary_monitor` are now on `EventLoopWindowTarget` rather than `EventLoop` to list monitors event in the event loop.
- On Unix, X11 and Wayland are now optional features (enabled by default)
- On X11, fix deadlock when calling `set_fullscreen_inner`.
- On Web, prevent the webpage from scrolling when the user is focused on a winit canvas
- On Web, calling `window.set_cursor_icon` no longer breaks HiDPI scaling
- On Windows, drag and drop is now optional (enabled by default) and can be disabled with `WindowBuilderExtWindows::with_drag_and_drop(false)`.
- On Wayland, fix deadlock when calling to `set_inner_size` from a callback.
- On macOS, add `hide__other_applications` to `EventLoopWindowTarget` via existing `EventLoopWindowTargetExtMacOS` trait. `hide_other_applications` will hide other applications by calling `-[NSApplication hideOtherApplications: nil]`.
- On android added support for `run_return`.
- On MacOS, Fixed fullscreen and dialog support for `run_return`.
- On Windows, fix bug where we'd try to emit `MainEventsCleared` events during nested win32 event loops.
- On Web, use mouse events if pointer events aren't supported. This affects Safari.
- On Windows, `set_ime_position` is now a no-op instead of a runtime crash.
- On Android, `set_fullscreen` is now a no-op instead of a runtime crash.
- On iOS and Android, `set_inner_size` is now a no-op instead of a runtime crash.
- On Android, fix `ControlFlow::Poll` not polling the Android event queue.
- On macOS, add `NSWindow.hasShadow` support.
- On Web, fix vertical mouse wheel scrolling being inverted.
- On Web, implement mouse capturing for click-dragging out of the canvas.
- On Web, fix `ControlFlow::Exit` not properly handled.
- On Web (web-sys only), send `WindowEvent::ScaleFactorChanged` event when `window.devicePixelRatio` is changed.
- **Breaking:** On Web, `set_cursor_position` and `set_cursor_grab` will now always return an error.
- **Breaking:** `PixelDelta` scroll events now return a `PhysicalPosition`.
- On NetBSD, fixed crash due to incorrect detection of the main thread.
- **Breaking:** On X11, `-` key is mapped to the `Minus` virtual key code, instead of `Subtract`.
- On macOS, fix inverted horizontal scroll.
- **Breaking:** `current_monitor` now returns `Option<MonitorHandle>`.
- **Breaking:** `primary_monitor` now returns `Option<MonitorHandle>`.
- On macOS, updated core-* dependencies and cocoa.
- Bump `parking_lot` to 0.11
- On Android, bump `ndk`, `ndk-sys` and `ndk-glue` to 0.2. Checkout the new ndk-glue main proc attribute.
- On iOS, fixed starting the app in landscape where the view still had portrait dimensions.
- Deprecate the stdweb backend, to be removed in a future release
- **Breaking:** Prefixed virtual key codes `Add`, `Multiply`, `Divide`, `Decimal`, and `Subtract` with `Numpad`.
- Added `Asterisk` and `Plus` virtual key codes.
- On Web (web-sys only), the `Event::LoopDestroyed` event is correctly emitted when leaving the page.
- On Web, the `WindowEvent::Destroyed` event now gets emitted when a `Window` is dropped.
- On Web (web-sys only), the event listeners are now removed when a `Window` is dropped or when the event loop is destroyed.
- On Web, the event handler closure passed to `EventLoop::run` now gets dropped after the event loop is destroyed.
- **Breaking:** On Web, the canvas element associated to a `Window` is no longer removed from the DOM when the `Window` is dropped.
- On Web, `WindowEvent::Resized` is now emitted when `Window::set_inner_size` is called.
- **Breaking:** `Fullscreen` enum now uses `Borderless(Option<MonitorHandle>)` instead of `Borderless(MonitorHandle)` to allow picking the current monitor.
- On MacOS, fix `WindowEvent::Moved` ignoring the scale factor.
- On Wayland, add missing virtual keycodes.
- On Wayland, implement proper `set_cursor_grab`.
- On Wayland, the cursor will use similar icons if the requested one isn't available.
- On Wayland, right clicking on client side decorations will request application menu.
- On Wayland, fix tracking of window size after state changes.
- On Wayland, fix client side decorations not being hidden properly in fullscreen.
- On Wayland, fix incorrect size event when entering fullscreen with client side decorations.
- On Wayland, fix `resizable` attribute not being applied properly on startup.
- On Wayland, fix disabled repeat rate not being handled.
- On Wayland, fix decoration buttons not working after tty switch.
- On Wayland, fix scaling not being applied on output re-enable.
- On Wayland, fix crash when `XCURSOR_SIZE` is `0`.
- On Wayland, fix pointer getting created in some cases without pointer capability.
- On Wayland, on kwin, fix space between window and decorations on startup.
- **Breaking:** On Wayland, `Theme` trait was reworked.
- On Wayland, disable maximize button for non-resizable window.
- On Wayland, added support for `set_ime_position`.
- On Wayland, fix crash on startup since GNOME 3.37.90.
- On X11, fix incorrect modifiers state on startup.

# 0.22.2 (2020-05-16)

- Added Clone implementation for 'static events.
- On Windows, fix window intermittently hanging when `ControlFlow` was set to `Poll`.
- On Windows, fix `WindowBuilder::with_maximized` being ignored.
- On Android, minimal platform support.
- On iOS, touch positions are now properly converted to physical pixels.
- On macOS, updated core-* dependencies and cocoa

# 0.22.1 (2020-04-16)

- On X11, fix `ResumeTimeReached` being fired too early.
- On Web, replaced zero timeout for `ControlFlow::Poll` with `requestAnimationFrame`
- On Web, fix a possible panic during event handling
- On macOS, fix `EventLoopProxy` leaking memory for every instance.

# 0.22.0 (2020-03-09)

- On Windows, fix minor timing issue in wait_until_time_or_msg
- On Windows, rework handling of request_redraw() to address panics.
- On macOS, fix `set_simple_screen` to remember frame excluding title bar.
- On Wayland, fix coordinates in touch events when scale factor isn't 1.
- On Wayland, fix color from `close_button_icon_color` not applying.
- Ignore locale if unsupported by X11 backend
- On Wayland, Add HiDPI cursor support
- On Web, add the ability to query "Light" or "Dark" system theme send `ThemeChanged` on change.
- Fix `Event::to_static` returning `None` for user events.
- On Wayland, Hide CSD for fullscreen windows.
- On Windows, ignore spurious mouse move messages.
- **Breaking:** Move `ModifiersChanged` variant from `DeviceEvent` to `WindowEvent`.
- On Windows, add `IconExtWindows` trait which exposes creating an `Icon` from an external file or embedded resource
- Add `BadIcon::OsError` variant for when OS icon functionality fails
- On Windows, fix crash at startup on systems that do not properly support Windows' Dark Mode
- Revert On macOS, fix not sending ReceivedCharacter event for specific keys combinations.
- on macOS, fix incorrect ReceivedCharacter events for some key combinations.
- **Breaking:** Use `i32` instead of `u32` for position type in `WindowEvent::Moved`.
- On macOS, a mouse motion event is now generated before every mouse click.

# 0.21.0 (2020-02-04)

- On Windows, fixed "error: linking with `link.exe` failed: exit code: 1120" error on older versions of windows.
- On macOS, fix set_minimized(true) works only with decorations.
- On macOS, add `hide_application` to `EventLoopWindowTarget` via a new `EventLoopWindowTargetExtMacOS` trait. `hide_application` will hide the entire application by calling `-[NSApplication hide: nil]`.
- On macOS, fix not sending ReceivedCharacter event for specific keys combinations.
- On macOS, fix `CursorMoved` event reporting the cursor position using logical coordinates.
- On macOS, fix issue where unbundled applications would sometimes open without being focused.
- On macOS, fix `run_return` does not return unless it receives a message.
- On Windows, fix bug where `RedrawRequested` would only get emitted every other iteration of the event loop.
- On X11, fix deadlock on window state when handling certain window events.
- `WindowBuilder` now implements `Default`.
- **Breaking:** `WindowEvent::CursorMoved` changed to `f64` units, preserving high-precision data supplied by most backends
- On Wayland, fix coordinates in mouse events when scale factor isn't 1
- On Web, add the ability to provide a custom canvas
- **Breaking:** On Wayland, the `WaylandTheme` struct has been replaced with a `Theme` trait, allowing for extra configuration

# 0.20.0 (2020-01-05)

- On X11, fix `ModifiersChanged` emitting incorrect modifier change events
- **Breaking**: Overhaul how Winit handles DPI:
  + Window functions and events now return `PhysicalSize` instead of `LogicalSize`.
  + Functions that take `Size` or `Position` types can now take either `Logical` or `Physical` types.
  + `hidpi_factor` has been renamed to `scale_factor`.
  + `HiDpiFactorChanged` has been renamed to `ScaleFactorChanged`, and lets you control how the OS
    resizes the window in response to the change.
  + On X11, deprecate `WINIT_HIDPI_FACTOR` environment variable in favor of `WINIT_X11_SCALE_FACTOR`.
  + `Size` and `Position` types are now generic over their exact pixel type.

# 0.20.0 Alpha 6 (2020-01-03)

- On macOS, fix `set_cursor_visible` hides cursor outside of window.
- On macOS, fix `CursorEntered` and `CursorLeft` events fired at old window size.
- On macOS, fix error when `set_fullscreen` is called during fullscreen transition.
- On all platforms except mobile and WASM, implement `Window::set_minimized`.
- On X11, fix `CursorEntered` event being generated for non-winit windows.
- On macOS, fix crash when starting maximized without decorations.
- On macOS, fix application not terminating on `run_return`.
- On Wayland, fix cursor icon updates on window borders when using CSD.
- On Wayland, under mutter(GNOME Wayland), fix CSD being behind the status bar, when starting window in maximized mode.
- On Windows, theme the title bar according to whether the system theme is "Light" or "Dark".
- Added `WindowEvent::ThemeChanged` variant to handle changes to the system theme. Currently only implemented on Windows.
- **Breaking**: Changes to the `RedrawRequested` event (#1041):
  - `RedrawRequested` has been moved from `WindowEvent` to `Event`.
  - `EventsCleared` has been renamed to `MainEventsCleared`.
  - `RedrawRequested` is now issued only after `MainEventsCleared`.
  - `RedrawEventsCleared` is issued after each set of `RedrawRequested` events.
- Implement synthetic window focus key events on Windows.
- **Breaking**: Change `ModifiersState` to a `bitflags` struct.
- On Windows, implement `VirtualKeyCode` translation for `LWin` and `RWin`.
- On Windows, fix closing the last opened window causing `DeviceEvent`s to stop getting emitted.
- On Windows, fix `Window::set_visible` not setting internal flags correctly. This resulted in some weird behavior.
- Add `DeviceEvent::ModifiersChanged`.
  - Deprecate `modifiers` fields in other events in favor of `ModifiersChanged`.
- On X11, `WINIT_HIDPI_FACTOR` now dominates `Xft.dpi` when picking DPI factor for output.
- On X11, add special value `randr` for `WINIT_HIDPI_FACTOR` to make winit use self computed DPI factor instead of the one from `Xft.dpi`.

# 0.20.0 Alpha 5 (2019-12-09)

- On macOS, fix application termination on `ControlFlow::Exit`
- On Windows, fix missing `ReceivedCharacter` events when Alt is held.
- On macOS, stop emitting private corporate characters in `ReceivedCharacter` events.
- On X11, fix misreporting DPI factor at startup.
- On X11, fix events not being reported when using `run_return`.
- On X11, fix key modifiers being incorrectly reported.
- On X11, fix window creation hanging when another window is fullscreen.
- On Windows, fix focusing unfocused windows when switching from fullscreen to windowed.
- On X11, fix reporting incorrect DPI factor when waking from suspend.
- Change `EventLoopClosed` to contain the original event.
- **Breaking**: Add `is_synthetic` field to `WindowEvent` variant `KeyboardInput`,
  indicating that the event is generated by winit.
- On X11, generate synthetic key events for keys held when a window gains or loses focus.
- On X11, issue a `CursorMoved` event when a `Touch` event occurs,
  as X11 implicitly moves the cursor for such events.

# 0.20.0 Alpha 4 (2019-10-18)

- Add web support via the 'stdweb' or 'web-sys' features
- On Windows, implemented function to get HINSTANCE
- On macOS, implement `run_return`.
- On iOS, fix inverted parameter in `set_prefers_home_indicator_hidden`.
- On X11, performance is improved when rapidly calling `Window::set_cursor_icon`.
- On iOS, fix improper `msg_send` usage that was UB and/or would break if `!` is stabilized.
- On Windows, unset `maximized` when manually changing the window's position or size.
- On Windows, add touch pressure information for touch events.
- On macOS, differentiate between `CursorIcon::Grab` and `CursorIcon::Grabbing`.
- On Wayland, fix event processing sometimes stalling when using OpenGL with vsync.
- Officially remove the Emscripten backend.
- On Windows, fix handling of surrogate pairs when dispatching `ReceivedCharacter`.
- On macOS 10.15, fix freeze upon exiting exclusive fullscreen mode.
- On iOS, fix panic upon closing the app.
- On X11, allow setting mulitple `XWindowType`s.
- On iOS, fix null window on initial `HiDpiFactorChanged` event.
- On Windows, fix fullscreen window shrinking upon getting restored to a normal window.
- On macOS, fix events not being emitted during modal loops, such as when windows are being resized
  by the user.
- On Windows, fix hovering the mouse over the active window creating an endless stream of CursorMoved events.
- Always dispatch a `RedrawRequested` event after creating a new window.
- On X11, return dummy monitor data to avoid panicking when no monitors exist.
- On X11, prevent stealing input focus when creating a new window.
  Only steal input focus when entering fullscreen mode.
- On Wayland, fixed DeviceEvents for relative mouse movement is not always produced
- On Wayland, add support for set_cursor_visible and set_cursor_grab.
- On Wayland, fixed DeviceEvents for relative mouse movement is not always produced.
- Removed `derivative` crate dependency.
- On Wayland, add support for set_cursor_icon.
- Use `impl Iterator<Item = MonitorHandle>` instead of `AvailableMonitorsIter` consistently.
- On macOS, fix fullscreen state being updated after entering fullscreen instead of before,
  resulting in `Window::fullscreen` returning the old state in `Resized` events instead of
  reflecting the new fullscreen state
- On X11, fix use-after-free during window creation
- On Windows, disable monitor change keyboard shortcut while in exclusive fullscreen.
- On Windows, ensure that changing a borderless fullscreen window's monitor via keyboard shortcuts keeps the window fullscreen on the new monitor.
- Prevent `EventLoop::new` and `EventLoop::with_user_event` from getting called outside the main thread.
  - This is because some platforms cannot run the event loop outside the main thread. Preventing this
    reduces the potential for cross-platform compatibility gotchyas.
- On Windows and Linux X11/Wayland, add platform-specific functions for creating an `EventLoop` outside the main thread.
- On Wayland, drop resize events identical to the current window size.
- On Windows, fix window rectangle not getting set correctly on high-DPI systems.

# 0.20.0 Alpha 3 (2019-08-14)

- On macOS, drop the run closure on exit.
- On Windows, location of `WindowEvent::Touch` are window client coordinates instead of screen coordinates.
- On X11, fix delayed events after window redraw.
- On macOS, add `WindowBuilderExt::with_disallow_hidpi` to have the option to turn off best resolution openGL surface.
- On Windows, screen saver won't start if the window is in fullscreen mode.
- Change all occurrences of the `new_user_event` method to `with_user_event`.
- On macOS, the dock and the menu bar are now hidden in fullscreen mode.
- `Window::set_fullscreen` now takes `Option<Fullscreen>` where `Fullscreen`
  consists of `Fullscreen::Exclusive(VideoMode)` and
  `Fullscreen::Borderless(MonitorHandle)` variants.
    - Adds support for exclusive fullscreen mode.
- On iOS, add support for hiding the home indicator.
- On iOS, add support for deferring system gestures.
- On iOS, fix a crash that occurred while acquiring a monitor's name.
- On iOS, fix armv7-apple-ios compile target.
- Removed the `T: Clone` requirement from the `Clone` impl of `EventLoopProxy<T>`.
- On iOS, disable overscan compensation for external displays (removes black
  bars surrounding the image).
- On Linux, the functions `is_wayland`, `is_x11`, `xlib_xconnection` and `wayland_display` have been moved to a new `EventLoopWindowTargetExtUnix` trait.
- On iOS, add `set_prefers_status_bar_hidden` extension function instead of
  hijacking `set_decorations` for this purpose.
- On macOS and iOS, corrected the auto trait impls of `EventLoopProxy`.
- On iOS, add touch pressure information for touch events.
- Implement `raw_window_handle::HasRawWindowHandle` for `Window` type on all supported platforms.
- On macOS, fix the signature of `-[NSView drawRect:]`.
- On iOS, fix the behavior of `ControlFlow::Poll`. It wasn't polling if that was the only mode ever used by the application.
- On iOS, fix DPI sent out by views on creation was `0.0` - now it gives a reasonable number.
- On iOS, RedrawRequested now works for gl/metal backed views.
- On iOS, RedrawRequested is generally ordered after EventsCleared.

# 0.20.0 Alpha 2 (2019-07-09)

- On X11, non-resizable windows now have maximize explicitly disabled.
- On Windows, support paths longer than MAX_PATH (260 characters) in `WindowEvent::DroppedFile`
and `WindowEvent::HoveredFile`.
- On Mac, implement `DeviceEvent::Button`.
- Change `Event::Suspended(true / false)` to `Event::Suspended` and `Event::Resumed`.
- On X11, fix sanity check which checks that a monitor's reported width and height (in millimeters) are non-zero when calculating the DPI factor.
- Revert the use of invisible surfaces in Wayland, which introduced graphical glitches with OpenGL (#835)
- On X11, implement `_NET_WM_PING` to allow desktop environment to kill unresponsive programs.
- On Windows, when a window is initially invisible, it won't take focus from the existing visible windows.
- On Windows, fix multiple calls to `request_redraw` during `EventsCleared` sending multiple `RedrawRequested events.`
- On Windows, fix edge case where `RedrawRequested` could be dispatched before input events in event loop iteration.
- On Windows, fix timing issue that could cause events to be improperly dispatched after `RedrawRequested` but before `EventsCleared`.
- On macOS, drop unused Metal dependency.
- On Windows, fix the trail effect happening on transparent decorated windows. Borderless (or un-decorated) windows were not affected.
- On Windows, fix `with_maximized` not properly setting window size to entire window.
- On macOS, change `WindowExtMacOS::request_user_attention()` to take an `enum` instead of a `bool`.

# 0.20.0 Alpha 1 (2019-06-21)

- Changes below are considered **breaking**.
- Change all occurrences of `EventsLoop` to `EventLoop`.
- Previously flat API is now exposed through `event`, `event_loop`, `monitor`, and `window` modules.
- `os` module changes:
  - Renamed to `platform`.
  - All traits now have platform-specific suffixes.
  - Exposes new `desktop` module on Windows, Mac, and Linux.
- Changes to event loop types:
  - `EventLoopProxy::wakeup` has been removed in favor of `send_event`.
  - **Major:** New `run` method drives winit event loop.
    - Returns `!` to ensure API behaves identically across all supported platforms.
      - This allows `emscripten` implementation to work without lying about the API.
    - `ControlFlow`'s variants have been replaced with `Wait`, `WaitUntil(Instant)`, `Poll`, and `Exit`.
      - Is read after `EventsCleared` is processed.
      - `Wait` waits until new events are available.
      - `WaitUntil` waits until either new events are available or the provided time has been reached.
      - `Poll` instantly resumes the event loop.
      - `Exit` aborts the event loop.
    - Takes a closure that implements `'static + FnMut(Event<T>, &EventLoop<T>, &mut ControlFlow)`.
      - `&EventLoop<T>` is provided to allow new `Window`s to be created.
  - **Major:** `platform::desktop` module exposes `EventLoopExtDesktop` trait with `run_return` method.
    - Behaves identically to `run`, but returns control flow to the calling context and can take non-`'static` closures.
  - `EventLoop`'s `poll_events` and `run_forever` methods have been removed in favor of `run` and `run_return`.
- Changes to events:
  - Remove `Event::Awakened` in favor of `Event::UserEvent(T)`.
    - Can be sent with `EventLoopProxy::send_event`.
  - Rename `WindowEvent::Refresh` to `WindowEvent::RedrawRequested`.
    - `RedrawRequested` can be sent by the user with the `Window::request_redraw` method.
  - `EventLoop`, `EventLoopProxy`, and `Event` are now generic over `T`, for use in `UserEvent`.
  - **Major:** Add `NewEvents(StartCause)`, `EventsCleared`, and `LoopDestroyed` variants to `Event`.
    - `NewEvents` is emitted when new events are ready to be processed by event loop.
      - `StartCause` describes why new events are available, with `ResumeTimeReached`, `Poll`, `WaitCancelled`, and `Init` (sent once at start of loop).
    - `EventsCleared` is emitted when all available events have been processed.
      - Can be used to perform logic that depends on all events being processed (e.g. an iteration of a game loop).
    - `LoopDestroyed` is emitted when the `run` or `run_return` method is about to exit.
- Rename `MonitorId` to `MonitorHandle`.
- Removed `serde` implementations from `ControlFlow`.
- Rename several functions to improve both internal consistency and compliance with Rust API guidelines.
- Remove `WindowBuilder::multitouch` field, since it was only implemented on a few platforms. Multitouch is always enabled now.
- **Breaking:** On macOS, change `ns` identifiers to use snake_case for consistency with iOS's `ui` identifiers.
- Add `MonitorHandle::video_modes` method for retrieving supported video modes for the given monitor.
- On Wayland, the window now exists even if nothing has been drawn.
- On Windows, fix initial dimensions of a fullscreen window.
- On Windows, Fix transparent borderless windows rendering wrong.

# Version 0.19.1 (2019-04-08)

- On Wayland, added a `get_wayland_display` function to `EventsLoopExt`.
- On Windows, fix `CursorMoved(0, 0)` getting dispatched on window focus.
- On macOS, fix command key event left and right reverse.
- On FreeBSD, NetBSD, and OpenBSD, fix build of X11 backend.
- On Linux, the numpad's add, subtract and divide keys are now mapped to the `Add`, `Subtract` and `Divide` virtual key codes
- On macOS, the numpad's subtract key has been added to the `Subtract` mapping
- On Wayland, the numpad's home, end, page up and page down keys are now mapped to the `Home`, `End`, `PageUp` and `PageDown` virtual key codes
- On Windows, fix icon not showing up in corner of window.
- On X11, change DPI scaling factor behavior. First, winit tries to read it from "Xft.dpi" XResource, and uses DPI calculation from xrandr dimensions as fallback behavior.

# Version 0.19.0 (2019-03-06)

- On X11, we will use the faster `XRRGetScreenResourcesCurrent` function instead of `XRRGetScreenResources` when available.
- On macOS, fix keycodes being incorrect when using a non-US keyboard layout.
- On Wayland, fix `with_title()` not setting the windows title
- On Wayland, add `set_wayland_theme()` to control client decoration color theme
- Added serde serialization to `os::unix::XWindowType`.
- **Breaking:** Remove the `icon_loading` feature and the associated `image` dependency.
- On X11, make event loop thread safe by replacing XNextEvent with select(2) and XCheckIfEvent
- On Windows, fix malformed function pointer typecast that could invoke undefined behavior.
- Refactored Windows state/flag-setting code.
- On Windows, hiding the cursor no longer hides the cursor for all Winit windows - just the one `hide_cursor` was called on.
- On Windows, cursor grabs used to get perpetually canceled when the grabbing window lost focus. Now, cursor grabs automatically get re-initialized when the window regains focus and the mouse moves over the client area.
- On Windows, only vertical mouse wheel events were handled. Now, horizontal mouse wheel events are also handled.
- On Windows, ignore the AltGr key when populating the `ModifersState` type.

# Version 0.18.1 (2018-12-30)

- On macOS, fix `Yen` (JIS) so applications receive the event.
- On X11 with a tiling WM, fixed high CPU usage when moving windows across monitors.
- On X11, fixed panic caused by dropping the window before running the event loop.
- on macOS, added `WindowExt::set_simple_fullscreen` which does not require a separate space
- Introduce `WindowBuilderExt::with_app_id` to allow setting the application ID on Wayland.
- On Windows, catch panics in event loop child thread and forward them to the parent thread. This prevents an invocation of undefined behavior due to unwinding into foreign code.
- On Windows, fix issue where resizing or moving window combined with grabbing the cursor would freeze program.
- On Windows, fix issue where resizing or moving window would eat `Awakened` events.
- On Windows, exiting fullscreen after entering fullscreen with disabled decorations no longer shrinks window.
- On X11, fixed a segfault when using virtual monitors with XRandR.
- Derive `Ord` and `PartialOrd` for `VirtualKeyCode` enum.
- On Windows, fix issue where hovering or dropping a non file item would create a panic.
- On Wayland, fix resizing and DPI calculation when a `wl_output` is removed without sending a `leave` event to the `wl_surface`, such as disconnecting a monitor from a laptop.
- On Wayland, DPI calculation is handled by smithay-client-toolkit.
- On X11, `WindowBuilder::with_min_dimensions` and `WindowBuilder::with_max_dimensions` now correctly account for DPI.
- Added support for generating dummy `DeviceId`s and `WindowId`s to better support unit testing.
- On macOS, fixed unsoundness in drag-and-drop that could result in drops being rejected.
- On macOS, implemented `WindowEvent::Refresh`.
- On macOS, all `MouseCursor` variants are now implemented and the cursor will no longer reset after unfocusing.
- Removed minimum supported Rust version guarantee.

# Version 0.18.0 (2018-11-07)

- **Breaking:** `image` crate upgraded to 0.20. This is exposed as part of the `icon_loading` API.
- On Wayland, pointer events will now provide the current modifiers state.
- On Wayland, titles will now be displayed in the window header decoration.
- On Wayland, key repetition is now ended when keyboard loses focus.
- On Wayland, windows will now use more stylish and modern client side decorations.
- On Wayland, windows will use server-side decorations when available.
- **Breaking:** Added support for F16-F24 keys (variants were added to the `VirtualKeyCode` enum).
- Fixed graphical glitches when resizing on Wayland.
- On Windows, fix freezes when performing certain actions after a window resize has been triggered. Reintroduces some visual artifacts when resizing.
- Updated window manager hints under X11 to v1.5 of [Extended Window Manager Hints](https://specifications.freedesktop.org/wm-spec/wm-spec-1.5.html#idm140200472629520).
- Added `WindowBuilderExt::with_gtk_theme_variant` to X11-specific `WindowBuilder` functions.
- Fixed UTF8 handling bug in X11 `set_title` function.
- On Windows, `Window::set_cursor` now applies immediately instead of requiring specific events to occur first.
- On Windows, the `HoveredFile` and `HoveredFileCancelled` events are now implemented.
- On Windows, fix `Window::set_maximized`.
- On Windows 10, fix transparency (#260).
- On macOS, fix modifiers during key repeat.
- Implemented the `Debug` trait for `Window`, `EventsLoop`, `EventsLoopProxy` and `WindowBuilder`.
- On X11, now a `Resized` event will always be generated after a DPI change to ensure the window's logical size is consistent with the new DPI.
- Added further clarifications to the DPI docs.
- On Linux, if neither X11 nor Wayland manage to initialize, the corresponding panic now consists of a single line only.
- Add optional `serde` feature with implementations of `Serialize`/`Deserialize` for DPI types and various event types.
- Add `PartialEq`, `Eq`, and `Hash` implementations on public types that could have them but were missing them.
- On X11, drag-and-drop receiving an unsupported drop type can no longer cause the WM to freeze.
- Fix issue whereby the OpenGL context would not appear at startup on macOS Mojave (#1069).
- **Breaking:** Removed `From<NSApplicationActivationPolicy>` impl from `ActivationPolicy` on macOS.
- On macOS, the application can request the user's attention with `WindowExt::request_user_attention`.

# Version 0.17.2 (2018-08-19)

- On macOS, fix `<C-Tab>` so applications receive the event.
- On macOS, fix `<Cmd-{key}>` so applications receive the event.
- On Wayland, key press events will now be repeated.

# Version 0.17.1 (2018-08-05)

- On X11, prevent a compilation failure in release mode for versions of Rust greater than or equal to 1.30.
- Fixed deadlock that broke fullscreen mode on Windows.

# Version 0.17.0 (2018-08-02)

- Cocoa and core-graphics updates.
- Fixed thread-safety issues in several `Window` functions on Windows.
- On MacOS, the key state for modifiers key events is now properly set.
- On iOS, the view is now set correctly. This makes it possible to render things (instead of being stuck on a black screen), and touch events work again.
- Added NetBSD support.
- **Breaking:** On iOS, `UIView` is now the default root view. `WindowBuilderExt::with_root_view_class` can be used to set the root view objective-c class to `GLKView` (OpenGLES) or `MTKView` (Metal/MoltenVK).
- On iOS, the `UIApplication` is not started until `Window::new` is called.
- Fixed thread unsafety with cursor hiding on macOS.
- On iOS, fixed the size of the `JmpBuf` type used for `setjmp`/`longjmp` calls. Previously this was a buffer overflow on most architectures.
- On Windows, use cached window DPI instead of repeatedly querying the system. This fixes sporadic crashes on Windows 7.

# Version 0.16.2 (2018-07-07)

- On Windows, non-resizable windows now have the maximization button disabled. This is consistent with behavior on macOS and popular X11 WMs.
- Corrected incorrect `unreachable!` usage when guessing the DPI factor with no detected monitors.

# Version 0.16.1 (2018-07-02)

- Added logging through `log`. Logging will become more extensive over time.
- On X11 and Windows, the window's DPI factor is guessed before creating the window. This *greatly* cuts back on unsightly auto-resizing that would occur immediately after window creation.
- Fixed X11 backend compilation for environments where `c_char` is unsigned.

# Version 0.16.0 (2018-06-25)

- Windows additionally has `WindowBuilderExt::with_no_redirection_bitmap`.
- **Breaking:** Removed `VirtualKeyCode::LMenu` and `VirtualKeyCode::RMenu`; Windows now generates `VirtualKeyCode::LAlt` and `VirtualKeyCode::RAlt` instead.
- On X11, exiting fullscreen no longer leaves the window in the monitor's top left corner.
- **Breaking:** `Window::hidpi_factor` has been renamed to `Window::get_hidpi_factor` for better consistency. `WindowEvent::HiDPIFactorChanged` has been renamed to `WindowEvent::HiDpiFactorChanged`. DPI factors are always represented as `f64` instead of `f32` now.
- The Windows backend is now DPI aware. `WindowEvent::HiDpiFactorChanged` is implemented, and `MonitorId::get_hidpi_factor` and `Window::hidpi_factor` return accurate values.
- Implemented `WindowEvent::HiDpiFactorChanged` on X11.
- On macOS, `Window::set_cursor_position` is now relative to the client area.
- On macOS, setting the maximum and minimum dimensions now applies to the client area dimensions rather than to the window dimensions.
- On iOS, `MonitorId::get_dimensions` has been implemented and both `MonitorId::get_hidpi_factor` and `Window::get_hidpi_factor` return accurate values.
- On Emscripten, `MonitorId::get_hidpi_factor` now returns the same value as `Window::get_hidpi_factor` (it previously would always return 1.0).
- **Breaking:** The entire API for sizes, positions, etc. has changed. In the majority of cases, winit produces and consumes positions and sizes as `LogicalPosition` and `LogicalSize`, respectively. The notable exception is `MonitorId` methods, which deal in `PhysicalPosition` and `PhysicalSize`. See the documentation for specifics and explanations of the types. Additionally, winit automatically conserves logical size when the DPI factor changes.
- **Breaking:** All deprecated methods have been removed. For `Window::platform_display` and `Window::platform_window`, switch to the appropriate platform-specific `WindowExt` methods. For `Window::get_inner_size_points` and `Window::get_inner_size_pixels`, use the `LogicalSize` returned by `Window::get_inner_size` and convert as needed.
- HiDPI support for Wayland.
- `EventsLoop::get_available_monitors` and `EventsLoop::get_primary_monitor` now have identical counterparts on `Window`, so this information can be acquired without an `EventsLoop` borrow.
- `AvailableMonitorsIter` now implements `Debug`.
- Fixed quirk on macOS where certain keys would generate characters at twice the normal rate when held down.
- On X11, all event loops now share the same `XConnection`.
- **Breaking:** `Window::set_cursor_state` and `CursorState` enum removed in favor of the more composable `Window::grab_cursor` and `Window::hide_cursor`. As a result, grabbing the cursor no longer automatically hides it; you must call both methods to retain the old behavior on Windows and macOS. `Cursor::NoneCursor` has been removed, as it's no longer useful.
- **Breaking:** `Window::set_cursor_position` now returns `Result<(), String>`, thus allowing for `Box<Error>` conversion via `?`.

# Version 0.15.1 (2018-06-13)

- On X11, the `Moved` event is no longer sent when the window is resized without changing position.
- `MouseCursor` and `CursorState` now implement `Default`.
- `WindowBuilder::with_resizable` implemented for Windows, X11, Wayland, and macOS.
- `Window::set_resizable` implemented for Windows, X11, Wayland, and macOS.
- On X11, if the monitor's width or height in millimeters is reported as 0, the DPI is now 1.0 instead of +inf.
- On X11, the environment variable `WINIT_HIDPI_FACTOR` has been added for overriding DPI factor.
- On X11, enabling transparency no longer causes the window contents to flicker when resizing.
- On X11, `with_override_redirect` now actually enables override redirect.
- macOS now generates `VirtualKeyCode::LAlt` and `VirtualKeyCode::RAlt` instead of `None` for both.
- On macOS, `VirtualKeyCode::RWin` and `VirtualKeyCode::LWin` are no longer switched.
- On macOS, windows without decorations can once again be resized.
- Fixed race conditions when creating an `EventsLoop` on X11, most commonly manifesting as "[xcb] Unknown sequence number while processing queue".
- On macOS, `CursorMoved` and `MouseInput` events are only generated if they occurs within the window's client area.
- On macOS, resizing the window no longer generates a spurious `MouseInput` event.

# Version 0.15.0 (2018-05-22)

- `Icon::to_cardinals` is no longer public, since it was never supposed to be.
- Wayland: improve diagnostics if initialization fails
- Fix some system event key doesn't work when focused, do not block keyevent forward to system on macOS
- On X11, the scroll wheel position is now correctly reset on i3 and other WMs that have the same quirk.
- On X11, `Window::get_current_monitor` now reliably returns the correct monitor.
- On X11, `Window::hidpi_factor` returns values from XRandR rather than the inaccurate values previously queried from the core protocol.
- On X11, the primary monitor is detected correctly even when using versions of XRandR less than 1.5.
- `MonitorId` now implements `Debug`.
- Fixed bug on macOS where using `with_decorations(false)` would cause `set_decorations(true)` to produce a transparent titlebar with no title.
- Implemented `MonitorId::get_position` on macOS.
- On macOS, `Window::get_current_monitor` now returns accurate values.
- Added `WindowBuilderExt::with_resize_increments` to macOS.
- **Breaking:** On X11, `WindowBuilderExt::with_resize_increments` and `WindowBuilderExt::with_base_size` now take `u32` values rather than `i32`.
- macOS keyboard handling has been overhauled, allowing for the use of dead keys, IME, etc. Right modifier keys are also no longer reported as being left.
- Added the `Window::set_ime_spot(x: i32, y: i32)` method, which is implemented on X11 and macOS.
- **Breaking**: `os::unix::WindowExt::send_xim_spot(x: i16, y: i16)` no longer exists. Switch to the new `Window::set_ime_spot(x: i32, y: i32)`, which has equivalent functionality.
- Fixed detection of `Pause` and `Scroll` keys on Windows.
- On Windows, alt-tabbing while the cursor is grabbed no longer makes it impossible to re-grab the cursor.
- On Windows, using `CursorState::Hide` when the cursor is grabbed now ungrabs the cursor first.
- Implemented `MouseCursor::NoneCursor` on Windows.
- Added `WindowBuilder::with_always_on_top` and `Window::set_always_on_top`. Implemented on Windows, macOS, and X11.
- On X11, `WindowBuilderExt` now has `with_class`, `with_override_redirect`, and `with_x11_window_type` to allow for more control over window creation. `WindowExt` additionally has `set_urgent`.
- More hints are set by default on X11, including `_NET_WM_PID` and `WM_CLIENT_MACHINE`. Note that prior to this, the `WM_CLASS` hint was automatically set to whatever value was passed to `with_title`. It's now set to the executable name to better conform to expectations and the specification; if this is undesirable, you must explicitly use `WindowBuilderExt::with_class`.

# Version 0.14.0 (2018-05-09)

- Created the `Copy`, `Paste` and `Cut` `VirtualKeyCode`s and added support for them on X11 and Wayland
- Fix `.with_decorations(false)` in macOS
- On Mac, `NSWindow` and supporting objects might be alive long after they were `closed` which resulted in apps consuming more heap then needed. Mainly it was affecting multi window applications. Not expecting any user visible change of behaviour after the fix.
- Fix regression of Window platform extensions for macOS where `NSFullSizeContentViewWindowMask` was not being correctly applied to `.fullsize_content_view`.
- Corrected `get_position` on Windows to be relative to the screen rather than to the taskbar.
- Corrected `Moved` event on Windows to use position values equivalent to those returned by `get_position`. It previously supplied client area positions instead of window positions, and would additionally interpret negative values as being very large (around `u16::MAX`).
- Implemented `Moved` event on macOS.
- On X11, the `Moved` event correctly use window positions rather than client area positions. Additionally, a stray `Moved` that unconditionally accompanied `Resized` with the client area position relative to the parent has been eliminated; `Moved` is still received alongside `Resized`, but now only once and always correctly.
- On Windows, implemented all variants of `DeviceEvent` other than `Text`. Mouse `DeviceEvent`s are now received even if the window isn't in the foreground.
- `DeviceId` on Windows is no longer a unit struct, and now contains a `u32`. For `WindowEvent`s, this will always be 0, but on `DeviceEvent`s it will be the handle to that device. `DeviceIdExt::get_persistent_identifier` can be used to acquire a unique identifier for that device that persists across replugs/reboots/etc.
- Corrected `run_forever` on X11 to stop discarding `Awakened` events.
- Various safety and correctness improvements to the X11 backend internals.
- Fixed memory leak on X11 every time the mouse entered the window.
- On X11, drag and drop now works reliably in release mode.
- Added `WindowBuilderExt::with_resize_increments` and `WindowBuilderExt::with_base_size` to X11, allowing for more optional hints to be set.
- Rework of the wayland backend, migrating it to use [Smithay's Client Toolkit](https://github.com/Smithay/client-toolkit).
- Added `WindowBuilder::with_window_icon` and `Window::set_window_icon`, finally making it possible to set the window icon on Windows and X11. The `icon_loading` feature can be enabled to allow for icons to be easily loaded; see example program `window_icon.rs` for usage.
- Windows additionally has `WindowBuilderExt::with_taskbar_icon` and `WindowExt::set_taskbar_icon`.
- On Windows, fix panic when trying to call `set_fullscreen(None)` on a window that has not been fullscreened prior.

# Version 0.13.1 (2018-04-26)

- Ensure necessary `x11-dl` version is used.

# Version 0.13.0 (2018-04-25)

- Implement `WindowBuilder::with_maximized`, `Window::set_fullscreen`, `Window::set_maximized` and `Window::set_decorations` for MacOS.
- Implement `WindowBuilder::with_maximized`, `Window::set_fullscreen`, `Window::set_maximized` and `Window::set_decorations` for Windows.
- On Windows, `WindowBuilder::with_fullscreen` no longer changing monitor display resolution.
- Overhauled X11 window geometry calculations. `get_position` and `set_position` are more universally accurate across different window managers, and `get_outer_size` actually works now.
- Fixed SIGSEGV/SIGILL crashes on macOS caused by stabilization of the `!` (never) type.
- Implement `WindowEvent::HiDPIFactorChanged` for macOS
- On X11, input methods now work completely out of the box, no longer requiring application developers to manually call `setlocale`. Additionally, when input methods are started, stopped, or restarted on the server end, it's correctly handled.
- Implemented `Refresh` event on Windows.
- Properly calculate the minimum and maximum window size on Windows, including window decorations.
- Map more `MouseCursor` variants to cursor icons on Windows.
- Corrected `get_position` on macOS to return outer frame position, not content area position.
- Corrected `set_position` on macOS to set outer frame position, not content area position.
- Added `get_inner_position` method to `Window`, which gets the position of the window's client area. This is implemented on all applicable platforms (all desktop platforms other than Wayland, where this isn't possible).
- **Breaking:** the `Closed` event has been replaced by `CloseRequested` and `Destroyed`. To migrate, you typically just need to replace all usages of `Closed` with `CloseRequested`; see example programs for more info. The exception is iOS, where `Closed` must be replaced by `Destroyed`.

# Version 0.12.0 (2018-04-06)

- Added subclass to macos windows so they can be made resizable even with no decorations.
- Dead keys now work properly on X11, no longer resulting in a panic.
- On X11, input method creation first tries to use the value from the user's `XMODIFIERS` environment variable, so application developers should no longer need to manually call `XSetLocaleModifiers`. If that fails, fallbacks are tried, which should prevent input method initialization from ever outright failing.
- Fixed thread safety issues with input methods on X11.
- Add support for `Touch` for win32 backend.
- Fixed `Window::get_inner_size` and friends to return the size in pixels instead of points when using HIDPI displays on OSX.

# Version 0.11.3 (2018-03-28)

- Added `set_min_dimensions` and `set_max_dimensions` methods to `Window`, and implemented on Windows, X11, Wayland, and OSX.
- On X11, dropping a `Window` actually closes it now, and clicking the window's × button (or otherwise having the WM signal to close it) will result in the window closing.
- Added `WindowBuilderExt` methods for macos: `with_titlebar_transparent`,
  `with_title_hidden`, `with_titlebar_buttons_hidden`,
  `with_fullsize_content_view`.
- Mapped X11 numpad keycodes (arrows, Home, End, PageUp, PageDown, Insert and Delete) to corresponding virtual keycodes

# Version 0.11.2 (2018-03-06)

- Impl `Hash`, `PartialEq`, and `Eq` for `events::ModifiersState`.
- Implement `MonitorId::get_hidpi_factor` for MacOS.
- Added method `os::macos::MonitorIdExt::get_nsscreen() -> *mut c_void` that gets a `NSScreen` object matching the monitor ID.
- Send `Awakened` event on Android when event loop is woken up.

# Version 0.11.1 (2018-02-19)

- Fixed windows not receiving mouse events when click-dragging the mouse outside the client area of a window, on Windows platforms.
- Added method `os::android::EventsLoopExt:set_suspend_callback(Option<Box<Fn(bool) -> ()>>)` that allows glutin to register a callback when a suspend event happens

# Version 0.11.0 (2018-02-09)

- Implement `MonitorId::get_dimensions` for Android.
- Added method `os::macos::WindowBuilderExt::with_movable_by_window_background(bool)` that allows to move a window without a titlebar - `with_decorations(false)`
- Implement `Window::set_fullscreen`, `Window::set_maximized` and `Window::set_decorations` for Wayland.
- Added `Caret` as VirtualKeyCode and support OSX ^-Key with german input.

# Version 0.10.1 (2018-02-05)

*Yanked*

# Version 0.10.0 (2017-12-27)

- Add support for `Touch` for emscripten backend.
- Added support for `DroppedFile`, `HoveredFile`, and `HoveredFileCancelled` to X11 backend.
- **Breaking:** `unix::WindowExt` no longer returns pointers for things that aren't actually pointers; `get_xlib_window` now returns `Option<std::os::raw::c_ulong>` and `get_xlib_screen_id` returns `Option<std::os::raw::c_int>`. Additionally, methods that previously returned `libc::c_void` have been changed to return `std::os::raw::c_void`, which are not interchangeable types, so users wanting the former will need to explicitly cast.
- Added `set_decorations` method to `Window` to allow decorations to be toggled after the window is built. Presently only implemented on X11.
- Raised the minimum supported version of Rust to 1.20 on MacOS due to usage of associated constants in new versions of cocoa and core-graphics.
- Added `modifiers` field to `MouseInput`, `MouseWheel`, and `CursorMoved` events to track the modifiers state (`ModifiersState`).
- Fixed the emscripten backend to return the size of the canvas instead of the size of the window.

# Version 0.9.0 (2017-12-01)

- Added event `WindowEvent::HiDPIFactorChanged`.
- Added method `MonitorId::get_hidpi_factor`.
- Deprecated `get_inner_size_pixels` and `get_inner_size_points` methods of `Window` in favor of
`get_inner_size`.
- **Breaking:** `EventsLoop` is `!Send` and `!Sync` because of platform-dependant constraints,
  but `Window`, `WindowId`, `DeviceId` and `MonitorId` guaranteed to be `Send`.
- `MonitorId::get_position` now returns `(i32, i32)` instead of `(u32, u32)`.
- Rewrite of the wayland backend to use wayland-client-0.11
- Support for dead keys on wayland for keyboard utf8 input
- Monitor enumeration on Windows is now implemented using `EnumDisplayMonitors` instead of
`EnumDisplayDevices`. This changes the value returned by `MonitorId::get_name()`.
- On Windows added `MonitorIdExt::hmonitor` method
- Impl `Clone` for `EventsLoopProxy`
- `EventsLoop::get_primary_monitor()` on X11 will fallback to any available monitor if no primary is found
- Support for touch event on wayland
- `WindowEvent`s `MouseMoved`, `MouseEntered`, and `MouseLeft` have been renamed to
`CursorMoved`, `CursorEntered`, and `CursorLeft`.
- New `DeviceEvent`s added, `MouseMotion` and `MouseWheel`.
- Send `CursorMoved` event after `CursorEntered` and `Focused` events.
- Add support for `ModifiersState`, `MouseMove`, `MouseInput`, `MouseMotion` for emscripten backend.

# Version 0.8.3 (2017-10-11)

- Fixed issue of calls to `set_inner_size` blocking on Windows.
- Mapped `ISO_Left_Tab` to `VirtualKeyCode::Tab` to make the key work with modifiers
- Fixed the X11 backed on 32bit targets

# Version 0.8.2 (2017-09-28)

- Uniformize keyboard scancode values accross Wayland and X11 (#297).
- Internal rework of the wayland event loop
- Added method `os::linux::WindowExt::is_ready`

# Version 0.8.1 (2017-09-22)

- Added various methods to `os::linux::EventsLoopExt`, plus some hidden items necessary to make
  glutin work.

# Version 0.8.0 (2017-09-21)

- Added `Window::set_maximized`, `WindowAttributes::maximized` and `WindowBuilder::with_maximized`.
- Added `Window::set_fullscreen`.
- Changed `with_fullscreen` to take a `Option<MonitorId>` instead of a `MonitorId`.
- Removed `MonitorId::get_native_identifer()` in favor of platform-specific traits in the `os`
  module.
- Changed `get_available_monitors()` and `get_primary_monitor()` to be methods of `EventsLoop`
  instead of stand-alone methods.
- Changed `EventsLoop` to be tied to a specific X11 or Wayland connection.
- Added a `os::linux::EventsLoopExt` trait that makes it possible to configure the connection.
- Fixed the emscripten code, which now compiles.
- Changed the X11 fullscreen code to use `xrandr` instead of `xxf86vm`.
- Fixed the Wayland backend to produce `Refresh` event after window creation.
- Changed the `Suspended` event to be outside of `WindowEvent`.
- Fixed the X11 backend sometimes reporting the wrong virtual key (#273).<|MERGE_RESOLUTION|>--- conflicted
+++ resolved
@@ -17,11 +17,8 @@
 - On Wayland, implement `request_user_attention` with `xdg_activation_v1`.
 - On X11, emit missing `WindowEvent::ScaleFactorChanged` when the only monitor gets reconnected.
 - On X11, if RANDR based scale factor is higher than 20 reset it to 1
-<<<<<<< HEAD
+- On Wayland, add an enabled-by-default feature called `wayland-dlopen` so users can opt out of using `dlopen` to load system libraries.
 - **Breaking:** On Android, bump `ndk` and `ndk-glue` to 0.4.
-=======
-- On Wayland, add an enabled-by-default feature called `wayland-dlopen` so users can opt out of using `dlopen` to load system libraries.
->>>>>>> ed698f24
 
 # 0.25.0 (2021-05-15)
 
