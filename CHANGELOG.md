--- conflicted
+++ resolved
@@ -8,11 +8,8 @@
 
 # Unreleased
 
-<<<<<<< HEAD
 - On Windows, added `WindowExtWindows::set_skip_taskbar` and `WindowBuilderExtWindows::with_skip_taskbar`.
-=======
-- On Windows, Added `EventLoopBuilderExtWindows::with_msg_hook`
->>>>>>> 52c46702
+- On Windows, added `EventLoopBuilderExtWindows::with_msg_hook`.
 - On Windows, remove internally unique DC per window.
 - macOS: Remove the need to call `set_ime_position` after moving the window.
 - Added `Window::is_visible`.
