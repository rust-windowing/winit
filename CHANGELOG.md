--- conflicted
+++ resolved
@@ -8,6 +8,7 @@
 
 # Unreleased
 
+- On macOS, fixed an issue where having multiple windows would prevent run_return from ever returning.
 - On Wayland, fix bug where the cursor wouldn't hide in GNOME.
 - On macOS, Windows, and Wayland, add `set_cursor_hittest` to let the window ignore mouse events.
 - On Windows, added `WindowExtWindows::set_skip_taskbar` and `WindowBuilderExtWindows::with_skip_taskbar`.
@@ -49,12 +50,8 @@
 - **Breaking:** Added new `WindowEvent::Ime` supported on desktop platforms.
 - Added `Window::set_ime_allowed` supported on desktop platforms.
 - **Breaking:** IME input on desktop platforms won't be received unless it's explicitly allowed via `Window::set_ime_allowed` and new `WindowEvent::Ime` events are handled.
-<<<<<<< HEAD
-- On macOS, fixed an issue where having multiple windows would prevent run_return from ever returning.
-=======
 - On macOS, `WindowEvent::Resized` is now emitted in `frameDidChange` instead of `windowDidResize`.
 - **Breaking:** On X11, device events are now ignored for unfocused windows by default, use `EventLoopWindowTarget::set_device_event_filter` to set the filter level.
->>>>>>> 224872ce
 
 # 0.26.1 (2022-01-05)
 
