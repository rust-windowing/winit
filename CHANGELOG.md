--- conflicted
+++ resolved
@@ -1,11 +1,8 @@
 # Unreleased
 
 - On X11, fixed panic caused by dropping the window before running the event loop.
-<<<<<<< HEAD
+- Introduce `WindowBuilderExt::with_app_id` to allow setting the application ID on Wayland.
 - On X11, fixed a segfault when using virtual monitors with XRandR.
-=======
-- Introduce `WindowBuilderExt::with_app_id` to allow setting the application ID on Wayland.
->>>>>>> 7fe90e6c
 
 # Version 0.18.0 (2018-11-07)
 
