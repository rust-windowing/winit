# Unreleased

- On macOS, drop the run closure on exit.
- On Windows, location of `WindowEvent::Touch` are window client coordinates instead of screen coordinates.
- On X11, fix delayed events after window redraw.
- On macOS, add `WindowBuilderExt::with_disallow_hidpi` to have the option to turn off best resolution openGL surface.
- On Windows, screen saver won't start if the window is in fullscreen mode.
- Change all occurrences of the `new_user_event` method to `with_user_event`.
- On macOS, the dock and the menu bar are now hidden in fullscreen mode.
- `Window::set_fullscreen` now takes `Option<Fullscreen>` where `Fullscreen`
  consists of `Fullscreen::Exclusive(VideoMode)` and
  `Fullscreen::Borderless(MonitorHandle)` variants.
    - Adds support for exclusive fullscreen mode.
- On iOS, add support for hiding the home indicator.
- On iOS, add support for deferring system gestures.
- On iOS, fix a crash that occurred while acquiring a monitor's name.
- On iOS, fix armv7-apple-ios compile target.
- Removed the `T: Clone` requirement from the `Clone` impl of `EventLoopProxy<T>`.
<<<<<<< HEAD
- On iOS, add `set_prefers_status_bar_hidden` extension function instead of
  hijacking `set_decorations` for this purpose.
=======
- On iOS, disable overscan compensation for external displays (removes black
  bars surrounding the image).
>>>>>>> c0c22c8f

# 0.20.0 Alpha 2 (2019-07-09)

- On X11, non-resizable windows now have maximize explicitly disabled.
- On Windows, support paths longer than MAX_PATH (260 characters) in `WindowEvent::DroppedFile`
and `WindowEvent::HoveredFile`.
- On Mac, implement `DeviceEvent::Button`.
- Change `Event::Suspended(true / false)` to `Event::Suspended` and `Event::Resumed`.
- On X11, fix sanity check which checks that a monitor's reported width and height (in millimeters) are non-zero when calculating the DPI factor.
- Revert the use of invisible surfaces in Wayland, which introduced graphical glitches with OpenGL (#835)
- On X11, implement `_NET_WM_PING` to allow desktop environment to kill unresponsive programs.
- On Windows, when a window is initially invisible, it won't take focus from the existing visible windows.
- On Windows, fix multiple calls to `request_redraw` during `EventsCleared` sending multiple `RedrawRequested events.`
- On Windows, fix edge case where `RedrawRequested` could be dispatched before input events in event loop iteration.
- On Windows, fix timing issue that could cause events to be improperly dispatched after `RedrawRequested` but before `EventsCleared`.
- On macOS, drop unused Metal dependency.
- On Windows, fix the trail effect happening on transparent decorated windows. Borderless (or un-decorated) windows were not affected.
- On Windows, fix `with_maximized` not properly setting window size to entire window.
- On macOS, change `WindowExtMacOS::request_user_attention()` to take an `enum` instead of a `bool`.

# 0.20.0 Alpha 1 (2019-06-21)

- Changes below are considered **breaking**.
- Change all occurrences of `EventsLoop` to `EventLoop`.
- Previously flat API is now exposed through `event`, `event_loop`, `monitor`, and `window` modules.
- `os` module changes:
  - Renamed to `platform`.
  - All traits now have platform-specific suffixes.
  - Exposes new `desktop` module on Windows, Mac, and Linux.
- Changes to event loop types:
  - `EventLoopProxy::wakeup` has been removed in favor of `send_event`.
  - **Major:** New `run` method drives winit event loop.
    - Returns `!` to ensure API behaves identically across all supported platforms.
      - This allows `emscripten` implementation to work without lying about the API.
    - `ControlFlow`'s variants have been replaced with `Wait`, `WaitUntil(Instant)`, `Poll`, and `Exit`.
      - Is read after `EventsCleared` is processed.
      - `Wait` waits until new events are available.
      - `WaitUntil` waits until either new events are available or the provided time has been reached.
      - `Poll` instantly resumes the event loop.
      - `Exit` aborts the event loop.
    - Takes a closure that implements `'static + FnMut(Event<T>, &EventLoop<T>, &mut ControlFlow)`.
      - `&EventLoop<T>` is provided to allow new `Window`s to be created.
  - **Major:** `platform::desktop` module exposes `EventLoopExtDesktop` trait with `run_return` method.
    - Behaves identically to `run`, but returns control flow to the calling context and can take non-`'static` closures.
  - `EventLoop`'s `poll_events` and `run_forever` methods have been removed in favor of `run` and `run_return`.
- Changes to events:
  - Remove `Event::Awakened` in favor of `Event::UserEvent(T)`.
    - Can be sent with `EventLoopProxy::send_event`.
  - Rename `WindowEvent::Refresh` to `WindowEvent::RedrawRequested`.
    - `RedrawRequested` can be sent by the user with the `Window::request_redraw` method.
  - `EventLoop`, `EventLoopProxy`, and `Event` are now generic over `T`, for use in `UserEvent`.
  - **Major:** Add `NewEvents(StartCause)`, `EventsCleared`, and `LoopDestroyed` variants to `Event`.
    - `NewEvents` is emitted when new events are ready to be processed by event loop.
      - `StartCause` describes why new events are available, with `ResumeTimeReached`, `Poll`, `WaitCancelled`, and `Init` (sent once at start of loop).
    - `EventsCleared` is emitted when all available events have been processed.
      - Can be used to perform logic that depends on all events being processed (e.g. an iteration of a game loop).
    - `LoopDestroyed` is emitted when the `run` or `run_return` method is about to exit.
- Rename `MonitorId` to `MonitorHandle`.
- Removed `serde` implementations from `ControlFlow`.
- Rename several functions to improve both internal consistency and compliance with Rust API guidelines.
- Remove `WindowBuilder::multitouch` field, since it was only implemented on a few platforms. Multitouch is always enabled now.
- **Breaking:** On macOS, change `ns` identifiers to use snake_case for consistency with iOS's `ui` identifiers.
- Add `MonitorHandle::video_modes` method for retrieving supported video modes for the given monitor.
- On Wayland, the window now exists even if nothing has been drawn.
- On Windows, fix initial dimensions of a fullscreen window.
- On Windows, Fix transparent borderless windows rendering wrong.

# Version 0.19.1 (2019-04-08)

- On Wayland, added a `get_wayland_display` function to `EventsLoopExt`.
- On Windows, fix `CursorMoved(0, 0)` getting dispatched on window focus.
- On macOS, fix command key event left and right reverse.
- On FreeBSD, NetBSD, and OpenBSD, fix build of X11 backend.
- On Linux, the numpad's add, subtract and divide keys are now mapped to the `Add`, `Subtract` and `Divide` virtual key codes
- On macOS, the numpad's subtract key has been added to the `Subtract` mapping
- On Wayland, the numpad's home, end, page up and page down keys are now mapped to the `Home`, `End`, `PageUp` and `PageDown` virtual key codes
- On Windows, fix icon not showing up in corner of window.
- On X11, change DPI scaling factor behavior. First, winit tries to read it from "Xft.dpi" XResource, and uses DPI calculation from xrandr dimensions as fallback behavior.

# Version 0.19.0 (2019-03-06)

- On X11, we will use the faster `XRRGetScreenResourcesCurrent` function instead of `XRRGetScreenResources` when available.
- On macOS, fix keycodes being incorrect when using a non-US keyboard layout.
- On Wayland, fix `with_title()` not setting the windows title
- On Wayland, add `set_wayland_theme()` to control client decoration color theme
- Added serde serialization to `os::unix::XWindowType`.
- **Breaking:** Remove the `icon_loading` feature and the associated `image` dependency.
- On X11, make event loop thread safe by replacing XNextEvent with select(2) and XCheckIfEvent
- On Windows, fix malformed function pointer typecast that could invoke undefined behavior.
- Refactored Windows state/flag-setting code.
- On Windows, hiding the cursor no longer hides the cursor for all Winit windows - just the one `hide_cursor` was called on.
- On Windows, cursor grabs used to get perpetually canceled when the grabbing window lost focus. Now, cursor grabs automatically get re-initialized when the window regains focus and the mouse moves over the client area.
- On Windows, only vertical mouse wheel events were handled. Now, horizontal mouse wheel events are also handled.
- On Windows, ignore the AltGr key when populating the `ModifersState` type.

# Version 0.18.1 (2018-12-30)

- On macOS, fix `Yen` (JIS) so applications receive the event.
- On X11 with a tiling WM, fixed high CPU usage when moving windows across monitors.
- On X11, fixed panic caused by dropping the window before running the event loop.
- on macOS, added `WindowExt::set_simple_fullscreen` which does not require a separate space
- Introduce `WindowBuilderExt::with_app_id` to allow setting the application ID on Wayland.
- On Windows, catch panics in event loop child thread and forward them to the parent thread. This prevents an invocation of undefined behavior due to unwinding into foreign code.
- On Windows, fix issue where resizing or moving window combined with grabbing the cursor would freeze program.
- On Windows, fix issue where resizing or moving window would eat `Awakened` events.
- On Windows, exiting fullscreen after entering fullscreen with disabled decorations no longer shrinks window.
- On X11, fixed a segfault when using virtual monitors with XRandR.
- Derive `Ord` and `PartialOrd` for `VirtualKeyCode` enum.
- On Windows, fix issue where hovering or dropping a non file item would create a panic.
- On Wayland, fix resizing and DPI calculation when a `wl_output` is removed without sending a `leave` event to the `wl_surface`, such as disconnecting a monitor from a laptop.
- On Wayland, DPI calculation is handled by smithay-client-toolkit.
- On X11, `WindowBuilder::with_min_dimensions` and `WindowBuilder::with_max_dimensions` now correctly account for DPI.
- Added support for generating dummy `DeviceId`s and `WindowId`s to better support unit testing.
- On macOS, fixed unsoundness in drag-and-drop that could result in drops being rejected.
- On macOS, implemented `WindowEvent::Refresh`.
- On macOS, all `MouseCursor` variants are now implemented and the cursor will no longer reset after unfocusing.
- Removed minimum supported Rust version guarantee.

# Version 0.18.0 (2018-11-07)

- **Breaking:** `image` crate upgraded to 0.20. This is exposed as part of the `icon_loading` API.
- On Wayland, pointer events will now provide the current modifiers state.
- On Wayland, titles will now be displayed in the window header decoration.
- On Wayland, key repetition is now ended when keyboard loses focus.
- On Wayland, windows will now use more stylish and modern client side decorations.
- On Wayland, windows will use server-side decorations when available.
- **Breaking:** Added support for F16-F24 keys (variants were added to the `VirtualKeyCode` enum).
- Fixed graphical glitches when resizing on Wayland.
- On Windows, fix freezes when performing certain actions after a window resize has been triggered. Reintroduces some visual artifacts when resizing.
- Updated window manager hints under X11 to v1.5 of [Extended Window Manager Hints](https://specifications.freedesktop.org/wm-spec/wm-spec-1.5.html#idm140200472629520).
- Added `WindowBuilderExt::with_gtk_theme_variant` to X11-specific `WindowBuilder` functions.
- Fixed UTF8 handling bug in X11 `set_title` function.
- On Windows, `Window::set_cursor` now applies immediately instead of requiring specific events to occur first.
- On Windows, the `HoveredFile` and `HoveredFileCancelled` events are now implemented.
- On Windows, fix `Window::set_maximized`.
- On Windows 10, fix transparency (#260).
- On macOS, fix modifiers during key repeat.
- Implemented the `Debug` trait for `Window`, `EventsLoop`, `EventsLoopProxy` and `WindowBuilder`.
- On X11, now a `Resized` event will always be generated after a DPI change to ensure the window's logical size is consistent with the new DPI.
- Added further clarifications to the DPI docs.
- On Linux, if neither X11 nor Wayland manage to initialize, the corresponding panic now consists of a single line only.
- Add optional `serde` feature with implementations of `Serialize`/`Deserialize` for DPI types and various event types.
- Add `PartialEq`, `Eq`, and `Hash` implementations on public types that could have them but were missing them.
- On X11, drag-and-drop receiving an unsupported drop type can no longer cause the WM to freeze.
- Fix issue whereby the OpenGL context would not appear at startup on macOS Mojave (#1069).
- **Breaking:** Removed `From<NSApplicationActivationPolicy>` impl from `ActivationPolicy` on macOS.
- On macOS, the application can request the user's attention with `WindowExt::request_user_attention`.

# Version 0.17.2 (2018-08-19)

- On macOS, fix `<C-Tab>` so applications receive the event.
- On macOS, fix `<Cmd-{key}>` so applications receive the event.
- On Wayland, key press events will now be repeated.

# Version 0.17.1 (2018-08-05)

- On X11, prevent a compilation failure in release mode for versions of Rust greater than or equal to 1.30.
- Fixed deadlock that broke fullscreen mode on Windows.

# Version 0.17.0 (2018-08-02)

- Cocoa and core-graphics updates.
- Fixed thread-safety issues in several `Window` functions on Windows.
- On MacOS, the key state for modifiers key events is now properly set.
- On iOS, the view is now set correctly. This makes it possible to render things (instead of being stuck on a black screen), and touch events work again.
- Added NetBSD support.
- **Breaking:** On iOS, `UIView` is now the default root view. `WindowBuilderExt::with_root_view_class` can be used to set the root view objective-c class to `GLKView` (OpenGLES) or `MTKView` (Metal/MoltenVK).
- On iOS, the `UIApplication` is not started until `Window::new` is called.
- Fixed thread unsafety with cursor hiding on macOS.
- On iOS, fixed the size of the `JmpBuf` type used for `setjmp`/`longjmp` calls. Previously this was a buffer overflow on most architectures.
- On Windows, use cached window DPI instead of repeatedly querying the system. This fixes sporadic crashes on Windows 7.

# Version 0.16.2 (2018-07-07)

- On Windows, non-resizable windows now have the maximization button disabled. This is consistent with behavior on macOS and popular X11 WMs.
- Corrected incorrect `unreachable!` usage when guessing the DPI factor with no detected monitors.

# Version 0.16.1 (2018-07-02)

- Added logging through `log`. Logging will become more extensive over time.
- On X11 and Windows, the window's DPI factor is guessed before creating the window. This *greatly* cuts back on unsightly auto-resizing that would occur immediately after window creation.
- Fixed X11 backend compilation for environments where `c_char` is unsigned.

# Version 0.16.0 (2018-06-25)

- Windows additionally has `WindowBuilderExt::with_no_redirection_bitmap`.
- **Breaking:** Removed `VirtualKeyCode::LMenu` and `VirtualKeyCode::RMenu`; Windows now generates `VirtualKeyCode::LAlt` and `VirtualKeyCode::RAlt` instead.
- On X11, exiting fullscreen no longer leaves the window in the monitor's top left corner.
- **Breaking:** `Window::hidpi_factor` has been renamed to `Window::get_hidpi_factor` for better consistency. `WindowEvent::HiDPIFactorChanged` has been renamed to `WindowEvent::HiDpiFactorChanged`. DPI factors are always represented as `f64` instead of `f32` now.
- The Windows backend is now DPI aware. `WindowEvent::HiDpiFactorChanged` is implemented, and `MonitorId::get_hidpi_factor` and `Window::hidpi_factor` return accurate values.
- Implemented `WindowEvent::HiDpiFactorChanged` on X11.
- On macOS, `Window::set_cursor_position` is now relative to the client area.
- On macOS, setting the maximum and minimum dimensions now applies to the client area dimensions rather than to the window dimensions.
- On iOS, `MonitorId::get_dimensions` has been implemented and both `MonitorId::get_hidpi_factor` and `Window::get_hidpi_factor` return accurate values.
- On Emscripten, `MonitorId::get_hidpi_factor` now returns the same value as `Window::get_hidpi_factor` (it previously would always return 1.0).
- **Breaking:** The entire API for sizes, positions, etc. has changed. In the majority of cases, winit produces and consumes positions and sizes as `LogicalPosition` and `LogicalSize`, respectively. The notable exception is `MonitorId` methods, which deal in `PhysicalPosition` and `PhysicalSize`. See the documentation for specifics and explanations of the types. Additionally, winit automatically conserves logical size when the DPI factor changes.
- **Breaking:** All deprecated methods have been removed. For `Window::platform_display` and `Window::platform_window`, switch to the appropriate platform-specific `WindowExt` methods. For `Window::get_inner_size_points` and `Window::get_inner_size_pixels`, use the `LogicalSize` returned by `Window::get_inner_size` and convert as needed.
- HiDPI support for Wayland.
- `EventsLoop::get_available_monitors` and `EventsLoop::get_primary_monitor` now have identical counterparts on `Window`, so this information can be acquired without an `EventsLoop` borrow.
- `AvailableMonitorsIter` now implements `Debug`.
- Fixed quirk on macOS where certain keys would generate characters at twice the normal rate when held down.
- On X11, all event loops now share the same `XConnection`.
- **Breaking:** `Window::set_cursor_state` and `CursorState` enum removed in favor of the more composable `Window::grab_cursor` and `Window::hide_cursor`. As a result, grabbing the cursor no longer automatically hides it; you must call both methods to retain the old behavior on Windows and macOS. `Cursor::NoneCursor` has been removed, as it's no longer useful.
- **Breaking:** `Window::set_cursor_position` now returns `Result<(), String>`, thus allowing for `Box<Error>` conversion via `?`.

# Version 0.15.1 (2018-06-13)

- On X11, the `Moved` event is no longer sent when the window is resized without changing position.
- `MouseCursor` and `CursorState` now implement `Default`.
- `WindowBuilder::with_resizable` implemented for Windows, X11, Wayland, and macOS.
- `Window::set_resizable` implemented for Windows, X11, Wayland, and macOS.
- On X11, if the monitor's width or height in millimeters is reported as 0, the DPI is now 1.0 instead of +inf.
- On X11, the environment variable `WINIT_HIDPI_FACTOR` has been added for overriding DPI factor.
- On X11, enabling transparency no longer causes the window contents to flicker when resizing.
- On X11, `with_override_redirect` now actually enables override redirect.
- macOS now generates `VirtualKeyCode::LAlt` and `VirtualKeyCode::RAlt` instead of `None` for both.
- On macOS, `VirtualKeyCode::RWin` and `VirtualKeyCode::LWin` are no longer switched.
- On macOS, windows without decorations can once again be resized.
- Fixed race conditions when creating an `EventsLoop` on X11, most commonly manifesting as "[xcb] Unknown sequence number while processing queue".
- On macOS, `CursorMoved` and `MouseInput` events are only generated if they occurs within the window's client area.
- On macOS, resizing the window no longer generates a spurious `MouseInput` event.

# Version 0.15.0 (2018-05-22)

- `Icon::to_cardinals` is no longer public, since it was never supposed to be.
- Wayland: improve diagnostics if initialization fails
- Fix some system event key doesn't work when focused, do not block keyevent forward to system on macOS
- On X11, the scroll wheel position is now correctly reset on i3 and other WMs that have the same quirk.
- On X11, `Window::get_current_monitor` now reliably returns the correct monitor.
- On X11, `Window::hidpi_factor` returns values from XRandR rather than the inaccurate values previously queried from the core protocol.
- On X11, the primary monitor is detected correctly even when using versions of XRandR less than 1.5.
- `MonitorId` now implements `Debug`.
- Fixed bug on macOS where using `with_decorations(false)` would cause `set_decorations(true)` to produce a transparent titlebar with no title.
- Implemented `MonitorId::get_position` on macOS.
- On macOS, `Window::get_current_monitor` now returns accurate values.
- Added `WindowBuilderExt::with_resize_increments` to macOS.
- **Breaking:** On X11, `WindowBuilderExt::with_resize_increments` and `WindowBuilderExt::with_base_size` now take `u32` values rather than `i32`.
- macOS keyboard handling has been overhauled, allowing for the use of dead keys, IME, etc. Right modifier keys are also no longer reported as being left.
- Added the `Window::set_ime_spot(x: i32, y: i32)` method, which is implemented on X11 and macOS.
- **Breaking**: `os::unix::WindowExt::send_xim_spot(x: i16, y: i16)` no longer exists. Switch to the new `Window::set_ime_spot(x: i32, y: i32)`, which has equivalent functionality.
- Fixed detection of `Pause` and `Scroll` keys on Windows.
- On Windows, alt-tabbing while the cursor is grabbed no longer makes it impossible to re-grab the cursor.
- On Windows, using `CursorState::Hide` when the cursor is grabbed now ungrabs the cursor first.
- Implemented `MouseCursor::NoneCursor` on Windows.
- Added `WindowBuilder::with_always_on_top` and `Window::set_always_on_top`. Implemented on Windows, macOS, and X11.
- On X11, `WindowBuilderExt` now has `with_class`, `with_override_redirect`, and `with_x11_window_type` to allow for more control over window creation. `WindowExt` additionally has `set_urgent`.
- More hints are set by default on X11, including `_NET_WM_PID` and `WM_CLIENT_MACHINE`. Note that prior to this, the `WM_CLASS` hint was automatically set to whatever value was passed to `with_title`. It's now set to the executable name to better conform to expectations and the specification; if this is undesirable, you must explicitly use `WindowBuilderExt::with_class`.

# Version 0.14.0 (2018-05-09)

- Created the `Copy`, `Paste` and `Cut` `VirtualKeyCode`s and added support for them on X11 and Wayland
- Fix `.with_decorations(false)` in macOS
- On Mac, `NSWindow` and supporting objects might be alive long after they were `closed` which resulted in apps consuming more heap then needed. Mainly it was affecting multi window applications. Not expecting any user visible change of behaviour after the fix.
- Fix regression of Window platform extensions for macOS where `NSFullSizeContentViewWindowMask` was not being correctly applied to `.fullsize_content_view`.
- Corrected `get_position` on Windows to be relative to the screen rather than to the taskbar.
- Corrected `Moved` event on Windows to use position values equivalent to those returned by `get_position`. It previously supplied client area positions instead of window positions, and would additionally interpret negative values as being very large (around `u16::MAX`).
- Implemented `Moved` event on macOS.
- On X11, the `Moved` event correctly use window positions rather than client area positions. Additionally, a stray `Moved` that unconditionally accompanied `Resized` with the client area position relative to the parent has been eliminated; `Moved` is still received alongside `Resized`, but now only once and always correctly.
- On Windows, implemented all variants of `DeviceEvent` other than `Text`. Mouse `DeviceEvent`s are now received even if the window isn't in the foreground.
- `DeviceId` on Windows is no longer a unit struct, and now contains a `u32`. For `WindowEvent`s, this will always be 0, but on `DeviceEvent`s it will be the handle to that device. `DeviceIdExt::get_persistent_identifier` can be used to acquire a unique identifier for that device that persists across replugs/reboots/etc.
- Corrected `run_forever` on X11 to stop discarding `Awakened` events.
- Various safety and correctness improvements to the X11 backend internals.
- Fixed memory leak on X11 every time the mouse entered the window.
- On X11, drag and drop now works reliably in release mode.
- Added `WindowBuilderExt::with_resize_increments` and `WindowBuilderExt::with_base_size` to X11, allowing for more optional hints to be set.
- Rework of the wayland backend, migrating it to use [Smithay's Client Toolkit](https://github.com/Smithay/client-toolkit).
- Added `WindowBuilder::with_window_icon` and `Window::set_window_icon`, finally making it possible to set the window icon on Windows and X11. The `icon_loading` feature can be enabled to allow for icons to be easily loaded; see example program `window_icon.rs` for usage.
- Windows additionally has `WindowBuilderExt::with_taskbar_icon` and `WindowExt::set_taskbar_icon`.
- On Windows, fix panic when trying to call `set_fullscreen(None)` on a window that has not been fullscreened prior.

# Version 0.13.1 (2018-04-26)

- Ensure necessary `x11-dl` version is used.

# Version 0.13.0 (2018-04-25)

- Implement `WindowBuilder::with_maximized`, `Window::set_fullscreen`, `Window::set_maximized` and `Window::set_decorations` for MacOS.
- Implement `WindowBuilder::with_maximized`, `Window::set_fullscreen`, `Window::set_maximized` and `Window::set_decorations` for Windows.
- On Windows, `WindowBuilder::with_fullscreen` no longer changing monitor display resolution.
- Overhauled X11 window geometry calculations. `get_position` and `set_position` are more universally accurate across different window managers, and `get_outer_size` actually works now.
- Fixed SIGSEGV/SIGILL crashes on macOS caused by stabilization of the `!` (never) type.
- Implement `WindowEvent::HiDPIFactorChanged` for macOS
- On X11, input methods now work completely out of the box, no longer requiring application developers to manually call `setlocale`. Additionally, when input methods are started, stopped, or restarted on the server end, it's correctly handled.
- Implemented `Refresh` event on Windows.
- Properly calculate the minimum and maximum window size on Windows, including window decorations.
- Map more `MouseCursor` variants to cursor icons on Windows.
- Corrected `get_position` on macOS to return outer frame position, not content area position.
- Corrected `set_position` on macOS to set outer frame position, not content area position.
- Added `get_inner_position` method to `Window`, which gets the position of the window's client area. This is implemented on all applicable platforms (all desktop platforms other than Wayland, where this isn't possible).
- **Breaking:** the `Closed` event has been replaced by `CloseRequested` and `Destroyed`. To migrate, you typically just need to replace all usages of `Closed` with `CloseRequested`; see example programs for more info. The exception is iOS, where `Closed` must be replaced by `Destroyed`.

# Version 0.12.0 (2018-04-06)

- Added subclass to macos windows so they can be made resizable even with no decorations.
- Dead keys now work properly on X11, no longer resulting in a panic.
- On X11, input method creation first tries to use the value from the user's `XMODIFIERS` environment variable, so application developers should no longer need to manually call `XSetLocaleModifiers`. If that fails, fallbacks are tried, which should prevent input method initialization from ever outright failing.
- Fixed thread safety issues with input methods on X11.
- Add support for `Touch` for win32 backend.
- Fixed `Window::get_inner_size` and friends to return the size in pixels instead of points when using HIDPI displays on OSX.

# Version 0.11.3 (2018-03-28)

- Added `set_min_dimensions` and `set_max_dimensions` methods to `Window`, and implemented on Windows, X11, Wayland, and OSX.
- On X11, dropping a `Window` actually closes it now, and clicking the window's × button (or otherwise having the WM signal to close it) will result in the window closing.
- Added `WindowBuilderExt` methods for macos: `with_titlebar_transparent`,
  `with_title_hidden`, `with_titlebar_buttons_hidden`,
  `with_fullsize_content_view`.
- Mapped X11 numpad keycodes (arrows, Home, End, PageUp, PageDown, Insert and Delete) to corresponding virtual keycodes

# Version 0.11.2 (2018-03-06)

- Impl `Hash`, `PartialEq`, and `Eq` for `events::ModifiersState`.
- Implement `MonitorId::get_hidpi_factor` for MacOS.
- Added method `os::macos::MonitorIdExt::get_nsscreen() -> *mut c_void` that gets a `NSScreen` object matching the monitor ID.
- Send `Awakened` event on Android when event loop is woken up.

# Version 0.11.1 (2018-02-19)

- Fixed windows not receiving mouse events when click-dragging the mouse outside the client area of a window, on Windows platforms.
- Added method `os::android::EventsLoopExt:set_suspend_callback(Option<Box<Fn(bool) -> ()>>)` that allows glutin to register a callback when a suspend event happens

# Version 0.11.0 (2018-02-09)

- Implement `MonitorId::get_dimensions` for Android.
- Added method `os::macos::WindowBuilderExt::with_movable_by_window_background(bool)` that allows to move a window without a titlebar - `with_decorations(false)`
- Implement `Window::set_fullscreen`, `Window::set_maximized` and `Window::set_decorations` for Wayland.
- Added `Caret` as VirtualKeyCode and support OSX ^-Key with german input.

# Version 0.10.1 (2018-02-05)

*Yanked*

# Version 0.10.0 (2017-12-27)

- Add support for `Touch` for emscripten backend.
- Added support for `DroppedFile`, `HoveredFile`, and `HoveredFileCancelled` to X11 backend.
- **Breaking:** `unix::WindowExt` no longer returns pointers for things that aren't actually pointers; `get_xlib_window` now returns `Option<std::os::raw::c_ulong>` and `get_xlib_screen_id` returns `Option<std::os::raw::c_int>`. Additionally, methods that previously returned `libc::c_void` have been changed to return `std::os::raw::c_void`, which are not interchangeable types, so users wanting the former will need to explicitly cast.
- Added `set_decorations` method to `Window` to allow decorations to be toggled after the window is built. Presently only implemented on X11.
- Raised the minimum supported version of Rust to 1.20 on MacOS due to usage of associated constants in new versions of cocoa and core-graphics.
- Added `modifiers` field to `MouseInput`, `MouseWheel`, and `CursorMoved` events to track the modifiers state (`ModifiersState`).
- Fixed the emscripten backend to return the size of the canvas instead of the size of the window.

# Version 0.9.0 (2017-12-01)

- Added event `WindowEvent::HiDPIFactorChanged`.
- Added method `MonitorId::get_hidpi_factor`.
- Deprecated `get_inner_size_pixels` and `get_inner_size_points` methods of `Window` in favor of
`get_inner_size`.
- **Breaking:** `EventsLoop` is `!Send` and `!Sync` because of platform-dependant constraints,
  but `Window`, `WindowId`, `DeviceId` and `MonitorId` guaranteed to be `Send`.
- `MonitorId::get_position` now returns `(i32, i32)` instead of `(u32, u32)`.
- Rewrite of the wayland backend to use wayland-client-0.11
- Support for dead keys on wayland for keyboard utf8 input
- Monitor enumeration on Windows is now implemented using `EnumDisplayMonitors` instead of
`EnumDisplayDevices`. This changes the value returned by `MonitorId::get_name()`.
- On Windows added `MonitorIdExt::hmonitor` method
- Impl `Clone` for `EventsLoopProxy`
- `EventsLoop::get_primary_monitor()` on X11 will fallback to any available monitor if no primary is found
- Support for touch event on wayland
- `WindowEvent`s `MouseMoved`, `MouseEntered`, and `MouseLeft` have been renamed to
`CursorMoved`, `CursorEntered`, and `CursorLeft`.
- New `DeviceEvent`s added, `MouseMotion` and `MouseWheel`.
- Send `CursorMoved` event after `CursorEntered` and `Focused` events.
- Add support for `ModifiersState`, `MouseMove`, `MouseInput`, `MouseMotion` for emscripten backend.

# Version 0.8.3 (2017-10-11)

- Fixed issue of calls to `set_inner_size` blocking on Windows.
- Mapped `ISO_Left_Tab` to `VirtualKeyCode::Tab` to make the key work with modifiers
- Fixed the X11 backed on 32bit targets

# Version 0.8.2 (2017-09-28)

- Uniformize keyboard scancode values accross Wayland and X11 (#297).
- Internal rework of the wayland event loop
- Added method `os::linux::WindowExt::is_ready`

# Version 0.8.1 (2017-09-22)

- Added various methods to `os::linux::EventsLoopExt`, plus some hidden items necessary to make
  glutin work.

# Version 0.8.0 (2017-09-21)

- Added `Window::set_maximized`, `WindowAttributes::maximized` and `WindowBuilder::with_maximized`.
- Added `Window::set_fullscreen`.
- Changed `with_fullscreen` to take a `Option<MonitorId>` instead of a `MonitorId`.
- Removed `MonitorId::get_native_identifer()` in favor of platform-specific traits in the `os`
  module.
- Changed `get_available_monitors()` and `get_primary_monitor()` to be methods of `EventsLoop`
  instead of stand-alone methods.
- Changed `EventsLoop` to be tied to a specific X11 or Wayland connection.
- Added a `os::linux::EventsLoopExt` trait that makes it possible to configure the connection.
- Fixed the emscripten code, which now compiles.
- Changed the X11 fullscreen code to use `xrandr` instead of `xxf86vm`.
- Fixed the Wayland backend to produce `Refresh` event after window creation.
- Changed the `Suspended` event to be outside of `WindowEvent`.
- Fixed the X11 backend sometimes reporting the wrong virtual key (#273).<|MERGE_RESOLUTION|>--- conflicted
+++ resolved
@@ -16,13 +16,10 @@
 - On iOS, fix a crash that occurred while acquiring a monitor's name.
 - On iOS, fix armv7-apple-ios compile target.
 - Removed the `T: Clone` requirement from the `Clone` impl of `EventLoopProxy<T>`.
-<<<<<<< HEAD
+- On iOS, disable overscan compensation for external displays (removes black
+  bars surrounding the image).
 - On iOS, add `set_prefers_status_bar_hidden` extension function instead of
   hijacking `set_decorations` for this purpose.
-=======
-- On iOS, disable overscan compensation for external displays (removes black
-  bars surrounding the image).
->>>>>>> c0c22c8f
 
 # 0.20.0 Alpha 2 (2019-07-09)
 
