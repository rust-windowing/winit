--- conflicted
+++ resolved
@@ -1,15 +1,12 @@
 # Unreleased
 
 - On X11, fixed panic caused by dropping the window before running the event loop.
-<<<<<<< HEAD
 - on macOS, added a new simple fullscreen mode which does not require a separate space
-=======
 - Introduce `WindowBuilderExt::with_app_id` to allow setting the application ID on Wayland.
 - On Windows, catch panics in event loop child thread and forward them to the parent thread. This prevents an invocation of undefined behavior due to unwinding into foreign code.
 - On Windows, fix issue where resizing or moving window combined with grabbing the cursor would freeze program.
 - On Windows, fix issue where resizing or moving window would eat `Awakened` events.
 - On X11, fixed a segfault when using virtual monitors with XRandR.
->>>>>>> 3c59283b
 
 # Version 0.18.0 (2018-11-07)
 
