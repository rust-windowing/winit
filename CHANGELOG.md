# Unreleased

- On Windows, fix minor timing issue in wait_until_time_or_msg
- On Windows, rework handling of request_redraw() to address panics.
- On macOS, fix `set_simple_screen` to remember frame excluding title bar.
- On Wayland, fix coordinates in touch events when scale factor isn't 1.
- On Wayland, fix color from `close_button_icon_color` not applying.
- Ignore locale if unsupported by X11 backend
- On Wayland, Add HiDPI cursor support
- On Web, add the ability to query "Light" or "Dark" system theme send `ThemeChanged` on change.
- Fix `Event::to_static` returning `None` for user events.
- On Wayland, Hide CSD for fullscreen windows.
- On Windows, ignore spurious mouse move messages.
- **Breaking:** Move `ModifiersChanged` variant from `DeviceEvent` to `WindowEvent`.
<<<<<<< HEAD
- On Windows, add `IconExtWindows` trait which exposes creating an `Icon` from an external file or embedded resource
- Add `BadIcon::OsError` variant for when OS icon functionality fails
=======
- On Windows, fix crash at startup on systems that do not properly support Windows' Dark Mode
>>>>>>> 2f27f64c

# 0.21.0 (2020-02-04)

- On Windows, fixed "error: linking with `link.exe` failed: exit code: 1120" error on older versions of windows.
- On macOS, fix set_minimized(true) works only with decorations.
- On macOS, add `hide_application` to `EventLoopWindowTarget` via a new `EventLoopWindowTargetExtMacOS` trait. `hide_application` will hide the entire application by calling `-[NSApplication hide: nil]`.
- On macOS, fix not sending ReceivedCharacter event for specific keys combinations.
- On macOS, fix `CursorMoved` event reporting the cursor position using logical coordinates.
- On macOS, fix issue where unbundled applications would sometimes open without being focused.
- On macOS, fix `run_return` does not return unless it receives a message.
- On Windows, fix bug where `RedrawRequested` would only get emitted every other iteration of the event loop.
- On X11, fix deadlock on window state when handling certain window events.
- `WindowBuilder` now implements `Default`.
- **Breaking:** `WindowEvent::CursorMoved` changed to `f64` units, preserving high-precision data supplied by most backends
- On Wayland, fix coordinates in mouse events when scale factor isn't 1
- On Web, add the ability to provide a custom canvas
- **Breaking:** On Wayland, the `WaylandTheme` struct has been replaced with a `Theme` trait, allowing for extra configuration

# 0.20.0 (2020-01-05)

- On X11, fix `ModifiersChanged` emitting incorrect modifier change events

- **Breaking**: Overhaul how Winit handles DPI:
  + Window functions and events now return `PhysicalSize` instead of `LogicalSize`.
  + Functions that take `Size` or `Position` types can now take either `Logical` or `Physical` types.
  + `hidpi_factor` has been renamed to `scale_factor`.
  + `HiDpiFactorChanged` has been renamed to `ScaleFactorChanged`, and lets you control how the OS
    resizes the window in response to the change.
  + On X11, deprecate `WINIT_HIDPI_FACTOR` environment variable in favor of `WINIT_X11_SCALE_FACTOR`.
  + `Size` and `Position` types are now generic over their exact pixel type.

# 0.20.0 Alpha 6 (2020-01-03)

- On macOS, fix `set_cursor_visible` hides cursor outside of window.
- On macOS, fix `CursorEntered` and `CursorLeft` events fired at old window size.
- On macOS, fix error when `set_fullscreen` is called during fullscreen transition.
- On all platforms except mobile and WASM, implement `Window::set_minimized`.
- On X11, fix `CursorEntered` event being generated for non-winit windows.
- On macOS, fix crash when starting maximized without decorations.
- On macOS, fix application not terminating on `run_return`.
- On Wayland, fix cursor icon updates on window borders when using CSD.
- On Wayland, under mutter(GNOME Wayland), fix CSD being behind the status bar, when starting window in maximized mode.
- On Windows, theme the title bar according to whether the system theme is "Light" or "Dark".
- Added `WindowEvent::ThemeChanged` variant to handle changes to the system theme. Currently only implemented on Windows.
- **Breaking**: Changes to the `RedrawRequested` event (#1041):
  - `RedrawRequested` has been moved from `WindowEvent` to `Event`.
  - `EventsCleared` has been renamed to `MainEventsCleared`.
  - `RedrawRequested` is now issued only after `MainEventsCleared`.
  - `RedrawEventsCleared` is issued after each set of `RedrawRequested` events.
- Implement synthetic window focus key events on Windows.
- **Breaking**: Change `ModifiersState` to a `bitflags` struct.
- On Windows, implement `VirtualKeyCode` translation for `LWin` and `RWin`.
- On Windows, fix closing the last opened window causing `DeviceEvent`s to stop getting emitted.
- On Windows, fix `Window::set_visible` not setting internal flags correctly. This resulted in some weird behavior.
- Add `DeviceEvent::ModifiersChanged`.
  - Deprecate `modifiers` fields in other events in favor of `ModifiersChanged`.
- On X11, `WINIT_HIDPI_FACTOR` now dominates `Xft.dpi` when picking DPI factor for output.
- On X11, add special value `randr` for `WINIT_HIDPI_FACTOR` to make winit use self computed DPI factor instead of the one from `Xft.dpi`.

# 0.20.0 Alpha 5 (2019-12-09)

- On macOS, fix application termination on `ControlFlow::Exit`
- On Windows, fix missing `ReceivedCharacter` events when Alt is held.
- On macOS, stop emitting private corporate characters in `ReceivedCharacter` events.
- On X11, fix misreporting DPI factor at startup.
- On X11, fix events not being reported when using `run_return`.
- On X11, fix key modifiers being incorrectly reported.
- On X11, fix window creation hanging when another window is fullscreen.
- On Windows, fix focusing unfocused windows when switching from fullscreen to windowed.
- On X11, fix reporting incorrect DPI factor when waking from suspend.
- Change `EventLoopClosed` to contain the original event.
- **Breaking**: Add `is_synthetic` field to `WindowEvent` variant `KeyboardInput`,
  indicating that the event is generated by winit.
- On X11, generate synthetic key events for keys held when a window gains or loses focus.
- On X11, issue a `CursorMoved` event when a `Touch` event occurs,
  as X11 implicitly moves the cursor for such events.

# 0.20.0 Alpha 4 (2019-10-18)

- Add web support via the 'stdweb' or 'web-sys' features
- On Windows, implemented function to get HINSTANCE
- On macOS, implement `run_return`.
- On iOS, fix inverted parameter in `set_prefers_home_indicator_hidden`.
- On X11, performance is improved when rapidly calling `Window::set_cursor_icon`.
- On iOS, fix improper `msg_send` usage that was UB and/or would break if `!` is stabilized.
- On Windows, unset `maximized` when manually changing the window's position or size.
- On Windows, add touch pressure information for touch events.
- On macOS, differentiate between `CursorIcon::Grab` and `CursorIcon::Grabbing`.
- On Wayland, fix event processing sometimes stalling when using OpenGL with vsync.
- Officially remove the Emscripten backend.
- On Windows, fix handling of surrogate pairs when dispatching `ReceivedCharacter`.
- On macOS 10.15, fix freeze upon exiting exclusive fullscreen mode.
- On iOS, fix panic upon closing the app.
- On X11, allow setting mulitple `XWindowType`s.
- On iOS, fix null window on initial `HiDpiFactorChanged` event.
- On Windows, fix fullscreen window shrinking upon getting restored to a normal window.
- On macOS, fix events not being emitted during modal loops, such as when windows are being resized
  by the user.
- On Windows, fix hovering the mouse over the active window creating an endless stream of CursorMoved events.
- Always dispatch a `RedrawRequested` event after creating a new window.
- On X11, return dummy monitor data to avoid panicking when no monitors exist.
- On X11, prevent stealing input focus when creating a new window.
  Only steal input focus when entering fullscreen mode.
- On Wayland, fixed DeviceEvents for relative mouse movement is not always produced
- On Wayland, add support for set_cursor_visible and set_cursor_grab.
- On Wayland, fixed DeviceEvents for relative mouse movement is not always produced.
- Removed `derivative` crate dependency.
- On Wayland, add support for set_cursor_icon.
- Use `impl Iterator<Item = MonitorHandle>` instead of `AvailableMonitorsIter` consistently.
- On macOS, fix fullscreen state being updated after entering fullscreen instead of before,
  resulting in `Window::fullscreen` returning the old state in `Resized` events instead of
  reflecting the new fullscreen state
- On X11, fix use-after-free during window creation
- On Windows, disable monitor change keyboard shortcut while in exclusive fullscreen.
- On Windows, ensure that changing a borderless fullscreen window's monitor via keyboard shortcuts keeps the window fullscreen on the new monitor.
- Prevent `EventLoop::new` and `EventLoop::with_user_event` from getting called outside the main thread.
  - This is because some platforms cannot run the event loop outside the main thread. Preventing this
    reduces the potential for cross-platform compatibility gotchyas.
- On Windows and Linux X11/Wayland, add platform-specific functions for creating an `EventLoop` outside the main thread.
- On Wayland, drop resize events identical to the current window size.
- On Windows, fix window rectangle not getting set correctly on high-DPI systems.

# 0.20.0 Alpha 3 (2019-08-14)

- On macOS, drop the run closure on exit.
- On Windows, location of `WindowEvent::Touch` are window client coordinates instead of screen coordinates.
- On X11, fix delayed events after window redraw.
- On macOS, add `WindowBuilderExt::with_disallow_hidpi` to have the option to turn off best resolution openGL surface.
- On Windows, screen saver won't start if the window is in fullscreen mode.
- Change all occurrences of the `new_user_event` method to `with_user_event`.
- On macOS, the dock and the menu bar are now hidden in fullscreen mode.
- `Window::set_fullscreen` now takes `Option<Fullscreen>` where `Fullscreen`
  consists of `Fullscreen::Exclusive(VideoMode)` and
  `Fullscreen::Borderless(MonitorHandle)` variants.
    - Adds support for exclusive fullscreen mode.
- On iOS, add support for hiding the home indicator.
- On iOS, add support for deferring system gestures.
- On iOS, fix a crash that occurred while acquiring a monitor's name.
- On iOS, fix armv7-apple-ios compile target.
- Removed the `T: Clone` requirement from the `Clone` impl of `EventLoopProxy<T>`.
- On iOS, disable overscan compensation for external displays (removes black
  bars surrounding the image).
- On Linux, the functions `is_wayland`, `is_x11`, `xlib_xconnection` and `wayland_display` have been moved to a new `EventLoopWindowTargetExtUnix` trait.
- On iOS, add `set_prefers_status_bar_hidden` extension function instead of
  hijacking `set_decorations` for this purpose.
- On macOS and iOS, corrected the auto trait impls of `EventLoopProxy`.
- On iOS, add touch pressure information for touch events.
- Implement `raw_window_handle::HasRawWindowHandle` for `Window` type on all supported platforms.
- On macOS, fix the signature of `-[NSView drawRect:]`.
- On iOS, fix the behavior of `ControlFlow::Poll`. It wasn't polling if that was the only mode ever used by the application.
- On iOS, fix DPI sent out by views on creation was `0.0` - now it gives a reasonable number.
- On iOS, RedrawRequested now works for gl/metal backed views.
- On iOS, RedrawRequested is generally ordered after EventsCleared.

# 0.20.0 Alpha 2 (2019-07-09)

- On X11, non-resizable windows now have maximize explicitly disabled.
- On Windows, support paths longer than MAX_PATH (260 characters) in `WindowEvent::DroppedFile`
and `WindowEvent::HoveredFile`.
- On Mac, implement `DeviceEvent::Button`.
- Change `Event::Suspended(true / false)` to `Event::Suspended` and `Event::Resumed`.
- On X11, fix sanity check which checks that a monitor's reported width and height (in millimeters) are non-zero when calculating the DPI factor.
- Revert the use of invisible surfaces in Wayland, which introduced graphical glitches with OpenGL (#835)
- On X11, implement `_NET_WM_PING` to allow desktop environment to kill unresponsive programs.
- On Windows, when a window is initially invisible, it won't take focus from the existing visible windows.
- On Windows, fix multiple calls to `request_redraw` during `EventsCleared` sending multiple `RedrawRequested events.`
- On Windows, fix edge case where `RedrawRequested` could be dispatched before input events in event loop iteration.
- On Windows, fix timing issue that could cause events to be improperly dispatched after `RedrawRequested` but before `EventsCleared`.
- On macOS, drop unused Metal dependency.
- On Windows, fix the trail effect happening on transparent decorated windows. Borderless (or un-decorated) windows were not affected.
- On Windows, fix `with_maximized` not properly setting window size to entire window.
- On macOS, change `WindowExtMacOS::request_user_attention()` to take an `enum` instead of a `bool`.

# 0.20.0 Alpha 1 (2019-06-21)

- Changes below are considered **breaking**.
- Change all occurrences of `EventsLoop` to `EventLoop`.
- Previously flat API is now exposed through `event`, `event_loop`, `monitor`, and `window` modules.
- `os` module changes:
  - Renamed to `platform`.
  - All traits now have platform-specific suffixes.
  - Exposes new `desktop` module on Windows, Mac, and Linux.
- Changes to event loop types:
  - `EventLoopProxy::wakeup` has been removed in favor of `send_event`.
  - **Major:** New `run` method drives winit event loop.
    - Returns `!` to ensure API behaves identically across all supported platforms.
      - This allows `emscripten` implementation to work without lying about the API.
    - `ControlFlow`'s variants have been replaced with `Wait`, `WaitUntil(Instant)`, `Poll`, and `Exit`.
      - Is read after `EventsCleared` is processed.
      - `Wait` waits until new events are available.
      - `WaitUntil` waits until either new events are available or the provided time has been reached.
      - `Poll` instantly resumes the event loop.
      - `Exit` aborts the event loop.
    - Takes a closure that implements `'static + FnMut(Event<T>, &EventLoop<T>, &mut ControlFlow)`.
      - `&EventLoop<T>` is provided to allow new `Window`s to be created.
  - **Major:** `platform::desktop` module exposes `EventLoopExtDesktop` trait with `run_return` method.
    - Behaves identically to `run`, but returns control flow to the calling context and can take non-`'static` closures.
  - `EventLoop`'s `poll_events` and `run_forever` methods have been removed in favor of `run` and `run_return`.
- Changes to events:
  - Remove `Event::Awakened` in favor of `Event::UserEvent(T)`.
    - Can be sent with `EventLoopProxy::send_event`.
  - Rename `WindowEvent::Refresh` to `WindowEvent::RedrawRequested`.
    - `RedrawRequested` can be sent by the user with the `Window::request_redraw` method.
  - `EventLoop`, `EventLoopProxy`, and `Event` are now generic over `T`, for use in `UserEvent`.
  - **Major:** Add `NewEvents(StartCause)`, `EventsCleared`, and `LoopDestroyed` variants to `Event`.
    - `NewEvents` is emitted when new events are ready to be processed by event loop.
      - `StartCause` describes why new events are available, with `ResumeTimeReached`, `Poll`, `WaitCancelled`, and `Init` (sent once at start of loop).
    - `EventsCleared` is emitted when all available events have been processed.
      - Can be used to perform logic that depends on all events being processed (e.g. an iteration of a game loop).
    - `LoopDestroyed` is emitted when the `run` or `run_return` method is about to exit.
- Rename `MonitorId` to `MonitorHandle`.
- Removed `serde` implementations from `ControlFlow`.
- Rename several functions to improve both internal consistency and compliance with Rust API guidelines.
- Remove `WindowBuilder::multitouch` field, since it was only implemented on a few platforms. Multitouch is always enabled now.
- **Breaking:** On macOS, change `ns` identifiers to use snake_case for consistency with iOS's `ui` identifiers.
- Add `MonitorHandle::video_modes` method for retrieving supported video modes for the given monitor.
- On Wayland, the window now exists even if nothing has been drawn.
- On Windows, fix initial dimensions of a fullscreen window.
- On Windows, Fix transparent borderless windows rendering wrong.

# Version 0.19.1 (2019-04-08)

- On Wayland, added a `get_wayland_display` function to `EventsLoopExt`.
- On Windows, fix `CursorMoved(0, 0)` getting dispatched on window focus.
- On macOS, fix command key event left and right reverse.
- On FreeBSD, NetBSD, and OpenBSD, fix build of X11 backend.
- On Linux, the numpad's add, subtract and divide keys are now mapped to the `Add`, `Subtract` and `Divide` virtual key codes
- On macOS, the numpad's subtract key has been added to the `Subtract` mapping
- On Wayland, the numpad's home, end, page up and page down keys are now mapped to the `Home`, `End`, `PageUp` and `PageDown` virtual key codes
- On Windows, fix icon not showing up in corner of window.
- On X11, change DPI scaling factor behavior. First, winit tries to read it from "Xft.dpi" XResource, and uses DPI calculation from xrandr dimensions as fallback behavior.

# Version 0.19.0 (2019-03-06)

- On X11, we will use the faster `XRRGetScreenResourcesCurrent` function instead of `XRRGetScreenResources` when available.
- On macOS, fix keycodes being incorrect when using a non-US keyboard layout.
- On Wayland, fix `with_title()` not setting the windows title
- On Wayland, add `set_wayland_theme()` to control client decoration color theme
- Added serde serialization to `os::unix::XWindowType`.
- **Breaking:** Remove the `icon_loading` feature and the associated `image` dependency.
- On X11, make event loop thread safe by replacing XNextEvent with select(2) and XCheckIfEvent
- On Windows, fix malformed function pointer typecast that could invoke undefined behavior.
- Refactored Windows state/flag-setting code.
- On Windows, hiding the cursor no longer hides the cursor for all Winit windows - just the one `hide_cursor` was called on.
- On Windows, cursor grabs used to get perpetually canceled when the grabbing window lost focus. Now, cursor grabs automatically get re-initialized when the window regains focus and the mouse moves over the client area.
- On Windows, only vertical mouse wheel events were handled. Now, horizontal mouse wheel events are also handled.
- On Windows, ignore the AltGr key when populating the `ModifersState` type.

# Version 0.18.1 (2018-12-30)

- On macOS, fix `Yen` (JIS) so applications receive the event.
- On X11 with a tiling WM, fixed high CPU usage when moving windows across monitors.
- On X11, fixed panic caused by dropping the window before running the event loop.
- on macOS, added `WindowExt::set_simple_fullscreen` which does not require a separate space
- Introduce `WindowBuilderExt::with_app_id` to allow setting the application ID on Wayland.
- On Windows, catch panics in event loop child thread and forward them to the parent thread. This prevents an invocation of undefined behavior due to unwinding into foreign code.
- On Windows, fix issue where resizing or moving window combined with grabbing the cursor would freeze program.
- On Windows, fix issue where resizing or moving window would eat `Awakened` events.
- On Windows, exiting fullscreen after entering fullscreen with disabled decorations no longer shrinks window.
- On X11, fixed a segfault when using virtual monitors with XRandR.
- Derive `Ord` and `PartialOrd` for `VirtualKeyCode` enum.
- On Windows, fix issue where hovering or dropping a non file item would create a panic.
- On Wayland, fix resizing and DPI calculation when a `wl_output` is removed without sending a `leave` event to the `wl_surface`, such as disconnecting a monitor from a laptop.
- On Wayland, DPI calculation is handled by smithay-client-toolkit.
- On X11, `WindowBuilder::with_min_dimensions` and `WindowBuilder::with_max_dimensions` now correctly account for DPI.
- Added support for generating dummy `DeviceId`s and `WindowId`s to better support unit testing.
- On macOS, fixed unsoundness in drag-and-drop that could result in drops being rejected.
- On macOS, implemented `WindowEvent::Refresh`.
- On macOS, all `MouseCursor` variants are now implemented and the cursor will no longer reset after unfocusing.
- Removed minimum supported Rust version guarantee.

# Version 0.18.0 (2018-11-07)

- **Breaking:** `image` crate upgraded to 0.20. This is exposed as part of the `icon_loading` API.
- On Wayland, pointer events will now provide the current modifiers state.
- On Wayland, titles will now be displayed in the window header decoration.
- On Wayland, key repetition is now ended when keyboard loses focus.
- On Wayland, windows will now use more stylish and modern client side decorations.
- On Wayland, windows will use server-side decorations when available.
- **Breaking:** Added support for F16-F24 keys (variants were added to the `VirtualKeyCode` enum).
- Fixed graphical glitches when resizing on Wayland.
- On Windows, fix freezes when performing certain actions after a window resize has been triggered. Reintroduces some visual artifacts when resizing.
- Updated window manager hints under X11 to v1.5 of [Extended Window Manager Hints](https://specifications.freedesktop.org/wm-spec/wm-spec-1.5.html#idm140200472629520).
- Added `WindowBuilderExt::with_gtk_theme_variant` to X11-specific `WindowBuilder` functions.
- Fixed UTF8 handling bug in X11 `set_title` function.
- On Windows, `Window::set_cursor` now applies immediately instead of requiring specific events to occur first.
- On Windows, the `HoveredFile` and `HoveredFileCancelled` events are now implemented.
- On Windows, fix `Window::set_maximized`.
- On Windows 10, fix transparency (#260).
- On macOS, fix modifiers during key repeat.
- Implemented the `Debug` trait for `Window`, `EventsLoop`, `EventsLoopProxy` and `WindowBuilder`.
- On X11, now a `Resized` event will always be generated after a DPI change to ensure the window's logical size is consistent with the new DPI.
- Added further clarifications to the DPI docs.
- On Linux, if neither X11 nor Wayland manage to initialize, the corresponding panic now consists of a single line only.
- Add optional `serde` feature with implementations of `Serialize`/`Deserialize` for DPI types and various event types.
- Add `PartialEq`, `Eq`, and `Hash` implementations on public types that could have them but were missing them.
- On X11, drag-and-drop receiving an unsupported drop type can no longer cause the WM to freeze.
- Fix issue whereby the OpenGL context would not appear at startup on macOS Mojave (#1069).
- **Breaking:** Removed `From<NSApplicationActivationPolicy>` impl from `ActivationPolicy` on macOS.
- On macOS, the application can request the user's attention with `WindowExt::request_user_attention`.

# Version 0.17.2 (2018-08-19)

- On macOS, fix `<C-Tab>` so applications receive the event.
- On macOS, fix `<Cmd-{key}>` so applications receive the event.
- On Wayland, key press events will now be repeated.

# Version 0.17.1 (2018-08-05)

- On X11, prevent a compilation failure in release mode for versions of Rust greater than or equal to 1.30.
- Fixed deadlock that broke fullscreen mode on Windows.

# Version 0.17.0 (2018-08-02)

- Cocoa and core-graphics updates.
- Fixed thread-safety issues in several `Window` functions on Windows.
- On MacOS, the key state for modifiers key events is now properly set.
- On iOS, the view is now set correctly. This makes it possible to render things (instead of being stuck on a black screen), and touch events work again.
- Added NetBSD support.
- **Breaking:** On iOS, `UIView` is now the default root view. `WindowBuilderExt::with_root_view_class` can be used to set the root view objective-c class to `GLKView` (OpenGLES) or `MTKView` (Metal/MoltenVK).
- On iOS, the `UIApplication` is not started until `Window::new` is called.
- Fixed thread unsafety with cursor hiding on macOS.
- On iOS, fixed the size of the `JmpBuf` type used for `setjmp`/`longjmp` calls. Previously this was a buffer overflow on most architectures.
- On Windows, use cached window DPI instead of repeatedly querying the system. This fixes sporadic crashes on Windows 7.

# Version 0.16.2 (2018-07-07)

- On Windows, non-resizable windows now have the maximization button disabled. This is consistent with behavior on macOS and popular X11 WMs.
- Corrected incorrect `unreachable!` usage when guessing the DPI factor with no detected monitors.

# Version 0.16.1 (2018-07-02)

- Added logging through `log`. Logging will become more extensive over time.
- On X11 and Windows, the window's DPI factor is guessed before creating the window. This *greatly* cuts back on unsightly auto-resizing that would occur immediately after window creation.
- Fixed X11 backend compilation for environments where `c_char` is unsigned.

# Version 0.16.0 (2018-06-25)

- Windows additionally has `WindowBuilderExt::with_no_redirection_bitmap`.
- **Breaking:** Removed `VirtualKeyCode::LMenu` and `VirtualKeyCode::RMenu`; Windows now generates `VirtualKeyCode::LAlt` and `VirtualKeyCode::RAlt` instead.
- On X11, exiting fullscreen no longer leaves the window in the monitor's top left corner.
- **Breaking:** `Window::hidpi_factor` has been renamed to `Window::get_hidpi_factor` for better consistency. `WindowEvent::HiDPIFactorChanged` has been renamed to `WindowEvent::HiDpiFactorChanged`. DPI factors are always represented as `f64` instead of `f32` now.
- The Windows backend is now DPI aware. `WindowEvent::HiDpiFactorChanged` is implemented, and `MonitorId::get_hidpi_factor` and `Window::hidpi_factor` return accurate values.
- Implemented `WindowEvent::HiDpiFactorChanged` on X11.
- On macOS, `Window::set_cursor_position` is now relative to the client area.
- On macOS, setting the maximum and minimum dimensions now applies to the client area dimensions rather than to the window dimensions.
- On iOS, `MonitorId::get_dimensions` has been implemented and both `MonitorId::get_hidpi_factor` and `Window::get_hidpi_factor` return accurate values.
- On Emscripten, `MonitorId::get_hidpi_factor` now returns the same value as `Window::get_hidpi_factor` (it previously would always return 1.0).
- **Breaking:** The entire API for sizes, positions, etc. has changed. In the majority of cases, winit produces and consumes positions and sizes as `LogicalPosition` and `LogicalSize`, respectively. The notable exception is `MonitorId` methods, which deal in `PhysicalPosition` and `PhysicalSize`. See the documentation for specifics and explanations of the types. Additionally, winit automatically conserves logical size when the DPI factor changes.
- **Breaking:** All deprecated methods have been removed. For `Window::platform_display` and `Window::platform_window`, switch to the appropriate platform-specific `WindowExt` methods. For `Window::get_inner_size_points` and `Window::get_inner_size_pixels`, use the `LogicalSize` returned by `Window::get_inner_size` and convert as needed.
- HiDPI support for Wayland.
- `EventsLoop::get_available_monitors` and `EventsLoop::get_primary_monitor` now have identical counterparts on `Window`, so this information can be acquired without an `EventsLoop` borrow.
- `AvailableMonitorsIter` now implements `Debug`.
- Fixed quirk on macOS where certain keys would generate characters at twice the normal rate when held down.
- On X11, all event loops now share the same `XConnection`.
- **Breaking:** `Window::set_cursor_state` and `CursorState` enum removed in favor of the more composable `Window::grab_cursor` and `Window::hide_cursor`. As a result, grabbing the cursor no longer automatically hides it; you must call both methods to retain the old behavior on Windows and macOS. `Cursor::NoneCursor` has been removed, as it's no longer useful.
- **Breaking:** `Window::set_cursor_position` now returns `Result<(), String>`, thus allowing for `Box<Error>` conversion via `?`.

# Version 0.15.1 (2018-06-13)

- On X11, the `Moved` event is no longer sent when the window is resized without changing position.
- `MouseCursor` and `CursorState` now implement `Default`.
- `WindowBuilder::with_resizable` implemented for Windows, X11, Wayland, and macOS.
- `Window::set_resizable` implemented for Windows, X11, Wayland, and macOS.
- On X11, if the monitor's width or height in millimeters is reported as 0, the DPI is now 1.0 instead of +inf.
- On X11, the environment variable `WINIT_HIDPI_FACTOR` has been added for overriding DPI factor.
- On X11, enabling transparency no longer causes the window contents to flicker when resizing.
- On X11, `with_override_redirect` now actually enables override redirect.
- macOS now generates `VirtualKeyCode::LAlt` and `VirtualKeyCode::RAlt` instead of `None` for both.
- On macOS, `VirtualKeyCode::RWin` and `VirtualKeyCode::LWin` are no longer switched.
- On macOS, windows without decorations can once again be resized.
- Fixed race conditions when creating an `EventsLoop` on X11, most commonly manifesting as "[xcb] Unknown sequence number while processing queue".
- On macOS, `CursorMoved` and `MouseInput` events are only generated if they occurs within the window's client area.
- On macOS, resizing the window no longer generates a spurious `MouseInput` event.

# Version 0.15.0 (2018-05-22)

- `Icon::to_cardinals` is no longer public, since it was never supposed to be.
- Wayland: improve diagnostics if initialization fails
- Fix some system event key doesn't work when focused, do not block keyevent forward to system on macOS
- On X11, the scroll wheel position is now correctly reset on i3 and other WMs that have the same quirk.
- On X11, `Window::get_current_monitor` now reliably returns the correct monitor.
- On X11, `Window::hidpi_factor` returns values from XRandR rather than the inaccurate values previously queried from the core protocol.
- On X11, the primary monitor is detected correctly even when using versions of XRandR less than 1.5.
- `MonitorId` now implements `Debug`.
- Fixed bug on macOS where using `with_decorations(false)` would cause `set_decorations(true)` to produce a transparent titlebar with no title.
- Implemented `MonitorId::get_position` on macOS.
- On macOS, `Window::get_current_monitor` now returns accurate values.
- Added `WindowBuilderExt::with_resize_increments` to macOS.
- **Breaking:** On X11, `WindowBuilderExt::with_resize_increments` and `WindowBuilderExt::with_base_size` now take `u32` values rather than `i32`.
- macOS keyboard handling has been overhauled, allowing for the use of dead keys, IME, etc. Right modifier keys are also no longer reported as being left.
- Added the `Window::set_ime_spot(x: i32, y: i32)` method, which is implemented on X11 and macOS.
- **Breaking**: `os::unix::WindowExt::send_xim_spot(x: i16, y: i16)` no longer exists. Switch to the new `Window::set_ime_spot(x: i32, y: i32)`, which has equivalent functionality.
- Fixed detection of `Pause` and `Scroll` keys on Windows.
- On Windows, alt-tabbing while the cursor is grabbed no longer makes it impossible to re-grab the cursor.
- On Windows, using `CursorState::Hide` when the cursor is grabbed now ungrabs the cursor first.
- Implemented `MouseCursor::NoneCursor` on Windows.
- Added `WindowBuilder::with_always_on_top` and `Window::set_always_on_top`. Implemented on Windows, macOS, and X11.
- On X11, `WindowBuilderExt` now has `with_class`, `with_override_redirect`, and `with_x11_window_type` to allow for more control over window creation. `WindowExt` additionally has `set_urgent`.
- More hints are set by default on X11, including `_NET_WM_PID` and `WM_CLIENT_MACHINE`. Note that prior to this, the `WM_CLASS` hint was automatically set to whatever value was passed to `with_title`. It's now set to the executable name to better conform to expectations and the specification; if this is undesirable, you must explicitly use `WindowBuilderExt::with_class`.

# Version 0.14.0 (2018-05-09)

- Created the `Copy`, `Paste` and `Cut` `VirtualKeyCode`s and added support for them on X11 and Wayland
- Fix `.with_decorations(false)` in macOS
- On Mac, `NSWindow` and supporting objects might be alive long after they were `closed` which resulted in apps consuming more heap then needed. Mainly it was affecting multi window applications. Not expecting any user visible change of behaviour after the fix.
- Fix regression of Window platform extensions for macOS where `NSFullSizeContentViewWindowMask` was not being correctly applied to `.fullsize_content_view`.
- Corrected `get_position` on Windows to be relative to the screen rather than to the taskbar.
- Corrected `Moved` event on Windows to use position values equivalent to those returned by `get_position`. It previously supplied client area positions instead of window positions, and would additionally interpret negative values as being very large (around `u16::MAX`).
- Implemented `Moved` event on macOS.
- On X11, the `Moved` event correctly use window positions rather than client area positions. Additionally, a stray `Moved` that unconditionally accompanied `Resized` with the client area position relative to the parent has been eliminated; `Moved` is still received alongside `Resized`, but now only once and always correctly.
- On Windows, implemented all variants of `DeviceEvent` other than `Text`. Mouse `DeviceEvent`s are now received even if the window isn't in the foreground.
- `DeviceId` on Windows is no longer a unit struct, and now contains a `u32`. For `WindowEvent`s, this will always be 0, but on `DeviceEvent`s it will be the handle to that device. `DeviceIdExt::get_persistent_identifier` can be used to acquire a unique identifier for that device that persists across replugs/reboots/etc.
- Corrected `run_forever` on X11 to stop discarding `Awakened` events.
- Various safety and correctness improvements to the X11 backend internals.
- Fixed memory leak on X11 every time the mouse entered the window.
- On X11, drag and drop now works reliably in release mode.
- Added `WindowBuilderExt::with_resize_increments` and `WindowBuilderExt::with_base_size` to X11, allowing for more optional hints to be set.
- Rework of the wayland backend, migrating it to use [Smithay's Client Toolkit](https://github.com/Smithay/client-toolkit).
- Added `WindowBuilder::with_window_icon` and `Window::set_window_icon`, finally making it possible to set the window icon on Windows and X11. The `icon_loading` feature can be enabled to allow for icons to be easily loaded; see example program `window_icon.rs` for usage.
- Windows additionally has `WindowBuilderExt::with_taskbar_icon` and `WindowExt::set_taskbar_icon`.
- On Windows, fix panic when trying to call `set_fullscreen(None)` on a window that has not been fullscreened prior.

# Version 0.13.1 (2018-04-26)

- Ensure necessary `x11-dl` version is used.

# Version 0.13.0 (2018-04-25)

- Implement `WindowBuilder::with_maximized`, `Window::set_fullscreen`, `Window::set_maximized` and `Window::set_decorations` for MacOS.
- Implement `WindowBuilder::with_maximized`, `Window::set_fullscreen`, `Window::set_maximized` and `Window::set_decorations` for Windows.
- On Windows, `WindowBuilder::with_fullscreen` no longer changing monitor display resolution.
- Overhauled X11 window geometry calculations. `get_position` and `set_position` are more universally accurate across different window managers, and `get_outer_size` actually works now.
- Fixed SIGSEGV/SIGILL crashes on macOS caused by stabilization of the `!` (never) type.
- Implement `WindowEvent::HiDPIFactorChanged` for macOS
- On X11, input methods now work completely out of the box, no longer requiring application developers to manually call `setlocale`. Additionally, when input methods are started, stopped, or restarted on the server end, it's correctly handled.
- Implemented `Refresh` event on Windows.
- Properly calculate the minimum and maximum window size on Windows, including window decorations.
- Map more `MouseCursor` variants to cursor icons on Windows.
- Corrected `get_position` on macOS to return outer frame position, not content area position.
- Corrected `set_position` on macOS to set outer frame position, not content area position.
- Added `get_inner_position` method to `Window`, which gets the position of the window's client area. This is implemented on all applicable platforms (all desktop platforms other than Wayland, where this isn't possible).
- **Breaking:** the `Closed` event has been replaced by `CloseRequested` and `Destroyed`. To migrate, you typically just need to replace all usages of `Closed` with `CloseRequested`; see example programs for more info. The exception is iOS, where `Closed` must be replaced by `Destroyed`.

# Version 0.12.0 (2018-04-06)

- Added subclass to macos windows so they can be made resizable even with no decorations.
- Dead keys now work properly on X11, no longer resulting in a panic.
- On X11, input method creation first tries to use the value from the user's `XMODIFIERS` environment variable, so application developers should no longer need to manually call `XSetLocaleModifiers`. If that fails, fallbacks are tried, which should prevent input method initialization from ever outright failing.
- Fixed thread safety issues with input methods on X11.
- Add support for `Touch` for win32 backend.
- Fixed `Window::get_inner_size` and friends to return the size in pixels instead of points when using HIDPI displays on OSX.

# Version 0.11.3 (2018-03-28)

- Added `set_min_dimensions` and `set_max_dimensions` methods to `Window`, and implemented on Windows, X11, Wayland, and OSX.
- On X11, dropping a `Window` actually closes it now, and clicking the window's × button (or otherwise having the WM signal to close it) will result in the window closing.
- Added `WindowBuilderExt` methods for macos: `with_titlebar_transparent`,
  `with_title_hidden`, `with_titlebar_buttons_hidden`,
  `with_fullsize_content_view`.
- Mapped X11 numpad keycodes (arrows, Home, End, PageUp, PageDown, Insert and Delete) to corresponding virtual keycodes

# Version 0.11.2 (2018-03-06)

- Impl `Hash`, `PartialEq`, and `Eq` for `events::ModifiersState`.
- Implement `MonitorId::get_hidpi_factor` for MacOS.
- Added method `os::macos::MonitorIdExt::get_nsscreen() -> *mut c_void` that gets a `NSScreen` object matching the monitor ID.
- Send `Awakened` event on Android when event loop is woken up.

# Version 0.11.1 (2018-02-19)

- Fixed windows not receiving mouse events when click-dragging the mouse outside the client area of a window, on Windows platforms.
- Added method `os::android::EventsLoopExt:set_suspend_callback(Option<Box<Fn(bool) -> ()>>)` that allows glutin to register a callback when a suspend event happens

# Version 0.11.0 (2018-02-09)

- Implement `MonitorId::get_dimensions` for Android.
- Added method `os::macos::WindowBuilderExt::with_movable_by_window_background(bool)` that allows to move a window without a titlebar - `with_decorations(false)`
- Implement `Window::set_fullscreen`, `Window::set_maximized` and `Window::set_decorations` for Wayland.
- Added `Caret` as VirtualKeyCode and support OSX ^-Key with german input.

# Version 0.10.1 (2018-02-05)

*Yanked*

# Version 0.10.0 (2017-12-27)

- Add support for `Touch` for emscripten backend.
- Added support for `DroppedFile`, `HoveredFile`, and `HoveredFileCancelled` to X11 backend.
- **Breaking:** `unix::WindowExt` no longer returns pointers for things that aren't actually pointers; `get_xlib_window` now returns `Option<std::os::raw::c_ulong>` and `get_xlib_screen_id` returns `Option<std::os::raw::c_int>`. Additionally, methods that previously returned `libc::c_void` have been changed to return `std::os::raw::c_void`, which are not interchangeable types, so users wanting the former will need to explicitly cast.
- Added `set_decorations` method to `Window` to allow decorations to be toggled after the window is built. Presently only implemented on X11.
- Raised the minimum supported version of Rust to 1.20 on MacOS due to usage of associated constants in new versions of cocoa and core-graphics.
- Added `modifiers` field to `MouseInput`, `MouseWheel`, and `CursorMoved` events to track the modifiers state (`ModifiersState`).
- Fixed the emscripten backend to return the size of the canvas instead of the size of the window.

# Version 0.9.0 (2017-12-01)

- Added event `WindowEvent::HiDPIFactorChanged`.
- Added method `MonitorId::get_hidpi_factor`.
- Deprecated `get_inner_size_pixels` and `get_inner_size_points` methods of `Window` in favor of
`get_inner_size`.
- **Breaking:** `EventsLoop` is `!Send` and `!Sync` because of platform-dependant constraints,
  but `Window`, `WindowId`, `DeviceId` and `MonitorId` guaranteed to be `Send`.
- `MonitorId::get_position` now returns `(i32, i32)` instead of `(u32, u32)`.
- Rewrite of the wayland backend to use wayland-client-0.11
- Support for dead keys on wayland for keyboard utf8 input
- Monitor enumeration on Windows is now implemented using `EnumDisplayMonitors` instead of
`EnumDisplayDevices`. This changes the value returned by `MonitorId::get_name()`.
- On Windows added `MonitorIdExt::hmonitor` method
- Impl `Clone` for `EventsLoopProxy`
- `EventsLoop::get_primary_monitor()` on X11 will fallback to any available monitor if no primary is found
- Support for touch event on wayland
- `WindowEvent`s `MouseMoved`, `MouseEntered`, and `MouseLeft` have been renamed to
`CursorMoved`, `CursorEntered`, and `CursorLeft`.
- New `DeviceEvent`s added, `MouseMotion` and `MouseWheel`.
- Send `CursorMoved` event after `CursorEntered` and `Focused` events.
- Add support for `ModifiersState`, `MouseMove`, `MouseInput`, `MouseMotion` for emscripten backend.

# Version 0.8.3 (2017-10-11)

- Fixed issue of calls to `set_inner_size` blocking on Windows.
- Mapped `ISO_Left_Tab` to `VirtualKeyCode::Tab` to make the key work with modifiers
- Fixed the X11 backed on 32bit targets

# Version 0.8.2 (2017-09-28)

- Uniformize keyboard scancode values accross Wayland and X11 (#297).
- Internal rework of the wayland event loop
- Added method `os::linux::WindowExt::is_ready`

# Version 0.8.1 (2017-09-22)

- Added various methods to `os::linux::EventsLoopExt`, plus some hidden items necessary to make
  glutin work.

# Version 0.8.0 (2017-09-21)

- Added `Window::set_maximized`, `WindowAttributes::maximized` and `WindowBuilder::with_maximized`.
- Added `Window::set_fullscreen`.
- Changed `with_fullscreen` to take a `Option<MonitorId>` instead of a `MonitorId`.
- Removed `MonitorId::get_native_identifer()` in favor of platform-specific traits in the `os`
  module.
- Changed `get_available_monitors()` and `get_primary_monitor()` to be methods of `EventsLoop`
  instead of stand-alone methods.
- Changed `EventsLoop` to be tied to a specific X11 or Wayland connection.
- Added a `os::linux::EventsLoopExt` trait that makes it possible to configure the connection.
- Fixed the emscripten code, which now compiles.
- Changed the X11 fullscreen code to use `xrandr` instead of `xxf86vm`.
- Fixed the Wayland backend to produce `Refresh` event after window creation.
- Changed the `Suspended` event to be outside of `WindowEvent`.
- Fixed the X11 backend sometimes reporting the wrong virtual key (#273).<|MERGE_RESOLUTION|>--- conflicted
+++ resolved
@@ -12,12 +12,9 @@
 - On Wayland, Hide CSD for fullscreen windows.
 - On Windows, ignore spurious mouse move messages.
 - **Breaking:** Move `ModifiersChanged` variant from `DeviceEvent` to `WindowEvent`.
-<<<<<<< HEAD
 - On Windows, add `IconExtWindows` trait which exposes creating an `Icon` from an external file or embedded resource
 - Add `BadIcon::OsError` variant for when OS icon functionality fails
-=======
 - On Windows, fix crash at startup on systems that do not properly support Windows' Dark Mode
->>>>>>> 2f27f64c
 
 # 0.21.0 (2020-02-04)
 
