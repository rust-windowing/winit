--- conflicted
+++ resolved
@@ -43,6 +43,7 @@
 - Refactored Windows state/flag-setting code.
 - On Windows, hiding the cursor no longer hides the cursor for all Winit windows - just the one `hide_cursor` was called on.
 - On Windows, cursor grabs used to get perpetually canceled when the grabbing window lost focus. Now, cursor grabs automatically get re-initialized when the window regains focus and the mouse moves over the client area.
+- Added gamepad support on Windows via raw input and XInput.
 
 # Version 0.18.1 (2018-12-30)
 
@@ -93,13 +94,9 @@
 - Add optional `serde` feature with implementations of `Serialize`/`Deserialize` for DPI types and various event types.
 - Add `PartialEq`, `Eq`, and `Hash` implementations on public types that could have them but were missing them.
 - On X11, drag-and-drop receiving an unsupported drop type can no longer cause the WM to freeze.
-<<<<<<< HEAD
 - Fix issue whereby the OpenGL context would not appear at startup on macOS Mojave (#1069).
 - **Breaking:** Removed `From<NSApplicationActivationPolicy>` impl from `ActivationPolicy` on macOS.
 - On macOS, the application can request the user's attention with `WindowExt::request_user_attention`.
-=======
-- Added gamepad support on Windows via raw input and XInput.
->>>>>>> da57daac
 
 # Version 0.17.2 (2018-08-19)
 
