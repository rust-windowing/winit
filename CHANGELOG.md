--- conflicted
+++ resolved
@@ -28,12 +28,9 @@
 - On Windows, fixed ALT+Space shortcut to open window menu.
 - On Wayland, fixed `Ime::Preedit` not being sent on IME reset.
 - Fixed unbound version specified for `raw-window-handle` leading to compilation failures.
-<<<<<<< HEAD
-- On MacOS, made `accepts_first_mouse` configurable.
-=======
 - Empty `Ime::Preedit` event will be sent before `Ime::Commit` to help clearing preedit.
 - On X11, fixed IME context picking by querying for supported styles beforehand.
->>>>>>> 58f2455a
+- On MacOS, made `accepts_first_mouse` configurable.
 
 # 0.27.2 (2022-8-12)
 
