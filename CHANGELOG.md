--- conflicted
+++ resolved
@@ -21,13 +21,6 @@
 - On X11, return dummy monitor data to avoid panicking when no monitors exist.
 - On X11, prevent stealing input focus when creating a new window.
   Only steal input focus when entering fullscreen mode.
-<<<<<<< HEAD
-- On Wayland, fixed DeviceEvents for relative mouse movement is not always produced
-- Prevent `EventLoop::new` and `EventLoop::with_user_event` from getting called outside the main thread.
-  - This is because some platforms cannot run the event loop outside the main thread. Preventing this
-    reduces the potential for cross-platform compatibility gotchyas.
-- On Windows and Linux X11/Wayland, add platform-specific functions for creating an `EventLoop` outside the main thread.
-=======
 - On Wayland, add support for set_cursor_visible and set_cursor_grab.
 - On Wayland, fixed DeviceEvents for relative mouse movement is not always produced.
 - Removed `derivative` crate dependency.
@@ -39,7 +32,10 @@
 - On X11, fix use-after-free during window creation
 - On Windows, disable monitor change keyboard shortcut while in exclusive fullscreen.
 - On Windows, ensure that changing a borderless fullscreen window's monitor via keyboard shortcuts keeps the window fullscreen on the new monitor.
->>>>>>> 08cb9502
+- Prevent `EventLoop::new` and `EventLoop::with_user_event` from getting called outside the main thread.
+  - This is because some platforms cannot run the event loop outside the main thread. Preventing this
+    reduces the potential for cross-platform compatibility gotchyas.
+- On Windows and Linux X11/Wayland, add platform-specific functions for creating an `EventLoop` outside the main thread.
 
 # 0.20.0 Alpha 3 (2019-08-14)
 
