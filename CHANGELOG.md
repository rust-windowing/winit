--- conflicted
+++ resolved
@@ -11,12 +11,9 @@
 
 # Unreleased
 
+- On Wayland, fix `RedrawRequsted` being always sent without decorations and `sctk-adwaita` feature.
 - On Windows, fix deadlock when accessing the state during `Cursor{Enter,Leave}`.
-<<<<<<< HEAD
-- On Wayland, fix `RedrawRequsted` being always sent without decorations and `sctk-adwaita` feature.
-=======
 - On macOS, fix deadlock when entering a nested event loop from an event handler.
->>>>>>> f4e71a1d
 
 # 0.29.2
 
