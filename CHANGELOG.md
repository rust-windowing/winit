# Unreleased

- On macOS, fix application termination on `ControlFlow::Exit`

# 0.20.0 Alpha 4 (2019-10-18)

- Add web support via the 'stdweb' or 'web-sys' features
- On Windows, implemented function to get HINSTANCE
- On macOS, implement `run_return`.
- On iOS, fix inverted parameter in `set_prefers_home_indicator_hidden`.
- On X11, performance is improved when rapidly calling `Window::set_cursor_icon`.
- On iOS, fix improper `msg_send` usage that was UB and/or would break if `!` is stabilized.
- On Windows, unset `maximized` when manually changing the window's position or size.
- On Windows, add touch pressure information for touch events.
- On macOS, differentiate between `CursorIcon::Grab` and `CursorIcon::Grabbing`.
- On Wayland, fix event processing sometimes stalling when using OpenGL with vsync.
- Officially remove the Emscripten backend.
- On Windows, fix handling of surrogate pairs when dispatching `ReceivedCharacter`.
- On macOS 10.15, fix freeze upon exiting exclusive fullscreen mode.
- On iOS, fix panic upon closing the app.
- On X11, allow setting mulitple `XWindowType`s.
- On iOS, fix null window on initial `HiDpiFactorChanged` event.
- On Windows, fix fullscreen window shrinking upon getting restored to a normal window.
- On macOS, fix events not being emitted during modal loops, such as when windows are being resized
  by the user.
- On Windows, fix hovering the mouse over the active window creating an endless stream of CursorMoved events.
- Always dispatch a `RedrawRequested` event after creating a new window.
- On X11, return dummy monitor data to avoid panicking when no monitors exist.
- On X11, prevent stealing input focus when creating a new window.
  Only steal input focus when entering fullscreen mode.
<<<<<<< HEAD
- On Wayland, fixed DeviceEvents for relative mouse movement is not always produced
- On all platforms except iOS, implement `Window::set_minimized`.
=======
- On Wayland, add support for set_cursor_visible and set_cursor_grab.
- On Wayland, fixed DeviceEvents for relative mouse movement is not always produced.
- Removed `derivative` crate dependency.
- On Wayland, add support for set_cursor_icon.
- Use `impl Iterator<Item = MonitorHandle>` instead of `AvailableMonitorsIter` consistently.
- On macOS, fix fullscreen state being updated after entering fullscreen instead of before,
  resulting in `Window::fullscreen` returning the old state in `Resized` events instead of
  reflecting the new fullscreen state
- On X11, fix use-after-free during window creation
- On Windows, disable monitor change keyboard shortcut while in exclusive fullscreen.
- On Windows, ensure that changing a borderless fullscreen window's monitor via keyboard shortcuts keeps the window fullscreen on the new monitor.
- Prevent `EventLoop::new` and `EventLoop::with_user_event` from getting called outside the main thread.
  - This is because some platforms cannot run the event loop outside the main thread. Preventing this
    reduces the potential for cross-platform compatibility gotchyas.
- On Windows and Linux X11/Wayland, add platform-specific functions for creating an `EventLoop` outside the main thread.
- On Wayland, drop resize events identical to the current window size.
>>>>>>> 72fc6a74

# 0.20.0 Alpha 3 (2019-08-14)

- On macOS, drop the run closure on exit.
- On Windows, location of `WindowEvent::Touch` are window client coordinates instead of screen coordinates.
- On X11, fix delayed events after window redraw.
- On macOS, add `WindowBuilderExt::with_disallow_hidpi` to have the option to turn off best resolution openGL surface.
- On Windows, screen saver won't start if the window is in fullscreen mode.
- Change all occurrences of the `new_user_event` method to `with_user_event`.
- On macOS, the dock and the menu bar are now hidden in fullscreen mode.
- `Window::set_fullscreen` now takes `Option<Fullscreen>` where `Fullscreen`
  consists of `Fullscreen::Exclusive(VideoMode)` and
  `Fullscreen::Borderless(MonitorHandle)` variants.
    - Adds support for exclusive fullscreen mode.
- On iOS, add support for hiding the home indicator.
- On iOS, add support for deferring system gestures.
- On iOS, fix a crash that occurred while acquiring a monitor's name.
- On iOS, fix armv7-apple-ios compile target.
- Removed the `T: Clone` requirement from the `Clone` impl of `EventLoopProxy<T>`.
- On iOS, disable overscan compensation for external displays (removes black
  bars surrounding the image).
- On Linux, the functions `is_wayland`, `is_x11`, `xlib_xconnection` and `wayland_display` have been moved to a new `EventLoopWindowTargetExtUnix` trait.
- On iOS, add `set_prefers_status_bar_hidden` extension function instead of
  hijacking `set_decorations` for this purpose.
- On macOS and iOS, corrected the auto trait impls of `EventLoopProxy`.
- On iOS, add touch pressure information for touch events.
- Implement `raw_window_handle::HasRawWindowHandle` for `Window` type on all supported platforms.
- On macOS, fix the signature of `-[NSView drawRect:]`.
- On iOS, fix the behavior of `ControlFlow::Poll`. It wasn't polling if that was the only mode ever used by the application.
- On iOS, fix DPI sent out by views on creation was `0.0` - now it gives a reasonable number.
- On iOS, RedrawRequested now works for gl/metal backed views.
- On iOS, RedrawRequested is generally ordered after EventsCleared.

# 0.20.0 Alpha 2 (2019-07-09)

- On X11, non-resizable windows now have maximize explicitly disabled.
- On Windows, support paths longer than MAX_PATH (260 characters) in `WindowEvent::DroppedFile`
and `WindowEvent::HoveredFile`.
- On Mac, implement `DeviceEvent::Button`.
- Change `Event::Suspended(true / false)` to `Event::Suspended` and `Event::Resumed`.
- On X11, fix sanity check which checks that a monitor's reported width and height (in millimeters) are non-zero when calculating the DPI factor.
- Revert the use of invisible surfaces in Wayland, which introduced graphical glitches with OpenGL (#835)
- On X11, implement `_NET_WM_PING` to allow desktop environment to kill unresponsive programs.
- On Windows, when a window is initially invisible, it won't take focus from the existing visible windows.
- On Windows, fix multiple calls to `request_redraw` during `EventsCleared` sending multiple `RedrawRequested events.`
- On Windows, fix edge case where `RedrawRequested` could be dispatched before input events in event loop iteration.
- On Windows, fix timing issue that could cause events to be improperly dispatched after `RedrawRequested` but before `EventsCleared`.
- On macOS, drop unused Metal dependency.
- On Windows, fix the trail effect happening on transparent decorated windows. Borderless (or un-decorated) windows were not affected.
- On Windows, fix `with_maximized` not properly setting window size to entire window.
- On macOS, change `WindowExtMacOS::request_user_attention()` to take an `enum` instead of a `bool`.

# 0.20.0 Alpha 1 (2019-06-21)

- Changes below are considered **breaking**.
- Change all occurrences of `EventsLoop` to `EventLoop`.
- Previously flat API is now exposed through `event`, `event_loop`, `monitor`, and `window` modules.
- `os` module changes:
  - Renamed to `platform`.
  - All traits now have platform-specific suffixes.
  - Exposes new `desktop` module on Windows, Mac, and Linux.
- Changes to event loop types:
  - `EventLoopProxy::wakeup` has been removed in favor of `send_event`.
  - **Major:** New `run` method drives winit event loop.
    - Returns `!` to ensure API behaves identically across all supported platforms.
      - This allows `emscripten` implementation to work without lying about the API.
    - `ControlFlow`'s variants have been replaced with `Wait`, `WaitUntil(Instant)`, `Poll`, and `Exit`.
      - Is read after `EventsCleared` is processed.
      - `Wait` waits until new events are available.
      - `WaitUntil` waits until either new events are available or the provided time has been reached.
      - `Poll` instantly resumes the event loop.
      - `Exit` aborts the event loop.
    - Takes a closure that implements `'static + FnMut(Event<T>, &EventLoop<T>, &mut ControlFlow)`.
      - `&EventLoop<T>` is provided to allow new `Window`s to be created.
  - **Major:** `platform::desktop` module exposes `EventLoopExtDesktop` trait with `run_return` method.
    - Behaves identically to `run`, but returns control flow to the calling context and can take non-`'static` closures.
  - `EventLoop`'s `poll_events` and `run_forever` methods have been removed in favor of `run` and `run_return`.
- Changes to events:
  - Remove `Event::Awakened` in favor of `Event::UserEvent(T)`.
    - Can be sent with `EventLoopProxy::send_event`.
  - Rename `WindowEvent::Refresh` to `WindowEvent::RedrawRequested`.
    - `RedrawRequested` can be sent by the user with the `Window::request_redraw` method.
  - `EventLoop`, `EventLoopProxy`, and `Event` are now generic over `T`, for use in `UserEvent`.
  - **Major:** Add `NewEvents(StartCause)`, `EventsCleared`, and `LoopDestroyed` variants to `Event`.
    - `NewEvents` is emitted when new events are ready to be processed by event loop.
      - `StartCause` describes why new events are available, with `ResumeTimeReached`, `Poll`, `WaitCancelled`, and `Init` (sent once at start of loop).
    - `EventsCleared` is emitted when all available events have been processed.
      - Can be used to perform logic that depends on all events being processed (e.g. an iteration of a game loop).
    - `LoopDestroyed` is emitted when the `run` or `run_return` method is about to exit.
- Rename `MonitorId` to `MonitorHandle`.
- Removed `serde` implementations from `ControlFlow`.
- Rename several functions to improve both internal consistency and compliance with Rust API guidelines.
- Remove `WindowBuilder::multitouch` field, since it was only implemented on a few platforms. Multitouch is always enabled now.
- **Breaking:** On macOS, change `ns` identifiers to use snake_case for consistency with iOS's `ui` identifiers.
- Add `MonitorHandle::video_modes` method for retrieving supported video modes for the given monitor.
- On Wayland, the window now exists even if nothing has been drawn.
- On Windows, fix initial dimensions of a fullscreen window.
- On Windows, Fix transparent borderless windows rendering wrong.

# Version 0.19.1 (2019-04-08)

- On Wayland, added a `get_wayland_display` function to `EventsLoopExt`.
- On Windows, fix `CursorMoved(0, 0)` getting dispatched on window focus.
- On macOS, fix command key event left and right reverse.
- On FreeBSD, NetBSD, and OpenBSD, fix build of X11 backend.
- On Linux, the numpad's add, subtract and divide keys are now mapped to the `Add`, `Subtract` and `Divide` virtual key codes
- On macOS, the numpad's subtract key has been added to the `Subtract` mapping
- On Wayland, the numpad's home, end, page up and page down keys are now mapped to the `Home`, `End`, `PageUp` and `PageDown` virtual key codes
- On Windows, fix icon not showing up in corner of window.
- On X11, change DPI scaling factor behavior. First, winit tries to read it from "Xft.dpi" XResource, and uses DPI calculation from xrandr dimensions as fallback behavior.

# Version 0.19.0 (2019-03-06)

- On X11, we will use the faster `XRRGetScreenResourcesCurrent` function instead of `XRRGetScreenResources` when available.
- On macOS, fix keycodes being incorrect when using a non-US keyboard layout.
- On Wayland, fix `with_title()` not setting the windows title
- On Wayland, add `set_wayland_theme()` to control client decoration color theme
- Added serde serialization to `os::unix::XWindowType`.
- **Breaking:** Remove the `icon_loading` feature and the associated `image` dependency.
- On X11, make event loop thread safe by replacing XNextEvent with select(2) and XCheckIfEvent
- On Windows, fix malformed function pointer typecast that could invoke undefined behavior.
- Refactored Windows state/flag-setting code.
- On Windows, hiding the cursor no longer hides the cursor for all Winit windows - just the one `hide_cursor` was called on.
- On Windows, cursor grabs used to get perpetually canceled when the grabbing window lost focus. Now, cursor grabs automatically get re-initialized when the window regains focus and the mouse moves over the client area.
- On Windows, only vertical mouse wheel events were handled. Now, horizontal mouse wheel events are also handled.
- On Windows, ignore the AltGr key when populating the `ModifersState` type.

# Version 0.18.1 (2018-12-30)

- On macOS, fix `Yen` (JIS) so applications receive the event.
- On X11 with a tiling WM, fixed high CPU usage when moving windows across monitors.
- On X11, fixed panic caused by dropping the window before running the event loop.
- on macOS, added `WindowExt::set_simple_fullscreen` which does not require a separate space
- Introduce `WindowBuilderExt::with_app_id` to allow setting the application ID on Wayland.
- On Windows, catch panics in event loop child thread and forward them to the parent thread. This prevents an invocation of undefined behavior due to unwinding into foreign code.
- On Windows, fix issue where resizing or moving window combined with grabbing the cursor would freeze program.
- On Windows, fix issue where resizing or moving window would eat `Awakened` events.
- On Windows, exiting fullscreen after entering fullscreen with disabled decorations no longer shrinks window.
- On X11, fixed a segfault when using virtual monitors with XRandR.
- Derive `Ord` and `PartialOrd` for `VirtualKeyCode` enum.
- On Windows, fix issue where hovering or dropping a non file item would create a panic.
- On Wayland, fix resizing and DPI calculation when a `wl_output` is removed without sending a `leave` event to the `wl_surface`, such as disconnecting a monitor from a laptop.
- On Wayland, DPI calculation is handled by smithay-client-toolkit.
- On X11, `WindowBuilder::with_min_dimensions` and `WindowBuilder::with_max_dimensions` now correctly account for DPI.
- Added support for generating dummy `DeviceId`s and `WindowId`s to better support unit testing.
- On macOS, fixed unsoundness in drag-and-drop that could result in drops being rejected.
- On macOS, implemented `WindowEvent::Refresh`.
- On macOS, all `MouseCursor` variants are now implemented and the cursor will no longer reset after unfocusing.
- Removed minimum supported Rust version guarantee.

# Version 0.18.0 (2018-11-07)

- **Breaking:** `image` crate upgraded to 0.20. This is exposed as part of the `icon_loading` API.
- On Wayland, pointer events will now provide the current modifiers state.
- On Wayland, titles will now be displayed in the window header decoration.
- On Wayland, key repetition is now ended when keyboard loses focus.
- On Wayland, windows will now use more stylish and modern client side decorations.
- On Wayland, windows will use server-side decorations when available.
- **Breaking:** Added support for F16-F24 keys (variants were added to the `VirtualKeyCode` enum).
- Fixed graphical glitches when resizing on Wayland.
- On Windows, fix freezes when performing certain actions after a window resize has been triggered. Reintroduces some visual artifacts when resizing.
- Updated window manager hints under X11 to v1.5 of [Extended Window Manager Hints](https://specifications.freedesktop.org/wm-spec/wm-spec-1.5.html#idm140200472629520).
- Added `WindowBuilderExt::with_gtk_theme_variant` to X11-specific `WindowBuilder` functions.
- Fixed UTF8 handling bug in X11 `set_title` function.
- On Windows, `Window::set_cursor` now applies immediately instead of requiring specific events to occur first.
- On Windows, the `HoveredFile` and `HoveredFileCancelled` events are now implemented.
- On Windows, fix `Window::set_maximized`.
- On Windows 10, fix transparency (#260).
- On macOS, fix modifiers during key repeat.
- Implemented the `Debug` trait for `Window`, `EventsLoop`, `EventsLoopProxy` and `WindowBuilder`.
- On X11, now a `Resized` event will always be generated after a DPI change to ensure the window's logical size is consistent with the new DPI.
- Added further clarifications to the DPI docs.
- On Linux, if neither X11 nor Wayland manage to initialize, the corresponding panic now consists of a single line only.
- Add optional `serde` feature with implementations of `Serialize`/`Deserialize` for DPI types and various event types.
- Add `PartialEq`, `Eq`, and `Hash` implementations on public types that could have them but were missing them.
- On X11, drag-and-drop receiving an unsupported drop type can no longer cause the WM to freeze.
- Fix issue whereby the OpenGL context would not appear at startup on macOS Mojave (#1069).
- **Breaking:** Removed `From<NSApplicationActivationPolicy>` impl from `ActivationPolicy` on macOS.
- On macOS, the application can request the user's attention with `WindowExt::request_user_attention`.

# Version 0.17.2 (2018-08-19)

- On macOS, fix `<C-Tab>` so applications receive the event.
- On macOS, fix `<Cmd-{key}>` so applications receive the event.
- On Wayland, key press events will now be repeated.

# Version 0.17.1 (2018-08-05)

- On X11, prevent a compilation failure in release mode for versions of Rust greater than or equal to 1.30.
- Fixed deadlock that broke fullscreen mode on Windows.

# Version 0.17.0 (2018-08-02)

- Cocoa and core-graphics updates.
- Fixed thread-safety issues in several `Window` functions on Windows.
- On MacOS, the key state for modifiers key events is now properly set.
- On iOS, the view is now set correctly. This makes it possible to render things (instead of being stuck on a black screen), and touch events work again.
- Added NetBSD support.
- **Breaking:** On iOS, `UIView` is now the default root view. `WindowBuilderExt::with_root_view_class` can be used to set the root view objective-c class to `GLKView` (OpenGLES) or `MTKView` (Metal/MoltenVK).
- On iOS, the `UIApplication` is not started until `Window::new` is called.
- Fixed thread unsafety with cursor hiding on macOS.
- On iOS, fixed the size of the `JmpBuf` type used for `setjmp`/`longjmp` calls. Previously this was a buffer overflow on most architectures.
- On Windows, use cached window DPI instead of repeatedly querying the system. This fixes sporadic crashes on Windows 7.

# Version 0.16.2 (2018-07-07)

- On Windows, non-resizable windows now have the maximization button disabled. This is consistent with behavior on macOS and popular X11 WMs.
- Corrected incorrect `unreachable!` usage when guessing the DPI factor with no detected monitors.

# Version 0.16.1 (2018-07-02)

- Added logging through `log`. Logging will become more extensive over time.
- On X11 and Windows, the window's DPI factor is guessed before creating the window. This *greatly* cuts back on unsightly auto-resizing that would occur immediately after window creation.
- Fixed X11 backend compilation for environments where `c_char` is unsigned.

# Version 0.16.0 (2018-06-25)

- Windows additionally has `WindowBuilderExt::with_no_redirection_bitmap`.
- **Breaking:** Removed `VirtualKeyCode::LMenu` and `VirtualKeyCode::RMenu`; Windows now generates `VirtualKeyCode::LAlt` and `VirtualKeyCode::RAlt` instead.
- On X11, exiting fullscreen no longer leaves the window in the monitor's top left corner.
- **Breaking:** `Window::hidpi_factor` has been renamed to `Window::get_hidpi_factor` for better consistency. `WindowEvent::HiDPIFactorChanged` has been renamed to `WindowEvent::HiDpiFactorChanged`. DPI factors are always represented as `f64` instead of `f32` now.
- The Windows backend is now DPI aware. `WindowEvent::HiDpiFactorChanged` is implemented, and `MonitorId::get_hidpi_factor` and `Window::hidpi_factor` return accurate values.
- Implemented `WindowEvent::HiDpiFactorChanged` on X11.
- On macOS, `Window::set_cursor_position` is now relative to the client area.
- On macOS, setting the maximum and minimum dimensions now applies to the client area dimensions rather than to the window dimensions.
- On iOS, `MonitorId::get_dimensions` has been implemented and both `MonitorId::get_hidpi_factor` and `Window::get_hidpi_factor` return accurate values.
- On Emscripten, `MonitorId::get_hidpi_factor` now returns the same value as `Window::get_hidpi_factor` (it previously would always return 1.0).
- **Breaking:** The entire API for sizes, positions, etc. has changed. In the majority of cases, winit produces and consumes positions and sizes as `LogicalPosition` and `LogicalSize`, respectively. The notable exception is `MonitorId` methods, which deal in `PhysicalPosition` and `PhysicalSize`. See the documentation for specifics and explanations of the types. Additionally, winit automatically conserves logical size when the DPI factor changes.
- **Breaking:** All deprecated methods have been removed. For `Window::platform_display` and `Window::platform_window`, switch to the appropriate platform-specific `WindowExt` methods. For `Window::get_inner_size_points` and `Window::get_inner_size_pixels`, use the `LogicalSize` returned by `Window::get_inner_size` and convert as needed.
- HiDPI support for Wayland.
- `EventsLoop::get_available_monitors` and `EventsLoop::get_primary_monitor` now have identical counterparts on `Window`, so this information can be acquired without an `EventsLoop` borrow.
- `AvailableMonitorsIter` now implements `Debug`.
- Fixed quirk on macOS where certain keys would generate characters at twice the normal rate when held down.
- On X11, all event loops now share the same `XConnection`.
- **Breaking:** `Window::set_cursor_state` and `CursorState` enum removed in favor of the more composable `Window::grab_cursor` and `Window::hide_cursor`. As a result, grabbing the cursor no longer automatically hides it; you must call both methods to retain the old behavior on Windows and macOS. `Cursor::NoneCursor` has been removed, as it's no longer useful.
- **Breaking:** `Window::set_cursor_position` now returns `Result<(), String>`, thus allowing for `Box<Error>` conversion via `?`.

# Version 0.15.1 (2018-06-13)

- On X11, the `Moved` event is no longer sent when the window is resized without changing position.
- `MouseCursor` and `CursorState` now implement `Default`.
- `WindowBuilder::with_resizable` implemented for Windows, X11, Wayland, and macOS.
- `Window::set_resizable` implemented for Windows, X11, Wayland, and macOS.
- On X11, if the monitor's width or height in millimeters is reported as 0, the DPI is now 1.0 instead of +inf.
- On X11, the environment variable `WINIT_HIDPI_FACTOR` has been added for overriding DPI factor.
- On X11, enabling transparency no longer causes the window contents to flicker when resizing.
- On X11, `with_override_redirect` now actually enables override redirect.
- macOS now generates `VirtualKeyCode::LAlt` and `VirtualKeyCode::RAlt` instead of `None` for both.
- On macOS, `VirtualKeyCode::RWin` and `VirtualKeyCode::LWin` are no longer switched.
- On macOS, windows without decorations can once again be resized.
- Fixed race conditions when creating an `EventsLoop` on X11, most commonly manifesting as "[xcb] Unknown sequence number while processing queue".
- On macOS, `CursorMoved` and `MouseInput` events are only generated if they occurs within the window's client area.
- On macOS, resizing the window no longer generates a spurious `MouseInput` event.

# Version 0.15.0 (2018-05-22)

- `Icon::to_cardinals` is no longer public, since it was never supposed to be.
- Wayland: improve diagnostics if initialization fails
- Fix some system event key doesn't work when focused, do not block keyevent forward to system on macOS
- On X11, the scroll wheel position is now correctly reset on i3 and other WMs that have the same quirk.
- On X11, `Window::get_current_monitor` now reliably returns the correct monitor.
- On X11, `Window::hidpi_factor` returns values from XRandR rather than the inaccurate values previously queried from the core protocol.
- On X11, the primary monitor is detected correctly even when using versions of XRandR less than 1.5.
- `MonitorId` now implements `Debug`.
- Fixed bug on macOS where using `with_decorations(false)` would cause `set_decorations(true)` to produce a transparent titlebar with no title.
- Implemented `MonitorId::get_position` on macOS.
- On macOS, `Window::get_current_monitor` now returns accurate values.
- Added `WindowBuilderExt::with_resize_increments` to macOS.
- **Breaking:** On X11, `WindowBuilderExt::with_resize_increments` and `WindowBuilderExt::with_base_size` now take `u32` values rather than `i32`.
- macOS keyboard handling has been overhauled, allowing for the use of dead keys, IME, etc. Right modifier keys are also no longer reported as being left.
- Added the `Window::set_ime_spot(x: i32, y: i32)` method, which is implemented on X11 and macOS.
- **Breaking**: `os::unix::WindowExt::send_xim_spot(x: i16, y: i16)` no longer exists. Switch to the new `Window::set_ime_spot(x: i32, y: i32)`, which has equivalent functionality.
- Fixed detection of `Pause` and `Scroll` keys on Windows.
- On Windows, alt-tabbing while the cursor is grabbed no longer makes it impossible to re-grab the cursor.
- On Windows, using `CursorState::Hide` when the cursor is grabbed now ungrabs the cursor first.
- Implemented `MouseCursor::NoneCursor` on Windows.
- Added `WindowBuilder::with_always_on_top` and `Window::set_always_on_top`. Implemented on Windows, macOS, and X11.
- On X11, `WindowBuilderExt` now has `with_class`, `with_override_redirect`, and `with_x11_window_type` to allow for more control over window creation. `WindowExt` additionally has `set_urgent`.
- More hints are set by default on X11, including `_NET_WM_PID` and `WM_CLIENT_MACHINE`. Note that prior to this, the `WM_CLASS` hint was automatically set to whatever value was passed to `with_title`. It's now set to the executable name to better conform to expectations and the specification; if this is undesirable, you must explicitly use `WindowBuilderExt::with_class`.

# Version 0.14.0 (2018-05-09)

- Created the `Copy`, `Paste` and `Cut` `VirtualKeyCode`s and added support for them on X11 and Wayland
- Fix `.with_decorations(false)` in macOS
- On Mac, `NSWindow` and supporting objects might be alive long after they were `closed` which resulted in apps consuming more heap then needed. Mainly it was affecting multi window applications. Not expecting any user visible change of behaviour after the fix.
- Fix regression of Window platform extensions for macOS where `NSFullSizeContentViewWindowMask` was not being correctly applied to `.fullsize_content_view`.
- Corrected `get_position` on Windows to be relative to the screen rather than to the taskbar.
- Corrected `Moved` event on Windows to use position values equivalent to those returned by `get_position`. It previously supplied client area positions instead of window positions, and would additionally interpret negative values as being very large (around `u16::MAX`).
- Implemented `Moved` event on macOS.
- On X11, the `Moved` event correctly use window positions rather than client area positions. Additionally, a stray `Moved` that unconditionally accompanied `Resized` with the client area position relative to the parent has been eliminated; `Moved` is still received alongside `Resized`, but now only once and always correctly.
- On Windows, implemented all variants of `DeviceEvent` other than `Text`. Mouse `DeviceEvent`s are now received even if the window isn't in the foreground.
- `DeviceId` on Windows is no longer a unit struct, and now contains a `u32`. For `WindowEvent`s, this will always be 0, but on `DeviceEvent`s it will be the handle to that device. `DeviceIdExt::get_persistent_identifier` can be used to acquire a unique identifier for that device that persists across replugs/reboots/etc.
- Corrected `run_forever` on X11 to stop discarding `Awakened` events.
- Various safety and correctness improvements to the X11 backend internals.
- Fixed memory leak on X11 every time the mouse entered the window.
- On X11, drag and drop now works reliably in release mode.
- Added `WindowBuilderExt::with_resize_increments` and `WindowBuilderExt::with_base_size` to X11, allowing for more optional hints to be set.
- Rework of the wayland backend, migrating it to use [Smithay's Client Toolkit](https://github.com/Smithay/client-toolkit).
- Added `WindowBuilder::with_window_icon` and `Window::set_window_icon`, finally making it possible to set the window icon on Windows and X11. The `icon_loading` feature can be enabled to allow for icons to be easily loaded; see example program `window_icon.rs` for usage.
- Windows additionally has `WindowBuilderExt::with_taskbar_icon` and `WindowExt::set_taskbar_icon`.
- On Windows, fix panic when trying to call `set_fullscreen(None)` on a window that has not been fullscreened prior.

# Version 0.13.1 (2018-04-26)

- Ensure necessary `x11-dl` version is used.

# Version 0.13.0 (2018-04-25)

- Implement `WindowBuilder::with_maximized`, `Window::set_fullscreen`, `Window::set_maximized` and `Window::set_decorations` for MacOS.
- Implement `WindowBuilder::with_maximized`, `Window::set_fullscreen`, `Window::set_maximized` and `Window::set_decorations` for Windows.
- On Windows, `WindowBuilder::with_fullscreen` no longer changing monitor display resolution.
- Overhauled X11 window geometry calculations. `get_position` and `set_position` are more universally accurate across different window managers, and `get_outer_size` actually works now.
- Fixed SIGSEGV/SIGILL crashes on macOS caused by stabilization of the `!` (never) type.
- Implement `WindowEvent::HiDPIFactorChanged` for macOS
- On X11, input methods now work completely out of the box, no longer requiring application developers to manually call `setlocale`. Additionally, when input methods are started, stopped, or restarted on the server end, it's correctly handled.
- Implemented `Refresh` event on Windows.
- Properly calculate the minimum and maximum window size on Windows, including window decorations.
- Map more `MouseCursor` variants to cursor icons on Windows.
- Corrected `get_position` on macOS to return outer frame position, not content area position.
- Corrected `set_position` on macOS to set outer frame position, not content area position.
- Added `get_inner_position` method to `Window`, which gets the position of the window's client area. This is implemented on all applicable platforms (all desktop platforms other than Wayland, where this isn't possible).
- **Breaking:** the `Closed` event has been replaced by `CloseRequested` and `Destroyed`. To migrate, you typically just need to replace all usages of `Closed` with `CloseRequested`; see example programs for more info. The exception is iOS, where `Closed` must be replaced by `Destroyed`.

# Version 0.12.0 (2018-04-06)

- Added subclass to macos windows so they can be made resizable even with no decorations.
- Dead keys now work properly on X11, no longer resulting in a panic.
- On X11, input method creation first tries to use the value from the user's `XMODIFIERS` environment variable, so application developers should no longer need to manually call `XSetLocaleModifiers`. If that fails, fallbacks are tried, which should prevent input method initialization from ever outright failing.
- Fixed thread safety issues with input methods on X11.
- Add support for `Touch` for win32 backend.
- Fixed `Window::get_inner_size` and friends to return the size in pixels instead of points when using HIDPI displays on OSX.

# Version 0.11.3 (2018-03-28)

- Added `set_min_dimensions` and `set_max_dimensions` methods to `Window`, and implemented on Windows, X11, Wayland, and OSX.
- On X11, dropping a `Window` actually closes it now, and clicking the window's × button (or otherwise having the WM signal to close it) will result in the window closing.
- Added `WindowBuilderExt` methods for macos: `with_titlebar_transparent`,
  `with_title_hidden`, `with_titlebar_buttons_hidden`,
  `with_fullsize_content_view`.
- Mapped X11 numpad keycodes (arrows, Home, End, PageUp, PageDown, Insert and Delete) to corresponding virtual keycodes

# Version 0.11.2 (2018-03-06)

- Impl `Hash`, `PartialEq`, and `Eq` for `events::ModifiersState`.
- Implement `MonitorId::get_hidpi_factor` for MacOS.
- Added method `os::macos::MonitorIdExt::get_nsscreen() -> *mut c_void` that gets a `NSScreen` object matching the monitor ID.
- Send `Awakened` event on Android when event loop is woken up.

# Version 0.11.1 (2018-02-19)

- Fixed windows not receiving mouse events when click-dragging the mouse outside the client area of a window, on Windows platforms.
- Added method `os::android::EventsLoopExt:set_suspend_callback(Option<Box<Fn(bool) -> ()>>)` that allows glutin to register a callback when a suspend event happens

# Version 0.11.0 (2018-02-09)

- Implement `MonitorId::get_dimensions` for Android.
- Added method `os::macos::WindowBuilderExt::with_movable_by_window_background(bool)` that allows to move a window without a titlebar - `with_decorations(false)`
- Implement `Window::set_fullscreen`, `Window::set_maximized` and `Window::set_decorations` for Wayland.
- Added `Caret` as VirtualKeyCode and support OSX ^-Key with german input.

# Version 0.10.1 (2018-02-05)

*Yanked*

# Version 0.10.0 (2017-12-27)

- Add support for `Touch` for emscripten backend.
- Added support for `DroppedFile`, `HoveredFile`, and `HoveredFileCancelled` to X11 backend.
- **Breaking:** `unix::WindowExt` no longer returns pointers for things that aren't actually pointers; `get_xlib_window` now returns `Option<std::os::raw::c_ulong>` and `get_xlib_screen_id` returns `Option<std::os::raw::c_int>`. Additionally, methods that previously returned `libc::c_void` have been changed to return `std::os::raw::c_void`, which are not interchangeable types, so users wanting the former will need to explicitly cast.
- Added `set_decorations` method to `Window` to allow decorations to be toggled after the window is built. Presently only implemented on X11.
- Raised the minimum supported version of Rust to 1.20 on MacOS due to usage of associated constants in new versions of cocoa and core-graphics.
- Added `modifiers` field to `MouseInput`, `MouseWheel`, and `CursorMoved` events to track the modifiers state (`ModifiersState`).
- Fixed the emscripten backend to return the size of the canvas instead of the size of the window.

# Version 0.9.0 (2017-12-01)

- Added event `WindowEvent::HiDPIFactorChanged`.
- Added method `MonitorId::get_hidpi_factor`.
- Deprecated `get_inner_size_pixels` and `get_inner_size_points` methods of `Window` in favor of
`get_inner_size`.
- **Breaking:** `EventsLoop` is `!Send` and `!Sync` because of platform-dependant constraints,
  but `Window`, `WindowId`, `DeviceId` and `MonitorId` guaranteed to be `Send`.
- `MonitorId::get_position` now returns `(i32, i32)` instead of `(u32, u32)`.
- Rewrite of the wayland backend to use wayland-client-0.11
- Support for dead keys on wayland for keyboard utf8 input
- Monitor enumeration on Windows is now implemented using `EnumDisplayMonitors` instead of
`EnumDisplayDevices`. This changes the value returned by `MonitorId::get_name()`.
- On Windows added `MonitorIdExt::hmonitor` method
- Impl `Clone` for `EventsLoopProxy`
- `EventsLoop::get_primary_monitor()` on X11 will fallback to any available monitor if no primary is found
- Support for touch event on wayland
- `WindowEvent`s `MouseMoved`, `MouseEntered`, and `MouseLeft` have been renamed to
`CursorMoved`, `CursorEntered`, and `CursorLeft`.
- New `DeviceEvent`s added, `MouseMotion` and `MouseWheel`.
- Send `CursorMoved` event after `CursorEntered` and `Focused` events.
- Add support for `ModifiersState`, `MouseMove`, `MouseInput`, `MouseMotion` for emscripten backend.

# Version 0.8.3 (2017-10-11)

- Fixed issue of calls to `set_inner_size` blocking on Windows.
- Mapped `ISO_Left_Tab` to `VirtualKeyCode::Tab` to make the key work with modifiers
- Fixed the X11 backed on 32bit targets

# Version 0.8.2 (2017-09-28)

- Uniformize keyboard scancode values accross Wayland and X11 (#297).
- Internal rework of the wayland event loop
- Added method `os::linux::WindowExt::is_ready`

# Version 0.8.1 (2017-09-22)

- Added various methods to `os::linux::EventsLoopExt`, plus some hidden items necessary to make
  glutin work.

# Version 0.8.0 (2017-09-21)

- Added `Window::set_maximized`, `WindowAttributes::maximized` and `WindowBuilder::with_maximized`.
- Added `Window::set_fullscreen`.
- Changed `with_fullscreen` to take a `Option<MonitorId>` instead of a `MonitorId`.
- Removed `MonitorId::get_native_identifer()` in favor of platform-specific traits in the `os`
  module.
- Changed `get_available_monitors()` and `get_primary_monitor()` to be methods of `EventsLoop`
  instead of stand-alone methods.
- Changed `EventsLoop` to be tied to a specific X11 or Wayland connection.
- Added a `os::linux::EventsLoopExt` trait that makes it possible to configure the connection.
- Fixed the emscripten code, which now compiles.
- Changed the X11 fullscreen code to use `xrandr` instead of `xxf86vm`.
- Fixed the Wayland backend to produce `Refresh` event after window creation.
- Changed the `Suspended` event to be outside of `WindowEvent`.
- Fixed the X11 backend sometimes reporting the wrong virtual key (#273).<|MERGE_RESOLUTION|>--- conflicted
+++ resolved
@@ -1,6 +1,7 @@
 # Unreleased
 
 - On macOS, fix application termination on `ControlFlow::Exit`
+- On all platforms except iOS, implement `Window::set_minimized`.
 
 # 0.20.0 Alpha 4 (2019-10-18)
 
@@ -28,10 +29,7 @@
 - On X11, return dummy monitor data to avoid panicking when no monitors exist.
 - On X11, prevent stealing input focus when creating a new window.
   Only steal input focus when entering fullscreen mode.
-<<<<<<< HEAD
 - On Wayland, fixed DeviceEvents for relative mouse movement is not always produced
-- On all platforms except iOS, implement `Window::set_minimized`.
-=======
 - On Wayland, add support for set_cursor_visible and set_cursor_grab.
 - On Wayland, fixed DeviceEvents for relative mouse movement is not always produced.
 - Removed `derivative` crate dependency.
@@ -48,7 +46,6 @@
     reduces the potential for cross-platform compatibility gotchyas.
 - On Windows and Linux X11/Wayland, add platform-specific functions for creating an `EventLoop` outside the main thread.
 - On Wayland, drop resize events identical to the current window size.
->>>>>>> 72fc6a74
 
 # 0.20.0 Alpha 3 (2019-08-14)
 
