--- conflicted
+++ resolved
@@ -8,12 +8,9 @@
 
 # Unreleased
 
-<<<<<<< HEAD
 - **Breaking:** Removed platform specific `WindowBuilder::with_parent` API in favor of `WindowBuilder::with_parent_window`.
 - On Windows, revert window background to an empty brush to avoid white flashes when changing scaling
-=======
 - On macOS, run most actions on the main thread, which is strictly more correct, but might make multithreaded applications block slightly more.
->>>>>>> 2e4d79f5
 - On macOS, fix panic when getting current monitor without any monitor attached.
 - On Windows and MacOS, add API to enable/disable window buttons (close, minimize, ...etc).
 - On Windows, macOS, X11 and Wayland, add `Window::set_theme`.
