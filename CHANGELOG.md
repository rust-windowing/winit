# Unreleased

- **Breaking:** Removed `VirtualKeyCode::LMenu` and `VirtualKeyCode::RMenu`; Windows now generates `VirtualKeyCode::LAlt` and `VirtualKeyCode::RAlt` instead.
- On X11, exiting fullscreen no longer leaves the window in the monitor's top left corner.
- **Breaking:** `Window::hidpi_factor` has been renamed to `Window::get_hidpi_factor` for better consistency. `WindowEvent::HiDPIFactorChanged` has been renamed to `WindowEvent::HiDpiFactorChanged`. DPI factors are always represented as `f64` instead of `f32` now.
- The Windows backend is now DPI aware. `WindowEvent::HiDpiFactorChanged` is implemented, and `MonitorId::get_hidpi_factor` and `Window::hidpi_factor` return accurate values.
- Implemented `WindowEvent::HiDpiFactorChanged` on X11.
- On macOS, `Window::set_cursor_position` is now relative to the client area.
- On macOS, setting the maximum and minimum dimensions now applies to the client area dimensions rather than to the window dimensions.
- On iOS, `MonitorId::get_dimensions` has been implemented and both `MonitorId::get_hidpi_factor` and `Window::get_hidpi_factor` return accurate values.
- On Emscripten, `MonitorId::get_hidpi_factor` now returns the same value as `Window::get_hidpi_factor` (it previously would always return 1.0).
- **Breaking:** The entire API for sizes, positions, etc. has changed. In the majority of cases, winit produces and consumes positions and sizes as `LogicalPosition` and `LogicalSize`, respectively. The notable exception is `MonitorId` methods, which deal in `PhysicalPosition` and `PhysicalSize`. See the documentation for specifics and explanations of the types. Additionally, winit automatically conserves logical size when the DPI factor changes.
- **Breaking:** All deprecated methods have been removed. For `Window::platform_display` and `Window::platform_window`, switch to the appropriate platform-specific `WindowExt` methods. For `Window::get_inner_size_points` and `Window::get_inner_size_pixels`, use the `LogicalSize` returned by `Window::get_inner_size` and convert as needed.
- HiDPI support for Wayland.
- `EventsLoop::get_available_monitors` and `EventsLoop::get_primary_monitor` now have identical counterparts on `Window`, so this information can be acquired without an `EventsLoop` borrow.
- `AvailableMonitorsIter` now implements `Debug`.
<<<<<<< HEAD
- **Breaking:** `Window::set_cursor_state` and `CursorState` enum removed in favor of the more composable `Window::grab_cursor` and `Window::hide_cursor`. As a result, grabbing the cursor no longer automatically hides it; you must call both methods to retain the old behavior on Windows and macOS. `Cursor::NoneCursor` has been removed, as it's no longer useful.
=======
- Fixed quirk on macOS where certain keys would generate characters at twice the normal rate when held down.
>>>>>>> 289fb47a

# Version 0.15.1 (2018-06-13)

- On X11, the `Moved` event is no longer sent when the window is resized without changing position.
- `MouseCursor` and `CursorState` now implement `Default`.
- `WindowBuilder::with_resizable` implemented for Windows, X11, Wayland, and macOS.
- `Window::set_resizable` implemented for Windows, X11, Wayland, and macOS.
- On X11, if the monitor's width or height in millimeters is reported as 0, the DPI is now 1.0 instead of +inf.
- On X11, the environment variable `WINIT_HIDPI_FACTOR` has been added for overriding DPI factor.
- On X11, enabling transparency no longer causes the window contents to flicker when resizing.
- On X11, `with_override_redirect` now actually enables override redirect.
- macOS now generates `VirtualKeyCode::LAlt` and `VirtualKeyCode::RAlt` instead of `None` for both.
- On macOS, `VirtualKeyCode::RWin` and `VirtualKeyCode::LWin` are no longer switched.
- On macOS, windows without decorations can once again be resized.
- Fixed race conditions when creating an `EventsLoop` on X11, most commonly manifesting as "[xcb] Unknown sequence number while processing queue".
- On macOS, `CursorMoved` and `MouseInput` events are only generated if they occurs within the window's client area.
- On macOS, resizing the window no longer generates a spurious `MouseInput` event.

# Version 0.15.0 (2018-05-22)

- `Icon::to_cardinals` is no longer public, since it was never supposed to be.
- Wayland: improve diagnostics if initialization fails
- Fix some system event key doesn't work when focused, do not block keyevent forward to system on macOS
- On X11, the scroll wheel position is now correctly reset on i3 and other WMs that have the same quirk.
- On X11, `Window::get_current_monitor` now reliably returns the correct monitor.
- On X11, `Window::hidpi_factor` returns values from XRandR rather than the inaccurate values previously queried from the core protocol.
- On X11, the primary monitor is detected correctly even when using versions of XRandR less than 1.5.
- `MonitorId` now implements `Debug`.
- Fixed bug on macOS where using `with_decorations(false)` would cause `set_decorations(true)` to produce a transparent titlebar with no title.
- Implemented `MonitorId::get_position` on macOS.
- On macOS, `Window::get_current_monitor` now returns accurate values.
- Added `WindowBuilderExt::with_resize_increments` to macOS.
- **Breaking:** On X11, `WindowBuilderExt::with_resize_increments` and `WindowBuilderExt::with_base_size` now take `u32` values rather than `i32`.
- macOS keyboard handling has been overhauled, allowing for the use of dead keys, IME, etc. Right modifier keys are also no longer reported as being left.
- Added the `Window::set_ime_spot(x: i32, y: i32)` method, which is implemented on X11 and macOS.
- **Breaking**: `os::unix::WindowExt::send_xim_spot(x: i16, y: i16)` no longer exists. Switch to the new `Window::set_ime_spot(x: i32, y: i32)`, which has equivalent functionality.
- Fixed detection of `Pause` and `Scroll` keys on Windows.
- On Windows, alt-tabbing while the cursor is grabbed no longer makes it impossible to re-grab the cursor.
- On Windows, using `CursorState::Hide` when the cursor is grabbed now ungrabs the cursor first.
- Implemented `MouseCursor::NoneCursor` on Windows.
- Added `WindowBuilder::with_always_on_top` and `Window::set_always_on_top`. Implemented on Windows, macOS, and X11.
- On X11, `WindowBuilderExt` now has `with_class`, `with_override_redirect`, and `with_x11_window_type` to allow for more control over window creation. `WindowExt` additionally has `set_urgent`.
- More hints are set by default on X11, including `_NET_WM_PID` and `WM_CLIENT_MACHINE`. Note that prior to this, the `WM_CLASS` hint was automatically set to whatever value was passed to `with_title`. It's now set to the executable name to better conform to expectations and the specification; if this is undesirable, you must explicitly use `WindowBuilderExt::with_class`.

# Version 0.14.0 (2018-05-09)

- Created the `Copy`, `Paste` and `Cut` `VirtualKeyCode`s and added support for them on X11 and Wayland
- Fix `.with_decorations(false)` in macOS
- On Mac, `NSWindow` and supporting objects might be alive long after they were `closed` which resulted in apps consuming more heap then needed. Mainly it was affecting multi window applications. Not expecting any user visible change of behaviour after the fix.
- Fix regression of Window platform extensions for macOS where `NSFullSizeContentViewWindowMask` was not being correctly applied to `.fullsize_content_view`.
- Corrected `get_position` on Windows to be relative to the screen rather than to the taskbar.
- Corrected `Moved` event on Windows to use position values equivalent to those returned by `get_position`. It previously supplied client area positions instead of window positions, and would additionally interpret negative values as being very large (around `u16::MAX`).
- Implemented `Moved` event on macOS.
- On X11, the `Moved` event correctly use window positions rather than client area positions. Additionally, a stray `Moved` that unconditionally accompanied `Resized` with the client area position relative to the parent has been eliminated; `Moved` is still received alongside `Resized`, but now only once and always correctly.
- On Windows, implemented all variants of `DeviceEvent` other than `Text`. Mouse `DeviceEvent`s are now received even if the window isn't in the foreground.
- `DeviceId` on Windows is no longer a unit struct, and now contains a `u32`. For `WindowEvent`s, this will always be 0, but on `DeviceEvent`s it will be the handle to that device. `DeviceIdExt::get_persistent_identifier` can be used to acquire a unique identifier for that device that persists across replugs/reboots/etc.
- Corrected `run_forever` on X11 to stop discarding `Awakened` events.
- Various safety and correctness improvements to the X11 backend internals.
- Fixed memory leak on X11 every time the mouse entered the window.
- On X11, drag and drop now works reliably in release mode.
- Added `WindowBuilderExt::with_resize_increments` and `WindowBuilderExt::with_base_size` to X11, allowing for more optional hints to be set.
- Rework of the wayland backend, migrating it to use [Smithay's Client Toolkit](https://github.com/Smithay/client-toolkit).
- Added `WindowBuilder::with_window_icon` and `Window::set_window_icon`, finally making it possible to set the window icon on Windows and X11. The `icon_loading` feature can be enabled to allow for icons to be easily loaded; see example program `window_icon.rs` for usage.
- Windows additionally has `WindowBuilderExt::with_taskbar_icon` and `WindowExt::set_taskbar_icon`.
- On Windows, fix panic when trying to call `set_fullscreen(None)` on a window that has not been fullscreened prior.

# Version 0.13.1 (2018-04-26)

- Ensure necessary `x11-dl` version is used.

# Version 0.13.0 (2018-04-25)

- Implement `WindowBuilder::with_maximized`, `Window::set_fullscreen`, `Window::set_maximized` and `Window::set_decorations` for MacOS.
- Implement `WindowBuilder::with_maximized`, `Window::set_fullscreen`, `Window::set_maximized` and `Window::set_decorations` for Windows.
- On Windows, `WindowBuilder::with_fullscreen` no longer changing monitor display resolution.
- Overhauled X11 window geometry calculations. `get_position` and `set_position` are more universally accurate across different window managers, and `get_outer_size` actually works now.
- Fixed SIGSEGV/SIGILL crashes on macOS caused by stabilization of the `!` (never) type.
- Implement `WindowEvent::HiDPIFactorChanged` for macOS
- On X11, input methods now work completely out of the box, no longer requiring application developers to manually call `setlocale`. Additionally, when input methods are started, stopped, or restarted on the server end, it's correctly handled.
- Implemented `Refresh` event on Windows.
- Properly calculate the minimum and maximum window size on Windows, including window decorations.
- Map more `MouseCursor` variants to cursor icons on Windows.
- Corrected `get_position` on macOS to return outer frame position, not content area position.
- Corrected `set_position` on macOS to set outer frame position, not content area position.
- Added `get_inner_position` method to `Window`, which gets the position of the window's client area. This is implemented on all applicable platforms (all desktop platforms other than Wayland, where this isn't possible).
- **Breaking:** the `Closed` event has been replaced by `CloseRequested` and `Destroyed`. To migrate, you typically just need to replace all usages of `Closed` with `CloseRequested`; see example programs for more info. The exception is iOS, where `Closed` must be replaced by `Destroyed`.

# Version 0.12.0 (2018-04-06)

- Added subclass to macos windows so they can be made resizable even with no decorations.
- Dead keys now work properly on X11, no longer resulting in a panic.
- On X11, input method creation first tries to use the value from the user's `XMODIFIERS` environment variable, so application developers should no longer need to manually call `XSetLocaleModifiers`. If that fails, fallbacks are tried, which should prevent input method initialization from ever outright failing.
- Fixed thread safety issues with input methods on X11.
- Add support for `Touch` for win32 backend.
- Fixed `Window::get_inner_size` and friends to return the size in pixels instead of points when using HIDPI displays on OSX.

# Version 0.11.3 (2018-03-28)

- Added `set_min_dimensions` and `set_max_dimensions` methods to `Window`, and implemented on Windows, X11, Wayland, and OSX.
- On X11, dropping a `Window` actually closes it now, and clicking the window's × button (or otherwise having the WM signal to close it) will result in the window closing.
- Added `WindowBuilderExt` methods for macos: `with_titlebar_transparent`,
  `with_title_hidden`, `with_titlebar_buttons_hidden`,
  `with_fullsize_content_view`.
- Mapped X11 numpad keycodes (arrows, Home, End, PageUp, PageDown, Insert and Delete) to corresponding virtual keycodes

# Version 0.11.2 (2018-03-06)

- Impl `Hash`, `PartialEq`, and `Eq` for `events::ModifiersState`.
- Implement `MonitorId::get_hidpi_factor` for MacOS.
- Added method `os::macos::MonitorIdExt::get_nsscreen() -> *mut c_void` that gets a `NSScreen` object matching the monitor ID.
- Send `Awakened` event on Android when event loop is woken up.

# Version 0.11.1 (2018-02-19)

- Fixed windows not receiving mouse events when click-dragging the mouse outside the client area of a window, on Windows platforms.
- Added method `os::android::EventsLoopExt:set_suspend_callback(Option<Box<Fn(bool) -> ()>>)` that allows glutin to register a callback when a suspend event happens

# Version 0.11.0 (2018-02-09)

- Implement `MonitorId::get_dimensions` for Android.
- Added method `os::macos::WindowBuilderExt::with_movable_by_window_background(bool)` that allows to move a window without a titlebar - `with_decorations(false)`
- Implement `Window::set_fullscreen`, `Window::set_maximized` and `Window::set_decorations` for Wayland.
- Added `Caret` as VirtualKeyCode and support OSX ^-Key with german input.

# Version 0.10.1 (2018-02-05)

*Yanked*

# Version 0.10.0 (2017-12-27)

- Add support for `Touch` for emscripten backend.
- Added support for `DroppedFile`, `HoveredFile`, and `HoveredFileCancelled` to X11 backend.
- **Breaking:** `unix::WindowExt` no longer returns pointers for things that aren't actually pointers; `get_xlib_window` now returns `Option<std::os::raw::c_ulong>` and `get_xlib_screen_id` returns `Option<std::os::raw::c_int>`. Additionally, methods that previously returned `libc::c_void` have been changed to return `std::os::raw::c_void`, which are not interchangeable types, so users wanting the former will need to explicitly cast.
- Added `set_decorations` method to `Window` to allow decorations to be toggled after the window is built. Presently only implemented on X11.
- Raised the minimum supported version of Rust to 1.20 on MacOS due to usage of associated constants in new versions of cocoa and core-graphics.
- Added `modifiers` field to `MouseInput`, `MouseWheel`, and `CursorMoved` events to track the modifiers state (`ModifiersState`).
- Fixed the emscripten backend to return the size of the canvas instead of the size of the window.

# Version 0.9.0 (2017-12-01)

- Added event `WindowEvent::HiDPIFactorChanged`.
- Added method `MonitorId::get_hidpi_factor`.
- Deprecated `get_inner_size_pixels` and `get_inner_size_points` methods of `Window` in favor of
`get_inner_size`.
- **Breaking:** `EventsLoop` is `!Send` and `!Sync` because of platform-dependant constraints,
  but `Window`, `WindowId`, `DeviceId` and `MonitorId` guaranteed to be `Send`.
- `MonitorId::get_position` now returns `(i32, i32)` instead of `(u32, u32)`.
- Rewrite of the wayland backend to use wayland-client-0.11
- Support for dead keys on wayland for keyboard utf8 input
- Monitor enumeration on Windows is now implemented using `EnumDisplayMonitors` instead of
`EnumDisplayDevices`. This changes the value returned by `MonitorId::get_name()`.
- On Windows added `MonitorIdExt::hmonitor` method
- Impl `Clone` for `EventsLoopProxy`
- `EventsLoop::get_primary_monitor()` on X11 will fallback to any available monitor if no primary is found
- Support for touch event on wayland
- `WindowEvent`s `MouseMoved`, `MouseEntered`, and `MouseLeft` have been renamed to
`CursorMoved`, `CursorEntered`, and `CursorLeft`.
- New `DeviceEvent`s added, `MouseMotion` and `MouseWheel`.
- Send `CursorMoved` event after `CursorEntered` and `Focused` events.
- Add support for `ModifiersState`, `MouseMove`, `MouseInput`, `MouseMotion` for emscripten backend.

# Version 0.8.3 (2017-10-11)

- Fixed issue of calls to `set_inner_size` blocking on Windows.
- Mapped `ISO_Left_Tab` to `VirtualKeyCode::Tab` to make the key work with modifiers
- Fixed the X11 backed on 32bit targets

# Version 0.8.2 (2017-09-28)

- Uniformize keyboard scancode values accross Wayland and X11 (#297).
- Internal rework of the wayland event loop
- Added method `os::linux::WindowExt::is_ready`

# Version 0.8.1 (2017-09-22)

- Added various methods to `os::linux::EventsLoopExt`, plus some hidden items necessary to make
  glutin work.

# Version 0.8.0 (2017-09-21)

- Added `Window::set_maximized`, `WindowAttributes::maximized` and `WindowBuilder::with_maximized`.
- Added `Window::set_fullscreen`.
- Changed `with_fullscreen` to take a `Option<MonitorId>` instead of a `MonitorId`.
- Removed `MonitorId::get_native_identifer()` in favor of platform-specific traits in the `os`
  module.
- Changed `get_available_monitors()` and `get_primary_monitor()` to be methods of `EventsLoop`
  instead of stand-alone methods.
- Changed `EventsLoop` to be tied to a specific X11 or Wayland connection.
- Added a `os::linux::EventsLoopExt` trait that makes it possible to configure the connection.
- Fixed the emscripten code, which now compiles.
- Changed the X11 fullscreen code to use `xrandr` instead of `xxf86vm`.
- Fixed the Wayland backend to produce `Refresh` event after window creation.
- Changed the `Suspended` event to be outside of `WindowEvent`.
- Fixed the X11 backend sometimes reporting the wrong virtual key (#273).<|MERGE_RESOLUTION|>--- conflicted
+++ resolved
@@ -14,11 +14,8 @@
 - HiDPI support for Wayland.
 - `EventsLoop::get_available_monitors` and `EventsLoop::get_primary_monitor` now have identical counterparts on `Window`, so this information can be acquired without an `EventsLoop` borrow.
 - `AvailableMonitorsIter` now implements `Debug`.
-<<<<<<< HEAD
+- Fixed quirk on macOS where certain keys would generate characters at twice the normal rate when held down.
 - **Breaking:** `Window::set_cursor_state` and `CursorState` enum removed in favor of the more composable `Window::grab_cursor` and `Window::hide_cursor`. As a result, grabbing the cursor no longer automatically hides it; you must call both methods to retain the old behavior on Windows and macOS. `Cursor::NoneCursor` has been removed, as it's no longer useful.
-=======
-- Fixed quirk on macOS where certain keys would generate characters at twice the normal rate when held down.
->>>>>>> 289fb47a
 
 # Version 0.15.1 (2018-06-13)
 
