--- conflicted
+++ resolved
@@ -22,16 +22,13 @@
   misinterpreted during a drag and drop operation.
 - On X11, fix a bug where focusing the window would panic.
 - On macOS, fix `refresh_rate_millihertz`.
-<<<<<<< HEAD
-- On Windows, fix `set_ime_cursor_area`.
-=======
 - On Wayland, disable Client Side Decorations when `wl_subcompositor` is not supported.
 - On X11, fix `Xft.dpi` detection from Xresources.
 - On Windows, fix consecutive calls to `window.set_fullscreen(Some(Fullscreen::Borderless(None)))` resulting in losing previous window state when eventually exiting fullscreen using `window.set_fullscreen(None)`.
 - On Web, remove queuing fullscreen request in absence of transient activation.
 - On Web, fix setting cursor icon overriding cursor visibility.
 - On Wayland, fix resize being sent on focus change.
->>>>>>> a676d001
+- On Windows, fix `set_ime_cursor_area`.
 
 # 0.29.4
 
