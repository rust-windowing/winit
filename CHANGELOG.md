# Changelog

All notable changes to this project will be documented in this file.

Please keep one empty line before and after all headers. (This is required for `git` to produce a conflict when a release is made while a PR is open and the PR's changelog entry would go into the wrong section).

And please only add new entries to the top of this list, right below the `# Unreleased` header.

# Unreleased

- Renamed `EventLoopExtRunOnDemand` / `run_ondemand` to `EventLoopExtRunOnDemand` / `run_on_demand`.
- Make iOS `MonitorHandle` and `VideoMode` usable from other threads.
- On Web, `ControlFlow::WaitUntil` now uses the Prioritized Task Scheduling API. `setTimeout()`, with a trick to circumvent throttling to 4ms, is used as a fallback.
- On Web, never return a `MonitorHandle`.
- **Breaking:** Move `Event::RedrawRequested` to `WindowEvent::RedrawRequested`.
- On macOS, fix crash in `window.set_minimized(false)`.
- On Web, enable event propagation and let `DeviceEvent`s appear after `WindowEvent`s.
- On Web, take all transient activations on the canvas and window into account to queue a fullscreen request.
- On Web, remove any fullscreen requests from the queue when an external fullscreen activation was detected.
- On Wayland, fix `TouchPhase::Canceled` being sent for moved events.
- Mark `startup_notify` unsafe functions as safe.
- Fix a bug where Wayland would be chosen on Linux even if the user specified `with_x11`. (#3058)
- **Breaking:** Moved `ControlFlow` to `EventLoopWindowTarget::set_control_flow()` and `EventLoopWindowTarget::control_flow()`.
- **Breaking:** Moved `ControlFlow::Exit` to `EventLoopWindowTarget::exit()` and `EventLoopWindowTarget::exiting()` and removed `ControlFlow::ExitWithCode(_)` entirely.
- On Web, add `EventLoopWindowTargetExtWebSys` and `PollStrategy`, which allows to set different strategies for `ControlFlow::Poll`. By default the Prioritized Task Scheduling API is used, but an option to use `Window.requestIdleCallback` is available as well. Both use `setTimeout()`, with a trick to circumvent throttling to 4ms, as a fallback.
- Implement `PartialOrd` and `Ord` for `MouseButton`.
- On X11, fix event loop not waking up on `ControlFlow::Poll` and `ControlFlow::WaitUntil`.
- **Breaking:** Change default `ControlFlow` from `Poll` to `Wait`.
- **Breaking:** remove `DeviceEvent::Text`.
<<<<<<< HEAD
- Add `Window::show_window_menu` to request a titlebar/system menu; implemented on Windows for now. 
=======
- On Android, fix `DeviceId` to contain device id's.
>>>>>>> ee0db52a

# 0.29.1-beta

- **Breaking:** Bump `ndk` version to `0.8.0-beta.0`, ndk-sys to `v0.5.0-beta.0`, `android-activity` to `0.5.0-beta.1`.
- **Breaking:** Bump MSRV from `1.64` to `1.65`.
- Make iOS windows usable from other threads.
- Reexport `raw-window-handle` in `window` module.
- **Breaking:** `WINIT_UNIX_BACKEND` was removed in favor of standard `WAYLAND_DISPLAY` and `DISPLAY` variables.
- **Breaking:** `EventLoop::new` and `EventLoopBuilder::build` now return `Result<Self, EventLoopError>`
- On X11, set `visual_id` in returned `raw-window-handle`.
- **Breaking:** on Wayland, dispatching user created wayland queue won't wake up the loop unless winit has event to send back.
- Removed platform-specific extensions that should be retrieved through `raw-window-handle` trait implementations instead:
  - `platform::windows::HINSTANCE`.
  - `WindowExtWindows::hinstance`.
  - `WindowExtWindows::hwnd`.
  - `WindowExtIOS::ui_window`.
  - `WindowExtIOS::ui_view_controller`.
  - `WindowExtIOS::ui_view`.
  - `WindowExtMacOS::ns_window`.
  - `WindowExtMacOS::ns_view`.
  - `EventLoopWindowTargetExtWayland::wayland_display`.
  - `WindowExtWayland::wayland_surface`.
  - `WindowExtWayland::wayland_display`.
  - `WindowExtX11::xlib_window`.
  - `WindowExtX11::xlib_display`.
  - `WindowExtX11::xlib_screen_id`.
  - `WindowExtX11::xcb_connection`.
- On Web, use `Window.requestAnimationFrame()` to throttle `RedrawRequested` events.
- On Wayland, use frame callbacks to throttle `RedrawRequested` events so redraws will align with compositor.
- Add `Window::pre_present_notify` to notify winit before presenting to the windowing system.
- On Windows, added `WindowBuilderExtWindows::with_class_name` to customize the internal class name.
- **Breaking:** Remove lifetime parameter from `Event` and `WindowEvent`.
- **Breaking:** `ScaleFactorChanged` now contains a writer instead of a reference to update inner size.
- On iOS, always wake the event loop when transitioning from `ControlFlow::Poll` to `ControlFlow::Poll`.
- **Breaking:** `ActivationTokenDone` event which could be requested with the new `startup_notify` module, see its docs for more.
- On Wayland, make double clicking and moving the CSD frame more reliable.
- On macOS, add tabbing APIs on `WindowExtMacOS` and `EventLoopWindowTargetExtMacOS`.
- **Breaking:** Rename `Window::set_inner_size` to `Window::request_inner_size` and indicate if the size was applied immediately.
- On X11, fix false positive flagging of key repeats when pressing different keys with no release between presses.
- Implement `PartialOrd` and `Ord` for `Key`, `KeyCode`, `NativeKey`, and `NativeKeyCode`.
- Add `ElementState::is_pressed`.
- On Web, implement `WindowEvent::Occluded`.
- On Web, fix touch location to be as accurate as mouse position.
- On Web, account for CSS `padding`, `border`, and `margin` when getting or setting the canvas position.
- On Web, add Fullscreen API compatibility for Safari.
- On Web, implement `Window::set_(min|max)_inner_size()`.
- On Web, fix some `Window` methods using incorrect HTML attributes instead of CSS properties.
- On Web, fix some `WindowBuilder` methods doing nothing.
- On Web, implement `Window::focus_window()`.
- On Web, remove unnecessary `Window::is_dark_mode()`, which was replaced with `Window::theme()`.
- On Web, add `WindowBuilderExtWebSys::with_append()` to append the canvas element to the web page on creation.
- On Windows, add `drag_resize_window` method support.
- **Breaking** `run() ->!` has been replaced by `run() -> Result<(), EventLoopError>` for returning errors without calling `std::process::exit()` ([#2767](https://github.com/rust-windowing/winit/pull/2767))
- **Breaking** Removed `EventLoopExtRunReturn` / `run_return` in favor of `EventLoopExtPumpEvents` / `pump_events` and `EventLoopExtRunOnDemand` / `run_ondemand` ([#2767](https://github.com/rust-windowing/winit/pull/2767))
- `RedrawRequested` is no longer guaranteed to be emitted after `MainEventsCleared`, it is now platform-specific when the event is emitted after being requested via `redraw_request()`.
  - On Windows, `RedrawRequested` is now driven by `WM_PAINT` messages which are requested via `redraw_request()`
- **Breaking** `LoopDestroyed` renamed to `LoopExiting` ([#2900](https://github.com/rust-windowing/winit/issues/2900))
- **Breaking** `RedrawEventsCleared` removed ([#2900](https://github.com/rust-windowing/winit/issues/2900))
- **Breaking** `MainEventsCleared` removed ([#2900](https://github.com/rust-windowing/winit/issues/2900))
- Added `AboutToWait` event which is emitted when the event loop is about to block and wait for new events ([#2900](https://github.com/rust-windowing/winit/issues/2900))
- **Breaking:** `with_x11_visual` now takes the visual ID instead of the bare pointer.
- On X11, add a `with_embedded_parent_window` function to the window builder to allow embedding a window into another window.
- On iOS, add force data to touch events when using the Apple Pencil.
- On Android, add force data to touch events.

# 0.29.0-beta.0

- On Web, allow event loops to be recreated with `spawn`.
- **Breaking:** Rename `Window::set_ime_position` to `Window::set_ime_cursor_area` adding a way to set exclusive zone.
- On Android, changed default behavior of Android to ignore volume keys letting the operating system handle them.
- On Android, added `EventLoopBuilderExtAndroid::handle_volume_keys` to indicate that the application will handle the volume keys manually.
- **Breaking:** Rename `DeviceEventFilter` to `DeviceEvents` reversing the behavior of variants.
- **Breaking:** Rename `EventLoopWindowTarget::set_device_event_filter` to `listen_device_events`.
- On X11, fix `EventLoopWindowTarget::listen_device_events` effect being reversed.
- **Breaking:** Remove all deprecated `modifiers` fields.
- **Breaking:** Overhaul keyboard input handling.
  - Replace `KeyboardInput` with `KeyEvent` and `RawKeyEvent`.
    - Change `WindowEvent::KeyboardInput` to contain a `KeyEvent`.
    - Change `Event::Key` to contain a `RawKeyEvent`.
  - Remove `Event::ReceivedCharacter`. In its place, you should use
    `KeyEvent.text` in combination with `WindowEvent::Ime`.
  - Replace `VirtualKeyCode` with the `Key` enum.
  - Replace `ScanCode` with the `KeyCode` enum.
  - Rename `ModifiersState::LOGO` to `SUPER` and `ModifiersState::CTRL` to `CONTROL`.
  - Add `KeyCode` to refer to keys (roughly) by their physical location.
  - Add `NativeKeyCode` to represent raw `KeyCode`s which Winit doesn't
    understand.
  - Add `Key` to represent the keys after they've been interpreted by the
    active (software) keyboard layout.
  - Add `NativeKey` to represent raw `Key`s which Winit doesn't understand.
  - Add `KeyLocation` to tell apart `Key`s which usually "mean" the same thing,
    but can appear simultaneously in different spots on the same keyboard
    layout.
  - Add `Window::reset_dead_keys` to enable application-controlled cancellation
    of dead key sequences.
  - Add `KeyEventExtModifierSupplement` to expose additional (and less
    portable) interpretations of a given key-press.
  - Add `KeyCodeExtScancode`, which lets you convert between raw keycodes and
    `KeyCode`.
  - `ModifiersChanged` now uses dedicated `Modifiers` struct.
- On Orbital, fix `ModifiersChanged` not being sent.
- **Breaking:** `CursorIcon` is now used from the `cursor-icon` crate.
- **Breaking:** `CursorIcon::Hand` is now named `CursorIcon::Pointer`.
- **Breaking:** `CursorIcon::Arrow` was removed.
- On Wayland, fix maximized startup not taking full size on GNOME.
- On Wayland, fix initial window size not restored for maximized/fullscreened on startup window.
- On Wayland, `Window::outer_size` now accounts for **client side** decorations.
- On Wayland, fix window not checking that it actually got initial configure event.
- On Wayland, fix maximized window creation and window geometry handling.
- On Wayland, fix forward compatibility issues.
- On Wayland, add `Window::drag_resize_window` method.
- On Wayland, drop `WINIT_WAYLAND_CSD_THEME` variable.
- Implement `PartialOrd` and `Ord` on types in the `dpi` module.
- **Breaking:** Bump MSRV from `1.60` to `1.64`.
- **Breaking:** On Web, the canvas output bitmap size is no longer adjusted.
- On Web: fix `Window::request_redraw` not waking the event loop when called from outside the loop.
- On Web: fix position of touch events to be relative to the canvas.
- On Web, fix `Window:::set_fullscreen` doing nothing when called outside the event loop but during
  a transient activation.
- On Web, fix pointer button events not being processed when a buttons is already pressed.
- **Breaking:** Updated `bitflags` crate version to `2`, which changes the API on exposed types.
- On Web, handle coalesced pointer events, which increases the resolution of pointer inputs.
- **Breaking:** On Web, `instant` is now replaced by `web_time`.
- On Windows, port to `windows-sys` version 0.48.0.
- On Web, fix pen treated as mouse input.
- On Web, send mouse position on button release as well.
- On Web, fix touch input not gaining or loosing focus.
- **Breaking:** On Web, dropped support for Safari versions below 13.1.
- On Web, prevent clicks on the canvas to select text.
- On Web, `EventLoopProxy` now implements `Send`.
- On Web, `Window` now implements `Send` and `Sync`.
- **Breaking:** `WindowExtWebSys::canvas()` now returns an `Option`.
- On Web, use the correct canvas size when calculating the new size during scale factor change,
  instead of using the output bitmap size.
- On Web, scale factor and dark mode detection are now more robust.
- On Web, fix the bfcache by not using the `beforeunload` event and map bfcache loading/unloading to `Suspended`/`Resumed` events.
- On Web, fix scale factor resize suggestion always overwriting the canvas size.
- On macOS, fix crash when dropping `Window`.
- On Web, use `Window.requestIdleCallback()` for `ControlFlow::Poll` when available.
- **Breaking:** On Web, the canvas size is not controlled by Winit anymore and external changes to
  the canvas size will be reported through `WindowEvent::Resized`.
- On Web, respect `EventLoopWindowTarget::listen_device_events()` settings.
- On Web, fix `DeviceEvent::MouseMotion` only being emitted for each canvas instead of the whole window.
- On Web, add `DeviceEvent::Motion`, `DeviceEvent::MouseWheel`, `DeviceEvent::Button` and
  `DeviceEvent::Key` support.
- **Breaking** `MouseButton` now supports `Back` and `Forward` variants, emitted from mouse events
  on Wayland, X11, Windows, macOS and Web.

# 0.28.7

- Fix window size sometimes being invalid when resizing on macOS 14 Sonoma.

# 0.28.6

- On macOS, fixed memory leak when getting monitor handle.
- On macOS, fix `Backspace` being emitted when clearing preedit with it.

# 0.28.5

- On macOS, fix `key_up` being ignored when `Ime` is disabled.

# 0.28.4

- On macOS, fix empty marked text blocking regular input.
- On macOS, fix potential panic when getting refresh rate.
- On macOS, fix crash when calling `Window::set_ime_position` from another thread.

# 0.28.3

- Fix macOS memory leaks.

# 0.28.2

- Implement `HasRawDisplayHandle` for `EventLoop`.
- On macOS, set resize increments only for live resizes.
- On Wayland, fix rare crash on DPI change
- Web: Added support for `Window::theme`.
- On Wayland, fix rounding issues when doing resize.
- On macOS, fix wrong focused state on startup.
- On Windows, fix crash on setting taskbar when using Visual Studio debugger.
- On macOS, resize simple fullscreen windows on windowDidChangeScreen events.

# 0.28.1

- On Wayland, fix crash when dropping a window in multi-window setup.

# 0.28.0

- On macOS, fixed `Ime::Commit` persisting for all input after interacting with `Ime`.
- On macOS, added `WindowExtMacOS::option_as_alt` and `WindowExtMacOS::set_option_as_alt`.
- On Windows, fix window size for maximized, undecorated windows.
- On Windows and macOS, add `WindowBuilder::with_active`.
- Add `Window::is_minimized`.
- On X11, fix errors handled during `register_xlib_error_hook` invocation bleeding into winit.
- Add `Window::has_focus`.
- On Windows, fix `Window::set_minimized(false)` not working for windows minimized by `Win + D` hotkey.
- **Breaking:** On Web, touch input no longer fires `WindowEvent::Cursor*`, `WindowEvent::MouseInput`, or `DeviceEvent::MouseMotion` like other platforms, but instead it fires `WindowEvent::Touch`.
- **Breaking:** Removed platform specific `WindowBuilder::with_parent` API in favor of `WindowBuilder::with_parent_window`.
- On Windows, retain `WS_MAXIMIZE` window style when un-minimizing a maximized window.
- On Windows, fix left mouse button release event not being sent after `Window::drag_window`.
- On macOS, run most actions on the main thread, which is strictly more correct, but might make multithreaded applications block slightly more.
- On macOS, fix panic when getting current monitor without any monitor attached.
- On Windows and MacOS, add API to enable/disable window buttons (close, minimize, ...etc).
- On Windows, macOS, X11 and Wayland, add `Window::set_theme`.
- **Breaking:** Remove `WindowExtWayland::wayland_set_csd_theme` and `WindowBuilderExtX11::with_gtk_theme_variant`.
- On Windows, revert window background to an empty brush to avoid white flashes when changing scaling.
- **Breaking:** Removed `Window::set_always_on_top` and related APIs in favor of `Window::set_window_level`.
- On Windows, MacOS and X11, add always on bottom APIs.
- On Windows, fix the value in `MouseButton::Other`.
- On macOS, add `WindowExtMacOS::is_document_edited` and `WindowExtMacOS::set_document_edited` APIs.
- **Breaking:** Removed `WindowBuilderExtIOS::with_root_view_class`; instead, you should use `[[view layer] addSublayer: ...]` to add an instance of the desired layer class (e.g. `CAEAGLLayer` or `CAMetalLayer`). See `vulkano-win` or `wgpu` for examples of this.
- On MacOS and Windows, add `Window::set_content_protected`.
- On MacOS, add `EventLoopBuilderExtMacOS::with_activate_ignoring_other_apps`.
- On Windows, fix icons specified on `WindowBuilder` not taking effect for windows created after the first one.
- On Windows and macOS, add `Window::title` to query the current window title.
- On Windows, fix focusing menubar when pressing `Alt`.
- On MacOS, made `accepts_first_mouse` configurable.
- Migrated `WindowBuilderExtUnix::with_resize_increments` to `WindowBuilder`.
- Added `Window::resize_increments`/`Window::set_resize_increments` to update resize increments at runtime for X11/macOS.
- macOS/iOS: Use `objc2` instead of `objc` internally.
- **Breaking:** Bump MSRV from `1.57` to `1.60`.
- **Breaking:** Split the `platform::unix` module into `platform::x11` and `platform::wayland`. The extension types are similarly renamed.
- **Breaking:**: Removed deprecated method `platform::unix::WindowExtUnix::is_ready`.
- Removed `parking_lot` dependency.
- **Breaking:** On macOS, add support for two-finger touchpad magnification and rotation gestures with new events `WindowEvent::TouchpadMagnify` and `WindowEvent::TouchpadRotate`. Also add support for touchpad smart-magnification gesture with a new event `WindowEvent::SmartMagnify`.
- **Breaking:** On web, the `WindowBuilderExtWebSys::with_prevent_default` setting (enabled by default), now additionally prevents scrolling of the webpage in mobile browsers, previously it only disabled scrolling on desktop.
- On Wayland, `wayland-csd-adwaita` now uses `ab_glyph` instead of `crossfont` to render the title for decorations.
- On Wayland, a new `wayland-csd-adwaita-crossfont` feature was added to use `crossfont` instead of `ab_glyph` for decorations.
- On Wayland, if not otherwise specified use upstream automatic CSD theme selection.
- On X11, added `WindowExtX11::with_parent` to create child windows.
- Added support for `WindowBuilder::with_theme` and `Window::theme` to support per-window dark/light/system theme configuration on macos, windows and wayland.
- On macOS, added support for `WindowEvent::ThemeChanged`.
- **Breaking:** Removed `WindowBuilderExtWindows::with_theme` and `WindowBuilderExtWayland::with_wayland_csd_theme` in favour of `WindowBuilder::with_theme`.
- **Breaking:** Removed `WindowExtWindows::theme` in favour of `Window::theme`.
- Enabled `doc_auto_cfg` when generating docs on docs.rs for feature labels.
- **Breaking:** On Android, switched to using [`android-activity`](https://github.com/rib/android-activity) crate as a glue layer instead of [`ndk-glue`](https://github.com/rust-windowing/android-ndk-rs/tree/master/ndk-glue). See [README.md#Android](https://github.com/rust-windowing/winit#Android) for more details. ([#2444](https://github.com/rust-windowing/winit/pull/2444))
- **Breaking:** Removed support for `raw-window-handle` version `0.4`
- On Wayland, `RedrawRequested` not emitted during resize.
- Add a `set_wait_timeout` function to `ControlFlow` to allow waiting for a `Duration`.
- **Breaking:** Remove the unstable `xlib_xconnection()` function from the private interface.
- Added Orbital support for Redox OS
- On X11, added `drag_resize_window` method.
- Added `Window::set_transparent` to provide a hint about transparency of the window on Wayland and macOS.
- On macOS, fix the mouse buttons other than left/right/middle being reported as middle.
- On Wayland, support fractional scaling via the wp-fractional-scale protocol.
- On web, fix removal of mouse event listeners from the global object upon window distruction.
- Add WindowAttributes getter to WindowBuilder to allow introspection of default values.
- Added `Window::set_ime_purpose` for setting the IME purpose, currently implemented on Wayland only.

# 0.27.5

- On Wayland, fix byte offset in `Ime::Preedit` pointing to invalid bytes.

# 0.27.4

- On Windows, emit `ReceivedCharacter` events on system keybindings.
- On Windows, fixed focus event emission on minimize.
- On X11, fixed IME crashing during reload.

# 0.27.3

- On Windows, added `WindowExtWindows::set_undecorated_shadow` and `WindowBuilderExtWindows::with_undecorated_shadow` to draw the drop shadow behind a borderless window.
- On Windows, fixed default window features (ie snap, animations, shake, etc.) when decorations are disabled.
- On Windows, fixed ALT+Space shortcut to open window menu.
- On Wayland, fixed `Ime::Preedit` not being sent on IME reset.
- Fixed unbound version specified for `raw-window-handle` leading to compilation failures.
- Empty `Ime::Preedit` event will be sent before `Ime::Commit` to help clearing preedit.
- On X11, fixed IME context picking by querying for supported styles beforehand.

# 0.27.2 (2022-8-12)

- On macOS, fixed touch phase reporting when scrolling.
- On X11, fix min, max and resize increment hints not persisting for resizable windows (e.g. on DPI change).
- On Windows, respect min/max inner sizes when creating the window.
- For backwards compatibility, `Window` now (additionally) implements the old version (`0.4`) of the `HasRawWindowHandle` trait
- On Windows, added support for `EventLoopWindowTarget::set_device_event_filter`.
- On Wayland, fix user requested `WindowEvent::RedrawRequested` being delayed by a frame.

# 0.27.1 (2022-07-30)

- The minimum supported Rust version was lowered to `1.57.0` and now explicitly tested.
- On X11, fix crash on start due to inability to create an IME context without any preedit.

# 0.27.0 (2022-07-26)

- On Windows, fix hiding a maximized window.
- On Android, `ndk-glue`'s `NativeWindow` lock is now held between `Event::Resumed` and `Event::Suspended`.
- On Web, added `EventLoopExtWebSys` with a `spawn` method to start the event loop without throwing an exception.
- Added `WindowEvent::Occluded(bool)`, currently implemented on macOS and X11.
- On X11, fix events for caps lock key not being sent
- Build docs on `docs.rs` for iOS and Android as well.
- **Breaking:** Removed the `WindowAttributes` struct, since all its functionality is accessible from `WindowBuilder`.
- Added `WindowBuilder::transparent` getter to check if the user set `transparent` attribute.
- On macOS, Fix emitting `Event::LoopDestroyed` on CMD+Q.
- On macOS, fixed an issue where having multiple windows would prevent run_return from ever returning.
- On Wayland, fix bug where the cursor wouldn't hide in GNOME.
- On macOS, Windows, and Wayland, add `set_cursor_hittest` to let the window ignore mouse events.
- On Windows, added `WindowExtWindows::set_skip_taskbar` and `WindowBuilderExtWindows::with_skip_taskbar`.
- On Windows, added `EventLoopBuilderExtWindows::with_msg_hook`.
- On Windows, remove internally unique DC per window.
- On macOS, remove the need to call `set_ime_position` after moving the window.
- Added `Window::is_visible`.
- Added `Window::is_resizable`.
- Added `Window::is_decorated`.
- On X11, fix for repeated event loop iteration when `ControlFlow` was `Wait`
- On X11, fix scale factor calculation when the only monitor is reconnected
- On Wayland, report unaccelerated mouse deltas in `DeviceEvent::MouseMotion`.
- On Web, a focused event is manually generated when a click occurs to emulate behaviour of other backends.
- **Breaking:** Bump `ndk` version to 0.6, ndk-sys to `v0.3`, `ndk-glue` to `0.6`.
- Remove no longer needed `WINIT_LINK_COLORSYNC` environment variable.
- **Breaking:** Rename the `Exit` variant of `ControlFlow` to `ExitWithCode`, which holds a value to control the exit code after running. Add an `Exit` constant which aliases to `ExitWithCode(0)` instead to avoid major breakage. This shouldn't affect most existing programs.
- Add `EventLoopBuilder`, which allows you to create and tweak the settings of an event loop before creating it.
- Deprecated `EventLoop::with_user_event`; use `EventLoopBuilder::with_user_event` instead.
- **Breaking:** Replaced `EventLoopExtMacOS` with `EventLoopBuilderExtMacOS` (which also has renamed methods).
- **Breaking:** Replaced `EventLoopExtWindows` with `EventLoopBuilderExtWindows` (which also has renamed methods).
- **Breaking:** Replaced `EventLoopExtUnix` with `EventLoopBuilderExtUnix` (which also has renamed methods).
- **Breaking:** The platform specific extensions for Windows `winit::platform::windows` have changed. All `HANDLE`-like types e.g. `HWND` and `HMENU` were converted from winapi types or `*mut c_void` to `isize`. This was done to be consistent with the type definitions in windows-sys and to not expose internal dependencies.
- The internal bindings to the [Windows API](https://docs.microsoft.com/en-us/windows/) were changed from the unofficial [winapi](https://github.com/retep998/winapi-rs) bindings to the official Microsoft [windows-sys](https://github.com/microsoft/windows-rs) bindings.
- On Wayland, fix polling during consecutive `EventLoop::run_return` invocations.
- On Windows, fix race issue creating fullscreen windows with `WindowBuilder::with_fullscreen`
- On Android, `virtual_keycode` for `KeyboardInput` events is now filled in where a suitable match is found.
- Added helper methods on `ControlFlow` to set its value.
- On Wayland, fix `TouchPhase::Ended` always reporting the location of the first touch down, unless the compositor
  sent a cancel or frame event.
- On iOS, send `RedrawEventsCleared` even if there are no redraw events, consistent with other platforms.
- **Breaking:** Replaced `Window::with_app_id` and `Window::with_class` with `Window::with_name` on `WindowBuilderExtUnix`.
- On Wayland, fallback CSD was replaced with proper one:
  - `WindowBuilderExtUnix::with_wayland_csd_theme` to set color theme in builder.
  - `WindowExtUnix::wayland_set_csd_theme` to set color theme when creating a window.
  - `WINIT_WAYLAND_CSD_THEME` env variable was added, it can be used to set "dark"/"light" theme in apps that don't expose theme setting.
  - `wayland-csd-adwaita` feature that enables proper CSD with title rendering using FreeType system library.
  - `wayland-csd-adwaita-notitle` feature that enables CSD but without title rendering.
- On Wayland and X11, fix window not resizing with `Window::set_inner_size` after calling `Window:set_resizable(false)`.
- On Windows, fix wrong fullscreen monitors being recognized when handling WM_WINDOWPOSCHANGING messages
- **Breaking:** Added new `WindowEvent::Ime` supported on desktop platforms.
- Added `Window::set_ime_allowed` supported on desktop platforms.
- **Breaking:** IME input on desktop platforms won't be received unless it's explicitly allowed via `Window::set_ime_allowed` and new `WindowEvent::Ime` events are handled.
- On macOS, `WindowEvent::Resized` is now emitted in `frameDidChange` instead of `windowDidResize`.
- **Breaking:** On X11, device events are now ignored for unfocused windows by default, use `EventLoopWindowTarget::set_device_event_filter` to set the filter level.
- Implemented `Default` on `EventLoop<()>`.
- Implemented `Eq` for `Fullscreen`, `Theme`, and `UserAttentionType`.
- **Breaking:** `Window::set_cursor_grab` now accepts `CursorGrabMode` to control grabbing behavior.
- On Wayland, add support for `Window::set_cursor_position`.
- Fix on macOS `WindowBuilder::with_disallow_hidpi`, setting true or false by the user no matter the SO default value.
- `EventLoopBuilder::build` will now panic when the `EventLoop` is being created more than once.
- Added `From<u64>` for `WindowId` and `From<WindowId>` for `u64`.
- Added `MonitorHandle::refresh_rate_millihertz` to get monitor's refresh rate.
- **Breaking**, Replaced `VideoMode::refresh_rate` with `VideoMode::refresh_rate_millihertz` providing better precision.
- On Web, add `with_prevent_default` and `with_focusable` to `WindowBuilderExtWebSys` to control whether events should be propagated.
- On Windows, fix focus events being sent to inactive windows.
- **Breaking**, update `raw-window-handle` to `v0.5` and implement `HasRawDisplayHandle` for `Window` and `EventLoopWindowTarget`.
- On X11, add function `register_xlib_error_hook` into `winit::platform::unix` to subscribe for errors comming from Xlib.
- On Android, upgrade `ndk` and `ndk-glue` dependencies to the recently released `0.7.0`.
- All platforms can now be relied on to emit a `Resumed` event. Applications are recommended to lazily initialize graphics state and windows on first resume for portability.
- **Breaking:**: Reverse horizontal scrolling sign in `MouseScrollDelta` to match the direction of vertical scrolling. A positive X value now means moving the content to the right. The meaning of vertical scrolling stays the same: a positive Y value means moving the content down.
- On MacOS, fix deadlock when calling `set_maximized` from event loop.

# 0.26.1 (2022-01-05)

- Fix linking to the `ColorSync` framework on macOS 10.7, and in newer Rust versions.
- On Web, implement cursor grabbing through the pointer lock API.
- On X11, add mappings for numpad comma, numpad enter, numlock and pause.
- On macOS, fix Pinyin IME input by reverting a change that intended to improve IME.
- On Windows, fix a crash with transparent windows on Windows 11.

# 0.26.0 (2021-12-01)

- Update `raw-window-handle` to `v0.4`. This is _not_ a breaking change, we still implement `HasRawWindowHandle` from `v0.3`, see [rust-windowing/raw-window-handle#74](https://github.com/rust-windowing/raw-window-handle/pull/74). Note that you might have to run `cargo update -p raw-window-handle` after upgrading.
- On X11, bump `mio` to 0.8.
- On Android, fixed `WindowExtAndroid::config` initially returning an empty `Configuration`.
- On Android, fixed `Window::scale_factor` and `MonitorHandle::scale_factor` initially always returning 1.0.
- On X11, select an appropriate visual for transparency if is requested
- On Wayland and X11, fix diagonal window resize cursor orientation.
- On macOS, drop the event callback before exiting.
- On Android, implement `Window::request_redraw`
- **Breaking:** On Web, remove the `stdweb` backend.
- Added `Window::focus_window`to bring the window to the front and set input focus.
- On Wayland and X11, implement `is_maximized` method on `Window`.
- On Windows, prevent ghost window from showing up in the taskbar after either several hours of use or restarting `explorer.exe`.
- On macOS, fix issue where `ReceivedCharacter` was not being emitted during some key repeat events.
- On Wayland, load cursor icons `hand2` and `hand1` for `CursorIcon::Hand`.
- **Breaking:** On Wayland, Theme trait and its support types are dropped.
- On Wayland, bump `smithay-client-toolkit` to 0.15.1.
- On Wayland, implement `request_user_attention` with `xdg_activation_v1`.
- On X11, emit missing `WindowEvent::ScaleFactorChanged` when the only monitor gets reconnected.
- On X11, if RANDR based scale factor is higher than 20 reset it to 1
- On Wayland, add an enabled-by-default feature called `wayland-dlopen` so users can opt out of using `dlopen` to load system libraries.
- **Breaking:** On Android, bump `ndk` and `ndk-glue` to 0.5.
- On Windows, increase wait timer resolution for more accurate timing when using `WaitUntil`.
- On macOS, fix native file dialogs hanging the event loop.
- On Wayland, implement a workaround for wrong configure size when using `xdg_decoration` in `kwin_wayland`
- On macOS, fix an issue that prevented the menu bar from showing in borderless fullscreen mode.
- On X11, EINTR while polling for events no longer causes a panic. Instead it will be treated as a spurious wakeup.

# 0.25.0 (2021-05-15)

- **Breaking:** On macOS, replace `WindowBuilderExtMacOS::with_activation_policy` with `EventLoopExtMacOS::set_activation_policy`
- On macOS, wait with activating the application until the application has initialized.
- On macOS, fix creating new windows when the application has a main menu.
- On Windows, fix fractional deltas for mouse wheel device events.
- On macOS, fix segmentation fault after dropping the main window.
- On Android, `InputEvent::KeyEvent` is partially implemented providing the key scancode.
- Added `is_maximized` method to `Window`.
- On Windows, fix bug where clicking the decoration bar would make the cursor blink.
- On Windows, fix bug causing newly created windows to erroneously display the "wait" (spinning) cursor.
- On macOS, wake up the event loop immediately when a redraw is requested.
- On Windows, change the default window size (1024x768) to match the default on other desktop platforms (800x600).
- On Windows, fix bug causing mouse capture to not be released.
- On Windows, fix fullscreen not preserving minimized/maximized state.
- On Android, unimplemented events are marked as unhandled on the native event loop.
- On Windows, added `WindowBuilderExtWindows::with_menu` to set a custom menu at window creation time.
- On Android, bump `ndk` and `ndk-glue` to 0.3: use predefined constants for event `ident`.
- On macOS, fix objects captured by the event loop closure not being dropped on panic.
- On Windows, fixed `WindowEvent::ThemeChanged` not properly firing and fixed `Window::theme` returning the wrong theme.
- On Web, added support for `DeviceEvent::MouseMotion` to listen for relative mouse movements.
- Added `WindowBuilder::with_position` to allow setting the position of a `Window` on creation. Supported on Windows, macOS and X11.
- Added `Window::drag_window`. Implemented on Windows, macOS, X11 and Wayland.
- On X11, bump `mio` to 0.7.
- On Windows, added `WindowBuilderExtWindows::with_owner_window` to allow creating popup windows.
- On Windows, added `WindowExtWindows::set_enable` to allow creating modal popup windows.
- On macOS, emit `RedrawRequested` events immediately while the window is being resized.
- Implement `Default`, `Hash`, and `Eq` for `LogicalPosition`, `PhysicalPosition`, `LogicalSize`, and `PhysicalSize`.
- On macOS, initialize the Menu Bar with minimal defaults. (Can be prevented using `enable_default_menu_creation`)
- On macOS, change the default behavior for first click when the window was unfocused. Now the window becomes focused and then emits a `MouseInput` event on a "first mouse click".
- Implement mint (math interoperability standard types) conversions (under feature flag `mint`).

# 0.24.0 (2020-12-09)

- On Windows, fix applications not exiting gracefully due to thread_event_target_callback accessing corrupted memory.
- On Windows, implement `Window::set_ime_position`.
- **Breaking:** On Windows, Renamed `WindowBuilderExtWindows`'s `is_dark_mode` to `theme`.
- **Breaking:** On Windows, renamed `WindowBuilderExtWindows::is_dark_mode` to `theme`.
- On Windows, add `WindowBuilderExtWindows::with_theme` to set a preferred theme.
- On Windows, fix bug causing message boxes to appear delayed.
- On Android, calling `WindowEvent::Focused` now works properly instead of always returning false.
- On Windows, fix Alt-Tab behaviour by removing borderless fullscreen "always on top" flag.
- On Windows, fix bug preventing windows with transparency enabled from having fully-opaque regions.
- **Breaking:** On Windows, include prefix byte in scancodes.
- On Wayland, fix window not being resizeable when using `WindowBuilder::with_min_inner_size`.
- On Unix, fix cross-compiling to wasm32 without enabling X11 or Wayland.
- On Windows, fix use-after-free crash during window destruction.
- On Web, fix `WindowEvent::ReceivedCharacter` never being sent on key input.
- On macOS, fix compilation when targeting aarch64.
- On X11, fix `Window::request_redraw` not waking the event loop.
- On Wayland, the keypad arrow keys are now recognized.
- **Breaking** Rename `desktop::EventLoopExtDesktop` to `run_return::EventLoopExtRunReturn`.
- Added `request_user_attention` method to `Window`.
- **Breaking:** On macOS, removed `WindowExt::request_user_attention`, use `Window::request_user_attention`.
- **Breaking:** On X11, removed `WindowExt::set_urgent`, use `Window::request_user_attention`.
- On Wayland, default font size in CSD increased from 11 to 17.
- On Windows, fix bug causing message boxes to appear delayed.
- On Android, support multi-touch.
- On Wayland, extra mouse buttons are not dropped anymore.
- **Breaking**: `MouseButton::Other` now uses `u16`.

# 0.23.0 (2020-10-02)

- On iOS, fixed support for the "Debug View Hierarchy" feature in Xcode.
- On all platforms, `available_monitors` and `primary_monitor` are now on `EventLoopWindowTarget` rather than `EventLoop` to list monitors event in the event loop.
- On Unix, X11 and Wayland are now optional features (enabled by default)
- On X11, fix deadlock when calling `set_fullscreen_inner`.
- On Web, prevent the webpage from scrolling when the user is focused on a winit canvas
- On Web, calling `window.set_cursor_icon` no longer breaks HiDPI scaling
- On Windows, drag and drop is now optional (enabled by default) and can be disabled with `WindowBuilderExtWindows::with_drag_and_drop(false)`.
- On Wayland, fix deadlock when calling to `set_inner_size` from a callback.
- On macOS, add `hide__other_applications` to `EventLoopWindowTarget` via existing `EventLoopWindowTargetExtMacOS` trait. `hide_other_applications` will hide other applications by calling `-[NSApplication hideOtherApplications: nil]`.
- On android added support for `run_return`.
- On MacOS, Fixed fullscreen and dialog support for `run_return`.
- On Windows, fix bug where we'd try to emit `MainEventsCleared` events during nested win32 event loops.
- On Web, use mouse events if pointer events aren't supported. This affects Safari.
- On Windows, `set_ime_position` is now a no-op instead of a runtime crash.
- On Android, `set_fullscreen` is now a no-op instead of a runtime crash.
- On iOS and Android, `set_inner_size` is now a no-op instead of a runtime crash.
- On Android, fix `ControlFlow::Poll` not polling the Android event queue.
- On macOS, add `NSWindow.hasShadow` support.
- On Web, fix vertical mouse wheel scrolling being inverted.
- On Web, implement mouse capturing for click-dragging out of the canvas.
- On Web, fix `ControlFlow::Exit` not properly handled.
- On Web (web-sys only), send `WindowEvent::ScaleFactorChanged` event when `window.devicePixelRatio` is changed.
- **Breaking:** On Web, `set_cursor_position` and `set_cursor_grab` will now always return an error.
- **Breaking:** `PixelDelta` scroll events now return a `PhysicalPosition`.
- On NetBSD, fixed crash due to incorrect detection of the main thread.
- **Breaking:** On X11, `-` key is mapped to the `Minus` virtual key code, instead of `Subtract`.
- On macOS, fix inverted horizontal scroll.
- **Breaking:** `current_monitor` now returns `Option<MonitorHandle>`.
- **Breaking:** `primary_monitor` now returns `Option<MonitorHandle>`.
- On macOS, updated core-* dependencies and cocoa.
- Bump `parking_lot` to 0.11
- On Android, bump `ndk`, `ndk-sys` and `ndk-glue` to 0.2. Checkout the new ndk-glue main proc attribute.
- On iOS, fixed starting the app in landscape where the view still had portrait dimensions.
- Deprecate the stdweb backend, to be removed in a future release
- **Breaking:** Prefixed virtual key codes `Add`, `Multiply`, `Divide`, `Decimal`, and `Subtract` with `Numpad`.
- Added `Asterisk` and `Plus` virtual key codes.
- On Web (web-sys only), the `Event::LoopDestroyed` event is correctly emitted when leaving the page.
- On Web, the `WindowEvent::Destroyed` event now gets emitted when a `Window` is dropped.
- On Web (web-sys only), the event listeners are now removed when a `Window` is dropped or when the event loop is destroyed.
- On Web, the event handler closure passed to `EventLoop::run` now gets dropped after the event loop is destroyed.
- **Breaking:** On Web, the canvas element associated to a `Window` is no longer removed from the DOM when the `Window` is dropped.
- On Web, `WindowEvent::Resized` is now emitted when `Window::set_inner_size` is called.
- **Breaking:** `Fullscreen` enum now uses `Borderless(Option<MonitorHandle>)` instead of `Borderless(MonitorHandle)` to allow picking the current monitor.
- On MacOS, fix `WindowEvent::Moved` ignoring the scale factor.
- On Wayland, add missing virtual keycodes.
- On Wayland, implement proper `set_cursor_grab`.
- On Wayland, the cursor will use similar icons if the requested one isn't available.
- On Wayland, right clicking on client side decorations will request application menu.
- On Wayland, fix tracking of window size after state changes.
- On Wayland, fix client side decorations not being hidden properly in fullscreen.
- On Wayland, fix incorrect size event when entering fullscreen with client side decorations.
- On Wayland, fix `resizable` attribute not being applied properly on startup.
- On Wayland, fix disabled repeat rate not being handled.
- On Wayland, fix decoration buttons not working after tty switch.
- On Wayland, fix scaling not being applied on output re-enable.
- On Wayland, fix crash when `XCURSOR_SIZE` is `0`.
- On Wayland, fix pointer getting created in some cases without pointer capability.
- On Wayland, on kwin, fix space between window and decorations on startup.
- **Breaking:** On Wayland, `Theme` trait was reworked.
- On Wayland, disable maximize button for non-resizable window.
- On Wayland, added support for `set_ime_position`.
- On Wayland, fix crash on startup since GNOME 3.37.90.
- On X11, fix incorrect modifiers state on startup.

# 0.22.2 (2020-05-16)

- Added Clone implementation for 'static events.
- On Windows, fix window intermittently hanging when `ControlFlow` was set to `Poll`.
- On Windows, fix `WindowBuilder::with_maximized` being ignored.
- On Android, minimal platform support.
- On iOS, touch positions are now properly converted to physical pixels.
- On macOS, updated core-* dependencies and cocoa

# 0.22.1 (2020-04-16)

- On X11, fix `ResumeTimeReached` being fired too early.
- On Web, replaced zero timeout for `ControlFlow::Poll` with `requestAnimationFrame`
- On Web, fix a possible panic during event handling
- On macOS, fix `EventLoopProxy` leaking memory for every instance.

# 0.22.0 (2020-03-09)

- On Windows, fix minor timing issue in wait_until_time_or_msg
- On Windows, rework handling of request_redraw() to address panics.
- On macOS, fix `set_simple_screen` to remember frame excluding title bar.
- On Wayland, fix coordinates in touch events when scale factor isn't 1.
- On Wayland, fix color from `close_button_icon_color` not applying.
- Ignore locale if unsupported by X11 backend
- On Wayland, Add HiDPI cursor support
- On Web, add the ability to query "Light" or "Dark" system theme send `ThemeChanged` on change.
- Fix `Event::to_static` returning `None` for user events.
- On Wayland, Hide CSD for fullscreen windows.
- On Windows, ignore spurious mouse move messages.
- **Breaking:** Move `ModifiersChanged` variant from `DeviceEvent` to `WindowEvent`.
- On Windows, add `IconExtWindows` trait which exposes creating an `Icon` from an external file or embedded resource
- Add `BadIcon::OsError` variant for when OS icon functionality fails
- On Windows, fix crash at startup on systems that do not properly support Windows' Dark Mode
- Revert On macOS, fix not sending ReceivedCharacter event for specific keys combinations.
- on macOS, fix incorrect ReceivedCharacter events for some key combinations.
- **Breaking:** Use `i32` instead of `u32` for position type in `WindowEvent::Moved`.
- On macOS, a mouse motion event is now generated before every mouse click.

# 0.21.0 (2020-02-04)

- On Windows, fixed "error: linking with `link.exe` failed: exit code: 1120" error on older versions of windows.
- On macOS, fix set_minimized(true) works only with decorations.
- On macOS, add `hide_application` to `EventLoopWindowTarget` via a new `EventLoopWindowTargetExtMacOS` trait. `hide_application` will hide the entire application by calling `-[NSApplication hide: nil]`.
- On macOS, fix not sending ReceivedCharacter event for specific keys combinations.
- On macOS, fix `CursorMoved` event reporting the cursor position using logical coordinates.
- On macOS, fix issue where unbundled applications would sometimes open without being focused.
- On macOS, fix `run_return` does not return unless it receives a message.
- On Windows, fix bug where `RedrawRequested` would only get emitted every other iteration of the event loop.
- On X11, fix deadlock on window state when handling certain window events.
- `WindowBuilder` now implements `Default`.
- **Breaking:** `WindowEvent::CursorMoved` changed to `f64` units, preserving high-precision data supplied by most backends
- On Wayland, fix coordinates in mouse events when scale factor isn't 1
- On Web, add the ability to provide a custom canvas
- **Breaking:** On Wayland, the `WaylandTheme` struct has been replaced with a `Theme` trait, allowing for extra configuration

# 0.20.0 (2020-01-05)

- On X11, fix `ModifiersChanged` emitting incorrect modifier change events
- **Breaking**: Overhaul how Winit handles DPI:
  - Window functions and events now return `PhysicalSize` instead of `LogicalSize`.
  - Functions that take `Size` or `Position` types can now take either `Logical` or `Physical` types.
  - `hidpi_factor` has been renamed to `scale_factor`.
  - `HiDpiFactorChanged` has been renamed to `ScaleFactorChanged`, and lets you control how the OS
    resizes the window in response to the change.
  - On X11, deprecate `WINIT_HIDPI_FACTOR` environment variable in favor of `WINIT_X11_SCALE_FACTOR`.
  - `Size` and `Position` types are now generic over their exact pixel type.

# 0.20.0 Alpha 6 (2020-01-03)

- On macOS, fix `set_cursor_visible` hides cursor outside of window.
- On macOS, fix `CursorEntered` and `CursorLeft` events fired at old window size.
- On macOS, fix error when `set_fullscreen` is called during fullscreen transition.
- On all platforms except mobile and WASM, implement `Window::set_minimized`.
- On X11, fix `CursorEntered` event being generated for non-winit windows.
- On macOS, fix crash when starting maximized without decorations.
- On macOS, fix application not terminating on `run_return`.
- On Wayland, fix cursor icon updates on window borders when using CSD.
- On Wayland, under mutter(GNOME Wayland), fix CSD being behind the status bar, when starting window in maximized mode.
- On Windows, theme the title bar according to whether the system theme is "Light" or "Dark".
- Added `WindowEvent::ThemeChanged` variant to handle changes to the system theme. Currently only implemented on Windows.
- **Breaking**: Changes to the `RedrawRequested` event (#1041):
  - `RedrawRequested` has been moved from `WindowEvent` to `Event`.
  - `EventsCleared` has been renamed to `MainEventsCleared`.
  - `RedrawRequested` is now issued only after `MainEventsCleared`.
  - `RedrawEventsCleared` is issued after each set of `RedrawRequested` events.
- Implement synthetic window focus key events on Windows.
- **Breaking**: Change `ModifiersState` to a `bitflags` struct.
- On Windows, implement `VirtualKeyCode` translation for `LWin` and `RWin`.
- On Windows, fix closing the last opened window causing `DeviceEvent`s to stop getting emitted.
- On Windows, fix `Window::set_visible` not setting internal flags correctly. This resulted in some weird behavior.
- Add `DeviceEvent::ModifiersChanged`.
  - Deprecate `modifiers` fields in other events in favor of `ModifiersChanged`.
- On X11, `WINIT_HIDPI_FACTOR` now dominates `Xft.dpi` when picking DPI factor for output.
- On X11, add special value `randr` for `WINIT_HIDPI_FACTOR` to make winit use self computed DPI factor instead of the one from `Xft.dpi`.

# 0.20.0 Alpha 5 (2019-12-09)

- On macOS, fix application termination on `ControlFlow::Exit`
- On Windows, fix missing `ReceivedCharacter` events when Alt is held.
- On macOS, stop emitting private corporate characters in `ReceivedCharacter` events.
- On X11, fix misreporting DPI factor at startup.
- On X11, fix events not being reported when using `run_return`.
- On X11, fix key modifiers being incorrectly reported.
- On X11, fix window creation hanging when another window is fullscreen.
- On Windows, fix focusing unfocused windows when switching from fullscreen to windowed.
- On X11, fix reporting incorrect DPI factor when waking from suspend.
- Change `EventLoopClosed` to contain the original event.
- **Breaking**: Add `is_synthetic` field to `WindowEvent` variant `KeyboardInput`,
  indicating that the event is generated by winit.
- On X11, generate synthetic key events for keys held when a window gains or loses focus.
- On X11, issue a `CursorMoved` event when a `Touch` event occurs,
  as X11 implicitly moves the cursor for such events.

# 0.20.0 Alpha 4 (2019-10-18)

- Add web support via the 'stdweb' or 'web-sys' features
- On Windows, implemented function to get HINSTANCE
- On macOS, implement `run_return`.
- On iOS, fix inverted parameter in `set_prefers_home_indicator_hidden`.
- On X11, performance is improved when rapidly calling `Window::set_cursor_icon`.
- On iOS, fix improper `msg_send` usage that was UB and/or would break if `!` is stabilized.
- On Windows, unset `maximized` when manually changing the window's position or size.
- On Windows, add touch pressure information for touch events.
- On macOS, differentiate between `CursorIcon::Grab` and `CursorIcon::Grabbing`.
- On Wayland, fix event processing sometimes stalling when using OpenGL with vsync.
- Officially remove the Emscripten backend.
- On Windows, fix handling of surrogate pairs when dispatching `ReceivedCharacter`.
- On macOS 10.15, fix freeze upon exiting exclusive fullscreen mode.
- On iOS, fix panic upon closing the app.
- On X11, allow setting mulitple `XWindowType`s.
- On iOS, fix null window on initial `HiDpiFactorChanged` event.
- On Windows, fix fullscreen window shrinking upon getting restored to a normal window.
- On macOS, fix events not being emitted during modal loops, such as when windows are being resized
  by the user.
- On Windows, fix hovering the mouse over the active window creating an endless stream of CursorMoved events.
- Always dispatch a `RedrawRequested` event after creating a new window.
- On X11, return dummy monitor data to avoid panicking when no monitors exist.
- On X11, prevent stealing input focus when creating a new window.
  Only steal input focus when entering fullscreen mode.
- On Wayland, fixed DeviceEvents for relative mouse movement is not always produced
- On Wayland, add support for set_cursor_visible and set_cursor_grab.
- On Wayland, fixed DeviceEvents for relative mouse movement is not always produced.
- Removed `derivative` crate dependency.
- On Wayland, add support for set_cursor_icon.
- Use `impl Iterator<Item = MonitorHandle>` instead of `AvailableMonitorsIter` consistently.
- On macOS, fix fullscreen state being updated after entering fullscreen instead of before,
  resulting in `Window::fullscreen` returning the old state in `Resized` events instead of
  reflecting the new fullscreen state
- On X11, fix use-after-free during window creation
- On Windows, disable monitor change keyboard shortcut while in exclusive fullscreen.
- On Windows, ensure that changing a borderless fullscreen window's monitor via keyboard shortcuts keeps the window fullscreen on the new monitor.
- Prevent `EventLoop::new` and `EventLoop::with_user_event` from getting called outside the main thread.
  - This is because some platforms cannot run the event loop outside the main thread. Preventing this
    reduces the potential for cross-platform compatibility gotchyas.
- On Windows and Linux X11/Wayland, add platform-specific functions for creating an `EventLoop` outside the main thread.
- On Wayland, drop resize events identical to the current window size.
- On Windows, fix window rectangle not getting set correctly on high-DPI systems.

# 0.20.0 Alpha 3 (2019-08-14)

- On macOS, drop the run closure on exit.
- On Windows, location of `WindowEvent::Touch` are window client coordinates instead of screen coordinates.
- On X11, fix delayed events after window redraw.
- On macOS, add `WindowBuilderExt::with_disallow_hidpi` to have the option to turn off best resolution openGL surface.
- On Windows, screen saver won't start if the window is in fullscreen mode.
- Change all occurrences of the `new_user_event` method to `with_user_event`.
- On macOS, the dock and the menu bar are now hidden in fullscreen mode.
- `Window::set_fullscreen` now takes `Option<Fullscreen>` where `Fullscreen`
  consists of `Fullscreen::Exclusive(VideoMode)` and
  `Fullscreen::Borderless(MonitorHandle)` variants.
  - Adds support for exclusive fullscreen mode.
- On iOS, add support for hiding the home indicator.
- On iOS, add support for deferring system gestures.
- On iOS, fix a crash that occurred while acquiring a monitor's name.
- On iOS, fix armv7-apple-ios compile target.
- Removed the `T: Clone` requirement from the `Clone` impl of `EventLoopProxy<T>`.
- On iOS, disable overscan compensation for external displays (removes black
  bars surrounding the image).
- On Linux, the functions `is_wayland`, `is_x11`, `xlib_xconnection` and `wayland_display` have been moved to a new `EventLoopWindowTargetExtUnix` trait.
- On iOS, add `set_prefers_status_bar_hidden` extension function instead of
  hijacking `set_decorations` for this purpose.
- On macOS and iOS, corrected the auto trait impls of `EventLoopProxy`.
- On iOS, add touch pressure information for touch events.
- Implement `raw_window_handle::HasRawWindowHandle` for `Window` type on all supported platforms.
- On macOS, fix the signature of `-[NSView drawRect:]`.
- On iOS, fix the behavior of `ControlFlow::Poll`. It wasn't polling if that was the only mode ever used by the application.
- On iOS, fix DPI sent out by views on creation was `0.0` - now it gives a reasonable number.
- On iOS, RedrawRequested now works for gl/metal backed views.
- On iOS, RedrawRequested is generally ordered after EventsCleared.

# 0.20.0 Alpha 2 (2019-07-09)

- On X11, non-resizable windows now have maximize explicitly disabled.
- On Windows, support paths longer than MAX_PATH (260 characters) in `WindowEvent::DroppedFile`
and `WindowEvent::HoveredFile`.
- On Mac, implement `DeviceEvent::Button`.
- Change `Event::Suspended(true / false)` to `Event::Suspended` and `Event::Resumed`.
- On X11, fix sanity check which checks that a monitor's reported width and height (in millimeters) are non-zero when calculating the DPI factor.
- Revert the use of invisible surfaces in Wayland, which introduced graphical glitches with OpenGL (#835)
- On X11, implement `_NET_WM_PING` to allow desktop environment to kill unresponsive programs.
- On Windows, when a window is initially invisible, it won't take focus from the existing visible windows.
- On Windows, fix multiple calls to `request_redraw` during `EventsCleared` sending multiple `RedrawRequested events.`
- On Windows, fix edge case where `RedrawRequested` could be dispatched before input events in event loop iteration.
- On Windows, fix timing issue that could cause events to be improperly dispatched after `RedrawRequested` but before `EventsCleared`.
- On macOS, drop unused Metal dependency.
- On Windows, fix the trail effect happening on transparent decorated windows. Borderless (or un-decorated) windows were not affected.
- On Windows, fix `with_maximized` not properly setting window size to entire window.
- On macOS, change `WindowExtMacOS::request_user_attention()` to take an `enum` instead of a `bool`.

# 0.20.0 Alpha 1 (2019-06-21)

- Changes below are considered **breaking**.
- Change all occurrences of `EventsLoop` to `EventLoop`.
- Previously flat API is now exposed through `event`, `event_loop`, `monitor`, and `window` modules.
- `os` module changes:
  - Renamed to `platform`.
  - All traits now have platform-specific suffixes.
  - Exposes new `desktop` module on Windows, Mac, and Linux.
- Changes to event loop types:
  - `EventLoopProxy::wakeup` has been removed in favor of `send_event`.
  - **Major:** New `run` method drives winit event loop.
    - Returns `!` to ensure API behaves identically across all supported platforms.
      - This allows `emscripten` implementation to work without lying about the API.
    - `ControlFlow`'s variants have been replaced with `Wait`, `WaitUntil(Instant)`, `Poll`, and `Exit`.
      - Is read after `EventsCleared` is processed.
      - `Wait` waits until new events are available.
      - `WaitUntil` waits until either new events are available or the provided time has been reached.
      - `Poll` instantly resumes the event loop.
      - `Exit` aborts the event loop.
    - Takes a closure that implements `'static + FnMut(Event<T>, &EventLoop<T>, &mut ControlFlow)`.
      - `&EventLoop<T>` is provided to allow new `Window`s to be created.
  - **Major:** `platform::desktop` module exposes `EventLoopExtDesktop` trait with `run_return` method.
    - Behaves identically to `run`, but returns control flow to the calling context and can take non-`'static` closures.
  - `EventLoop`'s `poll_events` and `run_forever` methods have been removed in favor of `run` and `run_return`.
- Changes to events:
  - Remove `Event::Awakened` in favor of `Event::UserEvent(T)`.
    - Can be sent with `EventLoopProxy::send_event`.
  - Rename `WindowEvent::Refresh` to `WindowEvent::RedrawRequested`.
    - `RedrawRequested` can be sent by the user with the `Window::request_redraw` method.
  - `EventLoop`, `EventLoopProxy`, and `Event` are now generic over `T`, for use in `UserEvent`.
  - **Major:** Add `NewEvents(StartCause)`, `EventsCleared`, and `LoopDestroyed` variants to `Event`.
    - `NewEvents` is emitted when new events are ready to be processed by event loop.
      - `StartCause` describes why new events are available, with `ResumeTimeReached`, `Poll`, `WaitCancelled`, and `Init` (sent once at start of loop).
    - `EventsCleared` is emitted when all available events have been processed.
      - Can be used to perform logic that depends on all events being processed (e.g. an iteration of a game loop).
    - `LoopDestroyed` is emitted when the `run` or `run_return` method is about to exit.
- Rename `MonitorId` to `MonitorHandle`.
- Removed `serde` implementations from `ControlFlow`.
- Rename several functions to improve both internal consistency and compliance with Rust API guidelines.
- Remove `WindowBuilder::multitouch` field, since it was only implemented on a few platforms. Multitouch is always enabled now.
- **Breaking:** On macOS, change `ns` identifiers to use snake_case for consistency with iOS's `ui` identifiers.
- Add `MonitorHandle::video_modes` method for retrieving supported video modes for the given monitor.
- On Wayland, the window now exists even if nothing has been drawn.
- On Windows, fix initial dimensions of a fullscreen window.
- On Windows, Fix transparent borderless windows rendering wrong.

# Version 0.19.1 (2019-04-08)

- On Wayland, added a `get_wayland_display` function to `EventsLoopExt`.
- On Windows, fix `CursorMoved(0, 0)` getting dispatched on window focus.
- On macOS, fix command key event left and right reverse.
- On FreeBSD, NetBSD, and OpenBSD, fix build of X11 backend.
- On Linux, the numpad's add, subtract and divide keys are now mapped to the `Add`, `Subtract` and `Divide` virtual key codes
- On macOS, the numpad's subtract key has been added to the `Subtract` mapping
- On Wayland, the numpad's home, end, page up and page down keys are now mapped to the `Home`, `End`, `PageUp` and `PageDown` virtual key codes
- On Windows, fix icon not showing up in corner of window.
- On X11, change DPI scaling factor behavior. First, winit tries to read it from "Xft.dpi" XResource, and uses DPI calculation from xrandr dimensions as fallback behavior.

# Version 0.19.0 (2019-03-06)

- On X11, we will use the faster `XRRGetScreenResourcesCurrent` function instead of `XRRGetScreenResources` when available.
- On macOS, fix keycodes being incorrect when using a non-US keyboard layout.
- On Wayland, fix `with_title()` not setting the windows title
- On Wayland, add `set_wayland_theme()` to control client decoration color theme
- Added serde serialization to `os::unix::XWindowType`.
- **Breaking:** Remove the `icon_loading` feature and the associated `image` dependency.
- On X11, make event loop thread safe by replacing XNextEvent with select(2) and XCheckIfEvent
- On Windows, fix malformed function pointer typecast that could invoke undefined behavior.
- Refactored Windows state/flag-setting code.
- On Windows, hiding the cursor no longer hides the cursor for all Winit windows - just the one `hide_cursor` was called on.
- On Windows, cursor grabs used to get perpetually canceled when the grabbing window lost focus. Now, cursor grabs automatically get re-initialized when the window regains focus and the mouse moves over the client area.
- On Windows, only vertical mouse wheel events were handled. Now, horizontal mouse wheel events are also handled.
- On Windows, ignore the AltGr key when populating the `ModifersState` type.

# Version 0.18.1 (2018-12-30)

- On macOS, fix `Yen` (JIS) so applications receive the event.
- On X11 with a tiling WM, fixed high CPU usage when moving windows across monitors.
- On X11, fixed panic caused by dropping the window before running the event loop.
- on macOS, added `WindowExt::set_simple_fullscreen` which does not require a separate space
- Introduce `WindowBuilderExt::with_app_id` to allow setting the application ID on Wayland.
- On Windows, catch panics in event loop child thread and forward them to the parent thread. This prevents an invocation of undefined behavior due to unwinding into foreign code.
- On Windows, fix issue where resizing or moving window combined with grabbing the cursor would freeze program.
- On Windows, fix issue where resizing or moving window would eat `Awakened` events.
- On Windows, exiting fullscreen after entering fullscreen with disabled decorations no longer shrinks window.
- On X11, fixed a segfault when using virtual monitors with XRandR.
- Derive `Ord` and `PartialOrd` for `VirtualKeyCode` enum.
- On Windows, fix issue where hovering or dropping a non file item would create a panic.
- On Wayland, fix resizing and DPI calculation when a `wl_output` is removed without sending a `leave` event to the `wl_surface`, such as disconnecting a monitor from a laptop.
- On Wayland, DPI calculation is handled by smithay-client-toolkit.
- On X11, `WindowBuilder::with_min_dimensions` and `WindowBuilder::with_max_dimensions` now correctly account for DPI.
- Added support for generating dummy `DeviceId`s and `WindowId`s to better support unit testing.
- On macOS, fixed unsoundness in drag-and-drop that could result in drops being rejected.
- On macOS, implemented `WindowEvent::Refresh`.
- On macOS, all `MouseCursor` variants are now implemented and the cursor will no longer reset after unfocusing.
- Removed minimum supported Rust version guarantee.

# Version 0.18.0 (2018-11-07)

- **Breaking:** `image` crate upgraded to 0.20. This is exposed as part of the `icon_loading` API.
- On Wayland, pointer events will now provide the current modifiers state.
- On Wayland, titles will now be displayed in the window header decoration.
- On Wayland, key repetition is now ended when keyboard loses focus.
- On Wayland, windows will now use more stylish and modern client side decorations.
- On Wayland, windows will use server-side decorations when available.
- **Breaking:** Added support for F16-F24 keys (variants were added to the `VirtualKeyCode` enum).
- Fixed graphical glitches when resizing on Wayland.
- On Windows, fix freezes when performing certain actions after a window resize has been triggered. Reintroduces some visual artifacts when resizing.
- Updated window manager hints under X11 to v1.5 of [Extended Window Manager Hints](https://specifications.freedesktop.org/wm-spec/wm-spec-1.5.html#idm140200472629520).
- Added `WindowBuilderExt::with_gtk_theme_variant` to X11-specific `WindowBuilder` functions.
- Fixed UTF8 handling bug in X11 `set_title` function.
- On Windows, `Window::set_cursor` now applies immediately instead of requiring specific events to occur first.
- On Windows, the `HoveredFile` and `HoveredFileCancelled` events are now implemented.
- On Windows, fix `Window::set_maximized`.
- On Windows 10, fix transparency (#260).
- On macOS, fix modifiers during key repeat.
- Implemented the `Debug` trait for `Window`, `EventsLoop`, `EventsLoopProxy` and `WindowBuilder`.
- On X11, now a `Resized` event will always be generated after a DPI change to ensure the window's logical size is consistent with the new DPI.
- Added further clarifications to the DPI docs.
- On Linux, if neither X11 nor Wayland manage to initialize, the corresponding panic now consists of a single line only.
- Add optional `serde` feature with implementations of `Serialize`/`Deserialize` for DPI types and various event types.
- Add `PartialEq`, `Eq`, and `Hash` implementations on public types that could have them but were missing them.
- On X11, drag-and-drop receiving an unsupported drop type can no longer cause the WM to freeze.
- Fix issue whereby the OpenGL context would not appear at startup on macOS Mojave (#1069).
- **Breaking:** Removed `From<NSApplicationActivationPolicy>` impl from `ActivationPolicy` on macOS.
- On macOS, the application can request the user's attention with `WindowExt::request_user_attention`.

# Version 0.17.2 (2018-08-19)

- On macOS, fix `<C-Tab>` so applications receive the event.
- On macOS, fix `<Cmd-{key}>` so applications receive the event.
- On Wayland, key press events will now be repeated.

# Version 0.17.1 (2018-08-05)

- On X11, prevent a compilation failure in release mode for versions of Rust greater than or equal to 1.30.
- Fixed deadlock that broke fullscreen mode on Windows.

# Version 0.17.0 (2018-08-02)

- Cocoa and core-graphics updates.
- Fixed thread-safety issues in several `Window` functions on Windows.
- On MacOS, the key state for modifiers key events is now properly set.
- On iOS, the view is now set correctly. This makes it possible to render things (instead of being stuck on a black screen), and touch events work again.
- Added NetBSD support.
- **Breaking:** On iOS, `UIView` is now the default root view. `WindowBuilderExt::with_root_view_class` can be used to set the root view objective-c class to `GLKView` (OpenGLES) or `MTKView` (Metal/MoltenVK).
- On iOS, the `UIApplication` is not started until `Window::new` is called.
- Fixed thread unsafety with cursor hiding on macOS.
- On iOS, fixed the size of the `JmpBuf` type used for `setjmp`/`longjmp` calls. Previously this was a buffer overflow on most architectures.
- On Windows, use cached window DPI instead of repeatedly querying the system. This fixes sporadic crashes on Windows 7.

# Version 0.16.2 (2018-07-07)

- On Windows, non-resizable windows now have the maximization button disabled. This is consistent with behavior on macOS and popular X11 WMs.
- Corrected incorrect `unreachable!` usage when guessing the DPI factor with no detected monitors.

# Version 0.16.1 (2018-07-02)

- Added logging through `log`. Logging will become more extensive over time.
- On X11 and Windows, the window's DPI factor is guessed before creating the window. This _greatly_ cuts back on unsightly auto-resizing that would occur immediately after window creation.
- Fixed X11 backend compilation for environments where `c_char` is unsigned.

# Version 0.16.0 (2018-06-25)

- Windows additionally has `WindowBuilderExt::with_no_redirection_bitmap`.
- **Breaking:** Removed `VirtualKeyCode::LMenu` and `VirtualKeyCode::RMenu`; Windows now generates `VirtualKeyCode::LAlt` and `VirtualKeyCode::RAlt` instead.
- On X11, exiting fullscreen no longer leaves the window in the monitor's top left corner.
- **Breaking:** `Window::hidpi_factor` has been renamed to `Window::get_hidpi_factor` for better consistency. `WindowEvent::HiDPIFactorChanged` has been renamed to `WindowEvent::HiDpiFactorChanged`. DPI factors are always represented as `f64` instead of `f32` now.
- The Windows backend is now DPI aware. `WindowEvent::HiDpiFactorChanged` is implemented, and `MonitorId::get_hidpi_factor` and `Window::hidpi_factor` return accurate values.
- Implemented `WindowEvent::HiDpiFactorChanged` on X11.
- On macOS, `Window::set_cursor_position` is now relative to the client area.
- On macOS, setting the maximum and minimum dimensions now applies to the client area dimensions rather than to the window dimensions.
- On iOS, `MonitorId::get_dimensions` has been implemented and both `MonitorId::get_hidpi_factor` and `Window::get_hidpi_factor` return accurate values.
- On Emscripten, `MonitorId::get_hidpi_factor` now returns the same value as `Window::get_hidpi_factor` (it previously would always return 1.0).
- **Breaking:** The entire API for sizes, positions, etc. has changed. In the majority of cases, winit produces and consumes positions and sizes as `LogicalPosition` and `LogicalSize`, respectively. The notable exception is `MonitorId` methods, which deal in `PhysicalPosition` and `PhysicalSize`. See the documentation for specifics and explanations of the types. Additionally, winit automatically conserves logical size when the DPI factor changes.
- **Breaking:** All deprecated methods have been removed. For `Window::platform_display` and `Window::platform_window`, switch to the appropriate platform-specific `WindowExt` methods. For `Window::get_inner_size_points` and `Window::get_inner_size_pixels`, use the `LogicalSize` returned by `Window::get_inner_size` and convert as needed.
- HiDPI support for Wayland.
- `EventsLoop::get_available_monitors` and `EventsLoop::get_primary_monitor` now have identical counterparts on `Window`, so this information can be acquired without an `EventsLoop` borrow.
- `AvailableMonitorsIter` now implements `Debug`.
- Fixed quirk on macOS where certain keys would generate characters at twice the normal rate when held down.
- On X11, all event loops now share the same `XConnection`.
- **Breaking:** `Window::set_cursor_state` and `CursorState` enum removed in favor of the more composable `Window::grab_cursor` and `Window::hide_cursor`. As a result, grabbing the cursor no longer automatically hides it; you must call both methods to retain the old behavior on Windows and macOS. `Cursor::NoneCursor` has been removed, as it's no longer useful.
- **Breaking:** `Window::set_cursor_position` now returns `Result<(), String>`, thus allowing for `Box<Error>` conversion via `?`.

# Version 0.15.1 (2018-06-13)

- On X11, the `Moved` event is no longer sent when the window is resized without changing position.
- `MouseCursor` and `CursorState` now implement `Default`.
- `WindowBuilder::with_resizable` implemented for Windows, X11, Wayland, and macOS.
- `Window::set_resizable` implemented for Windows, X11, Wayland, and macOS.
- On X11, if the monitor's width or height in millimeters is reported as 0, the DPI is now 1.0 instead of +inf.
- On X11, the environment variable `WINIT_HIDPI_FACTOR` has been added for overriding DPI factor.
- On X11, enabling transparency no longer causes the window contents to flicker when resizing.
- On X11, `with_override_redirect` now actually enables override redirect.
- macOS now generates `VirtualKeyCode::LAlt` and `VirtualKeyCode::RAlt` instead of `None` for both.
- On macOS, `VirtualKeyCode::RWin` and `VirtualKeyCode::LWin` are no longer switched.
- On macOS, windows without decorations can once again be resized.
- Fixed race conditions when creating an `EventsLoop` on X11, most commonly manifesting as "[xcb] Unknown sequence number while processing queue".
- On macOS, `CursorMoved` and `MouseInput` events are only generated if they occurs within the window's client area.
- On macOS, resizing the window no longer generates a spurious `MouseInput` event.

# Version 0.15.0 (2018-05-22)

- `Icon::to_cardinals` is no longer public, since it was never supposed to be.
- Wayland: improve diagnostics if initialization fails
- Fix some system event key doesn't work when focused, do not block keyevent forward to system on macOS
- On X11, the scroll wheel position is now correctly reset on i3 and other WMs that have the same quirk.
- On X11, `Window::get_current_monitor` now reliably returns the correct monitor.
- On X11, `Window::hidpi_factor` returns values from XRandR rather than the inaccurate values previously queried from the core protocol.
- On X11, the primary monitor is detected correctly even when using versions of XRandR less than 1.5.
- `MonitorId` now implements `Debug`.
- Fixed bug on macOS where using `with_decorations(false)` would cause `set_decorations(true)` to produce a transparent titlebar with no title.
- Implemented `MonitorId::get_position` on macOS.
- On macOS, `Window::get_current_monitor` now returns accurate values.
- Added `WindowBuilderExt::with_resize_increments` to macOS.
- **Breaking:** On X11, `WindowBuilderExt::with_resize_increments` and `WindowBuilderExt::with_base_size` now take `u32` values rather than `i32`.
- macOS keyboard handling has been overhauled, allowing for the use of dead keys, IME, etc. Right modifier keys are also no longer reported as being left.
- Added the `Window::set_ime_spot(x: i32, y: i32)` method, which is implemented on X11 and macOS.
- **Breaking**: `os::unix::WindowExt::send_xim_spot(x: i16, y: i16)` no longer exists. Switch to the new `Window::set_ime_spot(x: i32, y: i32)`, which has equivalent functionality.
- Fixed detection of `Pause` and `Scroll` keys on Windows.
- On Windows, alt-tabbing while the cursor is grabbed no longer makes it impossible to re-grab the cursor.
- On Windows, using `CursorState::Hide` when the cursor is grabbed now ungrabs the cursor first.
- Implemented `MouseCursor::NoneCursor` on Windows.
- Added `WindowBuilder::with_always_on_top` and `Window::set_always_on_top`. Implemented on Windows, macOS, and X11.
- On X11, `WindowBuilderExt` now has `with_class`, `with_override_redirect`, and `with_x11_window_type` to allow for more control over window creation. `WindowExt` additionally has `set_urgent`.
- More hints are set by default on X11, including `_NET_WM_PID` and `WM_CLIENT_MACHINE`. Note that prior to this, the `WM_CLASS` hint was automatically set to whatever value was passed to `with_title`. It's now set to the executable name to better conform to expectations and the specification; if this is undesirable, you must explicitly use `WindowBuilderExt::with_class`.

# Version 0.14.0 (2018-05-09)

- Created the `Copy`, `Paste` and `Cut` `VirtualKeyCode`s and added support for them on X11 and Wayland
- Fix `.with_decorations(false)` in macOS
- On Mac, `NSWindow` and supporting objects might be alive long after they were `closed` which resulted in apps consuming more heap then needed. Mainly it was affecting multi window applications. Not expecting any user visible change of behaviour after the fix.
- Fix regression of Window platform extensions for macOS where `NSFullSizeContentViewWindowMask` was not being correctly applied to `.fullsize_content_view`.
- Corrected `get_position` on Windows to be relative to the screen rather than to the taskbar.
- Corrected `Moved` event on Windows to use position values equivalent to those returned by `get_position`. It previously supplied client area positions instead of window positions, and would additionally interpret negative values as being very large (around `u16::MAX`).
- Implemented `Moved` event on macOS.
- On X11, the `Moved` event correctly use window positions rather than client area positions. Additionally, a stray `Moved` that unconditionally accompanied `Resized` with the client area position relative to the parent has been eliminated; `Moved` is still received alongside `Resized`, but now only once and always correctly.
- On Windows, implemented all variants of `DeviceEvent` other than `Text`. Mouse `DeviceEvent`s are now received even if the window isn't in the foreground.
- `DeviceId` on Windows is no longer a unit struct, and now contains a `u32`. For `WindowEvent`s, this will always be 0, but on `DeviceEvent`s it will be the handle to that device. `DeviceIdExt::get_persistent_identifier` can be used to acquire a unique identifier for that device that persists across replugs/reboots/etc.
- Corrected `run_forever` on X11 to stop discarding `Awakened` events.
- Various safety and correctness improvements to the X11 backend internals.
- Fixed memory leak on X11 every time the mouse entered the window.
- On X11, drag and drop now works reliably in release mode.
- Added `WindowBuilderExt::with_resize_increments` and `WindowBuilderExt::with_base_size` to X11, allowing for more optional hints to be set.
- Rework of the wayland backend, migrating it to use [Smithay's Client Toolkit](https://github.com/Smithay/client-toolkit).
- Added `WindowBuilder::with_window_icon` and `Window::set_window_icon`, finally making it possible to set the window icon on Windows and X11. The `icon_loading` feature can be enabled to allow for icons to be easily loaded; see example program `window_icon.rs` for usage.
- Windows additionally has `WindowBuilderExt::with_taskbar_icon` and `WindowExt::set_taskbar_icon`.
- On Windows, fix panic when trying to call `set_fullscreen(None)` on a window that has not been fullscreened prior.

# Version 0.13.1 (2018-04-26)

- Ensure necessary `x11-dl` version is used.

# Version 0.13.0 (2018-04-25)

- Implement `WindowBuilder::with_maximized`, `Window::set_fullscreen`, `Window::set_maximized` and `Window::set_decorations` for MacOS.
- Implement `WindowBuilder::with_maximized`, `Window::set_fullscreen`, `Window::set_maximized` and `Window::set_decorations` for Windows.
- On Windows, `WindowBuilder::with_fullscreen` no longer changing monitor display resolution.
- Overhauled X11 window geometry calculations. `get_position` and `set_position` are more universally accurate across different window managers, and `get_outer_size` actually works now.
- Fixed SIGSEGV/SIGILL crashes on macOS caused by stabilization of the `!` (never) type.
- Implement `WindowEvent::HiDPIFactorChanged` for macOS
- On X11, input methods now work completely out of the box, no longer requiring application developers to manually call `setlocale`. Additionally, when input methods are started, stopped, or restarted on the server end, it's correctly handled.
- Implemented `Refresh` event on Windows.
- Properly calculate the minimum and maximum window size on Windows, including window decorations.
- Map more `MouseCursor` variants to cursor icons on Windows.
- Corrected `get_position` on macOS to return outer frame position, not content area position.
- Corrected `set_position` on macOS to set outer frame position, not content area position.
- Added `get_inner_position` method to `Window`, which gets the position of the window's client area. This is implemented on all applicable platforms (all desktop platforms other than Wayland, where this isn't possible).
- **Breaking:** the `Closed` event has been replaced by `CloseRequested` and `Destroyed`. To migrate, you typically just need to replace all usages of `Closed` with `CloseRequested`; see example programs for more info. The exception is iOS, where `Closed` must be replaced by `Destroyed`.

# Version 0.12.0 (2018-04-06)

- Added subclass to macos windows so they can be made resizable even with no decorations.
- Dead keys now work properly on X11, no longer resulting in a panic.
- On X11, input method creation first tries to use the value from the user's `XMODIFIERS` environment variable, so application developers should no longer need to manually call `XSetLocaleModifiers`. If that fails, fallbacks are tried, which should prevent input method initialization from ever outright failing.
- Fixed thread safety issues with input methods on X11.
- Add support for `Touch` for win32 backend.
- Fixed `Window::get_inner_size` and friends to return the size in pixels instead of points when using HIDPI displays on OSX.

# Version 0.11.3 (2018-03-28)

- Added `set_min_dimensions` and `set_max_dimensions` methods to `Window`, and implemented on Windows, X11, Wayland, and OSX.
- On X11, dropping a `Window` actually closes it now, and clicking the window's × button (or otherwise having the WM signal to close it) will result in the window closing.
- Added `WindowBuilderExt` methods for macos: `with_titlebar_transparent`,
  `with_title_hidden`, `with_titlebar_buttons_hidden`,
  `with_fullsize_content_view`.
- Mapped X11 numpad keycodes (arrows, Home, End, PageUp, PageDown, Insert and Delete) to corresponding virtual keycodes

# Version 0.11.2 (2018-03-06)

- Impl `Hash`, `PartialEq`, and `Eq` for `events::ModifiersState`.
- Implement `MonitorId::get_hidpi_factor` for MacOS.
- Added method `os::macos::MonitorIdExt::get_nsscreen() -> *mut c_void` that gets a `NSScreen` object matching the monitor ID.
- Send `Awakened` event on Android when event loop is woken up.

# Version 0.11.1 (2018-02-19)

- Fixed windows not receiving mouse events when click-dragging the mouse outside the client area of a window, on Windows platforms.
- Added method `os::android::EventsLoopExt:set_suspend_callback(Option<Box<Fn(bool) -> ()>>)` that allows glutin to register a callback when a suspend event happens

# Version 0.11.0 (2018-02-09)

- Implement `MonitorId::get_dimensions` for Android.
- Added method `os::macos::WindowBuilderExt::with_movable_by_window_background(bool)` that allows to move a window without a titlebar - `with_decorations(false)`
- Implement `Window::set_fullscreen`, `Window::set_maximized` and `Window::set_decorations` for Wayland.
- Added `Caret` as VirtualKeyCode and support OSX ^-Key with german input.

# Version 0.10.1 (2018-02-05)

_Yanked_

# Version 0.10.0 (2017-12-27)

- Add support for `Touch` for emscripten backend.
- Added support for `DroppedFile`, `HoveredFile`, and `HoveredFileCancelled` to X11 backend.
- **Breaking:** `unix::WindowExt` no longer returns pointers for things that aren't actually pointers; `get_xlib_window` now returns `Option<std::os::raw::c_ulong>` and `get_xlib_screen_id` returns `Option<std::os::raw::c_int>`. Additionally, methods that previously returned `libc::c_void` have been changed to return `std::os::raw::c_void`, which are not interchangeable types, so users wanting the former will need to explicitly cast.
- Added `set_decorations` method to `Window` to allow decorations to be toggled after the window is built. Presently only implemented on X11.
- Raised the minimum supported version of Rust to 1.20 on MacOS due to usage of associated constants in new versions of cocoa and core-graphics.
- Added `modifiers` field to `MouseInput`, `MouseWheel`, and `CursorMoved` events to track the modifiers state (`ModifiersState`).
- Fixed the emscripten backend to return the size of the canvas instead of the size of the window.

# Version 0.9.0 (2017-12-01)

- Added event `WindowEvent::HiDPIFactorChanged`.
- Added method `MonitorId::get_hidpi_factor`.
- Deprecated `get_inner_size_pixels` and `get_inner_size_points` methods of `Window` in favor of
`get_inner_size`.
- **Breaking:** `EventsLoop` is `!Send` and `!Sync` because of platform-dependant constraints,
  but `Window`, `WindowId`, `DeviceId` and `MonitorId` guaranteed to be `Send`.
- `MonitorId::get_position` now returns `(i32, i32)` instead of `(u32, u32)`.
- Rewrite of the wayland backend to use wayland-client-0.11
- Support for dead keys on wayland for keyboard utf8 input
- Monitor enumeration on Windows is now implemented using `EnumDisplayMonitors` instead of
`EnumDisplayDevices`. This changes the value returned by `MonitorId::get_name()`.
- On Windows added `MonitorIdExt::hmonitor` method
- Impl `Clone` for `EventsLoopProxy`
- `EventsLoop::get_primary_monitor()` on X11 will fallback to any available monitor if no primary is found
- Support for touch event on wayland
- `WindowEvent`s `MouseMoved`, `MouseEntered`, and `MouseLeft` have been renamed to
`CursorMoved`, `CursorEntered`, and `CursorLeft`.
- New `DeviceEvent`s added, `MouseMotion` and `MouseWheel`.
- Send `CursorMoved` event after `CursorEntered` and `Focused` events.
- Add support for `ModifiersState`, `MouseMove`, `MouseInput`, `MouseMotion` for emscripten backend.

# Version 0.8.3 (2017-10-11)

- Fixed issue of calls to `set_inner_size` blocking on Windows.
- Mapped `ISO_Left_Tab` to `VirtualKeyCode::Tab` to make the key work with modifiers
- Fixed the X11 backed on 32bit targets

# Version 0.8.2 (2017-09-28)

- Uniformize keyboard scancode values accross Wayland and X11 (#297).
- Internal rework of the wayland event loop
- Added method `os::linux::WindowExt::is_ready`

# Version 0.8.1 (2017-09-22)

- Added various methods to `os::linux::EventsLoopExt`, plus some hidden items necessary to make
  glutin work.

# Version 0.8.0 (2017-09-21)

- Added `Window::set_maximized`, `WindowAttributes::maximized` and `WindowBuilder::with_maximized`.
- Added `Window::set_fullscreen`.
- Changed `with_fullscreen` to take a `Option<MonitorId>` instead of a `MonitorId`.
- Removed `MonitorId::get_native_identifer()` in favor of platform-specific traits in the `os`
  module.
- Changed `get_available_monitors()` and `get_primary_monitor()` to be methods of `EventsLoop`
  instead of stand-alone methods.
- Changed `EventsLoop` to be tied to a specific X11 or Wayland connection.
- Added a `os::linux::EventsLoopExt` trait that makes it possible to configure the connection.
- Fixed the emscripten code, which now compiles.
- Changed the X11 fullscreen code to use `xrandr` instead of `xxf86vm`.
- Fixed the Wayland backend to produce `Refresh` event after window creation.
- Changed the `Suspended` event to be outside of `WindowEvent`.
- Fixed the X11 backend sometimes reporting the wrong virtual key (#273).<|MERGE_RESOLUTION|>--- conflicted
+++ resolved
@@ -27,11 +27,8 @@
 - On X11, fix event loop not waking up on `ControlFlow::Poll` and `ControlFlow::WaitUntil`.
 - **Breaking:** Change default `ControlFlow` from `Poll` to `Wait`.
 - **Breaking:** remove `DeviceEvent::Text`.
-<<<<<<< HEAD
+- On Android, fix `DeviceId` to contain device id's.
 - Add `Window::show_window_menu` to request a titlebar/system menu; implemented on Windows for now. 
-=======
-- On Android, fix `DeviceId` to contain device id's.
->>>>>>> ee0db52a
 
 # 0.29.1-beta
 
