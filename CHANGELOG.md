# Changelog

All notable changes to this project will be documented in this file.

Please keep one empty line before and after all headers. (This is required for
`git` to produce a conflict when a release is made while a PR is open and the
PR's changelog entry would go into the wrong section).

And please only add new entries to the top of this list, right below the `#
Unreleased` header.

# Unreleased

- On macOS, add services menu.
- On macOS, remove spurious error logging when handling `Fn`.
- On X11, fix an issue where floating point data from the server is
  misinterpreted during a drag and drop operation.
- On X11, fix a bug where focusing the window would panic.
- On macOS, fix `refresh_rate_millihertz`.
<<<<<<< HEAD
- On Windows, fix consecutive calls to `window.set_fullscreen(Some(Fullscreen::Borderless(None)))` resulting in losing previous window state when eventually exiting fullscreen using `window.set_fullscreen(None)`.
=======
- On Wayland, disable Client Side Decorations when `wl_subcompositor` is not supported.
- On X11, fix `Xft.dpi` detection from Xresources.
>>>>>>> 2a9c593e

# 0.29.4

- Fix crash when running iOS app on macOS.
- On X11, check common alternative cursor names when loading cursor.
- On X11, reload the DPI after a property change event.
- On Windows, fix so `drag_window` and `drag_resize_window` can be called from another thread.
- On Windows, fix `set_control_flow` in `AboutToWait` not being taken in account.
- On macOS, send a `Resized` event after each `ScaleFactorChanged` event.
- On Wayland, fix `wl_surface` being destroyed before associated objects.
- On macOS, fix assertion when pressing `Fn` key.

# 0.29.3

- On Wayland, apply correct scale to `PhysicalSize` passed in `WindowBuilder::with_inner_size` when possible.
- On Wayland, fix `RedrawRequsted` being always sent without decorations and `sctk-adwaita` feature.
- On Wayland, ignore resize requests when the window is fully tiled.
- On Wayland, use `configure_bounds` to constrain `with_inner_size` when compositor wants users to pick size.
- On Windows, fix deadlock when accessing the state during `Cursor{Enter,Leave}`.
- On Windows, add support for `Window::set_transparent`.
- On macOS, fix deadlock when entering a nested event loop from an event handler.
- On macOS, add support for `Window::set_blur`.

# 0.29.2

- **Breaking:** Bump MSRV from `1.60` to `1.65`.
- **Breaking:** Add `Event::MemoryWarning`; implemented on iOS/Android.
- **Breaking:** Bump `ndk` version to `0.8.0`, ndk-sys to `0.5.0`, `android-activity` to `0.5.0`.
- **Breaking:** Change default `ControlFlow` from `Poll` to `Wait`.
- **Breaking:** Move `Event::RedrawRequested` to `WindowEvent::RedrawRequested`.
- **Breaking:** Moved `ControlFlow::Exit` to `EventLoopWindowTarget::exit()` and `EventLoopWindowTarget::exiting()` and removed `ControlFlow::ExitWithCode(_)` entirely.
- **Breaking:** Moved `ControlFlow` to `EventLoopWindowTarget::set_control_flow()` and `EventLoopWindowTarget::control_flow()`.
- **Breaking:** `EventLoop::new` and `EventLoopBuilder::build` now return `Result<Self, EventLoopError>`
- **Breaking:** `WINIT_UNIX_BACKEND` was removed in favor of standard `WAYLAND_DISPLAY` and `DISPLAY` variables.
- **Breaking:** on Wayland, dispatching user created Wayland queue won't wake up the loop unless winit has event to send back.
- **Breaking:** remove `DeviceEvent::Text`.
- **Breaking:** Remove lifetime parameter from `Event` and `WindowEvent`.
- **Breaking:** Rename `Window::set_inner_size` to `Window::request_inner_size` and indicate if the size was applied immediately.
- **Breaking:** `ActivationTokenDone` event which could be requested with the new `startup_notify` module, see its docs for more.
- **Breaking:** `ScaleFactorChanged` now contains a writer instead of a reference to update inner size.
- **Breaking** `run() -> !` has been replaced by `run() -> Result<(), EventLoopError>` for returning errors without calling `std::process::exit()` ([#2767](https://github.com/rust-windowing/winit/pull/2767))
- **Breaking** Removed `EventLoopExtRunReturn` / `run_return` in favor of `EventLoopExtPumpEvents` / `pump_events` and `EventLoopExtRunOnDemand` / `run_on_demand` ([#2767](https://github.com/rust-windowing/winit/pull/2767))
- `RedrawRequested` is no longer guaranteed to be emitted after `MainEventsCleared`, it is now platform-specific when the event is emitted after being requested via `redraw_request()`.
  - On Windows, `RedrawRequested` is now driven by `WM_PAINT` messages which are requested via `redraw_request()`
- **Breaking** `LoopDestroyed` renamed to `LoopExiting` ([#2900](https://github.com/rust-windowing/winit/issues/2900))
- **Breaking** `RedrawEventsCleared` removed ([#2900](https://github.com/rust-windowing/winit/issues/2900))
- **Breaking** `MainEventsCleared` removed ([#2900](https://github.com/rust-windowing/winit/issues/2900))
- **Breaking:** Remove all deprecated `modifiers` fields.
- **Breaking:** Rename `DeviceEventFilter` to `DeviceEvents` reversing the behavior of variants.
- **Breaking** Add `AboutToWait` event which is emitted when the event loop is about to block and wait for new events ([#2900](https://github.com/rust-windowing/winit/issues/2900))
- **Breaking:** Rename `EventLoopWindowTarget::set_device_event_filter` to `listen_device_events`.
- **Breaking:** Rename `Window::set_ime_position` to `Window::set_ime_cursor_area` adding a way to set exclusive zone.
- **Breaking:** `with_x11_visual` now takes the visual ID instead of the bare pointer.
- **Breaking** `MouseButton` now supports `Back` and `Forward` variants, emitted from mouse events on Wayland, X11, Windows, macOS and Web.
- **Breaking:** On Web, `instant` is now replaced by `web_time`.
- **Breaking:** On Web, dropped support for Safari versions below 13.1.
- **Breaking:** On Web, the canvas output bitmap size is no longer adjusted.
- **Breaking:** On Web, the canvas size is not controlled by Winit anymore and external changes to the canvas size will be reported through `WindowEvent::Resized`.
- **Breaking:** Updated `bitflags` crate version to `2`, which changes the API on exposed types.
- **Breaking:** `CursorIcon::Arrow` was removed.
- **Breaking:** `CursorIcon::Hand` is now named `CursorIcon::Pointer`.
- **Breaking:** `CursorIcon` is now used from the `cursor-icon` crate.
- **Breaking:** `WindowExtWebSys::canvas()` now returns an `Option`.
- **Breaking:** Overhaul keyboard input handling.
  - Replace `KeyboardInput` with `KeyEvent` and `RawKeyEvent`.
    - Change `WindowEvent::KeyboardInput` to contain a `KeyEvent`.
    - Change `Event::Key` to contain a `RawKeyEvent`.
  - Remove `Event::ReceivedCharacter`. In its place, you should use
    `KeyEvent.text` in combination with `WindowEvent::Ime`.
  - Replace `VirtualKeyCode` with the `Key` enum.
  - Replace `ScanCode` with the `KeyCode` enum.
  - Rename `ModifiersState::LOGO` to `SUPER` and `ModifiersState::CTRL` to `CONTROL`.
  - Add `PhysicalKey` wrapping `KeyCode` and `NativeKeyCode`.
  - Add `KeyCode` to refer to keys (roughly) by their physical location.
  - Add `NativeKeyCode` to represent raw `KeyCode`s which Winit doesn't
    understand.
  - Add `Key` to represent the keys after they've been interpreted by the
    active (software) keyboard layout.
  - Add `NamedKey` to represent the categorized keys.
  - Add `NativeKey` to represent raw `Key`s which Winit doesn't understand.
  - Add `KeyLocation` to tell apart `Key`s which usually "mean" the same thing,
    but can appear simultaneously in different spots on the same keyboard
    layout.
  - Add `Window::reset_dead_keys` to enable application-controlled cancellation
    of dead key sequences.
  - Add `KeyEventExtModifierSupplement` to expose additional (and less
    portable) interpretations of a given key-press.
  - Add `PhysicalKeyExtScancode`, which lets you convert between scancodes and
    `PhysicalKey`.
  - `ModifiersChanged` now uses dedicated `Modifiers` struct.
- Removed platform-specific extensions that should be retrieved through `raw-window-handle` trait implementations instead:
  - `platform::windows::HINSTANCE`.
  - `WindowExtWindows::hinstance`.
  - `WindowExtWindows::hwnd`.
  - `WindowExtIOS::ui_window`.
  - `WindowExtIOS::ui_view_controller`.
  - `WindowExtIOS::ui_view`.
  - `WindowExtMacOS::ns_window`.
  - `WindowExtMacOS::ns_view`.
  - `EventLoopWindowTargetExtWayland::wayland_display`.
  - `WindowExtWayland::wayland_surface`.
  - `WindowExtWayland::wayland_display`.
  - `WindowExtX11::xlib_window`.
  - `WindowExtX11::xlib_display`.
  - `WindowExtX11::xlib_screen_id`.
  - `WindowExtX11::xcb_connection`.
- Reexport `raw-window-handle` in `window` module.
- Add `ElementState::is_pressed`.
- Add `Window::pre_present_notify` to notify winit before presenting to the windowing system.
- Add `Window::set_blur` to request a blur behind the window; implemented on Wayland for now.
- Add `Window::show_window_menu` to request a titlebar/system menu; implemented on Wayland/Windows for now.
- Implement `AsFd`/`AsRawFd` for `EventLoop<T>` on X11 and Wayland.
- Implement `PartialOrd` and `Ord` for `MouseButton`.
- Implement `PartialOrd` and `Ord` on types in the `dpi` module.
- Make `WindowBuilder` `Send + Sync`.
- Make iOS `MonitorHandle` and `VideoMode` usable from other threads.
- Make iOS windows usable from other threads.
- On Android, add force data to touch events.
- On Android, added `EventLoopBuilderExtAndroid::handle_volume_keys` to indicate that the application will handle the volume keys manually.
- On Android, fix `DeviceId` to contain device id's.
- On Orbital, fix `ModifiersChanged` not being sent.
- On Wayland, `Window::outer_size` now accounts for **client side** decorations.
- On Wayland, add `Window::drag_resize_window` method.
- On Wayland, remove `WINIT_WAYLAND_CSD_THEME` variable.
- On Wayland, fix `TouchPhase::Canceled` being sent for moved events.
- On Wayland, fix forward compatibility issues.
- On Wayland, fix initial window size not restored for maximized/fullscreened on startup window.
- On Wayland, fix maximized startup not taking full size on GNOME.
- On Wayland, fix maximized window creation and window geometry handling.
- On Wayland, fix window not checking that it actually got initial configure event.
- On Wayland, make double clicking and moving the CSD frame more reliable.
- On Wayland, support `Occluded` event with xdg-shell v6
- On Wayland, use frame callbacks to throttle `RedrawRequested` events so redraws will align with compositor.
- On Web, `ControlFlow::WaitUntil` now uses the Prioritized Task Scheduling API. `setTimeout()`, with a trick to circumvent throttling to 4ms, is used as a fallback.
- On Web, `EventLoopProxy` now implements `Send`.
- On Web, `Window` now implements `Send` and `Sync`.
- On Web, account for CSS `padding`, `border`, and `margin` when getting or setting the canvas position.
- On Web, add Fullscreen API compatibility for Safari.
- On Web, add `DeviceEvent::Motion`, `DeviceEvent::MouseWheel`, `DeviceEvent::Button` and `DeviceEvent::Key` support.
- On Web, add `EventLoopWindowTargetExtWebSys` and `PollStrategy`, which allows to set different strategies for `ControlFlow::Poll`. By default the Prioritized Task Scheduling API is used, but an option to use `Window.requestIdleCallback` is available as well. Both use `setTimeout()`, with a trick to circumvent throttling to 4ms, as a fallback.
- On Web, add `WindowBuilderExtWebSys::with_append()` to append the canvas element to the web page on creation.
- On Web, allow event loops to be recreated with `spawn`.
- On Web, enable event propagation.
- On Web, fix `ControlFlow::WaitUntil` to never wake up **before** the given time.
- On Web, fix `DeviceEvent::MouseMotion` only being emitted for each canvas instead of the whole window.
- On Web, fix `Window:::set_fullscreen` doing nothing when called outside the event loop but during transient activation.
- On Web, fix pen treated as mouse input.
- On Web, fix pointer button events not being processed when a buttons is already pressed.
- On Web, fix scale factor resize suggestion always overwriting the canvas size.
- On Web, fix some `WindowBuilder` methods doing nothing.
- On Web, fix some `Window` methods using incorrect HTML attributes instead of CSS properties.
- On Web, fix the bfcache by not using the `beforeunload` event and map bfcache loading/unloading to `Suspended`/`Resumed` events.
- On Web, fix touch input not gaining or loosing focus.
- On Web, fix touch location to be as accurate as mouse position.
- On Web, handle coalesced pointer events, which increases the resolution of pointer inputs.
- On Web, implement `Window::focus_window()`.
- On Web, implement `Window::set_(min|max)_inner_size()`.
- On Web, implement `WindowEvent::Occluded`.
- On Web, never return a `MonitorHandle`.
- On Web, prevent clicks on the canvas to select text.
- On Web, remove any fullscreen requests from the queue when an external fullscreen activation was detected.
- On Web, remove unnecessary `Window::is_dark_mode()`, which was replaced with `Window::theme()`.
- On Web, respect `EventLoopWindowTarget::listen_device_events()` settings.
- On Web, scale factor and dark mode detection are now more robust.
- On Web, send mouse position on button release as well.
- On Web, take all transient activations on the canvas and window into account to queue a fullscreen request.
- On Web, use `Window.requestAnimationFrame()` to throttle `RedrawRequested` events.
- On Web, use the correct canvas size when calculating the new size during scale factor change, instead of using the output bitmap size.
- On Web: fix `Window::request_redraw` not waking the event loop when called from outside the loop.
- On Web: fix position of touch events to be relative to the canvas.
- On Windows, add `drag_resize_window` method support.
- On Windows, add horizontal MouseWheel `DeviceEvent`.
- On Windows, added `WindowBuilderExtWindows::with_class_name` to customize the internal class name.
- On Windows, fix IME APIs not working when from non event loop thread.
- On Windows, fix `CursorEnter/Left` not being sent when grabbing the mouse.
- On Windows, fix `RedrawRequested` not being delivered when calling `Window::request_redraw` from `RedrawRequested`.
- On Windows, port to `windows-sys` version 0.48.0.
- On X11, add a `with_embedded_parent_window` function to the window builder to allow embedding a window into another window.
- On X11, fix event loop not waking up on `ControlFlow::Poll` and `ControlFlow::WaitUntil`.
- On X11, fix false positive flagging of key repeats when pressing different keys with no release between presses.
- On X11, set `visual_id` in returned `raw-window-handle`.
- On iOS, add ability to change the status bar style.
- On iOS, add force data to touch events when using the Apple Pencil.
- On iOS, always wake the event loop when transitioning from `ControlFlow::Poll` to `ControlFlow::Poll`.
- On iOS, send events `WindowEvent::Occluded(false)`, `WindowEvent::Occluded(true)` when application enters/leaves foreground.
- On macOS, add tabbing APIs on `WindowExtMacOS` and `EventLoopWindowTargetExtMacOS`.
- On macOS, fix assertion when pressing `Globe` key.
- On macOS, fix crash in `window.set_minimized(false)`.
- On macOS, fix crash when dropping `Window`.

# 0.28.7

- Fix window size sometimes being invalid when resizing on macOS 14 Sonoma.

# 0.28.6

- On macOS, fixed memory leak when getting monitor handle.
- On macOS, fix `Backspace` being emitted when clearing preedit with it.

# 0.28.5

- On macOS, fix `key_up` being ignored when `Ime` is disabled.

# 0.28.4

- On macOS, fix empty marked text blocking regular input.
- On macOS, fix potential panic when getting refresh rate.
- On macOS, fix crash when calling `Window::set_ime_position` from another thread.

# 0.28.3

- Fix macOS memory leaks.

# 0.28.2

- Implement `HasRawDisplayHandle` for `EventLoop`.
- On macOS, set resize increments only for live resizes.
- On Wayland, fix rare crash on DPI change
- Web: Added support for `Window::theme`.
- On Wayland, fix rounding issues when doing resize.
- On macOS, fix wrong focused state on startup.
- On Windows, fix crash on setting taskbar when using Visual Studio debugger.
- On macOS, resize simple fullscreen windows on windowDidChangeScreen events.

# 0.28.1

- On Wayland, fix crash when dropping a window in multi-window setup.

# 0.28.0

- On macOS, fixed `Ime::Commit` persisting for all input after interacting with `Ime`.
- On macOS, added `WindowExtMacOS::option_as_alt` and `WindowExtMacOS::set_option_as_alt`.
- On Windows, fix window size for maximized, undecorated windows.
- On Windows and macOS, add `WindowBuilder::with_active`.
- Add `Window::is_minimized`.
- On X11, fix errors handled during `register_xlib_error_hook` invocation bleeding into winit.
- Add `Window::has_focus`.
- On Windows, fix `Window::set_minimized(false)` not working for windows minimized by `Win + D` hotkey.
- **Breaking:** On Web, touch input no longer fires `WindowEvent::Cursor*`, `WindowEvent::MouseInput`, or `DeviceEvent::MouseMotion` like other platforms, but instead it fires `WindowEvent::Touch`.
- **Breaking:** Removed platform specific `WindowBuilder::with_parent` API in favor of `WindowBuilder::with_parent_window`.
- On Windows, retain `WS_MAXIMIZE` window style when un-minimizing a maximized window.
- On Windows, fix left mouse button release event not being sent after `Window::drag_window`.
- On macOS, run most actions on the main thread, which is strictly more correct, but might make multithreaded applications block slightly more.
- On macOS, fix panic when getting current monitor without any monitor attached.
- On Windows and MacOS, add API to enable/disable window buttons (close, minimize, ...etc).
- On Windows, macOS, X11 and Wayland, add `Window::set_theme`.
- **Breaking:** Remove `WindowExtWayland::wayland_set_csd_theme` and `WindowBuilderExtX11::with_gtk_theme_variant`.
- On Windows, revert window background to an empty brush to avoid white flashes when changing scaling.
- **Breaking:** Removed `Window::set_always_on_top` and related APIs in favor of `Window::set_window_level`.
- On Windows, MacOS and X11, add always on bottom APIs.
- On Windows, fix the value in `MouseButton::Other`.
- On macOS, add `WindowExtMacOS::is_document_edited` and `WindowExtMacOS::set_document_edited` APIs.
- **Breaking:** Removed `WindowBuilderExtIOS::with_root_view_class`; instead, you should use `[[view layer] addSublayer: ...]` to add an instance of the desired layer class (e.g. `CAEAGLLayer` or `CAMetalLayer`). See `vulkano-win` or `wgpu` for examples of this.
- On MacOS and Windows, add `Window::set_content_protected`.
- On MacOS, add `EventLoopBuilderExtMacOS::with_activate_ignoring_other_apps`.
- On Windows, fix icons specified on `WindowBuilder` not taking effect for windows created after the first one.
- On Windows and macOS, add `Window::title` to query the current window title.
- On Windows, fix focusing menubar when pressing `Alt`.
- On MacOS, made `accepts_first_mouse` configurable.
- Migrated `WindowBuilderExtUnix::with_resize_increments` to `WindowBuilder`.
- Added `Window::resize_increments`/`Window::set_resize_increments` to update resize increments at runtime for X11/macOS.
- macOS/iOS: Use `objc2` instead of `objc` internally.
- **Breaking:** Bump MSRV from `1.57` to `1.60`.
- **Breaking:** Split the `platform::unix` module into `platform::x11` and `platform::wayland`. The extension types are similarly renamed.
- **Breaking:**: Removed deprecated method `platform::unix::WindowExtUnix::is_ready`.
- Removed `parking_lot` dependency.
- **Breaking:** On macOS, add support for two-finger touchpad magnification and rotation gestures with new events `WindowEvent::TouchpadMagnify` and `WindowEvent::TouchpadRotate`. Also add support for touchpad smart-magnification gesture with a new event `WindowEvent::SmartMagnify`.
- **Breaking:** On web, the `WindowBuilderExtWebSys::with_prevent_default` setting (enabled by default), now additionally prevents scrolling of the webpage in mobile browsers, previously it only disabled scrolling on desktop.
- On Wayland, `wayland-csd-adwaita` now uses `ab_glyph` instead of `crossfont` to render the title for decorations.
- On Wayland, a new `wayland-csd-adwaita-crossfont` feature was added to use `crossfont` instead of `ab_glyph` for decorations.
- On Wayland, if not otherwise specified use upstream automatic CSD theme selection.
- On X11, added `WindowExtX11::with_parent` to create child windows.
- Added support for `WindowBuilder::with_theme` and `Window::theme` to support per-window dark/light/system theme configuration on macos, windows and wayland.
- On macOS, added support for `WindowEvent::ThemeChanged`.
- **Breaking:** Removed `WindowBuilderExtWindows::with_theme` and `WindowBuilderExtWayland::with_wayland_csd_theme` in favour of `WindowBuilder::with_theme`.
- **Breaking:** Removed `WindowExtWindows::theme` in favour of `Window::theme`.
- Enabled `doc_auto_cfg` when generating docs on docs.rs for feature labels.
- **Breaking:** On Android, switched to using [`android-activity`](https://github.com/rib/android-activity) crate as a glue layer instead of [`ndk-glue`](https://github.com/rust-windowing/android-ndk-rs/tree/master/ndk-glue). See [README.md#Android](https://github.com/rust-windowing/winit#Android) for more details. ([#2444](https://github.com/rust-windowing/winit/pull/2444))
- **Breaking:** Removed support for `raw-window-handle` version `0.4`
- On Wayland, `RedrawRequested` not emitted during resize.
- Add a `set_wait_timeout` function to `ControlFlow` to allow waiting for a `Duration`.
- **Breaking:** Remove the unstable `xlib_xconnection()` function from the private interface.
- Added Orbital support for Redox OS
- On X11, added `drag_resize_window` method.
- Added `Window::set_transparent` to provide a hint about transparency of the window on Wayland and macOS.
- On macOS, fix the mouse buttons other than left/right/middle being reported as middle.
- On Wayland, support fractional scaling via the wp-fractional-scale protocol.
- On web, fix removal of mouse event listeners from the global object upon window distruction.
- Add WindowAttributes getter to WindowBuilder to allow introspection of default values.
- Added `Window::set_ime_purpose` for setting the IME purpose, currently implemented on Wayland only.

# 0.27.5

- On Wayland, fix byte offset in `Ime::Preedit` pointing to invalid bytes.

# 0.27.4

- On Windows, emit `ReceivedCharacter` events on system keybindings.
- On Windows, fixed focus event emission on minimize.
- On X11, fixed IME crashing during reload.

# 0.27.3

- On Windows, added `WindowExtWindows::set_undecorated_shadow` and `WindowBuilderExtWindows::with_undecorated_shadow` to draw the drop shadow behind a borderless window.
- On Windows, fixed default window features (ie snap, animations, shake, etc.) when decorations are disabled.
- On Windows, fixed ALT+Space shortcut to open window menu.
- On Wayland, fixed `Ime::Preedit` not being sent on IME reset.
- Fixed unbound version specified for `raw-window-handle` leading to compilation failures.
- Empty `Ime::Preedit` event will be sent before `Ime::Commit` to help clearing preedit.
- On X11, fixed IME context picking by querying for supported styles beforehand.

# 0.27.2 (2022-8-12)

- On macOS, fixed touch phase reporting when scrolling.
- On X11, fix min, max and resize increment hints not persisting for resizable windows (e.g. on DPI change).
- On Windows, respect min/max inner sizes when creating the window.
- For backwards compatibility, `Window` now (additionally) implements the old version (`0.4`) of the `HasRawWindowHandle` trait
- On Windows, added support for `EventLoopWindowTarget::set_device_event_filter`.
- On Wayland, fix user requested `WindowEvent::RedrawRequested` being delayed by a frame.

# 0.27.1 (2022-07-30)

- The minimum supported Rust version was lowered to `1.57.0` and now explicitly tested.
- On X11, fix crash on start due to inability to create an IME context without any preedit.

# 0.27.0 (2022-07-26)

- On Windows, fix hiding a maximized window.
- On Android, `ndk-glue`'s `NativeWindow` lock is now held between `Event::Resumed` and `Event::Suspended`.
- On Web, added `EventLoopExtWebSys` with a `spawn` method to start the event loop without throwing an exception.
- Added `WindowEvent::Occluded(bool)`, currently implemented on macOS and X11.
- On X11, fix events for caps lock key not being sent
- Build docs on `docs.rs` for iOS and Android as well.
- **Breaking:** Removed the `WindowAttributes` struct, since all its functionality is accessible from `WindowBuilder`.
- Added `WindowBuilder::transparent` getter to check if the user set `transparent` attribute.
- On macOS, Fix emitting `Event::LoopDestroyed` on CMD+Q.
- On macOS, fixed an issue where having multiple windows would prevent run_return from ever returning.
- On Wayland, fix bug where the cursor wouldn't hide in GNOME.
- On macOS, Windows, and Wayland, add `set_cursor_hittest` to let the window ignore mouse events.
- On Windows, added `WindowExtWindows::set_skip_taskbar` and `WindowBuilderExtWindows::with_skip_taskbar`.
- On Windows, added `EventLoopBuilderExtWindows::with_msg_hook`.
- On Windows, remove internally unique DC per window.
- On macOS, remove the need to call `set_ime_position` after moving the window.
- Added `Window::is_visible`.
- Added `Window::is_resizable`.
- Added `Window::is_decorated`.
- On X11, fix for repeated event loop iteration when `ControlFlow` was `Wait`
- On X11, fix scale factor calculation when the only monitor is reconnected
- On Wayland, report unaccelerated mouse deltas in `DeviceEvent::MouseMotion`.
- On Web, a focused event is manually generated when a click occurs to emulate behaviour of other backends.
- **Breaking:** Bump `ndk` version to 0.6, ndk-sys to `v0.3`, `ndk-glue` to `0.6`.
- Remove no longer needed `WINIT_LINK_COLORSYNC` environment variable.
- **Breaking:** Rename the `Exit` variant of `ControlFlow` to `ExitWithCode`, which holds a value to control the exit code after running. Add an `Exit` constant which aliases to `ExitWithCode(0)` instead to avoid major breakage. This shouldn't affect most existing programs.
- Add `EventLoopBuilder`, which allows you to create and tweak the settings of an event loop before creating it.
- Deprecated `EventLoop::with_user_event`; use `EventLoopBuilder::with_user_event` instead.
- **Breaking:** Replaced `EventLoopExtMacOS` with `EventLoopBuilderExtMacOS` (which also has renamed methods).
- **Breaking:** Replaced `EventLoopExtWindows` with `EventLoopBuilderExtWindows` (which also has renamed methods).
- **Breaking:** Replaced `EventLoopExtUnix` with `EventLoopBuilderExtUnix` (which also has renamed methods).
- **Breaking:** The platform specific extensions for Windows `winit::platform::windows` have changed. All `HANDLE`-like types e.g. `HWND` and `HMENU` were converted from winapi types or `*mut c_void` to `isize`. This was done to be consistent with the type definitions in windows-sys and to not expose internal dependencies.
- The internal bindings to the [Windows API](https://docs.microsoft.com/en-us/windows/) were changed from the unofficial [winapi](https://github.com/retep998/winapi-rs) bindings to the official Microsoft [windows-sys](https://github.com/microsoft/windows-rs) bindings.
- On Wayland, fix polling during consecutive `EventLoop::run_return` invocations.
- On Windows, fix race issue creating fullscreen windows with `WindowBuilder::with_fullscreen`
- On Android, `virtual_keycode` for `KeyboardInput` events is now filled in where a suitable match is found.
- Added helper methods on `ControlFlow` to set its value.
- On Wayland, fix `TouchPhase::Ended` always reporting the location of the first touch down, unless the compositor
  sent a cancel or frame event.
- On iOS, send `RedrawEventsCleared` even if there are no redraw events, consistent with other platforms.
- **Breaking:** Replaced `Window::with_app_id` and `Window::with_class` with `Window::with_name` on `WindowBuilderExtUnix`.
- On Wayland, fallback CSD was replaced with proper one:
  - `WindowBuilderExtUnix::with_wayland_csd_theme` to set color theme in builder.
  - `WindowExtUnix::wayland_set_csd_theme` to set color theme when creating a window.
  - `WINIT_WAYLAND_CSD_THEME` env variable was added, it can be used to set "dark"/"light" theme in apps that don't expose theme setting.
  - `wayland-csd-adwaita` feature that enables proper CSD with title rendering using FreeType system library.
  - `wayland-csd-adwaita-notitle` feature that enables CSD but without title rendering.
- On Wayland and X11, fix window not resizing with `Window::set_inner_size` after calling `Window:set_resizable(false)`.
- On Windows, fix wrong fullscreen monitors being recognized when handling WM_WINDOWPOSCHANGING messages
- **Breaking:** Added new `WindowEvent::Ime` supported on desktop platforms.
- Added `Window::set_ime_allowed` supported on desktop platforms.
- **Breaking:** IME input on desktop platforms won't be received unless it's explicitly allowed via `Window::set_ime_allowed` and new `WindowEvent::Ime` events are handled.
- On macOS, `WindowEvent::Resized` is now emitted in `frameDidChange` instead of `windowDidResize`.
- **Breaking:** On X11, device events are now ignored for unfocused windows by default, use `EventLoopWindowTarget::set_device_event_filter` to set the filter level.
- Implemented `Default` on `EventLoop<()>`.
- Implemented `Eq` for `Fullscreen`, `Theme`, and `UserAttentionType`.
- **Breaking:** `Window::set_cursor_grab` now accepts `CursorGrabMode` to control grabbing behavior.
- On Wayland, add support for `Window::set_cursor_position`.
- Fix on macOS `WindowBuilder::with_disallow_hidpi`, setting true or false by the user no matter the SO default value.
- `EventLoopBuilder::build` will now panic when the `EventLoop` is being created more than once.
- Added `From<u64>` for `WindowId` and `From<WindowId>` for `u64`.
- Added `MonitorHandle::refresh_rate_millihertz` to get monitor's refresh rate.
- **Breaking**, Replaced `VideoMode::refresh_rate` with `VideoMode::refresh_rate_millihertz` providing better precision.
- On Web, add `with_prevent_default` and `with_focusable` to `WindowBuilderExtWebSys` to control whether events should be propagated.
- On Windows, fix focus events being sent to inactive windows.
- **Breaking**, update `raw-window-handle` to `v0.5` and implement `HasRawDisplayHandle` for `Window` and `EventLoopWindowTarget`.
- On X11, add function `register_xlib_error_hook` into `winit::platform::unix` to subscribe for errors comming from Xlib.
- On Android, upgrade `ndk` and `ndk-glue` dependencies to the recently released `0.7.0`.
- All platforms can now be relied on to emit a `Resumed` event. Applications are recommended to lazily initialize graphics state and windows on first resume for portability.
- **Breaking:**: Reverse horizontal scrolling sign in `MouseScrollDelta` to match the direction of vertical scrolling. A positive X value now means moving the content to the right. The meaning of vertical scrolling stays the same: a positive Y value means moving the content down.
- On MacOS, fix deadlock when calling `set_maximized` from event loop.

# 0.26.1 (2022-01-05)

- Fix linking to the `ColorSync` framework on macOS 10.7, and in newer Rust versions.
- On Web, implement cursor grabbing through the pointer lock API.
- On X11, add mappings for numpad comma, numpad enter, numlock and pause.
- On macOS, fix Pinyin IME input by reverting a change that intended to improve IME.
- On Windows, fix a crash with transparent windows on Windows 11.

# 0.26.0 (2021-12-01)

- Update `raw-window-handle` to `v0.4`. This is _not_ a breaking change, we still implement `HasRawWindowHandle` from `v0.3`, see [rust-windowing/raw-window-handle#74](https://github.com/rust-windowing/raw-window-handle/pull/74). Note that you might have to run `cargo update -p raw-window-handle` after upgrading.
- On X11, bump `mio` to 0.8.
- On Android, fixed `WindowExtAndroid::config` initially returning an empty `Configuration`.
- On Android, fixed `Window::scale_factor` and `MonitorHandle::scale_factor` initially always returning 1.0.
- On X11, select an appropriate visual for transparency if is requested
- On Wayland and X11, fix diagonal window resize cursor orientation.
- On macOS, drop the event callback before exiting.
- On Android, implement `Window::request_redraw`
- **Breaking:** On Web, remove the `stdweb` backend.
- Added `Window::focus_window`to bring the window to the front and set input focus.
- On Wayland and X11, implement `is_maximized` method on `Window`.
- On Windows, prevent ghost window from showing up in the taskbar after either several hours of use or restarting `explorer.exe`.
- On macOS, fix issue where `ReceivedCharacter` was not being emitted during some key repeat events.
- On Wayland, load cursor icons `hand2` and `hand1` for `CursorIcon::Hand`.
- **Breaking:** On Wayland, Theme trait and its support types are dropped.
- On Wayland, bump `smithay-client-toolkit` to 0.15.1.
- On Wayland, implement `request_user_attention` with `xdg_activation_v1`.
- On X11, emit missing `WindowEvent::ScaleFactorChanged` when the only monitor gets reconnected.
- On X11, if RANDR based scale factor is higher than 20 reset it to 1
- On Wayland, add an enabled-by-default feature called `wayland-dlopen` so users can opt out of using `dlopen` to load system libraries.
- **Breaking:** On Android, bump `ndk` and `ndk-glue` to 0.5.
- On Windows, increase wait timer resolution for more accurate timing when using `WaitUntil`.
- On macOS, fix native file dialogs hanging the event loop.
- On Wayland, implement a workaround for wrong configure size when using `xdg_decoration` in `kwin_wayland`
- On macOS, fix an issue that prevented the menu bar from showing in borderless fullscreen mode.
- On X11, EINTR while polling for events no longer causes a panic. Instead it will be treated as a spurious wakeup.

# 0.25.0 (2021-05-15)

- **Breaking:** On macOS, replace `WindowBuilderExtMacOS::with_activation_policy` with `EventLoopExtMacOS::set_activation_policy`
- On macOS, wait with activating the application until the application has initialized.
- On macOS, fix creating new windows when the application has a main menu.
- On Windows, fix fractional deltas for mouse wheel device events.
- On macOS, fix segmentation fault after dropping the main window.
- On Android, `InputEvent::KeyEvent` is partially implemented providing the key scancode.
- Added `is_maximized` method to `Window`.
- On Windows, fix bug where clicking the decoration bar would make the cursor blink.
- On Windows, fix bug causing newly created windows to erroneously display the "wait" (spinning) cursor.
- On macOS, wake up the event loop immediately when a redraw is requested.
- On Windows, change the default window size (1024x768) to match the default on other desktop platforms (800x600).
- On Windows, fix bug causing mouse capture to not be released.
- On Windows, fix fullscreen not preserving minimized/maximized state.
- On Android, unimplemented events are marked as unhandled on the native event loop.
- On Windows, added `WindowBuilderExtWindows::with_menu` to set a custom menu at window creation time.
- On Android, bump `ndk` and `ndk-glue` to 0.3: use predefined constants for event `ident`.
- On macOS, fix objects captured by the event loop closure not being dropped on panic.
- On Windows, fixed `WindowEvent::ThemeChanged` not properly firing and fixed `Window::theme` returning the wrong theme.
- On Web, added support for `DeviceEvent::MouseMotion` to listen for relative mouse movements.
- Added `WindowBuilder::with_position` to allow setting the position of a `Window` on creation. Supported on Windows, macOS and X11.
- Added `Window::drag_window`. Implemented on Windows, macOS, X11 and Wayland.
- On X11, bump `mio` to 0.7.
- On Windows, added `WindowBuilderExtWindows::with_owner_window` to allow creating popup windows.
- On Windows, added `WindowExtWindows::set_enable` to allow creating modal popup windows.
- On macOS, emit `RedrawRequested` events immediately while the window is being resized.
- Implement `Default`, `Hash`, and `Eq` for `LogicalPosition`, `PhysicalPosition`, `LogicalSize`, and `PhysicalSize`.
- On macOS, initialize the Menu Bar with minimal defaults. (Can be prevented using `enable_default_menu_creation`)
- On macOS, change the default behavior for first click when the window was unfocused. Now the window becomes focused and then emits a `MouseInput` event on a "first mouse click".
- Implement mint (math interoperability standard types) conversions (under feature flag `mint`).

# 0.24.0 (2020-12-09)

- On Windows, fix applications not exiting gracefully due to thread_event_target_callback accessing corrupted memory.
- On Windows, implement `Window::set_ime_position`.
- **Breaking:** On Windows, Renamed `WindowBuilderExtWindows`'s `is_dark_mode` to `theme`.
- **Breaking:** On Windows, renamed `WindowBuilderExtWindows::is_dark_mode` to `theme`.
- On Windows, add `WindowBuilderExtWindows::with_theme` to set a preferred theme.
- On Windows, fix bug causing message boxes to appear delayed.
- On Android, calling `WindowEvent::Focused` now works properly instead of always returning false.
- On Windows, fix Alt-Tab behaviour by removing borderless fullscreen "always on top" flag.
- On Windows, fix bug preventing windows with transparency enabled from having fully-opaque regions.
- **Breaking:** On Windows, include prefix byte in scancodes.
- On Wayland, fix window not being resizeable when using `WindowBuilder::with_min_inner_size`.
- On Unix, fix cross-compiling to wasm32 without enabling X11 or Wayland.
- On Windows, fix use-after-free crash during window destruction.
- On Web, fix `WindowEvent::ReceivedCharacter` never being sent on key input.
- On macOS, fix compilation when targeting aarch64.
- On X11, fix `Window::request_redraw` not waking the event loop.
- On Wayland, the keypad arrow keys are now recognized.
- **Breaking** Rename `desktop::EventLoopExtDesktop` to `run_return::EventLoopExtRunReturn`.
- Added `request_user_attention` method to `Window`.
- **Breaking:** On macOS, removed `WindowExt::request_user_attention`, use `Window::request_user_attention`.
- **Breaking:** On X11, removed `WindowExt::set_urgent`, use `Window::request_user_attention`.
- On Wayland, default font size in CSD increased from 11 to 17.
- On Windows, fix bug causing message boxes to appear delayed.
- On Android, support multi-touch.
- On Wayland, extra mouse buttons are not dropped anymore.
- **Breaking**: `MouseButton::Other` now uses `u16`.

# 0.23.0 (2020-10-02)

- On iOS, fixed support for the "Debug View Hierarchy" feature in Xcode.
- On all platforms, `available_monitors` and `primary_monitor` are now on `EventLoopWindowTarget` rather than `EventLoop` to list monitors event in the event loop.
- On Unix, X11 and Wayland are now optional features (enabled by default)
- On X11, fix deadlock when calling `set_fullscreen_inner`.
- On Web, prevent the webpage from scrolling when the user is focused on a winit canvas
- On Web, calling `window.set_cursor_icon` no longer breaks HiDPI scaling
- On Windows, drag and drop is now optional (enabled by default) and can be disabled with `WindowBuilderExtWindows::with_drag_and_drop(false)`.
- On Wayland, fix deadlock when calling to `set_inner_size` from a callback.
- On macOS, add `hide__other_applications` to `EventLoopWindowTarget` via existing `EventLoopWindowTargetExtMacOS` trait. `hide_other_applications` will hide other applications by calling `-[NSApplication hideOtherApplications: nil]`.
- On android added support for `run_return`.
- On MacOS, Fixed fullscreen and dialog support for `run_return`.
- On Windows, fix bug where we'd try to emit `MainEventsCleared` events during nested win32 event loops.
- On Web, use mouse events if pointer events aren't supported. This affects Safari.
- On Windows, `set_ime_position` is now a no-op instead of a runtime crash.
- On Android, `set_fullscreen` is now a no-op instead of a runtime crash.
- On iOS and Android, `set_inner_size` is now a no-op instead of a runtime crash.
- On Android, fix `ControlFlow::Poll` not polling the Android event queue.
- On macOS, add `NSWindow.hasShadow` support.
- On Web, fix vertical mouse wheel scrolling being inverted.
- On Web, implement mouse capturing for click-dragging out of the canvas.
- On Web, fix `ControlFlow::Exit` not properly handled.
- On Web (web-sys only), send `WindowEvent::ScaleFactorChanged` event when `window.devicePixelRatio` is changed.
- **Breaking:** On Web, `set_cursor_position` and `set_cursor_grab` will now always return an error.
- **Breaking:** `PixelDelta` scroll events now return a `PhysicalPosition`.
- On NetBSD, fixed crash due to incorrect detection of the main thread.
- **Breaking:** On X11, `-` key is mapped to the `Minus` virtual key code, instead of `Subtract`.
- On macOS, fix inverted horizontal scroll.
- **Breaking:** `current_monitor` now returns `Option<MonitorHandle>`.
- **Breaking:** `primary_monitor` now returns `Option<MonitorHandle>`.
- On macOS, updated core-* dependencies and cocoa.
- Bump `parking_lot` to 0.11
- On Android, bump `ndk`, `ndk-sys` and `ndk-glue` to 0.2. Checkout the new ndk-glue main proc attribute.
- On iOS, fixed starting the app in landscape where the view still had portrait dimensions.
- Deprecate the stdweb backend, to be removed in a future release
- **Breaking:** Prefixed virtual key codes `Add`, `Multiply`, `Divide`, `Decimal`, and `Subtract` with `Numpad`.
- Added `Asterisk` and `Plus` virtual key codes.
- On Web (web-sys only), the `Event::LoopDestroyed` event is correctly emitted when leaving the page.
- On Web, the `WindowEvent::Destroyed` event now gets emitted when a `Window` is dropped.
- On Web (web-sys only), the event listeners are now removed when a `Window` is dropped or when the event loop is destroyed.
- On Web, the event handler closure passed to `EventLoop::run` now gets dropped after the event loop is destroyed.
- **Breaking:** On Web, the canvas element associated to a `Window` is no longer removed from the DOM when the `Window` is dropped.
- On Web, `WindowEvent::Resized` is now emitted when `Window::set_inner_size` is called.
- **Breaking:** `Fullscreen` enum now uses `Borderless(Option<MonitorHandle>)` instead of `Borderless(MonitorHandle)` to allow picking the current monitor.
- On MacOS, fix `WindowEvent::Moved` ignoring the scale factor.
- On Wayland, add missing virtual keycodes.
- On Wayland, implement proper `set_cursor_grab`.
- On Wayland, the cursor will use similar icons if the requested one isn't available.
- On Wayland, right clicking on client side decorations will request application menu.
- On Wayland, fix tracking of window size after state changes.
- On Wayland, fix client side decorations not being hidden properly in fullscreen.
- On Wayland, fix incorrect size event when entering fullscreen with client side decorations.
- On Wayland, fix `resizable` attribute not being applied properly on startup.
- On Wayland, fix disabled repeat rate not being handled.
- On Wayland, fix decoration buttons not working after tty switch.
- On Wayland, fix scaling not being applied on output re-enable.
- On Wayland, fix crash when `XCURSOR_SIZE` is `0`.
- On Wayland, fix pointer getting created in some cases without pointer capability.
- On Wayland, on kwin, fix space between window and decorations on startup.
- **Breaking:** On Wayland, `Theme` trait was reworked.
- On Wayland, disable maximize button for non-resizable window.
- On Wayland, added support for `set_ime_position`.
- On Wayland, fix crash on startup since GNOME 3.37.90.
- On X11, fix incorrect modifiers state on startup.

# 0.22.2 (2020-05-16)

- Added Clone implementation for 'static events.
- On Windows, fix window intermittently hanging when `ControlFlow` was set to `Poll`.
- On Windows, fix `WindowBuilder::with_maximized` being ignored.
- On Android, minimal platform support.
- On iOS, touch positions are now properly converted to physical pixels.
- On macOS, updated core-* dependencies and cocoa

# 0.22.1 (2020-04-16)

- On X11, fix `ResumeTimeReached` being fired too early.
- On Web, replaced zero timeout for `ControlFlow::Poll` with `requestAnimationFrame`
- On Web, fix a possible panic during event handling
- On macOS, fix `EventLoopProxy` leaking memory for every instance.

# 0.22.0 (2020-03-09)

- On Windows, fix minor timing issue in wait_until_time_or_msg
- On Windows, rework handling of request_redraw() to address panics.
- On macOS, fix `set_simple_screen` to remember frame excluding title bar.
- On Wayland, fix coordinates in touch events when scale factor isn't 1.
- On Wayland, fix color from `close_button_icon_color` not applying.
- Ignore locale if unsupported by X11 backend
- On Wayland, Add HiDPI cursor support
- On Web, add the ability to query "Light" or "Dark" system theme send `ThemeChanged` on change.
- Fix `Event::to_static` returning `None` for user events.
- On Wayland, Hide CSD for fullscreen windows.
- On Windows, ignore spurious mouse move messages.
- **Breaking:** Move `ModifiersChanged` variant from `DeviceEvent` to `WindowEvent`.
- On Windows, add `IconExtWindows` trait which exposes creating an `Icon` from an external file or embedded resource
- Add `BadIcon::OsError` variant for when OS icon functionality fails
- On Windows, fix crash at startup on systems that do not properly support Windows' Dark Mode
- Revert On macOS, fix not sending ReceivedCharacter event for specific keys combinations.
- on macOS, fix incorrect ReceivedCharacter events for some key combinations.
- **Breaking:** Use `i32` instead of `u32` for position type in `WindowEvent::Moved`.
- On macOS, a mouse motion event is now generated before every mouse click.

# 0.21.0 (2020-02-04)

- On Windows, fixed "error: linking with `link.exe` failed: exit code: 1120" error on older versions of windows.
- On macOS, fix set_minimized(true) works only with decorations.
- On macOS, add `hide_application` to `EventLoopWindowTarget` via a new `EventLoopWindowTargetExtMacOS` trait. `hide_application` will hide the entire application by calling `-[NSApplication hide: nil]`.
- On macOS, fix not sending ReceivedCharacter event for specific keys combinations.
- On macOS, fix `CursorMoved` event reporting the cursor position using logical coordinates.
- On macOS, fix issue where unbundled applications would sometimes open without being focused.
- On macOS, fix `run_return` does not return unless it receives a message.
- On Windows, fix bug where `RedrawRequested` would only get emitted every other iteration of the event loop.
- On X11, fix deadlock on window state when handling certain window events.
- `WindowBuilder` now implements `Default`.
- **Breaking:** `WindowEvent::CursorMoved` changed to `f64` units, preserving high-precision data supplied by most backends
- On Wayland, fix coordinates in mouse events when scale factor isn't 1
- On Web, add the ability to provide a custom canvas
- **Breaking:** On Wayland, the `WaylandTheme` struct has been replaced with a `Theme` trait, allowing for extra configuration

# 0.20.0 (2020-01-05)

- On X11, fix `ModifiersChanged` emitting incorrect modifier change events
- **Breaking**: Overhaul how Winit handles DPI:
  - Window functions and events now return `PhysicalSize` instead of `LogicalSize`.
  - Functions that take `Size` or `Position` types can now take either `Logical` or `Physical` types.
  - `hidpi_factor` has been renamed to `scale_factor`.
  - `HiDpiFactorChanged` has been renamed to `ScaleFactorChanged`, and lets you control how the OS
    resizes the window in response to the change.
  - On X11, deprecate `WINIT_HIDPI_FACTOR` environment variable in favor of `WINIT_X11_SCALE_FACTOR`.
  - `Size` and `Position` types are now generic over their exact pixel type.

# 0.20.0 Alpha 6 (2020-01-03)

- On macOS, fix `set_cursor_visible` hides cursor outside of window.
- On macOS, fix `CursorEntered` and `CursorLeft` events fired at old window size.
- On macOS, fix error when `set_fullscreen` is called during fullscreen transition.
- On all platforms except mobile and WASM, implement `Window::set_minimized`.
- On X11, fix `CursorEntered` event being generated for non-winit windows.
- On macOS, fix crash when starting maximized without decorations.
- On macOS, fix application not terminating on `run_return`.
- On Wayland, fix cursor icon updates on window borders when using CSD.
- On Wayland, under mutter(GNOME Wayland), fix CSD being behind the status bar, when starting window in maximized mode.
- On Windows, theme the title bar according to whether the system theme is "Light" or "Dark".
- Added `WindowEvent::ThemeChanged` variant to handle changes to the system theme. Currently only implemented on Windows.
- **Breaking**: Changes to the `RedrawRequested` event (#1041):
  - `RedrawRequested` has been moved from `WindowEvent` to `Event`.
  - `EventsCleared` has been renamed to `MainEventsCleared`.
  - `RedrawRequested` is now issued only after `MainEventsCleared`.
  - `RedrawEventsCleared` is issued after each set of `RedrawRequested` events.
- Implement synthetic window focus key events on Windows.
- **Breaking**: Change `ModifiersState` to a `bitflags` struct.
- On Windows, implement `VirtualKeyCode` translation for `LWin` and `RWin`.
- On Windows, fix closing the last opened window causing `DeviceEvent`s to stop getting emitted.
- On Windows, fix `Window::set_visible` not setting internal flags correctly. This resulted in some weird behavior.
- Add `DeviceEvent::ModifiersChanged`.
  - Deprecate `modifiers` fields in other events in favor of `ModifiersChanged`.
- On X11, `WINIT_HIDPI_FACTOR` now dominates `Xft.dpi` when picking DPI factor for output.
- On X11, add special value `randr` for `WINIT_HIDPI_FACTOR` to make winit use self computed DPI factor instead of the one from `Xft.dpi`.

# 0.20.0 Alpha 5 (2019-12-09)

- On macOS, fix application termination on `ControlFlow::Exit`
- On Windows, fix missing `ReceivedCharacter` events when Alt is held.
- On macOS, stop emitting private corporate characters in `ReceivedCharacter` events.
- On X11, fix misreporting DPI factor at startup.
- On X11, fix events not being reported when using `run_return`.
- On X11, fix key modifiers being incorrectly reported.
- On X11, fix window creation hanging when another window is fullscreen.
- On Windows, fix focusing unfocused windows when switching from fullscreen to windowed.
- On X11, fix reporting incorrect DPI factor when waking from suspend.
- Change `EventLoopClosed` to contain the original event.
- **Breaking**: Add `is_synthetic` field to `WindowEvent` variant `KeyboardInput`,
  indicating that the event is generated by winit.
- On X11, generate synthetic key events for keys held when a window gains or loses focus.
- On X11, issue a `CursorMoved` event when a `Touch` event occurs,
  as X11 implicitly moves the cursor for such events.

# 0.20.0 Alpha 4 (2019-10-18)

- Add web support via the 'stdweb' or 'web-sys' features
- On Windows, implemented function to get HINSTANCE
- On macOS, implement `run_return`.
- On iOS, fix inverted parameter in `set_prefers_home_indicator_hidden`.
- On X11, performance is improved when rapidly calling `Window::set_cursor_icon`.
- On iOS, fix improper `msg_send` usage that was UB and/or would break if `!` is stabilized.
- On Windows, unset `maximized` when manually changing the window's position or size.
- On Windows, add touch pressure information for touch events.
- On macOS, differentiate between `CursorIcon::Grab` and `CursorIcon::Grabbing`.
- On Wayland, fix event processing sometimes stalling when using OpenGL with vsync.
- Officially remove the Emscripten backend.
- On Windows, fix handling of surrogate pairs when dispatching `ReceivedCharacter`.
- On macOS 10.15, fix freeze upon exiting exclusive fullscreen mode.
- On iOS, fix panic upon closing the app.
- On X11, allow setting mulitple `XWindowType`s.
- On iOS, fix null window on initial `HiDpiFactorChanged` event.
- On Windows, fix fullscreen window shrinking upon getting restored to a normal window.
- On macOS, fix events not being emitted during modal loops, such as when windows are being resized
  by the user.
- On Windows, fix hovering the mouse over the active window creating an endless stream of CursorMoved events.
- Always dispatch a `RedrawRequested` event after creating a new window.
- On X11, return dummy monitor data to avoid panicking when no monitors exist.
- On X11, prevent stealing input focus when creating a new window.
  Only steal input focus when entering fullscreen mode.
- On Wayland, fixed DeviceEvents for relative mouse movement is not always produced
- On Wayland, add support for set_cursor_visible and set_cursor_grab.
- On Wayland, fixed DeviceEvents for relative mouse movement is not always produced.
- Removed `derivative` crate dependency.
- On Wayland, add support for set_cursor_icon.
- Use `impl Iterator<Item = MonitorHandle>` instead of `AvailableMonitorsIter` consistently.
- On macOS, fix fullscreen state being updated after entering fullscreen instead of before,
  resulting in `Window::fullscreen` returning the old state in `Resized` events instead of
  reflecting the new fullscreen state
- On X11, fix use-after-free during window creation
- On Windows, disable monitor change keyboard shortcut while in exclusive fullscreen.
- On Windows, ensure that changing a borderless fullscreen window's monitor via keyboard shortcuts keeps the window fullscreen on the new monitor.
- Prevent `EventLoop::new` and `EventLoop::with_user_event` from getting called outside the main thread.
  - This is because some platforms cannot run the event loop outside the main thread. Preventing this
    reduces the potential for cross-platform compatibility gotchyas.
- On Windows and Linux X11/Wayland, add platform-specific functions for creating an `EventLoop` outside the main thread.
- On Wayland, drop resize events identical to the current window size.
- On Windows, fix window rectangle not getting set correctly on high-DPI systems.

# 0.20.0 Alpha 3 (2019-08-14)

- On macOS, drop the run closure on exit.
- On Windows, location of `WindowEvent::Touch` are window client coordinates instead of screen coordinates.
- On X11, fix delayed events after window redraw.
- On macOS, add `WindowBuilderExt::with_disallow_hidpi` to have the option to turn off best resolution openGL surface.
- On Windows, screen saver won't start if the window is in fullscreen mode.
- Change all occurrences of the `new_user_event` method to `with_user_event`.
- On macOS, the dock and the menu bar are now hidden in fullscreen mode.
- `Window::set_fullscreen` now takes `Option<Fullscreen>` where `Fullscreen`
  consists of `Fullscreen::Exclusive(VideoMode)` and
  `Fullscreen::Borderless(MonitorHandle)` variants.
  - Adds support for exclusive fullscreen mode.
- On iOS, add support for hiding the home indicator.
- On iOS, add support for deferring system gestures.
- On iOS, fix a crash that occurred while acquiring a monitor's name.
- On iOS, fix armv7-apple-ios compile target.
- Removed the `T: Clone` requirement from the `Clone` impl of `EventLoopProxy<T>`.
- On iOS, disable overscan compensation for external displays (removes black
  bars surrounding the image).
- On Linux, the functions `is_wayland`, `is_x11`, `xlib_xconnection` and `wayland_display` have been moved to a new `EventLoopWindowTargetExtUnix` trait.
- On iOS, add `set_prefers_status_bar_hidden` extension function instead of
  hijacking `set_decorations` for this purpose.
- On macOS and iOS, corrected the auto trait impls of `EventLoopProxy`.
- On iOS, add touch pressure information for touch events.
- Implement `raw_window_handle::HasRawWindowHandle` for `Window` type on all supported platforms.
- On macOS, fix the signature of `-[NSView drawRect:]`.
- On iOS, fix the behavior of `ControlFlow::Poll`. It wasn't polling if that was the only mode ever used by the application.
- On iOS, fix DPI sent out by views on creation was `0.0` - now it gives a reasonable number.
- On iOS, RedrawRequested now works for gl/metal backed views.
- On iOS, RedrawRequested is generally ordered after EventsCleared.

# 0.20.0 Alpha 2 (2019-07-09)

- On X11, non-resizable windows now have maximize explicitly disabled.
- On Windows, support paths longer than MAX_PATH (260 characters) in `WindowEvent::DroppedFile`
and `WindowEvent::HoveredFile`.
- On Mac, implement `DeviceEvent::Button`.
- Change `Event::Suspended(true / false)` to `Event::Suspended` and `Event::Resumed`.
- On X11, fix sanity check which checks that a monitor's reported width and height (in millimeters) are non-zero when calculating the DPI factor.
- Revert the use of invisible surfaces in Wayland, which introduced graphical glitches with OpenGL (#835)
- On X11, implement `_NET_WM_PING` to allow desktop environment to kill unresponsive programs.
- On Windows, when a window is initially invisible, it won't take focus from the existing visible windows.
- On Windows, fix multiple calls to `request_redraw` during `EventsCleared` sending multiple `RedrawRequested events.`
- On Windows, fix edge case where `RedrawRequested` could be dispatched before input events in event loop iteration.
- On Windows, fix timing issue that could cause events to be improperly dispatched after `RedrawRequested` but before `EventsCleared`.
- On macOS, drop unused Metal dependency.
- On Windows, fix the trail effect happening on transparent decorated windows. Borderless (or un-decorated) windows were not affected.
- On Windows, fix `with_maximized` not properly setting window size to entire window.
- On macOS, change `WindowExtMacOS::request_user_attention()` to take an `enum` instead of a `bool`.

# 0.20.0 Alpha 1 (2019-06-21)

- Changes below are considered **breaking**.
- Change all occurrences of `EventsLoop` to `EventLoop`.
- Previously flat API is now exposed through `event`, `event_loop`, `monitor`, and `window` modules.
- `os` module changes:
  - Renamed to `platform`.
  - All traits now have platform-specific suffixes.
  - Exposes new `desktop` module on Windows, Mac, and Linux.
- Changes to event loop types:
  - `EventLoopProxy::wakeup` has been removed in favor of `send_event`.
  - **Major:** New `run` method drives winit event loop.
    - Returns `!` to ensure API behaves identically across all supported platforms.
      - This allows `emscripten` implementation to work without lying about the API.
    - `ControlFlow`'s variants have been replaced with `Wait`, `WaitUntil(Instant)`, `Poll`, and `Exit`.
      - Is read after `EventsCleared` is processed.
      - `Wait` waits until new events are available.
      - `WaitUntil` waits until either new events are available or the provided time has been reached.
      - `Poll` instantly resumes the event loop.
      - `Exit` aborts the event loop.
    - Takes a closure that implements `'static + FnMut(Event<T>, &EventLoop<T>, &mut ControlFlow)`.
      - `&EventLoop<T>` is provided to allow new `Window`s to be created.
  - **Major:** `platform::desktop` module exposes `EventLoopExtDesktop` trait with `run_return` method.
    - Behaves identically to `run`, but returns control flow to the calling context and can take non-`'static` closures.
  - `EventLoop`'s `poll_events` and `run_forever` methods have been removed in favor of `run` and `run_return`.
- Changes to events:
  - Remove `Event::Awakened` in favor of `Event::UserEvent(T)`.
    - Can be sent with `EventLoopProxy::send_event`.
  - Rename `WindowEvent::Refresh` to `WindowEvent::RedrawRequested`.
    - `RedrawRequested` can be sent by the user with the `Window::request_redraw` method.
  - `EventLoop`, `EventLoopProxy`, and `Event` are now generic over `T`, for use in `UserEvent`.
  - **Major:** Add `NewEvents(StartCause)`, `EventsCleared`, and `LoopDestroyed` variants to `Event`.
    - `NewEvents` is emitted when new events are ready to be processed by event loop.
      - `StartCause` describes why new events are available, with `ResumeTimeReached`, `Poll`, `WaitCancelled`, and `Init` (sent once at start of loop).
    - `EventsCleared` is emitted when all available events have been processed.
      - Can be used to perform logic that depends on all events being processed (e.g. an iteration of a game loop).
    - `LoopDestroyed` is emitted when the `run` or `run_return` method is about to exit.
- Rename `MonitorId` to `MonitorHandle`.
- Removed `serde` implementations from `ControlFlow`.
- Rename several functions to improve both internal consistency and compliance with Rust API guidelines.
- Remove `WindowBuilder::multitouch` field, since it was only implemented on a few platforms. Multitouch is always enabled now.
- **Breaking:** On macOS, change `ns` identifiers to use snake_case for consistency with iOS's `ui` identifiers.
- Add `MonitorHandle::video_modes` method for retrieving supported video modes for the given monitor.
- On Wayland, the window now exists even if nothing has been drawn.
- On Windows, fix initial dimensions of a fullscreen window.
- On Windows, Fix transparent borderless windows rendering wrong.

# Version 0.19.1 (2019-04-08)

- On Wayland, added a `get_wayland_display` function to `EventsLoopExt`.
- On Windows, fix `CursorMoved(0, 0)` getting dispatched on window focus.
- On macOS, fix command key event left and right reverse.
- On FreeBSD, NetBSD, and OpenBSD, fix build of X11 backend.
- On Linux, the numpad's add, subtract and divide keys are now mapped to the `Add`, `Subtract` and `Divide` virtual key codes
- On macOS, the numpad's subtract key has been added to the `Subtract` mapping
- On Wayland, the numpad's home, end, page up and page down keys are now mapped to the `Home`, `End`, `PageUp` and `PageDown` virtual key codes
- On Windows, fix icon not showing up in corner of window.
- On X11, change DPI scaling factor behavior. First, winit tries to read it from "Xft.dpi" XResource, and uses DPI calculation from xrandr dimensions as fallback behavior.

# Version 0.19.0 (2019-03-06)

- On X11, we will use the faster `XRRGetScreenResourcesCurrent` function instead of `XRRGetScreenResources` when available.
- On macOS, fix keycodes being incorrect when using a non-US keyboard layout.
- On Wayland, fix `with_title()` not setting the windows title
- On Wayland, add `set_wayland_theme()` to control client decoration color theme
- Added serde serialization to `os::unix::XWindowType`.
- **Breaking:** Remove the `icon_loading` feature and the associated `image` dependency.
- On X11, make event loop thread safe by replacing XNextEvent with select(2) and XCheckIfEvent
- On Windows, fix malformed function pointer typecast that could invoke undefined behavior.
- Refactored Windows state/flag-setting code.
- On Windows, hiding the cursor no longer hides the cursor for all Winit windows - just the one `hide_cursor` was called on.
- On Windows, cursor grabs used to get perpetually canceled when the grabbing window lost focus. Now, cursor grabs automatically get re-initialized when the window regains focus and the mouse moves over the client area.
- On Windows, only vertical mouse wheel events were handled. Now, horizontal mouse wheel events are also handled.
- On Windows, ignore the AltGr key when populating the `ModifersState` type.

# Version 0.18.1 (2018-12-30)

- On macOS, fix `Yen` (JIS) so applications receive the event.
- On X11 with a tiling WM, fixed high CPU usage when moving windows across monitors.
- On X11, fixed panic caused by dropping the window before running the event loop.
- on macOS, added `WindowExt::set_simple_fullscreen` which does not require a separate space
- Introduce `WindowBuilderExt::with_app_id` to allow setting the application ID on Wayland.
- On Windows, catch panics in event loop child thread and forward them to the parent thread. This prevents an invocation of undefined behavior due to unwinding into foreign code.
- On Windows, fix issue where resizing or moving window combined with grabbing the cursor would freeze program.
- On Windows, fix issue where resizing or moving window would eat `Awakened` events.
- On Windows, exiting fullscreen after entering fullscreen with disabled decorations no longer shrinks window.
- On X11, fixed a segfault when using virtual monitors with XRandR.
- Derive `Ord` and `PartialOrd` for `VirtualKeyCode` enum.
- On Windows, fix issue where hovering or dropping a non file item would create a panic.
- On Wayland, fix resizing and DPI calculation when a `wl_output` is removed without sending a `leave` event to the `wl_surface`, such as disconnecting a monitor from a laptop.
- On Wayland, DPI calculation is handled by smithay-client-toolkit.
- On X11, `WindowBuilder::with_min_dimensions` and `WindowBuilder::with_max_dimensions` now correctly account for DPI.
- Added support for generating dummy `DeviceId`s and `WindowId`s to better support unit testing.
- On macOS, fixed unsoundness in drag-and-drop that could result in drops being rejected.
- On macOS, implemented `WindowEvent::Refresh`.
- On macOS, all `MouseCursor` variants are now implemented and the cursor will no longer reset after unfocusing.
- Removed minimum supported Rust version guarantee.

# Version 0.18.0 (2018-11-07)

- **Breaking:** `image` crate upgraded to 0.20. This is exposed as part of the `icon_loading` API.
- On Wayland, pointer events will now provide the current modifiers state.
- On Wayland, titles will now be displayed in the window header decoration.
- On Wayland, key repetition is now ended when keyboard loses focus.
- On Wayland, windows will now use more stylish and modern client side decorations.
- On Wayland, windows will use server-side decorations when available.
- **Breaking:** Added support for F16-F24 keys (variants were added to the `VirtualKeyCode` enum).
- Fixed graphical glitches when resizing on Wayland.
- On Windows, fix freezes when performing certain actions after a window resize has been triggered. Reintroduces some visual artifacts when resizing.
- Updated window manager hints under X11 to v1.5 of [Extended Window Manager Hints](https://specifications.freedesktop.org/wm-spec/wm-spec-1.5.html#idm140200472629520).
- Added `WindowBuilderExt::with_gtk_theme_variant` to X11-specific `WindowBuilder` functions.
- Fixed UTF8 handling bug in X11 `set_title` function.
- On Windows, `Window::set_cursor` now applies immediately instead of requiring specific events to occur first.
- On Windows, the `HoveredFile` and `HoveredFileCancelled` events are now implemented.
- On Windows, fix `Window::set_maximized`.
- On Windows 10, fix transparency (#260).
- On macOS, fix modifiers during key repeat.
- Implemented the `Debug` trait for `Window`, `EventsLoop`, `EventsLoopProxy` and `WindowBuilder`.
- On X11, now a `Resized` event will always be generated after a DPI change to ensure the window's logical size is consistent with the new DPI.
- Added further clarifications to the DPI docs.
- On Linux, if neither X11 nor Wayland manage to initialize, the corresponding panic now consists of a single line only.
- Add optional `serde` feature with implementations of `Serialize`/`Deserialize` for DPI types and various event types.
- Add `PartialEq`, `Eq`, and `Hash` implementations on public types that could have them but were missing them.
- On X11, drag-and-drop receiving an unsupported drop type can no longer cause the WM to freeze.
- Fix issue whereby the OpenGL context would not appear at startup on macOS Mojave (#1069).
- **Breaking:** Removed `From<NSApplicationActivationPolicy>` impl from `ActivationPolicy` on macOS.
- On macOS, the application can request the user's attention with `WindowExt::request_user_attention`.

# Version 0.17.2 (2018-08-19)

- On macOS, fix `<C-Tab>` so applications receive the event.
- On macOS, fix `<Cmd-{key}>` so applications receive the event.
- On Wayland, key press events will now be repeated.

# Version 0.17.1 (2018-08-05)

- On X11, prevent a compilation failure in release mode for versions of Rust greater than or equal to 1.30.
- Fixed deadlock that broke fullscreen mode on Windows.

# Version 0.17.0 (2018-08-02)

- Cocoa and core-graphics updates.
- Fixed thread-safety issues in several `Window` functions on Windows.
- On MacOS, the key state for modifiers key events is now properly set.
- On iOS, the view is now set correctly. This makes it possible to render things (instead of being stuck on a black screen), and touch events work again.
- Added NetBSD support.
- **Breaking:** On iOS, `UIView` is now the default root view. `WindowBuilderExt::with_root_view_class` can be used to set the root view objective-c class to `GLKView` (OpenGLES) or `MTKView` (Metal/MoltenVK).
- On iOS, the `UIApplication` is not started until `Window::new` is called.
- Fixed thread unsafety with cursor hiding on macOS.
- On iOS, fixed the size of the `JmpBuf` type used for `setjmp`/`longjmp` calls. Previously this was a buffer overflow on most architectures.
- On Windows, use cached window DPI instead of repeatedly querying the system. This fixes sporadic crashes on Windows 7.

# Version 0.16.2 (2018-07-07)

- On Windows, non-resizable windows now have the maximization button disabled. This is consistent with behavior on macOS and popular X11 WMs.
- Corrected incorrect `unreachable!` usage when guessing the DPI factor with no detected monitors.

# Version 0.16.1 (2018-07-02)

- Added logging through `log`. Logging will become more extensive over time.
- On X11 and Windows, the window's DPI factor is guessed before creating the window. This _greatly_ cuts back on unsightly auto-resizing that would occur immediately after window creation.
- Fixed X11 backend compilation for environments where `c_char` is unsigned.

# Version 0.16.0 (2018-06-25)

- Windows additionally has `WindowBuilderExt::with_no_redirection_bitmap`.
- **Breaking:** Removed `VirtualKeyCode::LMenu` and `VirtualKeyCode::RMenu`; Windows now generates `VirtualKeyCode::LAlt` and `VirtualKeyCode::RAlt` instead.
- On X11, exiting fullscreen no longer leaves the window in the monitor's top left corner.
- **Breaking:** `Window::hidpi_factor` has been renamed to `Window::get_hidpi_factor` for better consistency. `WindowEvent::HiDPIFactorChanged` has been renamed to `WindowEvent::HiDpiFactorChanged`. DPI factors are always represented as `f64` instead of `f32` now.
- The Windows backend is now DPI aware. `WindowEvent::HiDpiFactorChanged` is implemented, and `MonitorId::get_hidpi_factor` and `Window::hidpi_factor` return accurate values.
- Implemented `WindowEvent::HiDpiFactorChanged` on X11.
- On macOS, `Window::set_cursor_position` is now relative to the client area.
- On macOS, setting the maximum and minimum dimensions now applies to the client area dimensions rather than to the window dimensions.
- On iOS, `MonitorId::get_dimensions` has been implemented and both `MonitorId::get_hidpi_factor` and `Window::get_hidpi_factor` return accurate values.
- On Emscripten, `MonitorId::get_hidpi_factor` now returns the same value as `Window::get_hidpi_factor` (it previously would always return 1.0).
- **Breaking:** The entire API for sizes, positions, etc. has changed. In the majority of cases, winit produces and consumes positions and sizes as `LogicalPosition` and `LogicalSize`, respectively. The notable exception is `MonitorId` methods, which deal in `PhysicalPosition` and `PhysicalSize`. See the documentation for specifics and explanations of the types. Additionally, winit automatically conserves logical size when the DPI factor changes.
- **Breaking:** All deprecated methods have been removed. For `Window::platform_display` and `Window::platform_window`, switch to the appropriate platform-specific `WindowExt` methods. For `Window::get_inner_size_points` and `Window::get_inner_size_pixels`, use the `LogicalSize` returned by `Window::get_inner_size` and convert as needed.
- HiDPI support for Wayland.
- `EventsLoop::get_available_monitors` and `EventsLoop::get_primary_monitor` now have identical counterparts on `Window`, so this information can be acquired without an `EventsLoop` borrow.
- `AvailableMonitorsIter` now implements `Debug`.
- Fixed quirk on macOS where certain keys would generate characters at twice the normal rate when held down.
- On X11, all event loops now share the same `XConnection`.
- **Breaking:** `Window::set_cursor_state` and `CursorState` enum removed in favor of the more composable `Window::grab_cursor` and `Window::hide_cursor`. As a result, grabbing the cursor no longer automatically hides it; you must call both methods to retain the old behavior on Windows and macOS. `Cursor::NoneCursor` has been removed, as it's no longer useful.
- **Breaking:** `Window::set_cursor_position` now returns `Result<(), String>`, thus allowing for `Box<Error>` conversion via `?`.

# Version 0.15.1 (2018-06-13)

- On X11, the `Moved` event is no longer sent when the window is resized without changing position.
- `MouseCursor` and `CursorState` now implement `Default`.
- `WindowBuilder::with_resizable` implemented for Windows, X11, Wayland, and macOS.
- `Window::set_resizable` implemented for Windows, X11, Wayland, and macOS.
- On X11, if the monitor's width or height in millimeters is reported as 0, the DPI is now 1.0 instead of +inf.
- On X11, the environment variable `WINIT_HIDPI_FACTOR` has been added for overriding DPI factor.
- On X11, enabling transparency no longer causes the window contents to flicker when resizing.
- On X11, `with_override_redirect` now actually enables override redirect.
- macOS now generates `VirtualKeyCode::LAlt` and `VirtualKeyCode::RAlt` instead of `None` for both.
- On macOS, `VirtualKeyCode::RWin` and `VirtualKeyCode::LWin` are no longer switched.
- On macOS, windows without decorations can once again be resized.
- Fixed race conditions when creating an `EventsLoop` on X11, most commonly manifesting as "[xcb] Unknown sequence number while processing queue".
- On macOS, `CursorMoved` and `MouseInput` events are only generated if they occurs within the window's client area.
- On macOS, resizing the window no longer generates a spurious `MouseInput` event.

# Version 0.15.0 (2018-05-22)

- `Icon::to_cardinals` is no longer public, since it was never supposed to be.
- Wayland: improve diagnostics if initialization fails
- Fix some system event key doesn't work when focused, do not block keyevent forward to system on macOS
- On X11, the scroll wheel position is now correctly reset on i3 and other WMs that have the same quirk.
- On X11, `Window::get_current_monitor` now reliably returns the correct monitor.
- On X11, `Window::hidpi_factor` returns values from XRandR rather than the inaccurate values previously queried from the core protocol.
- On X11, the primary monitor is detected correctly even when using versions of XRandR less than 1.5.
- `MonitorId` now implements `Debug`.
- Fixed bug on macOS where using `with_decorations(false)` would cause `set_decorations(true)` to produce a transparent titlebar with no title.
- Implemented `MonitorId::get_position` on macOS.
- On macOS, `Window::get_current_monitor` now returns accurate values.
- Added `WindowBuilderExt::with_resize_increments` to macOS.
- **Breaking:** On X11, `WindowBuilderExt::with_resize_increments` and `WindowBuilderExt::with_base_size` now take `u32` values rather than `i32`.
- macOS keyboard handling has been overhauled, allowing for the use of dead keys, IME, etc. Right modifier keys are also no longer reported as being left.
- Added the `Window::set_ime_spot(x: i32, y: i32)` method, which is implemented on X11 and macOS.
- **Breaking**: `os::unix::WindowExt::send_xim_spot(x: i16, y: i16)` no longer exists. Switch to the new `Window::set_ime_spot(x: i32, y: i32)`, which has equivalent functionality.
- Fixed detection of `Pause` and `Scroll` keys on Windows.
- On Windows, alt-tabbing while the cursor is grabbed no longer makes it impossible to re-grab the cursor.
- On Windows, using `CursorState::Hide` when the cursor is grabbed now ungrabs the cursor first.
- Implemented `MouseCursor::NoneCursor` on Windows.
- Added `WindowBuilder::with_always_on_top` and `Window::set_always_on_top`. Implemented on Windows, macOS, and X11.
- On X11, `WindowBuilderExt` now has `with_class`, `with_override_redirect`, and `with_x11_window_type` to allow for more control over window creation. `WindowExt` additionally has `set_urgent`.
- More hints are set by default on X11, including `_NET_WM_PID` and `WM_CLIENT_MACHINE`. Note that prior to this, the `WM_CLASS` hint was automatically set to whatever value was passed to `with_title`. It's now set to the executable name to better conform to expectations and the specification; if this is undesirable, you must explicitly use `WindowBuilderExt::with_class`.

# Version 0.14.0 (2018-05-09)

- Created the `Copy`, `Paste` and `Cut` `VirtualKeyCode`s and added support for them on X11 and Wayland
- Fix `.with_decorations(false)` in macOS
- On Mac, `NSWindow` and supporting objects might be alive long after they were `closed` which resulted in apps consuming more heap then needed. Mainly it was affecting multi window applications. Not expecting any user visible change of behaviour after the fix.
- Fix regression of Window platform extensions for macOS where `NSFullSizeContentViewWindowMask` was not being correctly applied to `.fullsize_content_view`.
- Corrected `get_position` on Windows to be relative to the screen rather than to the taskbar.
- Corrected `Moved` event on Windows to use position values equivalent to those returned by `get_position`. It previously supplied client area positions instead of window positions, and would additionally interpret negative values as being very large (around `u16::MAX`).
- Implemented `Moved` event on macOS.
- On X11, the `Moved` event correctly use window positions rather than client area positions. Additionally, a stray `Moved` that unconditionally accompanied `Resized` with the client area position relative to the parent has been eliminated; `Moved` is still received alongside `Resized`, but now only once and always correctly.
- On Windows, implemented all variants of `DeviceEvent` other than `Text`. Mouse `DeviceEvent`s are now received even if the window isn't in the foreground.
- `DeviceId` on Windows is no longer a unit struct, and now contains a `u32`. For `WindowEvent`s, this will always be 0, but on `DeviceEvent`s it will be the handle to that device. `DeviceIdExt::get_persistent_identifier` can be used to acquire a unique identifier for that device that persists across replugs/reboots/etc.
- Corrected `run_forever` on X11 to stop discarding `Awakened` events.
- Various safety and correctness improvements to the X11 backend internals.
- Fixed memory leak on X11 every time the mouse entered the window.
- On X11, drag and drop now works reliably in release mode.
- Added `WindowBuilderExt::with_resize_increments` and `WindowBuilderExt::with_base_size` to X11, allowing for more optional hints to be set.
- Rework of the wayland backend, migrating it to use [Smithay's Client Toolkit](https://github.com/Smithay/client-toolkit).
- Added `WindowBuilder::with_window_icon` and `Window::set_window_icon`, finally making it possible to set the window icon on Windows and X11. The `icon_loading` feature can be enabled to allow for icons to be easily loaded; see example program `window_icon.rs` for usage.
- Windows additionally has `WindowBuilderExt::with_taskbar_icon` and `WindowExt::set_taskbar_icon`.
- On Windows, fix panic when trying to call `set_fullscreen(None)` on a window that has not been fullscreened prior.

# Version 0.13.1 (2018-04-26)

- Ensure necessary `x11-dl` version is used.

# Version 0.13.0 (2018-04-25)

- Implement `WindowBuilder::with_maximized`, `Window::set_fullscreen`, `Window::set_maximized` and `Window::set_decorations` for MacOS.
- Implement `WindowBuilder::with_maximized`, `Window::set_fullscreen`, `Window::set_maximized` and `Window::set_decorations` for Windows.
- On Windows, `WindowBuilder::with_fullscreen` no longer changing monitor display resolution.
- Overhauled X11 window geometry calculations. `get_position` and `set_position` are more universally accurate across different window managers, and `get_outer_size` actually works now.
- Fixed SIGSEGV/SIGILL crashes on macOS caused by stabilization of the `!` (never) type.
- Implement `WindowEvent::HiDPIFactorChanged` for macOS
- On X11, input methods now work completely out of the box, no longer requiring application developers to manually call `setlocale`. Additionally, when input methods are started, stopped, or restarted on the server end, it's correctly handled.
- Implemented `Refresh` event on Windows.
- Properly calculate the minimum and maximum window size on Windows, including window decorations.
- Map more `MouseCursor` variants to cursor icons on Windows.
- Corrected `get_position` on macOS to return outer frame position, not content area position.
- Corrected `set_position` on macOS to set outer frame position, not content area position.
- Added `get_inner_position` method to `Window`, which gets the position of the window's client area. This is implemented on all applicable platforms (all desktop platforms other than Wayland, where this isn't possible).
- **Breaking:** the `Closed` event has been replaced by `CloseRequested` and `Destroyed`. To migrate, you typically just need to replace all usages of `Closed` with `CloseRequested`; see example programs for more info. The exception is iOS, where `Closed` must be replaced by `Destroyed`.

# Version 0.12.0 (2018-04-06)

- Added subclass to macos windows so they can be made resizable even with no decorations.
- Dead keys now work properly on X11, no longer resulting in a panic.
- On X11, input method creation first tries to use the value from the user's `XMODIFIERS` environment variable, so application developers should no longer need to manually call `XSetLocaleModifiers`. If that fails, fallbacks are tried, which should prevent input method initialization from ever outright failing.
- Fixed thread safety issues with input methods on X11.
- Add support for `Touch` for win32 backend.
- Fixed `Window::get_inner_size` and friends to return the size in pixels instead of points when using HIDPI displays on OSX.

# Version 0.11.3 (2018-03-28)

- Added `set_min_dimensions` and `set_max_dimensions` methods to `Window`, and implemented on Windows, X11, Wayland, and OSX.
- On X11, dropping a `Window` actually closes it now, and clicking the window's × button (or otherwise having the WM signal to close it) will result in the window closing.
- Added `WindowBuilderExt` methods for macos: `with_titlebar_transparent`,
  `with_title_hidden`, `with_titlebar_buttons_hidden`,
  `with_fullsize_content_view`.
- Mapped X11 numpad keycodes (arrows, Home, End, PageUp, PageDown, Insert and Delete) to corresponding virtual keycodes

# Version 0.11.2 (2018-03-06)

- Impl `Hash`, `PartialEq`, and `Eq` for `events::ModifiersState`.
- Implement `MonitorId::get_hidpi_factor` for MacOS.
- Added method `os::macos::MonitorIdExt::get_nsscreen() -> *mut c_void` that gets a `NSScreen` object matching the monitor ID.
- Send `Awakened` event on Android when event loop is woken up.

# Version 0.11.1 (2018-02-19)

- Fixed windows not receiving mouse events when click-dragging the mouse outside the client area of a window, on Windows platforms.
- Added method `os::android::EventsLoopExt:set_suspend_callback(Option<Box<Fn(bool) -> ()>>)` that allows glutin to register a callback when a suspend event happens

# Version 0.11.0 (2018-02-09)

- Implement `MonitorId::get_dimensions` for Android.
- Added method `os::macos::WindowBuilderExt::with_movable_by_window_background(bool)` that allows to move a window without a titlebar - `with_decorations(false)`
- Implement `Window::set_fullscreen`, `Window::set_maximized` and `Window::set_decorations` for Wayland.
- Added `Caret` as VirtualKeyCode and support OSX ^-Key with german input.

# Version 0.10.1 (2018-02-05)

_Yanked_

# Version 0.10.0 (2017-12-27)

- Add support for `Touch` for emscripten backend.
- Added support for `DroppedFile`, `HoveredFile`, and `HoveredFileCancelled` to X11 backend.
- **Breaking:** `unix::WindowExt` no longer returns pointers for things that aren't actually pointers; `get_xlib_window` now returns `Option<std::os::raw::c_ulong>` and `get_xlib_screen_id` returns `Option<std::os::raw::c_int>`. Additionally, methods that previously returned `libc::c_void` have been changed to return `std::os::raw::c_void`, which are not interchangeable types, so users wanting the former will need to explicitly cast.
- Added `set_decorations` method to `Window` to allow decorations to be toggled after the window is built. Presently only implemented on X11.
- Raised the minimum supported version of Rust to 1.20 on MacOS due to usage of associated constants in new versions of cocoa and core-graphics.
- Added `modifiers` field to `MouseInput`, `MouseWheel`, and `CursorMoved` events to track the modifiers state (`ModifiersState`).
- Fixed the emscripten backend to return the size of the canvas instead of the size of the window.

# Version 0.9.0 (2017-12-01)

- Added event `WindowEvent::HiDPIFactorChanged`.
- Added method `MonitorId::get_hidpi_factor`.
- Deprecated `get_inner_size_pixels` and `get_inner_size_points` methods of `Window` in favor of
`get_inner_size`.
- **Breaking:** `EventsLoop` is `!Send` and `!Sync` because of platform-dependant constraints,
  but `Window`, `WindowId`, `DeviceId` and `MonitorId` guaranteed to be `Send`.
- `MonitorId::get_position` now returns `(i32, i32)` instead of `(u32, u32)`.
- Rewrite of the wayland backend to use wayland-client-0.11
- Support for dead keys on wayland for keyboard utf8 input
- Monitor enumeration on Windows is now implemented using `EnumDisplayMonitors` instead of
`EnumDisplayDevices`. This changes the value returned by `MonitorId::get_name()`.
- On Windows added `MonitorIdExt::hmonitor` method
- Impl `Clone` for `EventsLoopProxy`
- `EventsLoop::get_primary_monitor()` on X11 will fallback to any available monitor if no primary is found
- Support for touch event on wayland
- `WindowEvent`s `MouseMoved`, `MouseEntered`, and `MouseLeft` have been renamed to
`CursorMoved`, `CursorEntered`, and `CursorLeft`.
- New `DeviceEvent`s added, `MouseMotion` and `MouseWheel`.
- Send `CursorMoved` event after `CursorEntered` and `Focused` events.
- Add support for `ModifiersState`, `MouseMove`, `MouseInput`, `MouseMotion` for emscripten backend.

# Version 0.8.3 (2017-10-11)

- Fixed issue of calls to `set_inner_size` blocking on Windows.
- Mapped `ISO_Left_Tab` to `VirtualKeyCode::Tab` to make the key work with modifiers
- Fixed the X11 backed on 32bit targets

# Version 0.8.2 (2017-09-28)

- Uniformize keyboard scancode values accross Wayland and X11 (#297).
- Internal rework of the wayland event loop
- Added method `os::linux::WindowExt::is_ready`

# Version 0.8.1 (2017-09-22)

- Added various methods to `os::linux::EventsLoopExt`, plus some hidden items necessary to make
  glutin work.

# Version 0.8.0 (2017-09-21)

- Added `Window::set_maximized`, `WindowAttributes::maximized` and `WindowBuilder::with_maximized`.
- Added `Window::set_fullscreen`.
- Changed `with_fullscreen` to take a `Option<MonitorId>` instead of a `MonitorId`.
- Removed `MonitorId::get_native_identifer()` in favor of platform-specific traits in the `os`
  module.
- Changed `get_available_monitors()` and `get_primary_monitor()` to be methods of `EventsLoop`
  instead of stand-alone methods.
- Changed `EventsLoop` to be tied to a specific X11 or Wayland connection.
- Added a `os::linux::EventsLoopExt` trait that makes it possible to configure the connection.
- Fixed the emscripten code, which now compiles.
- Changed the X11 fullscreen code to use `xrandr` instead of `xxf86vm`.
- Fixed the Wayland backend to produce `Refresh` event after window creation.
- Changed the `Suspended` event to be outside of `WindowEvent`.
- Fixed the X11 backend sometimes reporting the wrong virtual key (#273).<|MERGE_RESOLUTION|>--- conflicted
+++ resolved
@@ -17,12 +17,9 @@
   misinterpreted during a drag and drop operation.
 - On X11, fix a bug where focusing the window would panic.
 - On macOS, fix `refresh_rate_millihertz`.
-<<<<<<< HEAD
-- On Windows, fix consecutive calls to `window.set_fullscreen(Some(Fullscreen::Borderless(None)))` resulting in losing previous window state when eventually exiting fullscreen using `window.set_fullscreen(None)`.
-=======
 - On Wayland, disable Client Side Decorations when `wl_subcompositor` is not supported.
 - On X11, fix `Xft.dpi` detection from Xresources.
->>>>>>> 2a9c593e
+- On Windows, fix consecutive calls to `window.set_fullscreen(Some(Fullscreen::Borderless(None)))` resulting in losing previous window state when eventually exiting fullscreen using `window.set_fullscreen(None)`.
 
 # 0.29.4
 
