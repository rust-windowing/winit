--- conflicted
+++ resolved
@@ -33,11 +33,8 @@
 - Add the `OwnedDisplayHandle` type for allowing safe display handle usage outside of trivial cases.
 - **Breaking:** Rename `TouchpadMagnify` to `PinchGesture`, `SmartMagnify` to `DoubleTapGesture` and `TouchpadRotate` to `RotationGesture` to represent the action rather than the intent.
 - on iOS, add detection support for `PinchGesture`, `DoubleTapGesture` and `RotationGesture`.
-<<<<<<< HEAD
-- On Windows, Remove `WS_CAPTION`, `WS_BORDER` and `WS_EX_WINDOWEDGE` styles for child windows
-=======
 - on Windows: add `with_border_color`, `with_title_background_color`, `with_title_text_color` and `with_corner_preference`
->>>>>>> 572d7ee7
+- On Windows, Remove `WS_CAPTION`, `WS_BORDER` and `WS_EX_WINDOWEDGE` styles for child windows without decorations.
 
 # 0.29.10
 
