# Unreleased

<<<<<<< HEAD
- On macOS, fix `set_simple_screen` to remember frame excluding title bar.
=======
- On Wayland, fix coordinates in touch events when scale factor isn't 1.
- On Wayland, fix color from `close_button_icon_color` not applying.
- Ignore locale if unsupported by X11 backend

# 0.21.0 (2020-02-04)

- On Windows, fixed "error: linking with `link.exe` failed: exit code: 1120" error on older versions of windows.
>>>>>>> a1b65f70
- On macOS, fix set_minimized(true) works only with decorations.
- On macOS, add `hide_application` to `EventLoopWindowTarget` via a new `EventLoopWindowTargetExtMacOS` trait. `hide_application` will hide the entire application by calling `-[NSApplication hide: nil]`.
- On macOS, fix not sending ReceivedCharacter event for specific keys combinations.
- On macOS, fix `CursorMoved` event reporting the cursor position using logical coordinates.
- On macOS, fix issue where unbundled applications would sometimes open without being focused.
- On macOS, fix `run_return` does not return unless it receives a message.
- On Windows, fix bug where `RedrawRequested` would only get emitted every other iteration of the event loop.
- On X11, fix deadlock on window state when handling certain window events.
- `WindowBuilder` now implements `Default`.
- **Breaking:** `WindowEvent::CursorMoved` changed to `f64` units, preserving high-precision data supplied by most backends
- On Wayland, fix coordinates in mouse events when scale factor isn't 1
- On Web, add the ability to provide a custom canvas
- **Breaking:** On Wayland, the `WaylandTheme` struct has been replaced with a `Theme` trait, allowing for extra configuration

# 0.20.0 (2020-01-05)

- On X11, fix `ModifiersChanged` emitting incorrect modifier change events

- **Breaking**: Overhaul how Winit handles DPI:
  + Window functions and events now return `PhysicalSize` instead of `LogicalSize`.
  + Functions that take `Size` or `Position` types can now take either `Logical` or `Physical` types.
  + `hidpi_factor` has been renamed to `scale_factor`.
  + `HiDpiFactorChanged` has been renamed to `ScaleFactorChanged`, and lets you control how the OS
    resizes the window in response to the change.
  + On X11, deprecate `WINIT_HIDPI_FACTOR` environment variable in favor of `WINIT_X11_SCALE_FACTOR`.
  + `Size` and `Position` types are now generic over their exact pixel type.

# 0.20.0 Alpha 6 (2020-01-03)

- On macOS, fix `set_cursor_visible` hides cursor outside of window.
- On macOS, fix `CursorEntered` and `CursorLeft` events fired at old window size.
- On macOS, fix error when `set_fullscreen` is called during fullscreen transition.
- On all platforms except mobile and WASM, implement `Window::set_minimized`.
- On X11, fix `CursorEntered` event being generated for non-winit windows.
- On macOS, fix crash when starting maximized without decorations.
- On macOS, fix application not terminating on `run_return`.
- On Wayland, fix cursor icon updates on window borders when using CSD.
- On Wayland, under mutter(GNOME Wayland), fix CSD being behind the status bar, when starting window in maximized mode.
- On Windows, theme the title bar according to whether the system theme is "Light" or "Dark".
- Added `WindowEvent::ThemeChanged` variant to handle changes to the system theme. Currently only implemented on Windows.
- **Breaking**: Changes to the `RedrawRequested` event (#1041):
  - `RedrawRequested` has been moved from `WindowEvent` to `Event`.
  - `EventsCleared` has been renamed to `MainEventsCleared`.
  - `RedrawRequested` is now issued only after `MainEventsCleared`.
  - `RedrawEventsCleared` is issued after each set of `RedrawRequested` events.
- Implement synthetic window focus key events on Windows.
- **Breaking**: Change `ModifiersState` to a `bitflags` struct.
- On Windows, implement `VirtualKeyCode` translation for `LWin` and `RWin`.
- On Windows, fix closing the last opened window causing `DeviceEvent`s to stop getting emitted.
- On Windows, fix `Window::set_visible` not setting internal flags correctly. This resulted in some weird behavior.
- Add `DeviceEvent::ModifiersChanged`.
  - Deprecate `modifiers` fields in other events in favor of `ModifiersChanged`.
- On X11, `WINIT_HIDPI_FACTOR` now dominates `Xft.dpi` when picking DPI factor for output.
- On X11, add special value `randr` for `WINIT_HIDPI_FACTOR` to make winit use self computed DPI factor instead of the one from `Xft.dpi`.

# 0.20.0 Alpha 5 (2019-12-09)

- On macOS, fix application termination on `ControlFlow::Exit`
- On Windows, fix missing `ReceivedCharacter` events when Alt is held.
- On macOS, stop emitting private corporate characters in `ReceivedCharacter` events.
- On X11, fix misreporting DPI factor at startup.
- On X11, fix events not being reported when using `run_return`.
- On X11, fix key modifiers being incorrectly reported.
- On X11, fix window creation hanging when another window is fullscreen.
- On Windows, fix focusing unfocused windows when switching from fullscreen to windowed.
- On X11, fix reporting incorrect DPI factor when waking from suspend.
- Change `EventLoopClosed` to contain the original event.
- **Breaking**: Add `is_synthetic` field to `WindowEvent` variant `KeyboardInput`,
  indicating that the event is generated by winit.
- On X11, generate synthetic key events for keys held when a window gains or loses focus.
- On X11, issue a `CursorMoved` event when a `Touch` event occurs,
  as X11 implicitly moves the cursor for such events.

# 0.20.0 Alpha 4 (2019-10-18)

- Add web support via the 'stdweb' or 'web-sys' features
- On Windows, implemented function to get HINSTANCE
- On macOS, implement `run_return`.
- On iOS, fix inverted parameter in `set_prefers_home_indicator_hidden`.
- On X11, performance is improved when rapidly calling `Window::set_cursor_icon`.
- On iOS, fix improper `msg_send` usage that was UB and/or would break if `!` is stabilized.
- On Windows, unset `maximized` when manually changing the window's position or size.
- On Windows, add touch pressure information for touch events.
- On macOS, differentiate between `CursorIcon::Grab` and `CursorIcon::Grabbing`.
- On Wayland, fix event processing sometimes stalling when using OpenGL with vsync.
- Officially remove the Emscripten backend.
- On Windows, fix handling of surrogate pairs when dispatching `ReceivedCharacter`.
- On macOS 10.15, fix freeze upon exiting exclusive fullscreen mode.
- On iOS, fix panic upon closing the app.
- On X11, allow setting mulitple `XWindowType`s.
- On iOS, fix null window on initial `HiDpiFactorChanged` event.
- On Windows, fix fullscreen window shrinking upon getting restored to a normal window.
- On macOS, fix events not being emitted during modal loops, such as when windows are being resized
  by the user.
- On Windows, fix hovering the mouse over the active window creating an endless stream of CursorMoved events.
- Always dispatch a `RedrawRequested` event after creating a new window.
- On X11, return dummy monitor data to avoid panicking when no monitors exist.
- On X11, prevent stealing input focus when creating a new window.
  Only steal input focus when entering fullscreen mode.
- On Wayland, fixed DeviceEvents for relative mouse movement is not always produced
- On Wayland, add support for set_cursor_visible and set_cursor_grab.
- On Wayland, fixed DeviceEvents for relative mouse movement is not always produced.
- Removed `derivative` crate dependency.
- On Wayland, add support for set_cursor_icon.
- Use `impl Iterator<Item = MonitorHandle>` instead of `AvailableMonitorsIter` consistently.
- On macOS, fix fullscreen state being updated after entering fullscreen instead of before,
  resulting in `Window::fullscreen` returning the old state in `Resized` events instead of
  reflecting the new fullscreen state
- On X11, fix use-after-free during window creation
- On Windows, disable monitor change keyboard shortcut while in exclusive fullscreen.
- On Windows, ensure that changing a borderless fullscreen window's monitor via keyboard shortcuts keeps the window fullscreen on the new monitor.
- Prevent `EventLoop::new` and `EventLoop::with_user_event` from getting called outside the main thread.
  - This is because some platforms cannot run the event loop outside the main thread. Preventing this
    reduces the potential for cross-platform compatibility gotchyas.
- On Windows and Linux X11/Wayland, add platform-specific functions for creating an `EventLoop` outside the main thread.
- On Wayland, drop resize events identical to the current window size.
- On Windows, fix window rectangle not getting set correctly on high-DPI systems.

# 0.20.0 Alpha 3 (2019-08-14)

- On macOS, drop the run closure on exit.
- On Windows, location of `WindowEvent::Touch` are window client coordinates instead of screen coordinates.
- On X11, fix delayed events after window redraw.
- On macOS, add `WindowBuilderExt::with_disallow_hidpi` to have the option to turn off best resolution openGL surface.
- On Windows, screen saver won't start if the window is in fullscreen mode.
- Change all occurrences of the `new_user_event` method to `with_user_event`.
- On macOS, the dock and the menu bar are now hidden in fullscreen mode.
- `Window::set_fullscreen` now takes `Option<Fullscreen>` where `Fullscreen`
  consists of `Fullscreen::Exclusive(VideoMode)` and
  `Fullscreen::Borderless(MonitorHandle)` variants.
    - Adds support for exclusive fullscreen mode.
- On iOS, add support for hiding the home indicator.
- On iOS, add support for deferring system gestures.
- On iOS, fix a crash that occurred while acquiring a monitor's name.
- On iOS, fix armv7-apple-ios compile target.
- Removed the `T: Clone` requirement from the `Clone` impl of `EventLoopProxy<T>`.
- On iOS, disable overscan compensation for external displays (removes black
  bars surrounding the image).
- On Linux, the functions `is_wayland`, `is_x11`, `xlib_xconnection` and `wayland_display` have been moved to a new `EventLoopWindowTargetExtUnix` trait.
- On iOS, add `set_prefers_status_bar_hidden` extension function instead of
  hijacking `set_decorations` for this purpose.
- On macOS and iOS, corrected the auto trait impls of `EventLoopProxy`.
- On iOS, add touch pressure information for touch events.
- Implement `raw_window_handle::HasRawWindowHandle` for `Window` type on all supported platforms.
- On macOS, fix the signature of `-[NSView drawRect:]`.
- On iOS, fix the behavior of `ControlFlow::Poll`. It wasn't polling if that was the only mode ever used by the application.
- On iOS, fix DPI sent out by views on creation was `0.0` - now it gives a reasonable number.
- On iOS, RedrawRequested now works for gl/metal backed views.
- On iOS, RedrawRequested is generally ordered after EventsCleared.

# 0.20.0 Alpha 2 (2019-07-09)

- On X11, non-resizable windows now have maximize explicitly disabled.
- On Windows, support paths longer than MAX_PATH (260 characters) in `WindowEvent::DroppedFile`
and `WindowEvent::HoveredFile`.
- On Mac, implement `DeviceEvent::Button`.
- Change `Event::Suspended(true / false)` to `Event::Suspended` and `Event::Resumed`.
- On X11, fix sanity check which checks that a monitor's reported width and height (in millimeters) are non-zero when calculating the DPI factor.
- Revert the use of invisible surfaces in Wayland, which introduced graphical glitches with OpenGL (#835)
- On X11, implement `_NET_WM_PING` to allow desktop environment to kill unresponsive programs.
- On Windows, when a window is initially invisible, it won't take focus from the existing visible windows.
- On Windows, fix multiple calls to `request_redraw` during `EventsCleared` sending multiple `RedrawRequested events.`
- On Windows, fix edge case where `RedrawRequested` could be dispatched before input events in event loop iteration.
- On Windows, fix timing issue that could cause events to be improperly dispatched after `RedrawRequested` but before `EventsCleared`.
- On macOS, drop unused Metal dependency.
- On Windows, fix the trail effect happening on transparent decorated windows. Borderless (or un-decorated) windows were not affected.
- On Windows, fix `with_maximized` not properly setting window size to entire window.
- On macOS, change `WindowExtMacOS::request_user_attention()` to take an `enum` instead of a `bool`.

# 0.20.0 Alpha 1 (2019-06-21)

- Changes below are considered **breaking**.
- Change all occurrences of `EventsLoop` to `EventLoop`.
- Previously flat API is now exposed through `event`, `event_loop`, `monitor`, and `window` modules.
- `os` module changes:
  - Renamed to `platform`.
  - All traits now have platform-specific suffixes.
  - Exposes new `desktop` module on Windows, Mac, and Linux.
- Changes to event loop types:
  - `EventLoopProxy::wakeup` has been removed in favor of `send_event`.
  - **Major:** New `run` method drives winit event loop.
    - Returns `!` to ensure API behaves identically across all supported platforms.
      - This allows `emscripten` implementation to work without lying about the API.
    - `ControlFlow`'s variants have been replaced with `Wait`, `WaitUntil(Instant)`, `Poll`, and `Exit`.
      - Is read after `EventsCleared` is processed.
      - `Wait` waits until new events are available.
      - `WaitUntil` waits until either new events are available or the provided time has been reached.
      - `Poll` instantly resumes the event loop.
      - `Exit` aborts the event loop.
    - Takes a closure that implements `'static + FnMut(Event<T>, &EventLoop<T>, &mut ControlFlow)`.
      - `&EventLoop<T>` is provided to allow new `Window`s to be created.
  - **Major:** `platform::desktop` module exposes `EventLoopExtDesktop` trait with `run_return` method.
    - Behaves identically to `run`, but returns control flow to the calling context and can take non-`'static` closures.
  - `EventLoop`'s `poll_events` and `run_forever` methods have been removed in favor of `run` and `run_return`.
- Changes to events:
  - Remove `Event::Awakened` in favor of `Event::UserEvent(T)`.
    - Can be sent with `EventLoopProxy::send_event`.
  - Rename `WindowEvent::Refresh` to `WindowEvent::RedrawRequested`.
    - `RedrawRequested` can be sent by the user with the `Window::request_redraw` method.
  - `EventLoop`, `EventLoopProxy`, and `Event` are now generic over `T`, for use in `UserEvent`.
  - **Major:** Add `NewEvents(StartCause)`, `EventsCleared`, and `LoopDestroyed` variants to `Event`.
    - `NewEvents` is emitted when new events are ready to be processed by event loop.
      - `StartCause` describes why new events are available, with `ResumeTimeReached`, `Poll`, `WaitCancelled`, and `Init` (sent once at start of loop).
    - `EventsCleared` is emitted when all available events have been processed.
      - Can be used to perform logic that depends on all events being processed (e.g. an iteration of a game loop).
    - `LoopDestroyed` is emitted when the `run` or `run_return` method is about to exit.
- Rename `MonitorId` to `MonitorHandle`.
- Removed `serde` implementations from `ControlFlow`.
- Rename several functions to improve both internal consistency and compliance with Rust API guidelines.
- Remove `WindowBuilder::multitouch` field, since it was only implemented on a few platforms. Multitouch is always enabled now.
- **Breaking:** On macOS, change `ns` identifiers to use snake_case for consistency with iOS's `ui` identifiers.
- Add `MonitorHandle::video_modes` method for retrieving supported video modes for the given monitor.
- On Wayland, the window now exists even if nothing has been drawn.
- On Windows, fix initial dimensions of a fullscreen window.
- On Windows, Fix transparent borderless windows rendering wrong.

# Version 0.19.1 (2019-04-08)

- On Wayland, added a `get_wayland_display` function to `EventsLoopExt`.
- On Windows, fix `CursorMoved(0, 0)` getting dispatched on window focus.
- On macOS, fix command key event left and right reverse.
- On FreeBSD, NetBSD, and OpenBSD, fix build of X11 backend.
- On Linux, the numpad's add, subtract and divide keys are now mapped to the `Add`, `Subtract` and `Divide` virtual key codes
- On macOS, the numpad's subtract key has been added to the `Subtract` mapping
- On Wayland, the numpad's home, end, page up and page down keys are now mapped to the `Home`, `End`, `PageUp` and `PageDown` virtual key codes
- On Windows, fix icon not showing up in corner of window.
- On X11, change DPI scaling factor behavior. First, winit tries to read it from "Xft.dpi" XResource, and uses DPI calculation from xrandr dimensions as fallback behavior.

# Version 0.19.0 (2019-03-06)

- On X11, we will use the faster `XRRGetScreenResourcesCurrent` function instead of `XRRGetScreenResources` when available.
- On macOS, fix keycodes being incorrect when using a non-US keyboard layout.
- On Wayland, fix `with_title()` not setting the windows title
- On Wayland, add `set_wayland_theme()` to control client decoration color theme
- Added serde serialization to `os::unix::XWindowType`.
- **Breaking:** Remove the `icon_loading` feature and the associated `image` dependency.
- On X11, make event loop thread safe by replacing XNextEvent with select(2) and XCheckIfEvent
- On Windows, fix malformed function pointer typecast that could invoke undefined behavior.
- Refactored Windows state/flag-setting code.
- On Windows, hiding the cursor no longer hides the cursor for all Winit windows - just the one `hide_cursor` was called on.
- On Windows, cursor grabs used to get perpetually canceled when the grabbing window lost focus. Now, cursor grabs automatically get re-initialized when the window regains focus and the mouse moves over the client area.
- On Windows, only vertical mouse wheel events were handled. Now, horizontal mouse wheel events are also handled.
- On Windows, ignore the AltGr key when populating the `ModifersState` type.

# Version 0.18.1 (2018-12-30)

- On macOS, fix `Yen` (JIS) so applications receive the event.
- On X11 with a tiling WM, fixed high CPU usage when moving windows across monitors.
- On X11, fixed panic caused by dropping the window before running the event loop.
- on macOS, added `WindowExt::set_simple_fullscreen` which does not require a separate space
- Introduce `WindowBuilderExt::with_app_id` to allow setting the application ID on Wayland.
- On Windows, catch panics in event loop child thread and forward them to the parent thread. This prevents an invocation of undefined behavior due to unwinding into foreign code.
- On Windows, fix issue where resizing or moving window combined with grabbing the cursor would freeze program.
- On Windows, fix issue where resizing or moving window would eat `Awakened` events.
- On Windows, exiting fullscreen after entering fullscreen with disabled decorations no longer shrinks window.
- On X11, fixed a segfault when using virtual monitors with XRandR.
- Derive `Ord` and `PartialOrd` for `VirtualKeyCode` enum.
- On Windows, fix issue where hovering or dropping a non file item would create a panic.
- On Wayland, fix resizing and DPI calculation when a `wl_output` is removed without sending a `leave` event to the `wl_surface`, such as disconnecting a monitor from a laptop.
- On Wayland, DPI calculation is handled by smithay-client-toolkit.
- On X11, `WindowBuilder::with_min_dimensions` and `WindowBuilder::with_max_dimensions` now correctly account for DPI.
- Added support for generating dummy `DeviceId`s and `WindowId`s to better support unit testing.
- On macOS, fixed unsoundness in drag-and-drop that could result in drops being rejected.
- On macOS, implemented `WindowEvent::Refresh`.
- On macOS, all `MouseCursor` variants are now implemented and the cursor will no longer reset after unfocusing.
- Removed minimum supported Rust version guarantee.

# Version 0.18.0 (2018-11-07)

- **Breaking:** `image` crate upgraded to 0.20. This is exposed as part of the `icon_loading` API.
- On Wayland, pointer events will now provide the current modifiers state.
- On Wayland, titles will now be displayed in the window header decoration.
- On Wayland, key repetition is now ended when keyboard loses focus.
- On Wayland, windows will now use more stylish and modern client side decorations.
- On Wayland, windows will use server-side decorations when available.
- **Breaking:** Added support for F16-F24 keys (variants were added to the `VirtualKeyCode` enum).
- Fixed graphical glitches when resizing on Wayland.
- On Windows, fix freezes when performing certain actions after a window resize has been triggered. Reintroduces some visual artifacts when resizing.
- Updated window manager hints under X11 to v1.5 of [Extended Window Manager Hints](https://specifications.freedesktop.org/wm-spec/wm-spec-1.5.html#idm140200472629520).
- Added `WindowBuilderExt::with_gtk_theme_variant` to X11-specific `WindowBuilder` functions.
- Fixed UTF8 handling bug in X11 `set_title` function.
- On Windows, `Window::set_cursor` now applies immediately instead of requiring specific events to occur first.
- On Windows, the `HoveredFile` and `HoveredFileCancelled` events are now implemented.
- On Windows, fix `Window::set_maximized`.
- On Windows 10, fix transparency (#260).
- On macOS, fix modifiers during key repeat.
- Implemented the `Debug` trait for `Window`, `EventsLoop`, `EventsLoopProxy` and `WindowBuilder`.
- On X11, now a `Resized` event will always be generated after a DPI change to ensure the window's logical size is consistent with the new DPI.
- Added further clarifications to the DPI docs.
- On Linux, if neither X11 nor Wayland manage to initialize, the corresponding panic now consists of a single line only.
- Add optional `serde` feature with implementations of `Serialize`/`Deserialize` for DPI types and various event types.
- Add `PartialEq`, `Eq`, and `Hash` implementations on public types that could have them but were missing them.
- On X11, drag-and-drop receiving an unsupported drop type can no longer cause the WM to freeze.
- Fix issue whereby the OpenGL context would not appear at startup on macOS Mojave (#1069).
- **Breaking:** Removed `From<NSApplicationActivationPolicy>` impl from `ActivationPolicy` on macOS.
- On macOS, the application can request the user's attention with `WindowExt::request_user_attention`.

# Version 0.17.2 (2018-08-19)

- On macOS, fix `<C-Tab>` so applications receive the event.
- On macOS, fix `<Cmd-{key}>` so applications receive the event.
- On Wayland, key press events will now be repeated.

# Version 0.17.1 (2018-08-05)

- On X11, prevent a compilation failure in release mode for versions of Rust greater than or equal to 1.30.
- Fixed deadlock that broke fullscreen mode on Windows.

# Version 0.17.0 (2018-08-02)

- Cocoa and core-graphics updates.
- Fixed thread-safety issues in several `Window` functions on Windows.
- On MacOS, the key state for modifiers key events is now properly set.
- On iOS, the view is now set correctly. This makes it possible to render things (instead of being stuck on a black screen), and touch events work again.
- Added NetBSD support.
- **Breaking:** On iOS, `UIView` is now the default root view. `WindowBuilderExt::with_root_view_class` can be used to set the root view objective-c class to `GLKView` (OpenGLES) or `MTKView` (Metal/MoltenVK).
- On iOS, the `UIApplication` is not started until `Window::new` is called.
- Fixed thread unsafety with cursor hiding on macOS.
- On iOS, fixed the size of the `JmpBuf` type used for `setjmp`/`longjmp` calls. Previously this was a buffer overflow on most architectures.
- On Windows, use cached window DPI instead of repeatedly querying the system. This fixes sporadic crashes on Windows 7.

# Version 0.16.2 (2018-07-07)

- On Windows, non-resizable windows now have the maximization button disabled. This is consistent with behavior on macOS and popular X11 WMs.
- Corrected incorrect `unreachable!` usage when guessing the DPI factor with no detected monitors.

# Version 0.16.1 (2018-07-02)

- Added logging through `log`. Logging will become more extensive over time.
- On X11 and Windows, the window's DPI factor is guessed before creating the window. This *greatly* cuts back on unsightly auto-resizing that would occur immediately after window creation.
- Fixed X11 backend compilation for environments where `c_char` is unsigned.

# Version 0.16.0 (2018-06-25)

- Windows additionally has `WindowBuilderExt::with_no_redirection_bitmap`.
- **Breaking:** Removed `VirtualKeyCode::LMenu` and `VirtualKeyCode::RMenu`; Windows now generates `VirtualKeyCode::LAlt` and `VirtualKeyCode::RAlt` instead.
- On X11, exiting fullscreen no longer leaves the window in the monitor's top left corner.
- **Breaking:** `Window::hidpi_factor` has been renamed to `Window::get_hidpi_factor` for better consistency. `WindowEvent::HiDPIFactorChanged` has been renamed to `WindowEvent::HiDpiFactorChanged`. DPI factors are always represented as `f64` instead of `f32` now.
- The Windows backend is now DPI aware. `WindowEvent::HiDpiFactorChanged` is implemented, and `MonitorId::get_hidpi_factor` and `Window::hidpi_factor` return accurate values.
- Implemented `WindowEvent::HiDpiFactorChanged` on X11.
- On macOS, `Window::set_cursor_position` is now relative to the client area.
- On macOS, setting the maximum and minimum dimensions now applies to the client area dimensions rather than to the window dimensions.
- On iOS, `MonitorId::get_dimensions` has been implemented and both `MonitorId::get_hidpi_factor` and `Window::get_hidpi_factor` return accurate values.
- On Emscripten, `MonitorId::get_hidpi_factor` now returns the same value as `Window::get_hidpi_factor` (it previously would always return 1.0).
- **Breaking:** The entire API for sizes, positions, etc. has changed. In the majority of cases, winit produces and consumes positions and sizes as `LogicalPosition` and `LogicalSize`, respectively. The notable exception is `MonitorId` methods, which deal in `PhysicalPosition` and `PhysicalSize`. See the documentation for specifics and explanations of the types. Additionally, winit automatically conserves logical size when the DPI factor changes.
- **Breaking:** All deprecated methods have been removed. For `Window::platform_display` and `Window::platform_window`, switch to the appropriate platform-specific `WindowExt` methods. For `Window::get_inner_size_points` and `Window::get_inner_size_pixels`, use the `LogicalSize` returned by `Window::get_inner_size` and convert as needed.
- HiDPI support for Wayland.
- `EventsLoop::get_available_monitors` and `EventsLoop::get_primary_monitor` now have identical counterparts on `Window`, so this information can be acquired without an `EventsLoop` borrow.
- `AvailableMonitorsIter` now implements `Debug`.
- Fixed quirk on macOS where certain keys would generate characters at twice the normal rate when held down.
- On X11, all event loops now share the same `XConnection`.
- **Breaking:** `Window::set_cursor_state` and `CursorState` enum removed in favor of the more composable `Window::grab_cursor` and `Window::hide_cursor`. As a result, grabbing the cursor no longer automatically hides it; you must call both methods to retain the old behavior on Windows and macOS. `Cursor::NoneCursor` has been removed, as it's no longer useful.
- **Breaking:** `Window::set_cursor_position` now returns `Result<(), String>`, thus allowing for `Box<Error>` conversion via `?`.

# Version 0.15.1 (2018-06-13)

- On X11, the `Moved` event is no longer sent when the window is resized without changing position.
- `MouseCursor` and `CursorState` now implement `Default`.
- `WindowBuilder::with_resizable` implemented for Windows, X11, Wayland, and macOS.
- `Window::set_resizable` implemented for Windows, X11, Wayland, and macOS.
- On X11, if the monitor's width or height in millimeters is reported as 0, the DPI is now 1.0 instead of +inf.
- On X11, the environment variable `WINIT_HIDPI_FACTOR` has been added for overriding DPI factor.
- On X11, enabling transparency no longer causes the window contents to flicker when resizing.
- On X11, `with_override_redirect` now actually enables override redirect.
- macOS now generates `VirtualKeyCode::LAlt` and `VirtualKeyCode::RAlt` instead of `None` for both.
- On macOS, `VirtualKeyCode::RWin` and `VirtualKeyCode::LWin` are no longer switched.
- On macOS, windows without decorations can once again be resized.
- Fixed race conditions when creating an `EventsLoop` on X11, most commonly manifesting as "[xcb] Unknown sequence number while processing queue".
- On macOS, `CursorMoved` and `MouseInput` events are only generated if they occurs within the window's client area.
- On macOS, resizing the window no longer generates a spurious `MouseInput` event.

# Version 0.15.0 (2018-05-22)

- `Icon::to_cardinals` is no longer public, since it was never supposed to be.
- Wayland: improve diagnostics if initialization fails
- Fix some system event key doesn't work when focused, do not block keyevent forward to system on macOS
- On X11, the scroll wheel position is now correctly reset on i3 and other WMs that have the same quirk.
- On X11, `Window::get_current_monitor` now reliably returns the correct monitor.
- On X11, `Window::hidpi_factor` returns values from XRandR rather than the inaccurate values previously queried from the core protocol.
- On X11, the primary monitor is detected correctly even when using versions of XRandR less than 1.5.
- `MonitorId` now implements `Debug`.
- Fixed bug on macOS where using `with_decorations(false)` would cause `set_decorations(true)` to produce a transparent titlebar with no title.
- Implemented `MonitorId::get_position` on macOS.
- On macOS, `Window::get_current_monitor` now returns accurate values.
- Added `WindowBuilderExt::with_resize_increments` to macOS.
- **Breaking:** On X11, `WindowBuilderExt::with_resize_increments` and `WindowBuilderExt::with_base_size` now take `u32` values rather than `i32`.
- macOS keyboard handling has been overhauled, allowing for the use of dead keys, IME, etc. Right modifier keys are also no longer reported as being left.
- Added the `Window::set_ime_spot(x: i32, y: i32)` method, which is implemented on X11 and macOS.
- **Breaking**: `os::unix::WindowExt::send_xim_spot(x: i16, y: i16)` no longer exists. Switch to the new `Window::set_ime_spot(x: i32, y: i32)`, which has equivalent functionality.
- Fixed detection of `Pause` and `Scroll` keys on Windows.
- On Windows, alt-tabbing while the cursor is grabbed no longer makes it impossible to re-grab the cursor.
- On Windows, using `CursorState::Hide` when the cursor is grabbed now ungrabs the cursor first.
- Implemented `MouseCursor::NoneCursor` on Windows.
- Added `WindowBuilder::with_always_on_top` and `Window::set_always_on_top`. Implemented on Windows, macOS, and X11.
- On X11, `WindowBuilderExt` now has `with_class`, `with_override_redirect`, and `with_x11_window_type` to allow for more control over window creation. `WindowExt` additionally has `set_urgent`.
- More hints are set by default on X11, including `_NET_WM_PID` and `WM_CLIENT_MACHINE`. Note that prior to this, the `WM_CLASS` hint was automatically set to whatever value was passed to `with_title`. It's now set to the executable name to better conform to expectations and the specification; if this is undesirable, you must explicitly use `WindowBuilderExt::with_class`.

# Version 0.14.0 (2018-05-09)

- Created the `Copy`, `Paste` and `Cut` `VirtualKeyCode`s and added support for them on X11 and Wayland
- Fix `.with_decorations(false)` in macOS
- On Mac, `NSWindow` and supporting objects might be alive long after they were `closed` which resulted in apps consuming more heap then needed. Mainly it was affecting multi window applications. Not expecting any user visible change of behaviour after the fix.
- Fix regression of Window platform extensions for macOS where `NSFullSizeContentViewWindowMask` was not being correctly applied to `.fullsize_content_view`.
- Corrected `get_position` on Windows to be relative to the screen rather than to the taskbar.
- Corrected `Moved` event on Windows to use position values equivalent to those returned by `get_position`. It previously supplied client area positions instead of window positions, and would additionally interpret negative values as being very large (around `u16::MAX`).
- Implemented `Moved` event on macOS.
- On X11, the `Moved` event correctly use window positions rather than client area positions. Additionally, a stray `Moved` that unconditionally accompanied `Resized` with the client area position relative to the parent has been eliminated; `Moved` is still received alongside `Resized`, but now only once and always correctly.
- On Windows, implemented all variants of `DeviceEvent` other than `Text`. Mouse `DeviceEvent`s are now received even if the window isn't in the foreground.
- `DeviceId` on Windows is no longer a unit struct, and now contains a `u32`. For `WindowEvent`s, this will always be 0, but on `DeviceEvent`s it will be the handle to that device. `DeviceIdExt::get_persistent_identifier` can be used to acquire a unique identifier for that device that persists across replugs/reboots/etc.
- Corrected `run_forever` on X11 to stop discarding `Awakened` events.
- Various safety and correctness improvements to the X11 backend internals.
- Fixed memory leak on X11 every time the mouse entered the window.
- On X11, drag and drop now works reliably in release mode.
- Added `WindowBuilderExt::with_resize_increments` and `WindowBuilderExt::with_base_size` to X11, allowing for more optional hints to be set.
- Rework of the wayland backend, migrating it to use [Smithay's Client Toolkit](https://github.com/Smithay/client-toolkit).
- Added `WindowBuilder::with_window_icon` and `Window::set_window_icon`, finally making it possible to set the window icon on Windows and X11. The `icon_loading` feature can be enabled to allow for icons to be easily loaded; see example program `window_icon.rs` for usage.
- Windows additionally has `WindowBuilderExt::with_taskbar_icon` and `WindowExt::set_taskbar_icon`.
- On Windows, fix panic when trying to call `set_fullscreen(None)` on a window that has not been fullscreened prior.

# Version 0.13.1 (2018-04-26)

- Ensure necessary `x11-dl` version is used.

# Version 0.13.0 (2018-04-25)

- Implement `WindowBuilder::with_maximized`, `Window::set_fullscreen`, `Window::set_maximized` and `Window::set_decorations` for MacOS.
- Implement `WindowBuilder::with_maximized`, `Window::set_fullscreen`, `Window::set_maximized` and `Window::set_decorations` for Windows.
- On Windows, `WindowBuilder::with_fullscreen` no longer changing monitor display resolution.
- Overhauled X11 window geometry calculations. `get_position` and `set_position` are more universally accurate across different window managers, and `get_outer_size` actually works now.
- Fixed SIGSEGV/SIGILL crashes on macOS caused by stabilization of the `!` (never) type.
- Implement `WindowEvent::HiDPIFactorChanged` for macOS
- On X11, input methods now work completely out of the box, no longer requiring application developers to manually call `setlocale`. Additionally, when input methods are started, stopped, or restarted on the server end, it's correctly handled.
- Implemented `Refresh` event on Windows.
- Properly calculate the minimum and maximum window size on Windows, including window decorations.
- Map more `MouseCursor` variants to cursor icons on Windows.
- Corrected `get_position` on macOS to return outer frame position, not content area position.
- Corrected `set_position` on macOS to set outer frame position, not content area position.
- Added `get_inner_position` method to `Window`, which gets the position of the window's client area. This is implemented on all applicable platforms (all desktop platforms other than Wayland, where this isn't possible).
- **Breaking:** the `Closed` event has been replaced by `CloseRequested` and `Destroyed`. To migrate, you typically just need to replace all usages of `Closed` with `CloseRequested`; see example programs for more info. The exception is iOS, where `Closed` must be replaced by `Destroyed`.

# Version 0.12.0 (2018-04-06)

- Added subclass to macos windows so they can be made resizable even with no decorations.
- Dead keys now work properly on X11, no longer resulting in a panic.
- On X11, input method creation first tries to use the value from the user's `XMODIFIERS` environment variable, so application developers should no longer need to manually call `XSetLocaleModifiers`. If that fails, fallbacks are tried, which should prevent input method initialization from ever outright failing.
- Fixed thread safety issues with input methods on X11.
- Add support for `Touch` for win32 backend.
- Fixed `Window::get_inner_size` and friends to return the size in pixels instead of points when using HIDPI displays on OSX.

# Version 0.11.3 (2018-03-28)

- Added `set_min_dimensions` and `set_max_dimensions` methods to `Window`, and implemented on Windows, X11, Wayland, and OSX.
- On X11, dropping a `Window` actually closes it now, and clicking the window's × button (or otherwise having the WM signal to close it) will result in the window closing.
- Added `WindowBuilderExt` methods for macos: `with_titlebar_transparent`,
  `with_title_hidden`, `with_titlebar_buttons_hidden`,
  `with_fullsize_content_view`.
- Mapped X11 numpad keycodes (arrows, Home, End, PageUp, PageDown, Insert and Delete) to corresponding virtual keycodes

# Version 0.11.2 (2018-03-06)

- Impl `Hash`, `PartialEq`, and `Eq` for `events::ModifiersState`.
- Implement `MonitorId::get_hidpi_factor` for MacOS.
- Added method `os::macos::MonitorIdExt::get_nsscreen() -> *mut c_void` that gets a `NSScreen` object matching the monitor ID.
- Send `Awakened` event on Android when event loop is woken up.

# Version 0.11.1 (2018-02-19)

- Fixed windows not receiving mouse events when click-dragging the mouse outside the client area of a window, on Windows platforms.
- Added method `os::android::EventsLoopExt:set_suspend_callback(Option<Box<Fn(bool) -> ()>>)` that allows glutin to register a callback when a suspend event happens

# Version 0.11.0 (2018-02-09)

- Implement `MonitorId::get_dimensions` for Android.
- Added method `os::macos::WindowBuilderExt::with_movable_by_window_background(bool)` that allows to move a window without a titlebar - `with_decorations(false)`
- Implement `Window::set_fullscreen`, `Window::set_maximized` and `Window::set_decorations` for Wayland.
- Added `Caret` as VirtualKeyCode and support OSX ^-Key with german input.

# Version 0.10.1 (2018-02-05)

*Yanked*

# Version 0.10.0 (2017-12-27)

- Add support for `Touch` for emscripten backend.
- Added support for `DroppedFile`, `HoveredFile`, and `HoveredFileCancelled` to X11 backend.
- **Breaking:** `unix::WindowExt` no longer returns pointers for things that aren't actually pointers; `get_xlib_window` now returns `Option<std::os::raw::c_ulong>` and `get_xlib_screen_id` returns `Option<std::os::raw::c_int>`. Additionally, methods that previously returned `libc::c_void` have been changed to return `std::os::raw::c_void`, which are not interchangeable types, so users wanting the former will need to explicitly cast.
- Added `set_decorations` method to `Window` to allow decorations to be toggled after the window is built. Presently only implemented on X11.
- Raised the minimum supported version of Rust to 1.20 on MacOS due to usage of associated constants in new versions of cocoa and core-graphics.
- Added `modifiers` field to `MouseInput`, `MouseWheel`, and `CursorMoved` events to track the modifiers state (`ModifiersState`).
- Fixed the emscripten backend to return the size of the canvas instead of the size of the window.

# Version 0.9.0 (2017-12-01)

- Added event `WindowEvent::HiDPIFactorChanged`.
- Added method `MonitorId::get_hidpi_factor`.
- Deprecated `get_inner_size_pixels` and `get_inner_size_points` methods of `Window` in favor of
`get_inner_size`.
- **Breaking:** `EventsLoop` is `!Send` and `!Sync` because of platform-dependant constraints,
  but `Window`, `WindowId`, `DeviceId` and `MonitorId` guaranteed to be `Send`.
- `MonitorId::get_position` now returns `(i32, i32)` instead of `(u32, u32)`.
- Rewrite of the wayland backend to use wayland-client-0.11
- Support for dead keys on wayland for keyboard utf8 input
- Monitor enumeration on Windows is now implemented using `EnumDisplayMonitors` instead of
`EnumDisplayDevices`. This changes the value returned by `MonitorId::get_name()`.
- On Windows added `MonitorIdExt::hmonitor` method
- Impl `Clone` for `EventsLoopProxy`
- `EventsLoop::get_primary_monitor()` on X11 will fallback to any available monitor if no primary is found
- Support for touch event on wayland
- `WindowEvent`s `MouseMoved`, `MouseEntered`, and `MouseLeft` have been renamed to
`CursorMoved`, `CursorEntered`, and `CursorLeft`.
- New `DeviceEvent`s added, `MouseMotion` and `MouseWheel`.
- Send `CursorMoved` event after `CursorEntered` and `Focused` events.
- Add support for `ModifiersState`, `MouseMove`, `MouseInput`, `MouseMotion` for emscripten backend.

# Version 0.8.3 (2017-10-11)

- Fixed issue of calls to `set_inner_size` blocking on Windows.
- Mapped `ISO_Left_Tab` to `VirtualKeyCode::Tab` to make the key work with modifiers
- Fixed the X11 backed on 32bit targets

# Version 0.8.2 (2017-09-28)

- Uniformize keyboard scancode values accross Wayland and X11 (#297).
- Internal rework of the wayland event loop
- Added method `os::linux::WindowExt::is_ready`

# Version 0.8.1 (2017-09-22)

- Added various methods to `os::linux::EventsLoopExt`, plus some hidden items necessary to make
  glutin work.

# Version 0.8.0 (2017-09-21)

- Added `Window::set_maximized`, `WindowAttributes::maximized` and `WindowBuilder::with_maximized`.
- Added `Window::set_fullscreen`.
- Changed `with_fullscreen` to take a `Option<MonitorId>` instead of a `MonitorId`.
- Removed `MonitorId::get_native_identifer()` in favor of platform-specific traits in the `os`
  module.
- Changed `get_available_monitors()` and `get_primary_monitor()` to be methods of `EventsLoop`
  instead of stand-alone methods.
- Changed `EventsLoop` to be tied to a specific X11 or Wayland connection.
- Added a `os::linux::EventsLoopExt` trait that makes it possible to configure the connection.
- Fixed the emscripten code, which now compiles.
- Changed the X11 fullscreen code to use `xrandr` instead of `xxf86vm`.
- Fixed the Wayland backend to produce `Refresh` event after window creation.
- Changed the `Suspended` event to be outside of `WindowEvent`.
- Fixed the X11 backend sometimes reporting the wrong virtual key (#273).<|MERGE_RESOLUTION|>--- conflicted
+++ resolved
@@ -1,8 +1,6 @@
 # Unreleased
 
-<<<<<<< HEAD
 - On macOS, fix `set_simple_screen` to remember frame excluding title bar.
-=======
 - On Wayland, fix coordinates in touch events when scale factor isn't 1.
 - On Wayland, fix color from `close_button_icon_color` not applying.
 - Ignore locale if unsupported by X11 backend
@@ -10,7 +8,6 @@
 # 0.21.0 (2020-02-04)
 
 - On Windows, fixed "error: linking with `link.exe` failed: exit code: 1120" error on older versions of windows.
->>>>>>> a1b65f70
 - On macOS, fix set_minimized(true) works only with decorations.
 - On macOS, add `hide_application` to `EventLoopWindowTarget` via a new `EventLoopWindowTargetExtMacOS` trait. `hide_application` will hide the entire application by calling `-[NSApplication hide: nil]`.
 - On macOS, fix not sending ReceivedCharacter event for specific keys combinations.
