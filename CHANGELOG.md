# Unreleased

- On macOS, fix application termination on `ControlFlow::Exit`
<<<<<<< HEAD
- On all platforms except iOS, implement `Window::set_minimized`.
=======
- On X11, fix misreporting DPI factor at startup.
- On X11, fix events not being reported when using `run_return`.
- On X11, fix key modifiers being incorrectly reported.
>>>>>>> cd39327e

# 0.20.0 Alpha 4 (2019-10-18)

- Add web support via the 'stdweb' or 'web-sys' features
- On Windows, implemented function to get HINSTANCE
- On macOS, implement `run_return`.
- On iOS, fix inverted parameter in `set_prefers_home_indicator_hidden`.
- On X11, performance is improved when rapidly calling `Window::set_cursor_icon`.
- On iOS, fix improper `msg_send` usage that was UB and/or would break if `!` is stabilized.
- On Windows, unset `maximized` when manually changing the window's position or size.
- On Windows, add touch pressure information for touch events.
- On macOS, differentiate between `CursorIcon::Grab` and `CursorIcon::Grabbing`.
- On Wayland, fix event processing sometimes stalling when using OpenGL with vsync.
- Officially remove the Emscripten backend.
- On Windows, fix handling of surrogate pairs when dispatching `ReceivedCharacter`.
- On macOS 10.15, fix freeze upon exiting exclusive fullscreen mode.
- On iOS, fix panic upon closing the app.
- On X11, allow setting mulitple `XWindowType`s.
- On iOS, fix null window on initial `HiDpiFactorChanged` event.
- On Windows, fix fullscreen window shrinking upon getting restored to a normal window.
- On macOS, fix events not being emitted during modal loops, such as when windows are being resized
  by the user.
- On Windows, fix hovering the mouse over the active window creating an endless stream of CursorMoved events.
- Always dispatch a `RedrawRequested` event after creating a new window.
- On X11, return dummy monitor data to avoid panicking when no monitors exist.
- On X11, prevent stealing input focus when creating a new window.
  Only steal input focus when entering fullscreen mode.
- On Wayland, fixed DeviceEvents for relative mouse movement is not always produced
- On Wayland, add support for set_cursor_visible and set_cursor_grab.
- On Wayland, fixed DeviceEvents for relative mouse movement is not always produced.
- Removed `derivative` crate dependency.
- On Wayland, add support for set_cursor_icon.
- Use `impl Iterator<Item = MonitorHandle>` instead of `AvailableMonitorsIter` consistently.
- On macOS, fix fullscreen state being updated after entering fullscreen instead of before,
  resulting in `Window::fullscreen` returning the old state in `Resized` events instead of
  reflecting the new fullscreen state
- On X11, fix use-after-free during window creation
- On Windows, disable monitor change keyboard shortcut while in exclusive fullscreen.
- On Windows, ensure that changing a borderless fullscreen window's monitor via keyboard shortcuts keeps the window fullscreen on the new monitor.
- Prevent `EventLoop::new` and `EventLoop::with_user_event` from getting called outside the main thread.
  - This is because some platforms cannot run the event loop outside the main thread. Preventing this
    reduces the potential for cross-platform compatibility gotchyas.
- On Windows and Linux X11/Wayland, add platform-specific functions for creating an `EventLoop` outside the main thread.
- On Wayland, drop resize events identical to the current window size.

# 0.20.0 Alpha 3 (2019-08-14)

- On macOS, drop the run closure on exit.
- On Windows, location of `WindowEvent::Touch` are window client coordinates instead of screen coordinates.
- On X11, fix delayed events after window redraw.
- On macOS, add `WindowBuilderExt::with_disallow_hidpi` to have the option to turn off best resolution openGL surface.
- On Windows, screen saver won't start if the window is in fullscreen mode.
- Change all occurrences of the `new_user_event` method to `with_user_event`.
- On macOS, the dock and the menu bar are now hidden in fullscreen mode.
- `Window::set_fullscreen` now takes `Option<Fullscreen>` where `Fullscreen`
  consists of `Fullscreen::Exclusive(VideoMode)` and
  `Fullscreen::Borderless(MonitorHandle)` variants.
    - Adds support for exclusive fullscreen mode.
- On iOS, add support for hiding the home indicator.
- On iOS, add support for deferring system gestures.
- On iOS, fix a crash that occurred while acquiring a monitor's name.
- On iOS, fix armv7-apple-ios compile target.
- Removed the `T: Clone` requirement from the `Clone` impl of `EventLoopProxy<T>`.
- On iOS, disable overscan compensation for external displays (removes black
  bars surrounding the image).
- On Linux, the functions `is_wayland`, `is_x11`, `xlib_xconnection` and `wayland_display` have been moved to a new `EventLoopWindowTargetExtUnix` trait.
- On iOS, add `set_prefers_status_bar_hidden` extension function instead of
  hijacking `set_decorations` for this purpose.
- On macOS and iOS, corrected the auto trait impls of `EventLoopProxy`.
- On iOS, add touch pressure information for touch events.
- Implement `raw_window_handle::HasRawWindowHandle` for `Window` type on all supported platforms.
- On macOS, fix the signature of `-[NSView drawRect:]`.
- On iOS, fix the behavior of `ControlFlow::Poll`. It wasn't polling if that was the only mode ever used by the application.
- On iOS, fix DPI sent out by views on creation was `0.0` - now it gives a reasonable number.
- On iOS, RedrawRequested now works for gl/metal backed views.
- On iOS, RedrawRequested is generally ordered after EventsCleared.

# 0.20.0 Alpha 2 (2019-07-09)

- On X11, non-resizable windows now have maximize explicitly disabled.
- On Windows, support paths longer than MAX_PATH (260 characters) in `WindowEvent::DroppedFile`
and `WindowEvent::HoveredFile`.
- On Mac, implement `DeviceEvent::Button`.
- Change `Event::Suspended(true / false)` to `Event::Suspended` and `Event::Resumed`.
- On X11, fix sanity check which checks that a monitor's reported width and height (in millimeters) are non-zero when calculating the DPI factor.
- Revert the use of invisible surfaces in Wayland, which introduced graphical glitches with OpenGL (#835)
- On X11, implement `_NET_WM_PING` to allow desktop environment to kill unresponsive programs.
- On Windows, when a window is initially invisible, it won't take focus from the existing visible windows.
- On Windows, fix multiple calls to `request_redraw` during `EventsCleared` sending multiple `RedrawRequested events.`
- On Windows, fix edge case where `RedrawRequested` could be dispatched before input events in event loop iteration.
- On Windows, fix timing issue that could cause events to be improperly dispatched after `RedrawRequested` but before `EventsCleared`.
- On macOS, drop unused Metal dependency.
- On Windows, fix the trail effect happening on transparent decorated windows. Borderless (or un-decorated) windows were not affected.
- On Windows, fix `with_maximized` not properly setting window size to entire window.
- On macOS, change `WindowExtMacOS::request_user_attention()` to take an `enum` instead of a `bool`.

# 0.20.0 Alpha 1 (2019-06-21)

- Changes below are considered **breaking**.
- Change all occurrences of `EventsLoop` to `EventLoop`.
- Previously flat API is now exposed through `event`, `event_loop`, `monitor`, and `window` modules.
- `os` module changes:
  - Renamed to `platform`.
  - All traits now have platform-specific suffixes.
  - Exposes new `desktop` module on Windows, Mac, and Linux.
- Changes to event loop types:
  - `EventLoopProxy::wakeup` has been removed in favor of `send_event`.
  - **Major:** New `run` method drives winit event loop.
    - Returns `!` to ensure API behaves identically across all supported platforms.
      - This allows `emscripten` implementation to work without lying about the API.
    - `ControlFlow`'s variants have been replaced with `Wait`, `WaitUntil(Instant)`, `Poll`, and `Exit`.
      - Is read after `EventsCleared` is processed.
      - `Wait` waits until new events are available.
      - `WaitUntil` waits until either new events are available or the provided time has been reached.
      - `Poll` instantly resumes the event loop.
      - `Exit` aborts the event loop.
    - Takes a closure that implements `'static + FnMut(Event<T>, &EventLoop<T>, &mut ControlFlow)`.
      - `&EventLoop<T>` is provided to allow new `Window`s to be created.
  - **Major:** `platform::desktop` module exposes `EventLoopExtDesktop` trait with `run_return` method.
    - Behaves identically to `run`, but returns control flow to the calling context and can take non-`'static` closures.
  - `EventLoop`'s `poll_events` and `run_forever` methods have been removed in favor of `run` and `run_return`.
- Changes to events:
  - Remove `Event::Awakened` in favor of `Event::UserEvent(T)`.
    - Can be sent with `EventLoopProxy::send_event`.
  - Rename `WindowEvent::Refresh` to `WindowEvent::RedrawRequested`.
    - `RedrawRequested` can be sent by the user with the `Window::request_redraw` method.
  - `EventLoop`, `EventLoopProxy`, and `Event` are now generic over `T`, for use in `UserEvent`.
  - **Major:** Add `NewEvents(StartCause)`, `EventsCleared`, and `LoopDestroyed` variants to `Event`.
    - `NewEvents` is emitted when new events are ready to be processed by event loop.
      - `StartCause` describes why new events are available, with `ResumeTimeReached`, `Poll`, `WaitCancelled`, and `Init` (sent once at start of loop).
    - `EventsCleared` is emitted when all available events have been processed.
      - Can be used to perform logic that depends on all events being processed (e.g. an iteration of a game loop).
    - `LoopDestroyed` is emitted when the `run` or `run_return` method is about to exit.
- Rename `MonitorId` to `MonitorHandle`.
- Removed `serde` implementations from `ControlFlow`.
- Rename several functions to improve both internal consistency and compliance with Rust API guidelines.
- Remove `WindowBuilder::multitouch` field, since it was only implemented on a few platforms. Multitouch is always enabled now.
- **Breaking:** On macOS, change `ns` identifiers to use snake_case for consistency with iOS's `ui` identifiers.
- Add `MonitorHandle::video_modes` method for retrieving supported video modes for the given monitor.
- On Wayland, the window now exists even if nothing has been drawn.
- On Windows, fix initial dimensions of a fullscreen window.
- On Windows, Fix transparent borderless windows rendering wrong.

# Version 0.19.1 (2019-04-08)

- On Wayland, added a `get_wayland_display` function to `EventsLoopExt`.
- On Windows, fix `CursorMoved(0, 0)` getting dispatched on window focus.
- On macOS, fix command key event left and right reverse.
- On FreeBSD, NetBSD, and OpenBSD, fix build of X11 backend.
- On Linux, the numpad's add, subtract and divide keys are now mapped to the `Add`, `Subtract` and `Divide` virtual key codes
- On macOS, the numpad's subtract key has been added to the `Subtract` mapping
- On Wayland, the numpad's home, end, page up and page down keys are now mapped to the `Home`, `End`, `PageUp` and `PageDown` virtual key codes
- On Windows, fix icon not showing up in corner of window.
- On X11, change DPI scaling factor behavior. First, winit tries to read it from "Xft.dpi" XResource, and uses DPI calculation from xrandr dimensions as fallback behavior.

# Version 0.19.0 (2019-03-06)

- On X11, we will use the faster `XRRGetScreenResourcesCurrent` function instead of `XRRGetScreenResources` when available.
- On macOS, fix keycodes being incorrect when using a non-US keyboard layout.
- On Wayland, fix `with_title()` not setting the windows title
- On Wayland, add `set_wayland_theme()` to control client decoration color theme
- Added serde serialization to `os::unix::XWindowType`.
- **Breaking:** Remove the `icon_loading` feature and the associated `image` dependency.
- On X11, make event loop thread safe by replacing XNextEvent with select(2) and XCheckIfEvent
- On Windows, fix malformed function pointer typecast that could invoke undefined behavior.
- Refactored Windows state/flag-setting code.
- On Windows, hiding the cursor no longer hides the cursor for all Winit windows - just the one `hide_cursor` was called on.
- On Windows, cursor grabs used to get perpetually canceled when the grabbing window lost focus. Now, cursor grabs automatically get re-initialized when the window regains focus and the mouse moves over the client area.
- On Windows, only vertical mouse wheel events were handled. Now, horizontal mouse wheel events are also handled.
- On Windows, ignore the AltGr key when populating the `ModifersState` type.

# Version 0.18.1 (2018-12-30)

- On macOS, fix `Yen` (JIS) so applications receive the event.
- On X11 with a tiling WM, fixed high CPU usage when moving windows across monitors.
- On X11, fixed panic caused by dropping the window before running the event loop.
- on macOS, added `WindowExt::set_simple_fullscreen` which does not require a separate space
- Introduce `WindowBuilderExt::with_app_id` to allow setting the application ID on Wayland.
- On Windows, catch panics in event loop child thread and forward them to the parent thread. This prevents an invocation of undefined behavior due to unwinding into foreign code.
- On Windows, fix issue where resizing or moving window combined with grabbing the cursor would freeze program.
- On Windows, fix issue where resizing or moving window would eat `Awakened` events.
- On Windows, exiting fullscreen after entering fullscreen with disabled decorations no longer shrinks window.
- On X11, fixed a segfault when using virtual monitors with XRandR.
- Derive `Ord` and `PartialOrd` for `VirtualKeyCode` enum.
- On Windows, fix issue where hovering or dropping a non file item would create a panic.
- On Wayland, fix resizing and DPI calculation when a `wl_output` is removed without sending a `leave` event to the `wl_surface`, such as disconnecting a monitor from a laptop.
- On Wayland, DPI calculation is handled by smithay-client-toolkit.
- On X11, `WindowBuilder::with_min_dimensions` and `WindowBuilder::with_max_dimensions` now correctly account for DPI.
- Added support for generating dummy `DeviceId`s and `WindowId`s to better support unit testing.
- On macOS, fixed unsoundness in drag-and-drop that could result in drops being rejected.
- On macOS, implemented `WindowEvent::Refresh`.
- On macOS, all `MouseCursor` variants are now implemented and the cursor will no longer reset after unfocusing.
- Removed minimum supported Rust version guarantee.

# Version 0.18.0 (2018-11-07)

- **Breaking:** `image` crate upgraded to 0.20. This is exposed as part of the `icon_loading` API.
- On Wayland, pointer events will now provide the current modifiers state.
- On Wayland, titles will now be displayed in the window header decoration.
- On Wayland, key repetition is now ended when keyboard loses focus.
- On Wayland, windows will now use more stylish and modern client side decorations.
- On Wayland, windows will use server-side decorations when available.
- **Breaking:** Added support for F16-F24 keys (variants were added to the `VirtualKeyCode` enum).
- Fixed graphical glitches when resizing on Wayland.
- On Windows, fix freezes when performing certain actions after a window resize has been triggered. Reintroduces some visual artifacts when resizing.
- Updated window manager hints under X11 to v1.5 of [Extended Window Manager Hints](https://specifications.freedesktop.org/wm-spec/wm-spec-1.5.html#idm140200472629520).
- Added `WindowBuilderExt::with_gtk_theme_variant` to X11-specific `WindowBuilder` functions.
- Fixed UTF8 handling bug in X11 `set_title` function.
- On Windows, `Window::set_cursor` now applies immediately instead of requiring specific events to occur first.
- On Windows, the `HoveredFile` and `HoveredFileCancelled` events are now implemented.
- On Windows, fix `Window::set_maximized`.
- On Windows 10, fix transparency (#260).
- On macOS, fix modifiers during key repeat.
- Implemented the `Debug` trait for `Window`, `EventsLoop`, `EventsLoopProxy` and `WindowBuilder`.
- On X11, now a `Resized` event will always be generated after a DPI change to ensure the window's logical size is consistent with the new DPI.
- Added further clarifications to the DPI docs.
- On Linux, if neither X11 nor Wayland manage to initialize, the corresponding panic now consists of a single line only.
- Add optional `serde` feature with implementations of `Serialize`/`Deserialize` for DPI types and various event types.
- Add `PartialEq`, `Eq`, and `Hash` implementations on public types that could have them but were missing them.
- On X11, drag-and-drop receiving an unsupported drop type can no longer cause the WM to freeze.
- Fix issue whereby the OpenGL context would not appear at startup on macOS Mojave (#1069).
- **Breaking:** Removed `From<NSApplicationActivationPolicy>` impl from `ActivationPolicy` on macOS.
- On macOS, the application can request the user's attention with `WindowExt::request_user_attention`.

# Version 0.17.2 (2018-08-19)

- On macOS, fix `<C-Tab>` so applications receive the event.
- On macOS, fix `<Cmd-{key}>` so applications receive the event.
- On Wayland, key press events will now be repeated.

# Version 0.17.1 (2018-08-05)

- On X11, prevent a compilation failure in release mode for versions of Rust greater than or equal to 1.30.
- Fixed deadlock that broke fullscreen mode on Windows.

# Version 0.17.0 (2018-08-02)

- Cocoa and core-graphics updates.
- Fixed thread-safety issues in several `Window` functions on Windows.
- On MacOS, the key state for modifiers key events is now properly set.
- On iOS, the view is now set correctly. This makes it possible to render things (instead of being stuck on a black screen), and touch events work again.
- Added NetBSD support.
- **Breaking:** On iOS, `UIView` is now the default root view. `WindowBuilderExt::with_root_view_class` can be used to set the root view objective-c class to `GLKView` (OpenGLES) or `MTKView` (Metal/MoltenVK).
- On iOS, the `UIApplication` is not started until `Window::new` is called.
- Fixed thread unsafety with cursor hiding on macOS.
- On iOS, fixed the size of the `JmpBuf` type used for `setjmp`/`longjmp` calls. Previously this was a buffer overflow on most architectures.
- On Windows, use cached window DPI instead of repeatedly querying the system. This fixes sporadic crashes on Windows 7.

# Version 0.16.2 (2018-07-07)

- On Windows, non-resizable windows now have the maximization button disabled. This is consistent with behavior on macOS and popular X11 WMs.
- Corrected incorrect `unreachable!` usage when guessing the DPI factor with no detected monitors.

# Version 0.16.1 (2018-07-02)

- Added logging through `log`. Logging will become more extensive over time.
- On X11 and Windows, the window's DPI factor is guessed before creating the window. This *greatly* cuts back on unsightly auto-resizing that would occur immediately after window creation.
- Fixed X11 backend compilation for environments where `c_char` is unsigned.

# Version 0.16.0 (2018-06-25)

- Windows additionally has `WindowBuilderExt::with_no_redirection_bitmap`.
- **Breaking:** Removed `VirtualKeyCode::LMenu` and `VirtualKeyCode::RMenu`; Windows now generates `VirtualKeyCode::LAlt` and `VirtualKeyCode::RAlt` instead.
- On X11, exiting fullscreen no longer leaves the window in the monitor's top left corner.
- **Breaking:** `Window::hidpi_factor` has been renamed to `Window::get_hidpi_factor` for better consistency. `WindowEvent::HiDPIFactorChanged` has been renamed to `WindowEvent::HiDpiFactorChanged`. DPI factors are always represented as `f64` instead of `f32` now.
- The Windows backend is now DPI aware. `WindowEvent::HiDpiFactorChanged` is implemented, and `MonitorId::get_hidpi_factor` and `Window::hidpi_factor` return accurate values.
- Implemented `WindowEvent::HiDpiFactorChanged` on X11.
- On macOS, `Window::set_cursor_position` is now relative to the client area.
- On macOS, setting the maximum and minimum dimensions now applies to the client area dimensions rather than to the window dimensions.
- On iOS, `MonitorId::get_dimensions` has been implemented and both `MonitorId::get_hidpi_factor` and `Window::get_hidpi_factor` return accurate values.
- On Emscripten, `MonitorId::get_hidpi_factor` now returns the same value as `Window::get_hidpi_factor` (it previously would always return 1.0).
- **Breaking:** The entire API for sizes, positions, etc. has changed. In the majority of cases, winit produces and consumes positions and sizes as `LogicalPosition` and `LogicalSize`, respectively. The notable exception is `MonitorId` methods, which deal in `PhysicalPosition` and `PhysicalSize`. See the documentation for specifics and explanations of the types. Additionally, winit automatically conserves logical size when the DPI factor changes.
- **Breaking:** All deprecated methods have been removed. For `Window::platform_display` and `Window::platform_window`, switch to the appropriate platform-specific `WindowExt` methods. For `Window::get_inner_size_points` and `Window::get_inner_size_pixels`, use the `LogicalSize` returned by `Window::get_inner_size` and convert as needed.
- HiDPI support for Wayland.
- `EventsLoop::get_available_monitors` and `EventsLoop::get_primary_monitor` now have identical counterparts on `Window`, so this information can be acquired without an `EventsLoop` borrow.
- `AvailableMonitorsIter` now implements `Debug`.
- Fixed quirk on macOS where certain keys would generate characters at twice the normal rate when held down.
- On X11, all event loops now share the same `XConnection`.
- **Breaking:** `Window::set_cursor_state` and `CursorState` enum removed in favor of the more composable `Window::grab_cursor` and `Window::hide_cursor`. As a result, grabbing the cursor no longer automatically hides it; you must call both methods to retain the old behavior on Windows and macOS. `Cursor::NoneCursor` has been removed, as it's no longer useful.
- **Breaking:** `Window::set_cursor_position` now returns `Result<(), String>`, thus allowing for `Box<Error>` conversion via `?`.

# Version 0.15.1 (2018-06-13)

- On X11, the `Moved` event is no longer sent when the window is resized without changing position.
- `MouseCursor` and `CursorState` now implement `Default`.
- `WindowBuilder::with_resizable` implemented for Windows, X11, Wayland, and macOS.
- `Window::set_resizable` implemented for Windows, X11, Wayland, and macOS.
- On X11, if the monitor's width or height in millimeters is reported as 0, the DPI is now 1.0 instead of +inf.
- On X11, the environment variable `WINIT_HIDPI_FACTOR` has been added for overriding DPI factor.
- On X11, enabling transparency no longer causes the window contents to flicker when resizing.
- On X11, `with_override_redirect` now actually enables override redirect.
- macOS now generates `VirtualKeyCode::LAlt` and `VirtualKeyCode::RAlt` instead of `None` for both.
- On macOS, `VirtualKeyCode::RWin` and `VirtualKeyCode::LWin` are no longer switched.
- On macOS, windows without decorations can once again be resized.
- Fixed race conditions when creating an `EventsLoop` on X11, most commonly manifesting as "[xcb] Unknown sequence number while processing queue".
- On macOS, `CursorMoved` and `MouseInput` events are only generated if they occurs within the window's client area.
- On macOS, resizing the window no longer generates a spurious `MouseInput` event.

# Version 0.15.0 (2018-05-22)

- `Icon::to_cardinals` is no longer public, since it was never supposed to be.
- Wayland: improve diagnostics if initialization fails
- Fix some system event key doesn't work when focused, do not block keyevent forward to system on macOS
- On X11, the scroll wheel position is now correctly reset on i3 and other WMs that have the same quirk.
- On X11, `Window::get_current_monitor` now reliably returns the correct monitor.
- On X11, `Window::hidpi_factor` returns values from XRandR rather than the inaccurate values previously queried from the core protocol.
- On X11, the primary monitor is detected correctly even when using versions of XRandR less than 1.5.
- `MonitorId` now implements `Debug`.
- Fixed bug on macOS where using `with_decorations(false)` would cause `set_decorations(true)` to produce a transparent titlebar with no title.
- Implemented `MonitorId::get_position` on macOS.
- On macOS, `Window::get_current_monitor` now returns accurate values.
- Added `WindowBuilderExt::with_resize_increments` to macOS.
- **Breaking:** On X11, `WindowBuilderExt::with_resize_increments` and `WindowBuilderExt::with_base_size` now take `u32` values rather than `i32`.
- macOS keyboard handling has been overhauled, allowing for the use of dead keys, IME, etc. Right modifier keys are also no longer reported as being left.
- Added the `Window::set_ime_spot(x: i32, y: i32)` method, which is implemented on X11 and macOS.
- **Breaking**: `os::unix::WindowExt::send_xim_spot(x: i16, y: i16)` no longer exists. Switch to the new `Window::set_ime_spot(x: i32, y: i32)`, which has equivalent functionality.
- Fixed detection of `Pause` and `Scroll` keys on Windows.
- On Windows, alt-tabbing while the cursor is grabbed no longer makes it impossible to re-grab the cursor.
- On Windows, using `CursorState::Hide` when the cursor is grabbed now ungrabs the cursor first.
- Implemented `MouseCursor::NoneCursor` on Windows.
- Added `WindowBuilder::with_always_on_top` and `Window::set_always_on_top`. Implemented on Windows, macOS, and X11.
- On X11, `WindowBuilderExt` now has `with_class`, `with_override_redirect`, and `with_x11_window_type` to allow for more control over window creation. `WindowExt` additionally has `set_urgent`.
- More hints are set by default on X11, including `_NET_WM_PID` and `WM_CLIENT_MACHINE`. Note that prior to this, the `WM_CLASS` hint was automatically set to whatever value was passed to `with_title`. It's now set to the executable name to better conform to expectations and the specification; if this is undesirable, you must explicitly use `WindowBuilderExt::with_class`.

# Version 0.14.0 (2018-05-09)

- Created the `Copy`, `Paste` and `Cut` `VirtualKeyCode`s and added support for them on X11 and Wayland
- Fix `.with_decorations(false)` in macOS
- On Mac, `NSWindow` and supporting objects might be alive long after they were `closed` which resulted in apps consuming more heap then needed. Mainly it was affecting multi window applications. Not expecting any user visible change of behaviour after the fix.
- Fix regression of Window platform extensions for macOS where `NSFullSizeContentViewWindowMask` was not being correctly applied to `.fullsize_content_view`.
- Corrected `get_position` on Windows to be relative to the screen rather than to the taskbar.
- Corrected `Moved` event on Windows to use position values equivalent to those returned by `get_position`. It previously supplied client area positions instead of window positions, and would additionally interpret negative values as being very large (around `u16::MAX`).
- Implemented `Moved` event on macOS.
- On X11, the `Moved` event correctly use window positions rather than client area positions. Additionally, a stray `Moved` that unconditionally accompanied `Resized` with the client area position relative to the parent has been eliminated; `Moved` is still received alongside `Resized`, but now only once and always correctly.
- On Windows, implemented all variants of `DeviceEvent` other than `Text`. Mouse `DeviceEvent`s are now received even if the window isn't in the foreground.
- `DeviceId` on Windows is no longer a unit struct, and now contains a `u32`. For `WindowEvent`s, this will always be 0, but on `DeviceEvent`s it will be the handle to that device. `DeviceIdExt::get_persistent_identifier` can be used to acquire a unique identifier for that device that persists across replugs/reboots/etc.
- Corrected `run_forever` on X11 to stop discarding `Awakened` events.
- Various safety and correctness improvements to the X11 backend internals.
- Fixed memory leak on X11 every time the mouse entered the window.
- On X11, drag and drop now works reliably in release mode.
- Added `WindowBuilderExt::with_resize_increments` and `WindowBuilderExt::with_base_size` to X11, allowing for more optional hints to be set.
- Rework of the wayland backend, migrating it to use [Smithay's Client Toolkit](https://github.com/Smithay/client-toolkit).
- Added `WindowBuilder::with_window_icon` and `Window::set_window_icon`, finally making it possible to set the window icon on Windows and X11. The `icon_loading` feature can be enabled to allow for icons to be easily loaded; see example program `window_icon.rs` for usage.
- Windows additionally has `WindowBuilderExt::with_taskbar_icon` and `WindowExt::set_taskbar_icon`.
- On Windows, fix panic when trying to call `set_fullscreen(None)` on a window that has not been fullscreened prior.

# Version 0.13.1 (2018-04-26)

- Ensure necessary `x11-dl` version is used.

# Version 0.13.0 (2018-04-25)

- Implement `WindowBuilder::with_maximized`, `Window::set_fullscreen`, `Window::set_maximized` and `Window::set_decorations` for MacOS.
- Implement `WindowBuilder::with_maximized`, `Window::set_fullscreen`, `Window::set_maximized` and `Window::set_decorations` for Windows.
- On Windows, `WindowBuilder::with_fullscreen` no longer changing monitor display resolution.
- Overhauled X11 window geometry calculations. `get_position` and `set_position` are more universally accurate across different window managers, and `get_outer_size` actually works now.
- Fixed SIGSEGV/SIGILL crashes on macOS caused by stabilization of the `!` (never) type.
- Implement `WindowEvent::HiDPIFactorChanged` for macOS
- On X11, input methods now work completely out of the box, no longer requiring application developers to manually call `setlocale`. Additionally, when input methods are started, stopped, or restarted on the server end, it's correctly handled.
- Implemented `Refresh` event on Windows.
- Properly calculate the minimum and maximum window size on Windows, including window decorations.
- Map more `MouseCursor` variants to cursor icons on Windows.
- Corrected `get_position` on macOS to return outer frame position, not content area position.
- Corrected `set_position` on macOS to set outer frame position, not content area position.
- Added `get_inner_position` method to `Window`, which gets the position of the window's client area. This is implemented on all applicable platforms (all desktop platforms other than Wayland, where this isn't possible).
- **Breaking:** the `Closed` event has been replaced by `CloseRequested` and `Destroyed`. To migrate, you typically just need to replace all usages of `Closed` with `CloseRequested`; see example programs for more info. The exception is iOS, where `Closed` must be replaced by `Destroyed`.

# Version 0.12.0 (2018-04-06)

- Added subclass to macos windows so they can be made resizable even with no decorations.
- Dead keys now work properly on X11, no longer resulting in a panic.
- On X11, input method creation first tries to use the value from the user's `XMODIFIERS` environment variable, so application developers should no longer need to manually call `XSetLocaleModifiers`. If that fails, fallbacks are tried, which should prevent input method initialization from ever outright failing.
- Fixed thread safety issues with input methods on X11.
- Add support for `Touch` for win32 backend.
- Fixed `Window::get_inner_size` and friends to return the size in pixels instead of points when using HIDPI displays on OSX.

# Version 0.11.3 (2018-03-28)

- Added `set_min_dimensions` and `set_max_dimensions` methods to `Window`, and implemented on Windows, X11, Wayland, and OSX.
- On X11, dropping a `Window` actually closes it now, and clicking the window's × button (or otherwise having the WM signal to close it) will result in the window closing.
- Added `WindowBuilderExt` methods for macos: `with_titlebar_transparent`,
  `with_title_hidden`, `with_titlebar_buttons_hidden`,
  `with_fullsize_content_view`.
- Mapped X11 numpad keycodes (arrows, Home, End, PageUp, PageDown, Insert and Delete) to corresponding virtual keycodes

# Version 0.11.2 (2018-03-06)

- Impl `Hash`, `PartialEq`, and `Eq` for `events::ModifiersState`.
- Implement `MonitorId::get_hidpi_factor` for MacOS.
- Added method `os::macos::MonitorIdExt::get_nsscreen() -> *mut c_void` that gets a `NSScreen` object matching the monitor ID.
- Send `Awakened` event on Android when event loop is woken up.

# Version 0.11.1 (2018-02-19)

- Fixed windows not receiving mouse events when click-dragging the mouse outside the client area of a window, on Windows platforms.
- Added method `os::android::EventsLoopExt:set_suspend_callback(Option<Box<Fn(bool) -> ()>>)` that allows glutin to register a callback when a suspend event happens

# Version 0.11.0 (2018-02-09)

- Implement `MonitorId::get_dimensions` for Android.
- Added method `os::macos::WindowBuilderExt::with_movable_by_window_background(bool)` that allows to move a window without a titlebar - `with_decorations(false)`
- Implement `Window::set_fullscreen`, `Window::set_maximized` and `Window::set_decorations` for Wayland.
- Added `Caret` as VirtualKeyCode and support OSX ^-Key with german input.

# Version 0.10.1 (2018-02-05)

*Yanked*

# Version 0.10.0 (2017-12-27)

- Add support for `Touch` for emscripten backend.
- Added support for `DroppedFile`, `HoveredFile`, and `HoveredFileCancelled` to X11 backend.
- **Breaking:** `unix::WindowExt` no longer returns pointers for things that aren't actually pointers; `get_xlib_window` now returns `Option<std::os::raw::c_ulong>` and `get_xlib_screen_id` returns `Option<std::os::raw::c_int>`. Additionally, methods that previously returned `libc::c_void` have been changed to return `std::os::raw::c_void`, which are not interchangeable types, so users wanting the former will need to explicitly cast.
- Added `set_decorations` method to `Window` to allow decorations to be toggled after the window is built. Presently only implemented on X11.
- Raised the minimum supported version of Rust to 1.20 on MacOS due to usage of associated constants in new versions of cocoa and core-graphics.
- Added `modifiers` field to `MouseInput`, `MouseWheel`, and `CursorMoved` events to track the modifiers state (`ModifiersState`).
- Fixed the emscripten backend to return the size of the canvas instead of the size of the window.

# Version 0.9.0 (2017-12-01)

- Added event `WindowEvent::HiDPIFactorChanged`.
- Added method `MonitorId::get_hidpi_factor`.
- Deprecated `get_inner_size_pixels` and `get_inner_size_points` methods of `Window` in favor of
`get_inner_size`.
- **Breaking:** `EventsLoop` is `!Send` and `!Sync` because of platform-dependant constraints,
  but `Window`, `WindowId`, `DeviceId` and `MonitorId` guaranteed to be `Send`.
- `MonitorId::get_position` now returns `(i32, i32)` instead of `(u32, u32)`.
- Rewrite of the wayland backend to use wayland-client-0.11
- Support for dead keys on wayland for keyboard utf8 input
- Monitor enumeration on Windows is now implemented using `EnumDisplayMonitors` instead of
`EnumDisplayDevices`. This changes the value returned by `MonitorId::get_name()`.
- On Windows added `MonitorIdExt::hmonitor` method
- Impl `Clone` for `EventsLoopProxy`
- `EventsLoop::get_primary_monitor()` on X11 will fallback to any available monitor if no primary is found
- Support for touch event on wayland
- `WindowEvent`s `MouseMoved`, `MouseEntered`, and `MouseLeft` have been renamed to
`CursorMoved`, `CursorEntered`, and `CursorLeft`.
- New `DeviceEvent`s added, `MouseMotion` and `MouseWheel`.
- Send `CursorMoved` event after `CursorEntered` and `Focused` events.
- Add support for `ModifiersState`, `MouseMove`, `MouseInput`, `MouseMotion` for emscripten backend.

# Version 0.8.3 (2017-10-11)

- Fixed issue of calls to `set_inner_size` blocking on Windows.
- Mapped `ISO_Left_Tab` to `VirtualKeyCode::Tab` to make the key work with modifiers
- Fixed the X11 backed on 32bit targets

# Version 0.8.2 (2017-09-28)

- Uniformize keyboard scancode values accross Wayland and X11 (#297).
- Internal rework of the wayland event loop
- Added method `os::linux::WindowExt::is_ready`

# Version 0.8.1 (2017-09-22)

- Added various methods to `os::linux::EventsLoopExt`, plus some hidden items necessary to make
  glutin work.

# Version 0.8.0 (2017-09-21)

- Added `Window::set_maximized`, `WindowAttributes::maximized` and `WindowBuilder::with_maximized`.
- Added `Window::set_fullscreen`.
- Changed `with_fullscreen` to take a `Option<MonitorId>` instead of a `MonitorId`.
- Removed `MonitorId::get_native_identifer()` in favor of platform-specific traits in the `os`
  module.
- Changed `get_available_monitors()` and `get_primary_monitor()` to be methods of `EventsLoop`
  instead of stand-alone methods.
- Changed `EventsLoop` to be tied to a specific X11 or Wayland connection.
- Added a `os::linux::EventsLoopExt` trait that makes it possible to configure the connection.
- Fixed the emscripten code, which now compiles.
- Changed the X11 fullscreen code to use `xrandr` instead of `xxf86vm`.
- Fixed the Wayland backend to produce `Refresh` event after window creation.
- Changed the `Suspended` event to be outside of `WindowEvent`.
- Fixed the X11 backend sometimes reporting the wrong virtual key (#273).<|MERGE_RESOLUTION|>--- conflicted
+++ resolved
@@ -1,13 +1,10 @@
 # Unreleased
 
 - On macOS, fix application termination on `ControlFlow::Exit`
-<<<<<<< HEAD
 - On all platforms except iOS, implement `Window::set_minimized`.
-=======
 - On X11, fix misreporting DPI factor at startup.
 - On X11, fix events not being reported when using `run_return`.
 - On X11, fix key modifiers being incorrectly reported.
->>>>>>> cd39327e
 
 # 0.20.0 Alpha 4 (2019-10-18)
 
