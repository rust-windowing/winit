# Unreleased

- On macOS, fix application termination on `ControlFlow::Exit`
<<<<<<< HEAD
- On Windows, fix missing `ReceivedCharacter` events when Alt is held.
=======
- On macOS, stop emitting private corporate characters in `ReceivedCharacter` events.
>>>>>>> 35a11ae2
- On X11, fix misreporting DPI factor at startup.
- On X11, fix events not being reported when using `run_return`.
- On X11, fix key modifiers being incorrectly reported.
- On X11, fix window creation hanging when another window is fullscreen.
- On Windows, fix focusing unfocused windows when switching from fullscreen to windowed.

# 0.20.0 Alpha 4 (2019-10-18)

- Add web support via the 'stdweb' or 'web-sys' features
- On Windows, implemented function to get HINSTANCE
- On macOS, implement `run_return`.
- On iOS, fix inverted parameter in `set_prefers_home_indicator_hidden`.
- On X11, performance is improved when rapidly calling `Window::set_cursor_icon`.
- On iOS, fix improper `msg_send` usage that was UB and/or would break if `!` is stabilized.
- On Windows, unset `maximized` when manually changing the window's position or size.
- On Windows, add touch pressure information for touch events.
- On macOS, differentiate between `CursorIcon::Grab` and `CursorIcon::Grabbing`.
- On Wayland, fix event processing sometimes stalling when using OpenGL with vsync.
- Officially remove the Emscripten backend.
- On Windows, fix handling of surrogate pairs when dispatching `ReceivedCharacter`.
- On macOS 10.15, fix freeze upon exiting exclusive fullscreen mode.
- On iOS, fix panic upon closing the app.
- On X11, allow setting mulitple `XWindowType`s.
- On iOS, fix null window on initial `HiDpiFactorChanged` event.
- On Windows, fix fullscreen window shrinking upon getting restored to a normal window.
- On macOS, fix events not being emitted during modal loops, such as when windows are being resized
  by the user.
- On Windows, fix hovering the mouse over the active window creating an endless stream of CursorMoved events.
- Always dispatch a `RedrawRequested` event after creating a new window.
- On X11, return dummy monitor data to avoid panicking when no monitors exist.
- On X11, prevent stealing input focus when creating a new window.
  Only steal input focus when entering fullscreen mode.
- On Wayland, add support for set_cursor_visible and set_cursor_grab.
- On Wayland, fixed DeviceEvents for relative mouse movement is not always produced.
- Removed `derivative` crate dependency.
- On Wayland, add support for set_cursor_icon.
- Use `impl Iterator<Item = MonitorHandle>` instead of `AvailableMonitorsIter` consistently.
- On macOS, fix fullscreen state being updated after entering fullscreen instead of before,
  resulting in `Window::fullscreen` returning the old state in `Resized` events instead of
  reflecting the new fullscreen state
- On X11, fix use-after-free during window creation
- On Windows, disable monitor change keyboard shortcut while in exclusive fullscreen.
- On Windows, ensure that changing a borderless fullscreen window's monitor via keyboard shortcuts keeps the window fullscreen on the new monitor.
- Prevent `EventLoop::new` and `EventLoop::with_user_event` from getting called outside the main thread.
  - This is because some platforms cannot run the event loop outside the main thread. Preventing this
    reduces the potential for cross-platform compatibility gotchyas.
- On Windows and Linux X11/Wayland, add platform-specific functions for creating an `EventLoop` outside the main thread.
- On Wayland, drop resize events identical to the current window size.

# 0.20.0 Alpha 3 (2019-08-14)

- On macOS, drop the run closure on exit.
- On Windows, location of `WindowEvent::Touch` are window client coordinates instead of screen coordinates.
- On X11, fix delayed events after window redraw.
- On macOS, add `WindowBuilderExt::with_disallow_hidpi` to have the option to turn off best resolution openGL surface.
- On Windows, screen saver won't start if the window is in fullscreen mode.
- Change all occurrences of the `new_user_event` method to `with_user_event`.
- On macOS, the dock and the menu bar are now hidden in fullscreen mode.
- `Window::set_fullscreen` now takes `Option<Fullscreen>` where `Fullscreen`
  consists of `Fullscreen::Exclusive(VideoMode)` and
  `Fullscreen::Borderless(MonitorHandle)` variants.
    - Adds support for exclusive fullscreen mode.
- On iOS, add support for hiding the home indicator.
- On iOS, add support for deferring system gestures.
- On iOS, fix a crash that occurred while acquiring a monitor's name.
- On iOS, fix armv7-apple-ios compile target.
- Removed the `T: Clone` requirement from the `Clone` impl of `EventLoopProxy<T>`.
- On iOS, disable overscan compensation for external displays (removes black
  bars surrounding the image).
- On Linux, the functions `is_wayland`, `is_x11`, `xlib_xconnection` and `wayland_display` have been moved to a new `EventLoopWindowTargetExtUnix` trait.
- On iOS, add `set_prefers_status_bar_hidden` extension function instead of
  hijacking `set_decorations` for this purpose.
- On macOS and iOS, corrected the auto trait impls of `EventLoopProxy`.
- On iOS, add touch pressure information for touch events.
- Implement `raw_window_handle::HasRawWindowHandle` for `Window` type on all supported platforms.
- On macOS, fix the signature of `-[NSView drawRect:]`.
- On iOS, fix the behavior of `ControlFlow::Poll`. It wasn't polling if that was the only mode ever used by the application.
- On iOS, fix DPI sent out by views on creation was `0.0` - now it gives a reasonable number.
- On iOS, RedrawRequested now works for gl/metal backed views.
- On iOS, RedrawRequested is generally ordered after EventsCleared.

# 0.20.0 Alpha 2 (2019-07-09)

- On X11, non-resizable windows now have maximize explicitly disabled.
- On Windows, support paths longer than MAX_PATH (260 characters) in `WindowEvent::DroppedFile`
and `WindowEvent::HoveredFile`.
- On Mac, implement `DeviceEvent::Button`.
- Change `Event::Suspended(true / false)` to `Event::Suspended` and `Event::Resumed`.
- On X11, fix sanity check which checks that a monitor's reported width and height (in millimeters) are non-zero when calculating the DPI factor.
- Revert the use of invisible surfaces in Wayland, which introduced graphical glitches with OpenGL (#835)
- On X11, implement `_NET_WM_PING` to allow desktop environment to kill unresponsive programs.
- On Windows, when a window is initially invisible, it won't take focus from the existing visible windows.
- On Windows, fix multiple calls to `request_redraw` during `EventsCleared` sending multiple `RedrawRequested events.`
- On Windows, fix edge case where `RedrawRequested` could be dispatched before input events in event loop iteration.
- On Windows, fix timing issue that could cause events to be improperly dispatched after `RedrawRequested` but before `EventsCleared`.
- On macOS, drop unused Metal dependency.
- On Windows, fix the trail effect happening on transparent decorated windows. Borderless (or un-decorated) windows were not affected.
- On Windows, fix `with_maximized` not properly setting window size to entire window.
- On macOS, change `WindowExtMacOS::request_user_attention()` to take an `enum` instead of a `bool`.

# 0.20.0 Alpha 1 (2019-06-21)

- Changes below are considered **breaking**.
- Change all occurrences of `EventsLoop` to `EventLoop`.
- Previously flat API is now exposed through `event`, `event_loop`, `monitor`, and `window` modules.
- `os` module changes:
  - Renamed to `platform`.
  - All traits now have platform-specific suffixes.
  - Exposes new `desktop` module on Windows, Mac, and Linux.
- Changes to event loop types:
  - `EventLoopProxy::wakeup` has been removed in favor of `send_event`.
  - **Major:** New `run` method drives winit event loop.
    - Returns `!` to ensure API behaves identically across all supported platforms.
      - This allows `emscripten` implementation to work without lying about the API.
    - `ControlFlow`'s variants have been replaced with `Wait`, `WaitUntil(Instant)`, `Poll`, and `Exit`.
      - Is read after `EventsCleared` is processed.
      - `Wait` waits until new events are available.
      - `WaitUntil` waits until either new events are available or the provided time has been reached.
      - `Poll` instantly resumes the event loop.
      - `Exit` aborts the event loop.
    - Takes a closure that implements `'static + FnMut(Event<T>, &EventLoop<T>, &mut ControlFlow)`.
      - `&EventLoop<T>` is provided to allow new `Window`s to be created.
  - **Major:** `platform::desktop` module exposes `EventLoopExtDesktop` trait with `run_return` method.
    - Behaves identically to `run`, but returns control flow to the calling context and can take non-`'static` closures.
  - `EventLoop`'s `poll_events` and `run_forever` methods have been removed in favor of `run` and `run_return`.
- Changes to events:
  - Remove `Event::Awakened` in favor of `Event::UserEvent(T)`.
    - Can be sent with `EventLoopProxy::send_event`.
  - Rename `WindowEvent::Refresh` to `WindowEvent::RedrawRequested`.
    - `RedrawRequested` can be sent by the user with the `Window::request_redraw` method.
  - `EventLoop`, `EventLoopProxy`, and `Event` are now generic over `T`, for use in `UserEvent`.
  - **Major:** Add `NewEvents(StartCause)`, `EventsCleared`, and `LoopDestroyed` variants to `Event`.
    - `NewEvents` is emitted when new events are ready to be processed by event loop.
      - `StartCause` describes why new events are available, with `ResumeTimeReached`, `Poll`, `WaitCancelled`, and `Init` (sent once at start of loop).
    - `EventsCleared` is emitted when all available events have been processed.
      - Can be used to perform logic that depends on all events being processed (e.g. an iteration of a game loop).
    - `LoopDestroyed` is emitted when the `run` or `run_return` method is about to exit.
- Rename `MonitorId` to `MonitorHandle`.
- Removed `serde` implementations from `ControlFlow`.
- Rename several functions to improve both internal consistency and compliance with Rust API guidelines.
- Remove `WindowBuilder::multitouch` field, since it was only implemented on a few platforms. Multitouch is always enabled now.
- **Breaking:** On macOS, change `ns` identifiers to use snake_case for consistency with iOS's `ui` identifiers.
- Add `MonitorHandle::video_modes` method for retrieving supported video modes for the given monitor.
- On Wayland, the window now exists even if nothing has been drawn.
- On Windows, fix initial dimensions of a fullscreen window.
- On Windows, Fix transparent borderless windows rendering wrong.

# Version 0.19.1 (2019-04-08)

- On Wayland, added a `get_wayland_display` function to `EventsLoopExt`.
- On Windows, fix `CursorMoved(0, 0)` getting dispatched on window focus.
- On macOS, fix command key event left and right reverse.
- On FreeBSD, NetBSD, and OpenBSD, fix build of X11 backend.
- On Linux, the numpad's add, subtract and divide keys are now mapped to the `Add`, `Subtract` and `Divide` virtual key codes
- On macOS, the numpad's subtract key has been added to the `Subtract` mapping
- On Wayland, the numpad's home, end, page up and page down keys are now mapped to the `Home`, `End`, `PageUp` and `PageDown` virtual key codes
- On Windows, fix icon not showing up in corner of window.
- On X11, change DPI scaling factor behavior. First, winit tries to read it from "Xft.dpi" XResource, and uses DPI calculation from xrandr dimensions as fallback behavior.

# Version 0.19.0 (2019-03-06)

- On X11, we will use the faster `XRRGetScreenResourcesCurrent` function instead of `XRRGetScreenResources` when available.
- On macOS, fix keycodes being incorrect when using a non-US keyboard layout.
- On Wayland, fix `with_title()` not setting the windows title
- On Wayland, add `set_wayland_theme()` to control client decoration color theme
- Added serde serialization to `os::unix::XWindowType`.
- **Breaking:** Remove the `icon_loading` feature and the associated `image` dependency.
- On X11, make event loop thread safe by replacing XNextEvent with select(2) and XCheckIfEvent
- On Windows, fix malformed function pointer typecast that could invoke undefined behavior.
- Refactored Windows state/flag-setting code.
- On Windows, hiding the cursor no longer hides the cursor for all Winit windows - just the one `hide_cursor` was called on.
- On Windows, cursor grabs used to get perpetually canceled when the grabbing window lost focus. Now, cursor grabs automatically get re-initialized when the window regains focus and the mouse moves over the client area.
- On Windows, only vertical mouse wheel events were handled. Now, horizontal mouse wheel events are also handled.
- On Windows, ignore the AltGr key when populating the `ModifersState` type.

# Version 0.18.1 (2018-12-30)

- On macOS, fix `Yen` (JIS) so applications receive the event.
- On X11 with a tiling WM, fixed high CPU usage when moving windows across monitors.
- On X11, fixed panic caused by dropping the window before running the event loop.
- on macOS, added `WindowExt::set_simple_fullscreen` which does not require a separate space
- Introduce `WindowBuilderExt::with_app_id` to allow setting the application ID on Wayland.
- On Windows, catch panics in event loop child thread and forward them to the parent thread. This prevents an invocation of undefined behavior due to unwinding into foreign code.
- On Windows, fix issue where resizing or moving window combined with grabbing the cursor would freeze program.
- On Windows, fix issue where resizing or moving window would eat `Awakened` events.
- On Windows, exiting fullscreen after entering fullscreen with disabled decorations no longer shrinks window.
- On X11, fixed a segfault when using virtual monitors with XRandR.
- Derive `Ord` and `PartialOrd` for `VirtualKeyCode` enum.
- On Windows, fix issue where hovering or dropping a non file item would create a panic.
- On Wayland, fix resizing and DPI calculation when a `wl_output` is removed without sending a `leave` event to the `wl_surface`, such as disconnecting a monitor from a laptop.
- On Wayland, DPI calculation is handled by smithay-client-toolkit.
- On X11, `WindowBuilder::with_min_dimensions` and `WindowBuilder::with_max_dimensions` now correctly account for DPI.
- Added support for generating dummy `DeviceId`s and `WindowId`s to better support unit testing.
- On macOS, fixed unsoundness in drag-and-drop that could result in drops being rejected.
- On macOS, implemented `WindowEvent::Refresh`.
- On macOS, all `MouseCursor` variants are now implemented and the cursor will no longer reset after unfocusing.
- Removed minimum supported Rust version guarantee.

# Version 0.18.0 (2018-11-07)

- **Breaking:** `image` crate upgraded to 0.20. This is exposed as part of the `icon_loading` API.
- On Wayland, pointer events will now provide the current modifiers state.
- On Wayland, titles will now be displayed in the window header decoration.
- On Wayland, key repetition is now ended when keyboard loses focus.
- On Wayland, windows will now use more stylish and modern client side decorations.
- On Wayland, windows will use server-side decorations when available.
- **Breaking:** Added support for F16-F24 keys (variants were added to the `VirtualKeyCode` enum).
- Fixed graphical glitches when resizing on Wayland.
- On Windows, fix freezes when performing certain actions after a window resize has been triggered. Reintroduces some visual artifacts when resizing.
- Updated window manager hints under X11 to v1.5 of [Extended Window Manager Hints](https://specifications.freedesktop.org/wm-spec/wm-spec-1.5.html#idm140200472629520).
- Added `WindowBuilderExt::with_gtk_theme_variant` to X11-specific `WindowBuilder` functions.
- Fixed UTF8 handling bug in X11 `set_title` function.
- On Windows, `Window::set_cursor` now applies immediately instead of requiring specific events to occur first.
- On Windows, the `HoveredFile` and `HoveredFileCancelled` events are now implemented.
- On Windows, fix `Window::set_maximized`.
- On Windows 10, fix transparency (#260).
- On macOS, fix modifiers during key repeat.
- Implemented the `Debug` trait for `Window`, `EventsLoop`, `EventsLoopProxy` and `WindowBuilder`.
- On X11, now a `Resized` event will always be generated after a DPI change to ensure the window's logical size is consistent with the new DPI.
- Added further clarifications to the DPI docs.
- On Linux, if neither X11 nor Wayland manage to initialize, the corresponding panic now consists of a single line only.
- Add optional `serde` feature with implementations of `Serialize`/`Deserialize` for DPI types and various event types.
- Add `PartialEq`, `Eq`, and `Hash` implementations on public types that could have them but were missing them.
- On X11, drag-and-drop receiving an unsupported drop type can no longer cause the WM to freeze.
- Fix issue whereby the OpenGL context would not appear at startup on macOS Mojave (#1069).
- **Breaking:** Removed `From<NSApplicationActivationPolicy>` impl from `ActivationPolicy` on macOS.
- On macOS, the application can request the user's attention with `WindowExt::request_user_attention`.

# Version 0.17.2 (2018-08-19)

- On macOS, fix `<C-Tab>` so applications receive the event.
- On macOS, fix `<Cmd-{key}>` so applications receive the event.
- On Wayland, key press events will now be repeated.

# Version 0.17.1 (2018-08-05)

- On X11, prevent a compilation failure in release mode for versions of Rust greater than or equal to 1.30.
- Fixed deadlock that broke fullscreen mode on Windows.

# Version 0.17.0 (2018-08-02)

- Cocoa and core-graphics updates.
- Fixed thread-safety issues in several `Window` functions on Windows.
- On MacOS, the key state for modifiers key events is now properly set.
- On iOS, the view is now set correctly. This makes it possible to render things (instead of being stuck on a black screen), and touch events work again.
- Added NetBSD support.
- **Breaking:** On iOS, `UIView` is now the default root view. `WindowBuilderExt::with_root_view_class` can be used to set the root view objective-c class to `GLKView` (OpenGLES) or `MTKView` (Metal/MoltenVK).
- On iOS, the `UIApplication` is not started until `Window::new` is called.
- Fixed thread unsafety with cursor hiding on macOS.
- On iOS, fixed the size of the `JmpBuf` type used for `setjmp`/`longjmp` calls. Previously this was a buffer overflow on most architectures.
- On Windows, use cached window DPI instead of repeatedly querying the system. This fixes sporadic crashes on Windows 7.

# Version 0.16.2 (2018-07-07)

- On Windows, non-resizable windows now have the maximization button disabled. This is consistent with behavior on macOS and popular X11 WMs.
- Corrected incorrect `unreachable!` usage when guessing the DPI factor with no detected monitors.

# Version 0.16.1 (2018-07-02)

- Added logging through `log`. Logging will become more extensive over time.
- On X11 and Windows, the window's DPI factor is guessed before creating the window. This *greatly* cuts back on unsightly auto-resizing that would occur immediately after window creation.
- Fixed X11 backend compilation for environments where `c_char` is unsigned.

# Version 0.16.0 (2018-06-25)

- Windows additionally has `WindowBuilderExt::with_no_redirection_bitmap`.
- **Breaking:** Removed `VirtualKeyCode::LMenu` and `VirtualKeyCode::RMenu`; Windows now generates `VirtualKeyCode::LAlt` and `VirtualKeyCode::RAlt` instead.
- On X11, exiting fullscreen no longer leaves the window in the monitor's top left corner.
- **Breaking:** `Window::hidpi_factor` has been renamed to `Window::get_hidpi_factor` for better consistency. `WindowEvent::HiDPIFactorChanged` has been renamed to `WindowEvent::HiDpiFactorChanged`. DPI factors are always represented as `f64` instead of `f32` now.
- The Windows backend is now DPI aware. `WindowEvent::HiDpiFactorChanged` is implemented, and `MonitorId::get_hidpi_factor` and `Window::hidpi_factor` return accurate values.
- Implemented `WindowEvent::HiDpiFactorChanged` on X11.
- On macOS, `Window::set_cursor_position` is now relative to the client area.
- On macOS, setting the maximum and minimum dimensions now applies to the client area dimensions rather than to the window dimensions.
- On iOS, `MonitorId::get_dimensions` has been implemented and both `MonitorId::get_hidpi_factor` and `Window::get_hidpi_factor` return accurate values.
- On Emscripten, `MonitorId::get_hidpi_factor` now returns the same value as `Window::get_hidpi_factor` (it previously would always return 1.0).
- **Breaking:** The entire API for sizes, positions, etc. has changed. In the majority of cases, winit produces and consumes positions and sizes as `LogicalPosition` and `LogicalSize`, respectively. The notable exception is `MonitorId` methods, which deal in `PhysicalPosition` and `PhysicalSize`. See the documentation for specifics and explanations of the types. Additionally, winit automatically conserves logical size when the DPI factor changes.
- **Breaking:** All deprecated methods have been removed. For `Window::platform_display` and `Window::platform_window`, switch to the appropriate platform-specific `WindowExt` methods. For `Window::get_inner_size_points` and `Window::get_inner_size_pixels`, use the `LogicalSize` returned by `Window::get_inner_size` and convert as needed.
- HiDPI support for Wayland.
- `EventsLoop::get_available_monitors` and `EventsLoop::get_primary_monitor` now have identical counterparts on `Window`, so this information can be acquired without an `EventsLoop` borrow.
- `AvailableMonitorsIter` now implements `Debug`.
- Fixed quirk on macOS where certain keys would generate characters at twice the normal rate when held down.
- On X11, all event loops now share the same `XConnection`.
- **Breaking:** `Window::set_cursor_state` and `CursorState` enum removed in favor of the more composable `Window::grab_cursor` and `Window::hide_cursor`. As a result, grabbing the cursor no longer automatically hides it; you must call both methods to retain the old behavior on Windows and macOS. `Cursor::NoneCursor` has been removed, as it's no longer useful.
- **Breaking:** `Window::set_cursor_position` now returns `Result<(), String>`, thus allowing for `Box<Error>` conversion via `?`.

# Version 0.15.1 (2018-06-13)

- On X11, the `Moved` event is no longer sent when the window is resized without changing position.
- `MouseCursor` and `CursorState` now implement `Default`.
- `WindowBuilder::with_resizable` implemented for Windows, X11, Wayland, and macOS.
- `Window::set_resizable` implemented for Windows, X11, Wayland, and macOS.
- On X11, if the monitor's width or height in millimeters is reported as 0, the DPI is now 1.0 instead of +inf.
- On X11, the environment variable `WINIT_HIDPI_FACTOR` has been added for overriding DPI factor.
- On X11, enabling transparency no longer causes the window contents to flicker when resizing.
- On X11, `with_override_redirect` now actually enables override redirect.
- macOS now generates `VirtualKeyCode::LAlt` and `VirtualKeyCode::RAlt` instead of `None` for both.
- On macOS, `VirtualKeyCode::RWin` and `VirtualKeyCode::LWin` are no longer switched.
- On macOS, windows without decorations can once again be resized.
- Fixed race conditions when creating an `EventsLoop` on X11, most commonly manifesting as "[xcb] Unknown sequence number while processing queue".
- On macOS, `CursorMoved` and `MouseInput` events are only generated if they occurs within the window's client area.
- On macOS, resizing the window no longer generates a spurious `MouseInput` event.

# Version 0.15.0 (2018-05-22)

- `Icon::to_cardinals` is no longer public, since it was never supposed to be.
- Wayland: improve diagnostics if initialization fails
- Fix some system event key doesn't work when focused, do not block keyevent forward to system on macOS
- On X11, the scroll wheel position is now correctly reset on i3 and other WMs that have the same quirk.
- On X11, `Window::get_current_monitor` now reliably returns the correct monitor.
- On X11, `Window::hidpi_factor` returns values from XRandR rather than the inaccurate values previously queried from the core protocol.
- On X11, the primary monitor is detected correctly even when using versions of XRandR less than 1.5.
- `MonitorId` now implements `Debug`.
- Fixed bug on macOS where using `with_decorations(false)` would cause `set_decorations(true)` to produce a transparent titlebar with no title.
- Implemented `MonitorId::get_position` on macOS.
- On macOS, `Window::get_current_monitor` now returns accurate values.
- Added `WindowBuilderExt::with_resize_increments` to macOS.
- **Breaking:** On X11, `WindowBuilderExt::with_resize_increments` and `WindowBuilderExt::with_base_size` now take `u32` values rather than `i32`.
- macOS keyboard handling has been overhauled, allowing for the use of dead keys, IME, etc. Right modifier keys are also no longer reported as being left.
- Added the `Window::set_ime_spot(x: i32, y: i32)` method, which is implemented on X11 and macOS.
- **Breaking**: `os::unix::WindowExt::send_xim_spot(x: i16, y: i16)` no longer exists. Switch to the new `Window::set_ime_spot(x: i32, y: i32)`, which has equivalent functionality.
- Fixed detection of `Pause` and `Scroll` keys on Windows.
- On Windows, alt-tabbing while the cursor is grabbed no longer makes it impossible to re-grab the cursor.
- On Windows, using `CursorState::Hide` when the cursor is grabbed now ungrabs the cursor first.
- Implemented `MouseCursor::NoneCursor` on Windows.
- Added `WindowBuilder::with_always_on_top` and `Window::set_always_on_top`. Implemented on Windows, macOS, and X11.
- On X11, `WindowBuilderExt` now has `with_class`, `with_override_redirect`, and `with_x11_window_type` to allow for more control over window creation. `WindowExt` additionally has `set_urgent`.
- More hints are set by default on X11, including `_NET_WM_PID` and `WM_CLIENT_MACHINE`. Note that prior to this, the `WM_CLASS` hint was automatically set to whatever value was passed to `with_title`. It's now set to the executable name to better conform to expectations and the specification; if this is undesirable, you must explicitly use `WindowBuilderExt::with_class`.

# Version 0.14.0 (2018-05-09)

- Created the `Copy`, `Paste` and `Cut` `VirtualKeyCode`s and added support for them on X11 and Wayland
- Fix `.with_decorations(false)` in macOS
- On Mac, `NSWindow` and supporting objects might be alive long after they were `closed` which resulted in apps consuming more heap then needed. Mainly it was affecting multi window applications. Not expecting any user visible change of behaviour after the fix.
- Fix regression of Window platform extensions for macOS where `NSFullSizeContentViewWindowMask` was not being correctly applied to `.fullsize_content_view`.
- Corrected `get_position` on Windows to be relative to the screen rather than to the taskbar.
- Corrected `Moved` event on Windows to use position values equivalent to those returned by `get_position`. It previously supplied client area positions instead of window positions, and would additionally interpret negative values as being very large (around `u16::MAX`).
- Implemented `Moved` event on macOS.
- On X11, the `Moved` event correctly use window positions rather than client area positions. Additionally, a stray `Moved` that unconditionally accompanied `Resized` with the client area position relative to the parent has been eliminated; `Moved` is still received alongside `Resized`, but now only once and always correctly.
- On Windows, implemented all variants of `DeviceEvent` other than `Text`. Mouse `DeviceEvent`s are now received even if the window isn't in the foreground.
- `DeviceId` on Windows is no longer a unit struct, and now contains a `u32`. For `WindowEvent`s, this will always be 0, but on `DeviceEvent`s it will be the handle to that device. `DeviceIdExt::get_persistent_identifier` can be used to acquire a unique identifier for that device that persists across replugs/reboots/etc.
- Corrected `run_forever` on X11 to stop discarding `Awakened` events.
- Various safety and correctness improvements to the X11 backend internals.
- Fixed memory leak on X11 every time the mouse entered the window.
- On X11, drag and drop now works reliably in release mode.
- Added `WindowBuilderExt::with_resize_increments` and `WindowBuilderExt::with_base_size` to X11, allowing for more optional hints to be set.
- Rework of the wayland backend, migrating it to use [Smithay's Client Toolkit](https://github.com/Smithay/client-toolkit).
- Added `WindowBuilder::with_window_icon` and `Window::set_window_icon`, finally making it possible to set the window icon on Windows and X11. The `icon_loading` feature can be enabled to allow for icons to be easily loaded; see example program `window_icon.rs` for usage.
- Windows additionally has `WindowBuilderExt::with_taskbar_icon` and `WindowExt::set_taskbar_icon`.
- On Windows, fix panic when trying to call `set_fullscreen(None)` on a window that has not been fullscreened prior.

# Version 0.13.1 (2018-04-26)

- Ensure necessary `x11-dl` version is used.

# Version 0.13.0 (2018-04-25)

- Implement `WindowBuilder::with_maximized`, `Window::set_fullscreen`, `Window::set_maximized` and `Window::set_decorations` for MacOS.
- Implement `WindowBuilder::with_maximized`, `Window::set_fullscreen`, `Window::set_maximized` and `Window::set_decorations` for Windows.
- On Windows, `WindowBuilder::with_fullscreen` no longer changing monitor display resolution.
- Overhauled X11 window geometry calculations. `get_position` and `set_position` are more universally accurate across different window managers, and `get_outer_size` actually works now.
- Fixed SIGSEGV/SIGILL crashes on macOS caused by stabilization of the `!` (never) type.
- Implement `WindowEvent::HiDPIFactorChanged` for macOS
- On X11, input methods now work completely out of the box, no longer requiring application developers to manually call `setlocale`. Additionally, when input methods are started, stopped, or restarted on the server end, it's correctly handled.
- Implemented `Refresh` event on Windows.
- Properly calculate the minimum and maximum window size on Windows, including window decorations.
- Map more `MouseCursor` variants to cursor icons on Windows.
- Corrected `get_position` on macOS to return outer frame position, not content area position.
- Corrected `set_position` on macOS to set outer frame position, not content area position.
- Added `get_inner_position` method to `Window`, which gets the position of the window's client area. This is implemented on all applicable platforms (all desktop platforms other than Wayland, where this isn't possible).
- **Breaking:** the `Closed` event has been replaced by `CloseRequested` and `Destroyed`. To migrate, you typically just need to replace all usages of `Closed` with `CloseRequested`; see example programs for more info. The exception is iOS, where `Closed` must be replaced by `Destroyed`.

# Version 0.12.0 (2018-04-06)

- Added subclass to macos windows so they can be made resizable even with no decorations.
- Dead keys now work properly on X11, no longer resulting in a panic.
- On X11, input method creation first tries to use the value from the user's `XMODIFIERS` environment variable, so application developers should no longer need to manually call `XSetLocaleModifiers`. If that fails, fallbacks are tried, which should prevent input method initialization from ever outright failing.
- Fixed thread safety issues with input methods on X11.
- Add support for `Touch` for win32 backend.
- Fixed `Window::get_inner_size` and friends to return the size in pixels instead of points when using HIDPI displays on OSX.

# Version 0.11.3 (2018-03-28)

- Added `set_min_dimensions` and `set_max_dimensions` methods to `Window`, and implemented on Windows, X11, Wayland, and OSX.
- On X11, dropping a `Window` actually closes it now, and clicking the window's × button (or otherwise having the WM signal to close it) will result in the window closing.
- Added `WindowBuilderExt` methods for macos: `with_titlebar_transparent`,
  `with_title_hidden`, `with_titlebar_buttons_hidden`,
  `with_fullsize_content_view`.
- Mapped X11 numpad keycodes (arrows, Home, End, PageUp, PageDown, Insert and Delete) to corresponding virtual keycodes

# Version 0.11.2 (2018-03-06)

- Impl `Hash`, `PartialEq`, and `Eq` for `events::ModifiersState`.
- Implement `MonitorId::get_hidpi_factor` for MacOS.
- Added method `os::macos::MonitorIdExt::get_nsscreen() -> *mut c_void` that gets a `NSScreen` object matching the monitor ID.
- Send `Awakened` event on Android when event loop is woken up.

# Version 0.11.1 (2018-02-19)

- Fixed windows not receiving mouse events when click-dragging the mouse outside the client area of a window, on Windows platforms.
- Added method `os::android::EventsLoopExt:set_suspend_callback(Option<Box<Fn(bool) -> ()>>)` that allows glutin to register a callback when a suspend event happens

# Version 0.11.0 (2018-02-09)

- Implement `MonitorId::get_dimensions` for Android.
- Added method `os::macos::WindowBuilderExt::with_movable_by_window_background(bool)` that allows to move a window without a titlebar - `with_decorations(false)`
- Implement `Window::set_fullscreen`, `Window::set_maximized` and `Window::set_decorations` for Wayland.
- Added `Caret` as VirtualKeyCode and support OSX ^-Key with german input.

# Version 0.10.1 (2018-02-05)

*Yanked*

# Version 0.10.0 (2017-12-27)

- Add support for `Touch` for emscripten backend.
- Added support for `DroppedFile`, `HoveredFile`, and `HoveredFileCancelled` to X11 backend.
- **Breaking:** `unix::WindowExt` no longer returns pointers for things that aren't actually pointers; `get_xlib_window` now returns `Option<std::os::raw::c_ulong>` and `get_xlib_screen_id` returns `Option<std::os::raw::c_int>`. Additionally, methods that previously returned `libc::c_void` have been changed to return `std::os::raw::c_void`, which are not interchangeable types, so users wanting the former will need to explicitly cast.
- Added `set_decorations` method to `Window` to allow decorations to be toggled after the window is built. Presently only implemented on X11.
- Raised the minimum supported version of Rust to 1.20 on MacOS due to usage of associated constants in new versions of cocoa and core-graphics.
- Added `modifiers` field to `MouseInput`, `MouseWheel`, and `CursorMoved` events to track the modifiers state (`ModifiersState`).
- Fixed the emscripten backend to return the size of the canvas instead of the size of the window.

# Version 0.9.0 (2017-12-01)

- Added event `WindowEvent::HiDPIFactorChanged`.
- Added method `MonitorId::get_hidpi_factor`.
- Deprecated `get_inner_size_pixels` and `get_inner_size_points` methods of `Window` in favor of
`get_inner_size`.
- **Breaking:** `EventsLoop` is `!Send` and `!Sync` because of platform-dependant constraints,
  but `Window`, `WindowId`, `DeviceId` and `MonitorId` guaranteed to be `Send`.
- `MonitorId::get_position` now returns `(i32, i32)` instead of `(u32, u32)`.
- Rewrite of the wayland backend to use wayland-client-0.11
- Support for dead keys on wayland for keyboard utf8 input
- Monitor enumeration on Windows is now implemented using `EnumDisplayMonitors` instead of
`EnumDisplayDevices`. This changes the value returned by `MonitorId::get_name()`.
- On Windows added `MonitorIdExt::hmonitor` method
- Impl `Clone` for `EventsLoopProxy`
- `EventsLoop::get_primary_monitor()` on X11 will fallback to any available monitor if no primary is found
- Support for touch event on wayland
- `WindowEvent`s `MouseMoved`, `MouseEntered`, and `MouseLeft` have been renamed to
`CursorMoved`, `CursorEntered`, and `CursorLeft`.
- New `DeviceEvent`s added, `MouseMotion` and `MouseWheel`.
- Send `CursorMoved` event after `CursorEntered` and `Focused` events.
- Add support for `ModifiersState`, `MouseMove`, `MouseInput`, `MouseMotion` for emscripten backend.

# Version 0.8.3 (2017-10-11)

- Fixed issue of calls to `set_inner_size` blocking on Windows.
- Mapped `ISO_Left_Tab` to `VirtualKeyCode::Tab` to make the key work with modifiers
- Fixed the X11 backed on 32bit targets

# Version 0.8.2 (2017-09-28)

- Uniformize keyboard scancode values accross Wayland and X11 (#297).
- Internal rework of the wayland event loop
- Added method `os::linux::WindowExt::is_ready`

# Version 0.8.1 (2017-09-22)

- Added various methods to `os::linux::EventsLoopExt`, plus some hidden items necessary to make
  glutin work.

# Version 0.8.0 (2017-09-21)

- Added `Window::set_maximized`, `WindowAttributes::maximized` and `WindowBuilder::with_maximized`.
- Added `Window::set_fullscreen`.
- Changed `with_fullscreen` to take a `Option<MonitorId>` instead of a `MonitorId`.
- Removed `MonitorId::get_native_identifer()` in favor of platform-specific traits in the `os`
  module.
- Changed `get_available_monitors()` and `get_primary_monitor()` to be methods of `EventsLoop`
  instead of stand-alone methods.
- Changed `EventsLoop` to be tied to a specific X11 or Wayland connection.
- Added a `os::linux::EventsLoopExt` trait that makes it possible to configure the connection.
- Fixed the emscripten code, which now compiles.
- Changed the X11 fullscreen code to use `xrandr` instead of `xxf86vm`.
- Fixed the Wayland backend to produce `Refresh` event after window creation.
- Changed the `Suspended` event to be outside of `WindowEvent`.
- Fixed the X11 backend sometimes reporting the wrong virtual key (#273).<|MERGE_RESOLUTION|>--- conflicted
+++ resolved
@@ -1,11 +1,8 @@
 # Unreleased
 
 - On macOS, fix application termination on `ControlFlow::Exit`
-<<<<<<< HEAD
 - On Windows, fix missing `ReceivedCharacter` events when Alt is held.
-=======
 - On macOS, stop emitting private corporate characters in `ReceivedCharacter` events.
->>>>>>> 35a11ae2
 - On X11, fix misreporting DPI factor at startup.
 - On X11, fix events not being reported when using `run_return`.
 - On X11, fix key modifiers being incorrectly reported.
