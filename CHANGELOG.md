# Unreleased

<<<<<<< HEAD
- On Wayland, fix `with_title()` not setting the windows title
=======
- On Wayland, add `set_wayland_theme()` to control client decoration color theme
>>>>>>> 7be1d162
- Added serde serialization to `os::unix::XWindowType`.
- **Breaking:** `image` crate upgraded to 0.21. This is exposed as part of the `icon_loading` API.
- On Windows, fix malformed function pointer typecast that could invoke undefined behavior.
- Refactored Windows state/flag-setting code.
- On Windows, hiding the cursor no longer hides the cursor for all Winit windows - just the one `hide_cursor` was called on.
- On Windows, cursor grabs used to get perpetually canceled when the grabbing window lost focus. Now, cursor grabs automatically get re-initialized when the window regains focus and the mouse moves over the client area.

# Version 0.18.1 (2018-12-30)

- On macOS, fix `Yen` (JIS) so applications receive the event.
- On X11 with a tiling WM, fixed high CPU usage when moving windows across monitors.
- On X11, fixed panic caused by dropping the window before running the event loop.
- on macOS, added `WindowExt::set_simple_fullscreen` which does not require a separate space
- Introduce `WindowBuilderExt::with_app_id` to allow setting the application ID on Wayland.
- On Windows, catch panics in event loop child thread and forward them to the parent thread. This prevents an invocation of undefined behavior due to unwinding into foreign code.
- On Windows, fix issue where resizing or moving window combined with grabbing the cursor would freeze program.
- On Windows, fix issue where resizing or moving window would eat `Awakened` events.
- On Windows, exiting fullscreen after entering fullscreen with disabled decorations no longer shrinks window.
- On X11, fixed a segfault when using virtual monitors with XRandR.
- Derive `Ord` and `PartialOrd` for `VirtualKeyCode` enum.
- On Windows, fix issue where hovering or dropping a non file item would create a panic.
- On Wayland, fix resizing and DPI calculation when a `wl_output` is removed without sending a `leave` event to the `wl_surface`, such as disconnecting a monitor from a laptop.
- On Wayland, DPI calculation is handled by smithay-client-toolkit.
- On X11, `WindowBuilder::with_min_dimensions` and `WindowBuilder::with_max_dimensions` now correctly account for DPI.
- Added support for generating dummy `DeviceId`s and `WindowId`s to better support unit testing.
- On macOS, fixed unsoundness in drag-and-drop that could result in drops being rejected.
- On macOS, implemented `WindowEvent::Refresh`.
- On macOS, all `MouseCursor` variants are now implemented and the cursor will no longer reset after unfocusing.
- Removed minimum supported Rust version guarantee.

# Version 0.18.0 (2018-11-07)

- **Breaking:** `image` crate upgraded to 0.20. This is exposed as part of the `icon_loading` API.
- On Wayland, pointer events will now provide the current modifiers state.
- On Wayland, titles will now be displayed in the window header decoration.
- On Wayland, key repetition is now ended when keyboard loses focus.
- On Wayland, windows will now use more stylish and modern client side decorations.
- On Wayland, windows will use server-side decorations when available.
- **Breaking:** Added support for F16-F24 keys (variants were added to the `VirtualKeyCode` enum).
- Fixed graphical glitches when resizing on Wayland.
- On Windows, fix freezes when performing certain actions after a window resize has been triggered. Reintroduces some visual artifacts when resizing.
- Updated window manager hints under X11 to v1.5 of [Extended Window Manager Hints](https://specifications.freedesktop.org/wm-spec/wm-spec-1.5.html#idm140200472629520).
- Added `WindowBuilderExt::with_gtk_theme_variant` to X11-specific `WindowBuilder` functions.
- Fixed UTF8 handling bug in X11 `set_title` function.
- On Windows, `Window::set_cursor` now applies immediately instead of requiring specific events to occur first.
- On Windows, the `HoveredFile` and `HoveredFileCancelled` events are now implemented.
- On Windows, fix `Window::set_maximized`.
- On Windows 10, fix transparency (#260).
- On macOS, fix modifiers during key repeat.
- Implemented the `Debug` trait for `Window`, `EventsLoop`, `EventsLoopProxy` and `WindowBuilder`.
- On X11, now a `Resized` event will always be generated after a DPI change to ensure the window's logical size is consistent with the new DPI.
- Added further clarifications to the DPI docs.
- On Linux, if neither X11 nor Wayland manage to initialize, the corresponding panic now consists of a single line only.
- Add optional `serde` feature with implementations of `Serialize`/`Deserialize` for DPI types and various event types.
- Add `PartialEq`, `Eq`, and `Hash` implementations on public types that could have them but were missing them.
- On X11, drag-and-drop receiving an unsupported drop type can no longer cause the WM to freeze.
- Fix issue whereby the OpenGL context would not appear at startup on macOS Mojave (#1069).
- **Breaking:** Removed `From<NSApplicationActivationPolicy>` impl from `ActivationPolicy` on macOS.
- On macOS, the application can request the user's attention with `WindowExt::request_user_attention`.

# Version 0.17.2 (2018-08-19)

- On macOS, fix `<C-Tab>` so applications receive the event.
- On macOS, fix `<Cmd-{key}>` so applications receive the event.
- On Wayland, key press events will now be repeated.

# Version 0.17.1 (2018-08-05)

- On X11, prevent a compilation failure in release mode for versions of Rust greater than or equal to 1.30.
- Fixed deadlock that broke fullscreen mode on Windows.

# Version 0.17.0 (2018-08-02)

- Cocoa and core-graphics updates.
- Fixed thread-safety issues in several `Window` functions on Windows.
- On MacOS, the key state for modifiers key events is now properly set.
- On iOS, the view is now set correctly. This makes it possible to render things (instead of being stuck on a black screen), and touch events work again.
- Added NetBSD support.
- **Breaking:** On iOS, `UIView` is now the default root view. `WindowBuilderExt::with_root_view_class` can be used to set the root view objective-c class to `GLKView` (OpenGLES) or `MTKView` (Metal/MoltenVK).
- On iOS, the `UIApplication` is not started until `Window::new` is called.
- Fixed thread unsafety with cursor hiding on macOS.
- On iOS, fixed the size of the `JmpBuf` type used for `setjmp`/`longjmp` calls. Previously this was a buffer overflow on most architectures.
- On Windows, use cached window DPI instead of repeatedly querying the system. This fixes sporadic crashes on Windows 7.

# Version 0.16.2 (2018-07-07)

- On Windows, non-resizable windows now have the maximization button disabled. This is consistent with behavior on macOS and popular X11 WMs.
- Corrected incorrect `unreachable!` usage when guessing the DPI factor with no detected monitors.

# Version 0.16.1 (2018-07-02)

- Added logging through `log`. Logging will become more extensive over time.
- On X11 and Windows, the window's DPI factor is guessed before creating the window. This *greatly* cuts back on unsightly auto-resizing that would occur immediately after window creation.
- Fixed X11 backend compilation for environments where `c_char` is unsigned.

# Version 0.16.0 (2018-06-25)

- Windows additionally has `WindowBuilderExt::with_no_redirection_bitmap`.
- **Breaking:** Removed `VirtualKeyCode::LMenu` and `VirtualKeyCode::RMenu`; Windows now generates `VirtualKeyCode::LAlt` and `VirtualKeyCode::RAlt` instead.
- On X11, exiting fullscreen no longer leaves the window in the monitor's top left corner.
- **Breaking:** `Window::hidpi_factor` has been renamed to `Window::get_hidpi_factor` for better consistency. `WindowEvent::HiDPIFactorChanged` has been renamed to `WindowEvent::HiDpiFactorChanged`. DPI factors are always represented as `f64` instead of `f32` now.
- The Windows backend is now DPI aware. `WindowEvent::HiDpiFactorChanged` is implemented, and `MonitorId::get_hidpi_factor` and `Window::hidpi_factor` return accurate values.
- Implemented `WindowEvent::HiDpiFactorChanged` on X11.
- On macOS, `Window::set_cursor_position` is now relative to the client area.
- On macOS, setting the maximum and minimum dimensions now applies to the client area dimensions rather than to the window dimensions.
- On iOS, `MonitorId::get_dimensions` has been implemented and both `MonitorId::get_hidpi_factor` and `Window::get_hidpi_factor` return accurate values.
- On Emscripten, `MonitorId::get_hidpi_factor` now returns the same value as `Window::get_hidpi_factor` (it previously would always return 1.0).
- **Breaking:** The entire API for sizes, positions, etc. has changed. In the majority of cases, winit produces and consumes positions and sizes as `LogicalPosition` and `LogicalSize`, respectively. The notable exception is `MonitorId` methods, which deal in `PhysicalPosition` and `PhysicalSize`. See the documentation for specifics and explanations of the types. Additionally, winit automatically conserves logical size when the DPI factor changes.
- **Breaking:** All deprecated methods have been removed. For `Window::platform_display` and `Window::platform_window`, switch to the appropriate platform-specific `WindowExt` methods. For `Window::get_inner_size_points` and `Window::get_inner_size_pixels`, use the `LogicalSize` returned by `Window::get_inner_size` and convert as needed.
- HiDPI support for Wayland.
- `EventsLoop::get_available_monitors` and `EventsLoop::get_primary_monitor` now have identical counterparts on `Window`, so this information can be acquired without an `EventsLoop` borrow.
- `AvailableMonitorsIter` now implements `Debug`.
- Fixed quirk on macOS where certain keys would generate characters at twice the normal rate when held down.
- On X11, all event loops now share the same `XConnection`.
- **Breaking:** `Window::set_cursor_state` and `CursorState` enum removed in favor of the more composable `Window::grab_cursor` and `Window::hide_cursor`. As a result, grabbing the cursor no longer automatically hides it; you must call both methods to retain the old behavior on Windows and macOS. `Cursor::NoneCursor` has been removed, as it's no longer useful.
- **Breaking:** `Window::set_cursor_position` now returns `Result<(), String>`, thus allowing for `Box<Error>` conversion via `?`.

# Version 0.15.1 (2018-06-13)

- On X11, the `Moved` event is no longer sent when the window is resized without changing position.
- `MouseCursor` and `CursorState` now implement `Default`.
- `WindowBuilder::with_resizable` implemented for Windows, X11, Wayland, and macOS.
- `Window::set_resizable` implemented for Windows, X11, Wayland, and macOS.
- On X11, if the monitor's width or height in millimeters is reported as 0, the DPI is now 1.0 instead of +inf.
- On X11, the environment variable `WINIT_HIDPI_FACTOR` has been added for overriding DPI factor.
- On X11, enabling transparency no longer causes the window contents to flicker when resizing.
- On X11, `with_override_redirect` now actually enables override redirect.
- macOS now generates `VirtualKeyCode::LAlt` and `VirtualKeyCode::RAlt` instead of `None` for both.
- On macOS, `VirtualKeyCode::RWin` and `VirtualKeyCode::LWin` are no longer switched.
- On macOS, windows without decorations can once again be resized.
- Fixed race conditions when creating an `EventsLoop` on X11, most commonly manifesting as "[xcb] Unknown sequence number while processing queue".
- On macOS, `CursorMoved` and `MouseInput` events are only generated if they occurs within the window's client area.
- On macOS, resizing the window no longer generates a spurious `MouseInput` event.

# Version 0.15.0 (2018-05-22)

- `Icon::to_cardinals` is no longer public, since it was never supposed to be.
- Wayland: improve diagnostics if initialization fails
- Fix some system event key doesn't work when focused, do not block keyevent forward to system on macOS
- On X11, the scroll wheel position is now correctly reset on i3 and other WMs that have the same quirk.
- On X11, `Window::get_current_monitor` now reliably returns the correct monitor.
- On X11, `Window::hidpi_factor` returns values from XRandR rather than the inaccurate values previously queried from the core protocol.
- On X11, the primary monitor is detected correctly even when using versions of XRandR less than 1.5.
- `MonitorId` now implements `Debug`.
- Fixed bug on macOS where using `with_decorations(false)` would cause `set_decorations(true)` to produce a transparent titlebar with no title.
- Implemented `MonitorId::get_position` on macOS.
- On macOS, `Window::get_current_monitor` now returns accurate values.
- Added `WindowBuilderExt::with_resize_increments` to macOS.
- **Breaking:** On X11, `WindowBuilderExt::with_resize_increments` and `WindowBuilderExt::with_base_size` now take `u32` values rather than `i32`.
- macOS keyboard handling has been overhauled, allowing for the use of dead keys, IME, etc. Right modifier keys are also no longer reported as being left.
- Added the `Window::set_ime_spot(x: i32, y: i32)` method, which is implemented on X11 and macOS.
- **Breaking**: `os::unix::WindowExt::send_xim_spot(x: i16, y: i16)` no longer exists. Switch to the new `Window::set_ime_spot(x: i32, y: i32)`, which has equivalent functionality.
- Fixed detection of `Pause` and `Scroll` keys on Windows.
- On Windows, alt-tabbing while the cursor is grabbed no longer makes it impossible to re-grab the cursor.
- On Windows, using `CursorState::Hide` when the cursor is grabbed now ungrabs the cursor first.
- Implemented `MouseCursor::NoneCursor` on Windows.
- Added `WindowBuilder::with_always_on_top` and `Window::set_always_on_top`. Implemented on Windows, macOS, and X11.
- On X11, `WindowBuilderExt` now has `with_class`, `with_override_redirect`, and `with_x11_window_type` to allow for more control over window creation. `WindowExt` additionally has `set_urgent`.
- More hints are set by default on X11, including `_NET_WM_PID` and `WM_CLIENT_MACHINE`. Note that prior to this, the `WM_CLASS` hint was automatically set to whatever value was passed to `with_title`. It's now set to the executable name to better conform to expectations and the specification; if this is undesirable, you must explicitly use `WindowBuilderExt::with_class`.

# Version 0.14.0 (2018-05-09)

- Created the `Copy`, `Paste` and `Cut` `VirtualKeyCode`s and added support for them on X11 and Wayland
- Fix `.with_decorations(false)` in macOS
- On Mac, `NSWindow` and supporting objects might be alive long after they were `closed` which resulted in apps consuming more heap then needed. Mainly it was affecting multi window applications. Not expecting any user visible change of behaviour after the fix.
- Fix regression of Window platform extensions for macOS where `NSFullSizeContentViewWindowMask` was not being correctly applied to `.fullsize_content_view`.
- Corrected `get_position` on Windows to be relative to the screen rather than to the taskbar.
- Corrected `Moved` event on Windows to use position values equivalent to those returned by `get_position`. It previously supplied client area positions instead of window positions, and would additionally interpret negative values as being very large (around `u16::MAX`).
- Implemented `Moved` event on macOS.
- On X11, the `Moved` event correctly use window positions rather than client area positions. Additionally, a stray `Moved` that unconditionally accompanied `Resized` with the client area position relative to the parent has been eliminated; `Moved` is still received alongside `Resized`, but now only once and always correctly.
- On Windows, implemented all variants of `DeviceEvent` other than `Text`. Mouse `DeviceEvent`s are now received even if the window isn't in the foreground.
- `DeviceId` on Windows is no longer a unit struct, and now contains a `u32`. For `WindowEvent`s, this will always be 0, but on `DeviceEvent`s it will be the handle to that device. `DeviceIdExt::get_persistent_identifier` can be used to acquire a unique identifier for that device that persists across replugs/reboots/etc.
- Corrected `run_forever` on X11 to stop discarding `Awakened` events.
- Various safety and correctness improvements to the X11 backend internals.
- Fixed memory leak on X11 every time the mouse entered the window.
- On X11, drag and drop now works reliably in release mode.
- Added `WindowBuilderExt::with_resize_increments` and `WindowBuilderExt::with_base_size` to X11, allowing for more optional hints to be set.
- Rework of the wayland backend, migrating it to use [Smithay's Client Toolkit](https://github.com/Smithay/client-toolkit).
- Added `WindowBuilder::with_window_icon` and `Window::set_window_icon`, finally making it possible to set the window icon on Windows and X11. The `icon_loading` feature can be enabled to allow for icons to be easily loaded; see example program `window_icon.rs` for usage.
- Windows additionally has `WindowBuilderExt::with_taskbar_icon` and `WindowExt::set_taskbar_icon`.
- On Windows, fix panic when trying to call `set_fullscreen(None)` on a window that has not been fullscreened prior.

# Version 0.13.1 (2018-04-26)

- Ensure necessary `x11-dl` version is used.

# Version 0.13.0 (2018-04-25)

- Implement `WindowBuilder::with_maximized`, `Window::set_fullscreen`, `Window::set_maximized` and `Window::set_decorations` for MacOS.
- Implement `WindowBuilder::with_maximized`, `Window::set_fullscreen`, `Window::set_maximized` and `Window::set_decorations` for Windows.
- On Windows, `WindowBuilder::with_fullscreen` no longer changing monitor display resolution.
- Overhauled X11 window geometry calculations. `get_position` and `set_position` are more universally accurate across different window managers, and `get_outer_size` actually works now.
- Fixed SIGSEGV/SIGILL crashes on macOS caused by stabilization of the `!` (never) type.
- Implement `WindowEvent::HiDPIFactorChanged` for macOS
- On X11, input methods now work completely out of the box, no longer requiring application developers to manually call `setlocale`. Additionally, when input methods are started, stopped, or restarted on the server end, it's correctly handled.
- Implemented `Refresh` event on Windows.
- Properly calculate the minimum and maximum window size on Windows, including window decorations.
- Map more `MouseCursor` variants to cursor icons on Windows.
- Corrected `get_position` on macOS to return outer frame position, not content area position.
- Corrected `set_position` on macOS to set outer frame position, not content area position.
- Added `get_inner_position` method to `Window`, which gets the position of the window's client area. This is implemented on all applicable platforms (all desktop platforms other than Wayland, where this isn't possible).
- **Breaking:** the `Closed` event has been replaced by `CloseRequested` and `Destroyed`. To migrate, you typically just need to replace all usages of `Closed` with `CloseRequested`; see example programs for more info. The exception is iOS, where `Closed` must be replaced by `Destroyed`.

# Version 0.12.0 (2018-04-06)

- Added subclass to macos windows so they can be made resizable even with no decorations.
- Dead keys now work properly on X11, no longer resulting in a panic.
- On X11, input method creation first tries to use the value from the user's `XMODIFIERS` environment variable, so application developers should no longer need to manually call `XSetLocaleModifiers`. If that fails, fallbacks are tried, which should prevent input method initialization from ever outright failing.
- Fixed thread safety issues with input methods on X11.
- Add support for `Touch` for win32 backend.
- Fixed `Window::get_inner_size` and friends to return the size in pixels instead of points when using HIDPI displays on OSX.

# Version 0.11.3 (2018-03-28)

- Added `set_min_dimensions` and `set_max_dimensions` methods to `Window`, and implemented on Windows, X11, Wayland, and OSX.
- On X11, dropping a `Window` actually closes it now, and clicking the window's × button (or otherwise having the WM signal to close it) will result in the window closing.
- Added `WindowBuilderExt` methods for macos: `with_titlebar_transparent`,
  `with_title_hidden`, `with_titlebar_buttons_hidden`,
  `with_fullsize_content_view`.
- Mapped X11 numpad keycodes (arrows, Home, End, PageUp, PageDown, Insert and Delete) to corresponding virtual keycodes

# Version 0.11.2 (2018-03-06)

- Impl `Hash`, `PartialEq`, and `Eq` for `events::ModifiersState`.
- Implement `MonitorId::get_hidpi_factor` for MacOS.
- Added method `os::macos::MonitorIdExt::get_nsscreen() -> *mut c_void` that gets a `NSScreen` object matching the monitor ID.
- Send `Awakened` event on Android when event loop is woken up.

# Version 0.11.1 (2018-02-19)

- Fixed windows not receiving mouse events when click-dragging the mouse outside the client area of a window, on Windows platforms.
- Added method `os::android::EventsLoopExt:set_suspend_callback(Option<Box<Fn(bool) -> ()>>)` that allows glutin to register a callback when a suspend event happens

# Version 0.11.0 (2018-02-09)

- Implement `MonitorId::get_dimensions` for Android.
- Added method `os::macos::WindowBuilderExt::with_movable_by_window_background(bool)` that allows to move a window without a titlebar - `with_decorations(false)`
- Implement `Window::set_fullscreen`, `Window::set_maximized` and `Window::set_decorations` for Wayland.
- Added `Caret` as VirtualKeyCode and support OSX ^-Key with german input.

# Version 0.10.1 (2018-02-05)

*Yanked*

# Version 0.10.0 (2017-12-27)

- Add support for `Touch` for emscripten backend.
- Added support for `DroppedFile`, `HoveredFile`, and `HoveredFileCancelled` to X11 backend.
- **Breaking:** `unix::WindowExt` no longer returns pointers for things that aren't actually pointers; `get_xlib_window` now returns `Option<std::os::raw::c_ulong>` and `get_xlib_screen_id` returns `Option<std::os::raw::c_int>`. Additionally, methods that previously returned `libc::c_void` have been changed to return `std::os::raw::c_void`, which are not interchangeable types, so users wanting the former will need to explicitly cast.
- Added `set_decorations` method to `Window` to allow decorations to be toggled after the window is built. Presently only implemented on X11.
- Raised the minimum supported version of Rust to 1.20 on MacOS due to usage of associated constants in new versions of cocoa and core-graphics.
- Added `modifiers` field to `MouseInput`, `MouseWheel`, and `CursorMoved` events to track the modifiers state (`ModifiersState`).
- Fixed the emscripten backend to return the size of the canvas instead of the size of the window.

# Version 0.9.0 (2017-12-01)

- Added event `WindowEvent::HiDPIFactorChanged`.
- Added method `MonitorId::get_hidpi_factor`.
- Deprecated `get_inner_size_pixels` and `get_inner_size_points` methods of `Window` in favor of
`get_inner_size`.
- **Breaking:** `EventsLoop` is `!Send` and `!Sync` because of platform-dependant constraints,
  but `Window`, `WindowId`, `DeviceId` and `MonitorId` guaranteed to be `Send`.
- `MonitorId::get_position` now returns `(i32, i32)` instead of `(u32, u32)`.
- Rewrite of the wayland backend to use wayland-client-0.11
- Support for dead keys on wayland for keyboard utf8 input
- Monitor enumeration on Windows is now implemented using `EnumDisplayMonitors` instead of
`EnumDisplayDevices`. This changes the value returned by `MonitorId::get_name()`.
- On Windows added `MonitorIdExt::hmonitor` method
- Impl `Clone` for `EventsLoopProxy`
- `EventsLoop::get_primary_monitor()` on X11 will fallback to any available monitor if no primary is found
- Support for touch event on wayland
- `WindowEvent`s `MouseMoved`, `MouseEntered`, and `MouseLeft` have been renamed to
`CursorMoved`, `CursorEntered`, and `CursorLeft`.
- New `DeviceEvent`s added, `MouseMotion` and `MouseWheel`.
- Send `CursorMoved` event after `CursorEntered` and `Focused` events.
- Add support for `ModifiersState`, `MouseMove`, `MouseInput`, `MouseMotion` for emscripten backend.

# Version 0.8.3 (2017-10-11)

- Fixed issue of calls to `set_inner_size` blocking on Windows.
- Mapped `ISO_Left_Tab` to `VirtualKeyCode::Tab` to make the key work with modifiers
- Fixed the X11 backed on 32bit targets

# Version 0.8.2 (2017-09-28)

- Uniformize keyboard scancode values accross Wayland and X11 (#297).
- Internal rework of the wayland event loop
- Added method `os::linux::WindowExt::is_ready`

# Version 0.8.1 (2017-09-22)

- Added various methods to `os::linux::EventsLoopExt`, plus some hidden items necessary to make
  glutin work.

# Version 0.8.0 (2017-09-21)

- Added `Window::set_maximized`, `WindowAttributes::maximized` and `WindowBuilder::with_maximized`.
- Added `Window::set_fullscreen`.
- Changed `with_fullscreen` to take a `Option<MonitorId>` instead of a `MonitorId`.
- Removed `MonitorId::get_native_identifer()` in favor of platform-specific traits in the `os`
  module.
- Changed `get_available_monitors()` and `get_primary_monitor()` to be methods of `EventsLoop`
  instead of stand-alone methods.
- Changed `EventsLoop` to be tied to a specific X11 or Wayland connection.
- Added a `os::linux::EventsLoopExt` trait that makes it possible to configure the connection.
- Fixed the emscripten code, which now compiles.
- Changed the X11 fullscreen code to use `xrandr` instead of `xxf86vm`.
- Fixed the Wayland backend to produce `Refresh` event after window creation.
- Changed the `Suspended` event to be outside of `WindowEvent`.
- Fixed the X11 backend sometimes reporting the wrong virtual key (#273).<|MERGE_RESOLUTION|>--- conflicted
+++ resolved
@@ -1,10 +1,7 @@
 # Unreleased
 
-<<<<<<< HEAD
 - On Wayland, fix `with_title()` not setting the windows title
-=======
 - On Wayland, add `set_wayland_theme()` to control client decoration color theme
->>>>>>> 7be1d162
 - Added serde serialization to `os::unix::XWindowType`.
 - **Breaking:** `image` crate upgraded to 0.21. This is exposed as part of the `icon_loading` API.
 - On Windows, fix malformed function pointer typecast that could invoke undefined behavior.
