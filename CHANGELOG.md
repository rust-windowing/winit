--- conflicted
+++ resolved
@@ -8,16 +8,13 @@
 
 # Unreleased
 
-<<<<<<< HEAD
 - **Breaking:** Removed `WindowBuilderExtIOS::with_root_view_class`; instead, you should use `[[view layer] addSublayer: ...]` to add an instance of the desired layer class (e.g. `CAEAGLLayer` or `CAMetalLayer`). See `vulkano-win` or `wgpu` for examples of this.
-=======
 - On MacOS and Windows, add `Window::set_content_protected`.
 - On MacOS, add `EventLoopBuilderExtMacOS::with_activate_ignoring_other_apps`.
 - On Windows, fix icons specified on `WindowBuilder` not taking effect for windows created after the first one.
 - On Windows and macOS, add `Window::title` to query the current window title.
 - On Windows, fix focusing menubar when pressing `Alt`.
 - On MacOS, made `accepts_first_mouse` configurable.
->>>>>>> 12df8b6c
 - Migrated `WindowBuilderExtUnix::with_resize_increments` to `WindowBuilder`.
 - Added `Window::resize_increments`/`Window::set_resize_increments` to update resize increments at runtime for X11/macOS.
 - macOS/iOS: Use `objc2` instead of `objc` internally.
