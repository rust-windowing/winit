# Unreleased
- On Wayland, windows will use server-side decorations when available.
- Added support for F16-F24 keys.
- Fixed graphical glitches when resizing on Wayland.
- On Windows, fix freezes when performing certain actions after a window resize has been triggered. Reintroduces some visual artifacts when resizing.
- Updated window manager hints under X11 to v1.5 of [Extended Window Manager Hints](https://specifications.freedesktop.org/wm-spec/wm-spec-1.5.html#idm140200472629520).
<<<<<<< HEAD
- On Windows, `Window::set_cursor` now applies immediately instead of requiring specific events to occur first.
=======
- Added `WindowBuilderExt::with_gtk_theme_variant` to X11-specific `WindowBuilder` functions.
>>>>>>> bc03ffb3

# Version 0.17.2 (2018-08-19)

- On macOS, fix `<C-Tab>` so applications receive the event.
- On macOS, fix `<Cmd-{key}>` so applications receive the event.
- On Wayland, key press events will now be repeated.

# Version 0.17.1 (2018-08-05)

- On X11, prevent a compilation failure in release mode for versions of Rust greater than or equal to 1.30.
- Fixed deadlock that broke fullscreen mode on Windows.

# Version 0.17.0 (2018-08-02)

- Cocoa and core-graphics updates.
- Fixed thread-safety issues in several `Window` functions on Windows.
- On MacOS, the key state for modifiers key events is now properly set.
- On iOS, the view is now set correctly. This makes it possible to render things (instead of being stuck on a black screen), and touch events work again.
- Added NetBSD support.
- **Breaking:** On iOS, `UIView` is now the default root view. `WindowBuilderExt::with_root_view_class` can be used to set the root view objective-c class to `GLKView` (OpenGLES) or `MTKView` (Metal/MoltenVK).
- On iOS, the `UIApplication` is not started until `Window::new` is called.
- Fixed thread unsafety with cursor hiding on macOS.
- On iOS, fixed the size of the `JmpBuf` type used for `setjmp`/`longjmp` calls. Previously this was a buffer overflow on most architectures.
- On Windows, use cached window DPI instead of repeatedly querying the system. This fixes sporadic crashes on Windows 7.

# Version 0.16.2 (2018-07-07)

- On Windows, non-resizable windows now have the maximization button disabled. This is consistent with behavior on macOS and popular X11 WMs.
- Corrected incorrect `unreachable!` usage when guessing the DPI factor with no detected monitors.

# Version 0.16.1 (2018-07-02)

- Added logging through `log`. Logging will become more extensive over time.
- On X11 and Windows, the window's DPI factor is guessed before creating the window. This *greatly* cuts back on unsightly auto-resizing that would occur immediately after window creation.
- Fixed X11 backend compilation for environments where `c_char` is unsigned.

# Version 0.16.0 (2018-06-25)

- Windows additionally has `WindowBuilderExt::with_no_redirection_bitmap`.
- **Breaking:** Removed `VirtualKeyCode::LMenu` and `VirtualKeyCode::RMenu`; Windows now generates `VirtualKeyCode::LAlt` and `VirtualKeyCode::RAlt` instead.
- On X11, exiting fullscreen no longer leaves the window in the monitor's top left corner.
- **Breaking:** `Window::hidpi_factor` has been renamed to `Window::get_hidpi_factor` for better consistency. `WindowEvent::HiDPIFactorChanged` has been renamed to `WindowEvent::HiDpiFactorChanged`. DPI factors are always represented as `f64` instead of `f32` now.
- The Windows backend is now DPI aware. `WindowEvent::HiDpiFactorChanged` is implemented, and `MonitorId::get_hidpi_factor` and `Window::hidpi_factor` return accurate values.
- Implemented `WindowEvent::HiDpiFactorChanged` on X11.
- On macOS, `Window::set_cursor_position` is now relative to the client area.
- On macOS, setting the maximum and minimum dimensions now applies to the client area dimensions rather than to the window dimensions.
- On iOS, `MonitorId::get_dimensions` has been implemented and both `MonitorId::get_hidpi_factor` and `Window::get_hidpi_factor` return accurate values.
- On Emscripten, `MonitorId::get_hidpi_factor` now returns the same value as `Window::get_hidpi_factor` (it previously would always return 1.0).
- **Breaking:** The entire API for sizes, positions, etc. has changed. In the majority of cases, winit produces and consumes positions and sizes as `LogicalPosition` and `LogicalSize`, respectively. The notable exception is `MonitorId` methods, which deal in `PhysicalPosition` and `PhysicalSize`. See the documentation for specifics and explanations of the types. Additionally, winit automatically conserves logical size when the DPI factor changes.
- **Breaking:** All deprecated methods have been removed. For `Window::platform_display` and `Window::platform_window`, switch to the appropriate platform-specific `WindowExt` methods. For `Window::get_inner_size_points` and `Window::get_inner_size_pixels`, use the `LogicalSize` returned by `Window::get_inner_size` and convert as needed.
- HiDPI support for Wayland.
- `EventsLoop::get_available_monitors` and `EventsLoop::get_primary_monitor` now have identical counterparts on `Window`, so this information can be acquired without an `EventsLoop` borrow.
- `AvailableMonitorsIter` now implements `Debug`.
- Fixed quirk on macOS where certain keys would generate characters at twice the normal rate when held down.
- On X11, all event loops now share the same `XConnection`.
- **Breaking:** `Window::set_cursor_state` and `CursorState` enum removed in favor of the more composable `Window::grab_cursor` and `Window::hide_cursor`. As a result, grabbing the cursor no longer automatically hides it; you must call both methods to retain the old behavior on Windows and macOS. `Cursor::NoneCursor` has been removed, as it's no longer useful.
- **Breaking:** `Window::set_cursor_position` now returns `Result<(), String>`, thus allowing for `Box<Error>` conversion via `?`.

# Version 0.15.1 (2018-06-13)

- On X11, the `Moved` event is no longer sent when the window is resized without changing position.
- `MouseCursor` and `CursorState` now implement `Default`.
- `WindowBuilder::with_resizable` implemented for Windows, X11, Wayland, and macOS.
- `Window::set_resizable` implemented for Windows, X11, Wayland, and macOS.
- On X11, if the monitor's width or height in millimeters is reported as 0, the DPI is now 1.0 instead of +inf.
- On X11, the environment variable `WINIT_HIDPI_FACTOR` has been added for overriding DPI factor.
- On X11, enabling transparency no longer causes the window contents to flicker when resizing.
- On X11, `with_override_redirect` now actually enables override redirect.
- macOS now generates `VirtualKeyCode::LAlt` and `VirtualKeyCode::RAlt` instead of `None` for both.
- On macOS, `VirtualKeyCode::RWin` and `VirtualKeyCode::LWin` are no longer switched.
- On macOS, windows without decorations can once again be resized.
- Fixed race conditions when creating an `EventsLoop` on X11, most commonly manifesting as "[xcb] Unknown sequence number while processing queue".
- On macOS, `CursorMoved` and `MouseInput` events are only generated if they occurs within the window's client area.
- On macOS, resizing the window no longer generates a spurious `MouseInput` event.

# Version 0.15.0 (2018-05-22)

- `Icon::to_cardinals` is no longer public, since it was never supposed to be.
- Wayland: improve diagnostics if initialization fails
- Fix some system event key doesn't work when focused, do not block keyevent forward to system on macOS
- On X11, the scroll wheel position is now correctly reset on i3 and other WMs that have the same quirk.
- On X11, `Window::get_current_monitor` now reliably returns the correct monitor.
- On X11, `Window::hidpi_factor` returns values from XRandR rather than the inaccurate values previously queried from the core protocol.
- On X11, the primary monitor is detected correctly even when using versions of XRandR less than 1.5.
- `MonitorId` now implements `Debug`.
- Fixed bug on macOS where using `with_decorations(false)` would cause `set_decorations(true)` to produce a transparent titlebar with no title.
- Implemented `MonitorId::get_position` on macOS.
- On macOS, `Window::get_current_monitor` now returns accurate values.
- Added `WindowBuilderExt::with_resize_increments` to macOS.
- **Breaking:** On X11, `WindowBuilderExt::with_resize_increments` and `WindowBuilderExt::with_base_size` now take `u32` values rather than `i32`.
- macOS keyboard handling has been overhauled, allowing for the use of dead keys, IME, etc. Right modifier keys are also no longer reported as being left.
- Added the `Window::set_ime_spot(x: i32, y: i32)` method, which is implemented on X11 and macOS.
- **Breaking**: `os::unix::WindowExt::send_xim_spot(x: i16, y: i16)` no longer exists. Switch to the new `Window::set_ime_spot(x: i32, y: i32)`, which has equivalent functionality.
- Fixed detection of `Pause` and `Scroll` keys on Windows.
- On Windows, alt-tabbing while the cursor is grabbed no longer makes it impossible to re-grab the cursor.
- On Windows, using `CursorState::Hide` when the cursor is grabbed now ungrabs the cursor first.
- Implemented `MouseCursor::NoneCursor` on Windows.
- Added `WindowBuilder::with_always_on_top` and `Window::set_always_on_top`. Implemented on Windows, macOS, and X11.
- On X11, `WindowBuilderExt` now has `with_class`, `with_override_redirect`, and `with_x11_window_type` to allow for more control over window creation. `WindowExt` additionally has `set_urgent`.
- More hints are set by default on X11, including `_NET_WM_PID` and `WM_CLIENT_MACHINE`. Note that prior to this, the `WM_CLASS` hint was automatically set to whatever value was passed to `with_title`. It's now set to the executable name to better conform to expectations and the specification; if this is undesirable, you must explicitly use `WindowBuilderExt::with_class`.

# Version 0.14.0 (2018-05-09)

- Created the `Copy`, `Paste` and `Cut` `VirtualKeyCode`s and added support for them on X11 and Wayland
- Fix `.with_decorations(false)` in macOS
- On Mac, `NSWindow` and supporting objects might be alive long after they were `closed` which resulted in apps consuming more heap then needed. Mainly it was affecting multi window applications. Not expecting any user visible change of behaviour after the fix.
- Fix regression of Window platform extensions for macOS where `NSFullSizeContentViewWindowMask` was not being correctly applied to `.fullsize_content_view`.
- Corrected `get_position` on Windows to be relative to the screen rather than to the taskbar.
- Corrected `Moved` event on Windows to use position values equivalent to those returned by `get_position`. It previously supplied client area positions instead of window positions, and would additionally interpret negative values as being very large (around `u16::MAX`).
- Implemented `Moved` event on macOS.
- On X11, the `Moved` event correctly use window positions rather than client area positions. Additionally, a stray `Moved` that unconditionally accompanied `Resized` with the client area position relative to the parent has been eliminated; `Moved` is still received alongside `Resized`, but now only once and always correctly.
- On Windows, implemented all variants of `DeviceEvent` other than `Text`. Mouse `DeviceEvent`s are now received even if the window isn't in the foreground.
- `DeviceId` on Windows is no longer a unit struct, and now contains a `u32`. For `WindowEvent`s, this will always be 0, but on `DeviceEvent`s it will be the handle to that device. `DeviceIdExt::get_persistent_identifier` can be used to acquire a unique identifier for that device that persists across replugs/reboots/etc.
- Corrected `run_forever` on X11 to stop discarding `Awakened` events.
- Various safety and correctness improvements to the X11 backend internals.
- Fixed memory leak on X11 every time the mouse entered the window.
- On X11, drag and drop now works reliably in release mode.
- Added `WindowBuilderExt::with_resize_increments` and `WindowBuilderExt::with_base_size` to X11, allowing for more optional hints to be set.
- Rework of the wayland backend, migrating it to use [Smithay's Client Toolkit](https://github.com/Smithay/client-toolkit).
- Added `WindowBuilder::with_window_icon` and `Window::set_window_icon`, finally making it possible to set the window icon on Windows and X11. The `icon_loading` feature can be enabled to allow for icons to be easily loaded; see example program `window_icon.rs` for usage.
- Windows additionally has `WindowBuilderExt::with_taskbar_icon` and `WindowExt::set_taskbar_icon`.
- On Windows, fix panic when trying to call `set_fullscreen(None)` on a window that has not been fullscreened prior.

# Version 0.13.1 (2018-04-26)

- Ensure necessary `x11-dl` version is used.

# Version 0.13.0 (2018-04-25)

- Implement `WindowBuilder::with_maximized`, `Window::set_fullscreen`, `Window::set_maximized` and `Window::set_decorations` for MacOS.
- Implement `WindowBuilder::with_maximized`, `Window::set_fullscreen`, `Window::set_maximized` and `Window::set_decorations` for Windows.
- On Windows, `WindowBuilder::with_fullscreen` no longer changing monitor display resolution.
- Overhauled X11 window geometry calculations. `get_position` and `set_position` are more universally accurate across different window managers, and `get_outer_size` actually works now.
- Fixed SIGSEGV/SIGILL crashes on macOS caused by stabilization of the `!` (never) type.
- Implement `WindowEvent::HiDPIFactorChanged` for macOS
- On X11, input methods now work completely out of the box, no longer requiring application developers to manually call `setlocale`. Additionally, when input methods are started, stopped, or restarted on the server end, it's correctly handled.
- Implemented `Refresh` event on Windows.
- Properly calculate the minimum and maximum window size on Windows, including window decorations.
- Map more `MouseCursor` variants to cursor icons on Windows.
- Corrected `get_position` on macOS to return outer frame position, not content area position.
- Corrected `set_position` on macOS to set outer frame position, not content area position.
- Added `get_inner_position` method to `Window`, which gets the position of the window's client area. This is implemented on all applicable platforms (all desktop platforms other than Wayland, where this isn't possible).
- **Breaking:** the `Closed` event has been replaced by `CloseRequested` and `Destroyed`. To migrate, you typically just need to replace all usages of `Closed` with `CloseRequested`; see example programs for more info. The exception is iOS, where `Closed` must be replaced by `Destroyed`.

# Version 0.12.0 (2018-04-06)

- Added subclass to macos windows so they can be made resizable even with no decorations.
- Dead keys now work properly on X11, no longer resulting in a panic.
- On X11, input method creation first tries to use the value from the user's `XMODIFIERS` environment variable, so application developers should no longer need to manually call `XSetLocaleModifiers`. If that fails, fallbacks are tried, which should prevent input method initialization from ever outright failing.
- Fixed thread safety issues with input methods on X11.
- Add support for `Touch` for win32 backend.
- Fixed `Window::get_inner_size` and friends to return the size in pixels instead of points when using HIDPI displays on OSX.

# Version 0.11.3 (2018-03-28)

- Added `set_min_dimensions` and `set_max_dimensions` methods to `Window`, and implemented on Windows, X11, Wayland, and OSX.
- On X11, dropping a `Window` actually closes it now, and clicking the window's × button (or otherwise having the WM signal to close it) will result in the window closing.
- Added `WindowBuilderExt` methods for macos: `with_titlebar_transparent`,
  `with_title_hidden`, `with_titlebar_buttons_hidden`,
  `with_fullsize_content_view`.
- Mapped X11 numpad keycodes (arrows, Home, End, PageUp, PageDown, Insert and Delete) to corresponding virtual keycodes

# Version 0.11.2 (2018-03-06)

- Impl `Hash`, `PartialEq`, and `Eq` for `events::ModifiersState`.
- Implement `MonitorId::get_hidpi_factor` for MacOS.
- Added method `os::macos::MonitorIdExt::get_nsscreen() -> *mut c_void` that gets a `NSScreen` object matching the monitor ID.
- Send `Awakened` event on Android when event loop is woken up.

# Version 0.11.1 (2018-02-19)

- Fixed windows not receiving mouse events when click-dragging the mouse outside the client area of a window, on Windows platforms.
- Added method `os::android::EventsLoopExt:set_suspend_callback(Option<Box<Fn(bool) -> ()>>)` that allows glutin to register a callback when a suspend event happens

# Version 0.11.0 (2018-02-09)

- Implement `MonitorId::get_dimensions` for Android.
- Added method `os::macos::WindowBuilderExt::with_movable_by_window_background(bool)` that allows to move a window without a titlebar - `with_decorations(false)`
- Implement `Window::set_fullscreen`, `Window::set_maximized` and `Window::set_decorations` for Wayland.
- Added `Caret` as VirtualKeyCode and support OSX ^-Key with german input.

# Version 0.10.1 (2018-02-05)

*Yanked*

# Version 0.10.0 (2017-12-27)

- Add support for `Touch` for emscripten backend.
- Added support for `DroppedFile`, `HoveredFile`, and `HoveredFileCancelled` to X11 backend.
- **Breaking:** `unix::WindowExt` no longer returns pointers for things that aren't actually pointers; `get_xlib_window` now returns `Option<std::os::raw::c_ulong>` and `get_xlib_screen_id` returns `Option<std::os::raw::c_int>`. Additionally, methods that previously returned `libc::c_void` have been changed to return `std::os::raw::c_void`, which are not interchangeable types, so users wanting the former will need to explicitly cast.
- Added `set_decorations` method to `Window` to allow decorations to be toggled after the window is built. Presently only implemented on X11.
- Raised the minimum supported version of Rust to 1.20 on MacOS due to usage of associated constants in new versions of cocoa and core-graphics.
- Added `modifiers` field to `MouseInput`, `MouseWheel`, and `CursorMoved` events to track the modifiers state (`ModifiersState`).
- Fixed the emscripten backend to return the size of the canvas instead of the size of the window.

# Version 0.9.0 (2017-12-01)

- Added event `WindowEvent::HiDPIFactorChanged`.
- Added method `MonitorId::get_hidpi_factor`.
- Deprecated `get_inner_size_pixels` and `get_inner_size_points` methods of `Window` in favor of
`get_inner_size`.
- **Breaking:** `EventsLoop` is `!Send` and `!Sync` because of platform-dependant constraints,
  but `Window`, `WindowId`, `DeviceId` and `MonitorId` guaranteed to be `Send`.
- `MonitorId::get_position` now returns `(i32, i32)` instead of `(u32, u32)`.
- Rewrite of the wayland backend to use wayland-client-0.11
- Support for dead keys on wayland for keyboard utf8 input
- Monitor enumeration on Windows is now implemented using `EnumDisplayMonitors` instead of
`EnumDisplayDevices`. This changes the value returned by `MonitorId::get_name()`.
- On Windows added `MonitorIdExt::hmonitor` method
- Impl `Clone` for `EventsLoopProxy`
- `EventsLoop::get_primary_monitor()` on X11 will fallback to any available monitor if no primary is found
- Support for touch event on wayland
- `WindowEvent`s `MouseMoved`, `MouseEntered`, and `MouseLeft` have been renamed to
`CursorMoved`, `CursorEntered`, and `CursorLeft`.
- New `DeviceEvent`s added, `MouseMotion` and `MouseWheel`.
- Send `CursorMoved` event after `CursorEntered` and `Focused` events.
- Add support for `ModifiersState`, `MouseMove`, `MouseInput`, `MouseMotion` for emscripten backend.

# Version 0.8.3 (2017-10-11)

- Fixed issue of calls to `set_inner_size` blocking on Windows.
- Mapped `ISO_Left_Tab` to `VirtualKeyCode::Tab` to make the key work with modifiers
- Fixed the X11 backed on 32bit targets

# Version 0.8.2 (2017-09-28)

- Uniformize keyboard scancode values accross Wayland and X11 (#297).
- Internal rework of the wayland event loop
- Added method `os::linux::WindowExt::is_ready`

# Version 0.8.1 (2017-09-22)

- Added various methods to `os::linux::EventsLoopExt`, plus some hidden items necessary to make
  glutin work.

# Version 0.8.0 (2017-09-21)

- Added `Window::set_maximized`, `WindowAttributes::maximized` and `WindowBuilder::with_maximized`.
- Added `Window::set_fullscreen`.
- Changed `with_fullscreen` to take a `Option<MonitorId>` instead of a `MonitorId`.
- Removed `MonitorId::get_native_identifer()` in favor of platform-specific traits in the `os`
  module.
- Changed `get_available_monitors()` and `get_primary_monitor()` to be methods of `EventsLoop`
  instead of stand-alone methods.
- Changed `EventsLoop` to be tied to a specific X11 or Wayland connection.
- Added a `os::linux::EventsLoopExt` trait that makes it possible to configure the connection.
- Fixed the emscripten code, which now compiles.
- Changed the X11 fullscreen code to use `xrandr` instead of `xxf86vm`.
- Fixed the Wayland backend to produce `Refresh` event after window creation.
- Changed the `Suspended` event to be outside of `WindowEvent`.
- Fixed the X11 backend sometimes reporting the wrong virtual key (#273).<|MERGE_RESOLUTION|>--- conflicted
+++ resolved
@@ -1,14 +1,12 @@
 # Unreleased
+
 - On Wayland, windows will use server-side decorations when available.
 - Added support for F16-F24 keys.
 - Fixed graphical glitches when resizing on Wayland.
 - On Windows, fix freezes when performing certain actions after a window resize has been triggered. Reintroduces some visual artifacts when resizing.
 - Updated window manager hints under X11 to v1.5 of [Extended Window Manager Hints](https://specifications.freedesktop.org/wm-spec/wm-spec-1.5.html#idm140200472629520).
-<<<<<<< HEAD
+- Added `WindowBuilderExt::with_gtk_theme_variant` to X11-specific `WindowBuilder` functions.
 - On Windows, `Window::set_cursor` now applies immediately instead of requiring specific events to occur first.
-=======
-- Added `WindowBuilderExt::with_gtk_theme_variant` to X11-specific `WindowBuilder` functions.
->>>>>>> bc03ffb3
 
 # Version 0.17.2 (2018-08-19)
 
