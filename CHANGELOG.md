# Unreleased

- On X11, select an appropriate visual for transparency if is requested
- On Wayland and X11, fix diagonal window resize cursor orientation.
- On macOS, drop the event callback before exiting.
- On Android, implement `Window::request_redraw`
- **Breaking:** On Web, remove the `stdweb` backend.
- Added `Window::focus_window`to bring the window to the front and set input focus.
- On Wayland and X11, implement `is_maximized` method on `Window`.
- On Windows, prevent ghost window from showing up in the taskbar after either several hours of use or restarting `explorer.exe`.
- On macOS, fix issue where `ReceivedCharacter` was not being emitted during some key repeat events.
- On Wayland, load cursor icons `hand2` and `hand1` for `CursorIcon::Hand`.
- **Breaking:** On Wayland, Theme trait and its support types are dropped.
- On Wayland, bump `smithay-client-toolkit` to 0.15.
- On Wayland, implement `request_user_attention` with `xdg_activation_v1`.
<<<<<<< HEAD
- On Windows, added `drag_resize_window` method

=======
- On X11, emit missing `WindowEvent::ScaleFactorChanged` when the only monitor gets reconnected.
>>>>>>> 9e723967

# 0.25.0 (2021-05-15)

- **Breaking:** On macOS, replace `WindowBuilderExtMacOS::with_activation_policy` with `EventLoopExtMacOS::set_activation_policy`
- On macOS, wait with activating the application until the application has initialized.
- On macOS, fix creating new windows when the application has a main menu.
- On Windows, fix fractional deltas for mouse wheel device events.
- On macOS, fix segmentation fault after dropping the main window.
- On Android, `InputEvent::KeyEvent` is partially implemented providing the key scancode.
- Added `is_maximized` method to `Window`.
- On Windows, fix bug where clicking the decoration bar would make the cursor blink.
- On Windows, fix bug causing newly created windows to erroneously display the "wait" (spinning) cursor.
- On macOS, wake up the event loop immediately when a redraw is requested.
- On Windows, change the default window size (1024x768) to match the default on other desktop platforms (800x600).
- On Windows, fix bug causing mouse capture to not be released.
- On Windows, fix fullscreen not preserving minimized/maximized state.
- On Android, unimplemented events are marked as unhandled on the native event loop.
- On Windows, added `WindowBuilderExtWindows::with_menu` to set a custom menu at window creation time.
- On Android, bump `ndk` and `ndk-glue` to 0.3: use predefined constants for event `ident`.
- On macOS, fix objects captured by the event loop closure not being dropped on panic.
- On Windows, fixed `WindowEvent::ThemeChanged` not properly firing and fixed `Window::theme` returning the wrong theme.
- On Web, added support for `DeviceEvent::MouseMotion` to listen for relative mouse movements.
- Added `WindowBuilder::with_position` to allow setting the position of a `Window` on creation. Supported on Windows, macOS and X11.
- Added `Window::drag_window`. Implemented on Windows, macOS, X11 and Wayland.
- On X11, bump `mio` to 0.7.
- On Windows, added `WindowBuilderExtWindows::with_owner_window` to allow creating popup windows.
- On Windows, added `WindowExtWindows::set_enable` to allow creating modal popup windows.
- On macOS, emit `RedrawRequested` events immediately while the window is being resized.
- Implement `Default`, `Hash`, and `Eq` for `LogicalPosition`, `PhysicalPosition`, `LogicalSize`, and `PhysicalSize`.
- On macOS, initialize the Menu Bar with minimal defaults. (Can be prevented using `enable_default_menu_creation`)
- On macOS, change the default behavior for first click when the window was unfocused. Now the window becomes focused and then emits a `MouseInput` event on a "first mouse click".
- Implement mint (math interoperability standard types) conversions (under feature flag `mint`).

# 0.24.0 (2020-12-09)

- On Windows, fix applications not exiting gracefully due to thread_event_target_callback accessing corrupted memory.
- On Windows, implement `Window::set_ime_position`.
- **Breaking:** On Windows, Renamed `WindowBuilderExtWindows`'s `is_dark_mode` to `theme`.
- **Breaking:** On Windows, renamed `WindowBuilderExtWindows::is_dark_mode` to `theme`.
- On Windows, add `WindowBuilderExtWindows::with_theme` to set a preferred theme.
- On Windows, fix bug causing message boxes to appear delayed.
- On Android, calling `WindowEvent::Focused` now works properly instead of always returning false.
- On Windows, fix Alt-Tab behaviour by removing borderless fullscreen "always on top" flag.
- On Windows, fix bug preventing windows with transparency enabled from having fully-opaque regions.
- **Breaking:** On Windows, include prefix byte in scancodes.
- On Wayland, fix window not being resizeable when using `WindowBuilder::with_min_inner_size`.
- On Unix, fix cross-compiling to wasm32 without enabling X11 or Wayland.
- On Windows, fix use-after-free crash during window destruction.
- On Web, fix `WindowEvent::ReceivedCharacter` never being sent on key input.
- On macOS, fix compilation when targeting aarch64.
- On X11, fix `Window::request_redraw` not waking the event loop.
- On Wayland, the keypad arrow keys are now recognized.
- **Breaking** Rename `desktop::EventLoopExtDesktop` to `run_return::EventLoopExtRunReturn`.
- Added `request_user_attention` method to `Window`.
- **Breaking:** On macOS, removed `WindowExt::request_user_attention`, use `Window::request_user_attention`.
- **Breaking:** On X11, removed `WindowExt::set_urgent`, use `Window::request_user_attention`.
- On Wayland, default font size in CSD increased from 11 to 17.
- On Windows, fix bug causing message boxes to appear delayed.
- On Android, support multi-touch.
- On Wayland, extra mouse buttons are not dropped anymore.
- **Breaking**: `MouseButton::Other` now uses `u16`.

# 0.23.0 (2020-10-02)

- On iOS, fixed support for the "Debug View Heirarchy" feature in Xcode.
- On all platforms, `available_monitors` and `primary_monitor` are now on `EventLoopWindowTarget` rather than `EventLoop` to list monitors event in the event loop.
- On Unix, X11 and Wayland are now optional features (enabled by default)
- On X11, fix deadlock when calling `set_fullscreen_inner`.
- On Web, prevent the webpage from scrolling when the user is focused on a winit canvas
- On Web, calling `window.set_cursor_icon` no longer breaks HiDPI scaling
- On Windows, drag and drop is now optional (enabled by default) and can be disabled with `WindowBuilderExtWindows::with_drag_and_drop(false)`.
- On Wayland, fix deadlock when calling to `set_inner_size` from a callback.
- On macOS, add `hide__other_applications` to `EventLoopWindowTarget` via existing `EventLoopWindowTargetExtMacOS` trait. `hide_other_applications` will hide other applications by calling `-[NSApplication hideOtherApplications: nil]`.
- On android added support for `run_return`.
- On MacOS, Fixed fullscreen and dialog support for `run_return`.
- On Windows, fix bug where we'd try to emit `MainEventsCleared` events during nested win32 event loops.
- On Web, use mouse events if pointer events aren't supported. This affects Safari.
- On Windows, `set_ime_position` is now a no-op instead of a runtime crash.
- On Android, `set_fullscreen` is now a no-op instead of a runtime crash.
- On iOS and Android, `set_inner_size` is now a no-op instead of a runtime crash.
- On Android, fix `ControlFlow::Poll` not polling the Android event queue.
- On macOS, add `NSWindow.hasShadow` support.
- On Web, fix vertical mouse wheel scrolling being inverted.
- On Web, implement mouse capturing for click-dragging out of the canvas.
- On Web, fix `ControlFlow::Exit` not properly handled.
- On Web (web-sys only), send `WindowEvent::ScaleFactorChanged` event when `window.devicePixelRatio` is changed.
- **Breaking:** On Web, `set_cursor_position` and `set_cursor_grab` will now always return an error.
- **Breaking:** `PixelDelta` scroll events now return a `PhysicalPosition`.
- On NetBSD, fixed crash due to incorrect detection of the main thread.
- **Breaking:** On X11, `-` key is mapped to the `Minus` virtual key code, instead of `Subtract`.
- On macOS, fix inverted horizontal scroll.
- **Breaking:** `current_monitor` now returns `Option<MonitorHandle>`.
- **Breaking:** `primary_monitor` now returns `Option<MonitorHandle>`.
- On macOS, updated core-* dependencies and cocoa.
- Bump `parking_lot` to 0.11
- On Android, bump `ndk`, `ndk-sys` and `ndk-glue` to 0.2. Checkout the new ndk-glue main proc attribute.
- On iOS, fixed starting the app in landscape where the view still had portrait dimensions.
- Deprecate the stdweb backend, to be removed in a future release
- **Breaking:** Prefixed virtual key codes `Add`, `Multiply`, `Divide`, `Decimal`, and `Subtract` with `Numpad`.
- Added `Asterisk` and `Plus` virtual key codes.
- On Web (web-sys only), the `Event::LoopDestroyed` event is correctly emitted when leaving the page.
- On Web, the `WindowEvent::Destroyed` event now gets emitted when a `Window` is dropped.
- On Web (web-sys only), the event listeners are now removed when a `Window` is dropped or when the event loop is destroyed.
- On Web, the event handler closure passed to `EventLoop::run` now gets dropped after the event loop is destroyed.
- **Breaking:** On Web, the canvas element associated to a `Window` is no longer removed from the DOM when the `Window` is dropped.
- On Web, `WindowEvent::Resized` is now emitted when `Window::set_inner_size` is called.
- **Breaking:** `Fullscreen` enum now uses `Borderless(Option<MonitorHandle>)` instead of `Borderless(MonitorHandle)` to allow picking the current monitor.
- On MacOS, fix `WindowEvent::Moved` ignoring the scale factor.
- On Wayland, add missing virtual keycodes.
- On Wayland, implement proper `set_cursor_grab`.
- On Wayland, the cursor will use similar icons if the requested one isn't available.
- On Wayland, right clicking on client side decorations will request application menu.
- On Wayland, fix tracking of window size after state changes.
- On Wayland, fix client side decorations not being hidden properly in fullscreen.
- On Wayland, fix incorrect size event when entering fullscreen with client side decorations.
- On Wayland, fix `resizable` attribute not being applied properly on startup.
- On Wayland, fix disabled repeat rate not being handled.
- On Wayland, fix decoration buttons not working after tty switch.
- On Wayland, fix scaling not being applied on output re-enable.
- On Wayland, fix crash when `XCURSOR_SIZE` is `0`.
- On Wayland, fix pointer getting created in some cases without pointer capability.
- On Wayland, on kwin, fix space between window and decorations on startup.
- **Breaking:** On Wayland, `Theme` trait was reworked.
- On Wayland, disable maximize button for non-resizable window.
- On Wayland, added support for `set_ime_position`.
- On Wayland, fix crash on startup since GNOME 3.37.90.
- On X11, fix incorrect modifiers state on startup.

# 0.22.2 (2020-05-16)

- Added Clone implementation for 'static events.
- On Windows, fix window intermittently hanging when `ControlFlow` was set to `Poll`.
- On Windows, fix `WindowBuilder::with_maximized` being ignored.
- On Android, minimal platform support.
- On iOS, touch positions are now properly converted to physical pixels.
- On macOS, updated core-* dependencies and cocoa

# 0.22.1 (2020-04-16)

- On X11, fix `ResumeTimeReached` being fired too early.
- On Web, replaced zero timeout for `ControlFlow::Poll` with `requestAnimationFrame`
- On Web, fix a possible panic during event handling
- On macOS, fix `EventLoopProxy` leaking memory for every instance.

# 0.22.0 (2020-03-09)

- On Windows, fix minor timing issue in wait_until_time_or_msg
- On Windows, rework handling of request_redraw() to address panics.
- On macOS, fix `set_simple_screen` to remember frame excluding title bar.
- On Wayland, fix coordinates in touch events when scale factor isn't 1.
- On Wayland, fix color from `close_button_icon_color` not applying.
- Ignore locale if unsupported by X11 backend
- On Wayland, Add HiDPI cursor support
- On Web, add the ability to query "Light" or "Dark" system theme send `ThemeChanged` on change.
- Fix `Event::to_static` returning `None` for user events.
- On Wayland, Hide CSD for fullscreen windows.
- On Windows, ignore spurious mouse move messages.
- **Breaking:** Move `ModifiersChanged` variant from `DeviceEvent` to `WindowEvent`.
- On Windows, add `IconExtWindows` trait which exposes creating an `Icon` from an external file or embedded resource
- Add `BadIcon::OsError` variant for when OS icon functionality fails
- On Windows, fix crash at startup on systems that do not properly support Windows' Dark Mode
- Revert On macOS, fix not sending ReceivedCharacter event for specific keys combinations.
- on macOS, fix incorrect ReceivedCharacter events for some key combinations.
- **Breaking:** Use `i32` instead of `u32` for position type in `WindowEvent::Moved`.
- On macOS, a mouse motion event is now generated before every mouse click.

# 0.21.0 (2020-02-04)

- On Windows, fixed "error: linking with `link.exe` failed: exit code: 1120" error on older versions of windows.
- On macOS, fix set_minimized(true) works only with decorations.
- On macOS, add `hide_application` to `EventLoopWindowTarget` via a new `EventLoopWindowTargetExtMacOS` trait. `hide_application` will hide the entire application by calling `-[NSApplication hide: nil]`.
- On macOS, fix not sending ReceivedCharacter event for specific keys combinations.
- On macOS, fix `CursorMoved` event reporting the cursor position using logical coordinates.
- On macOS, fix issue where unbundled applications would sometimes open without being focused.
- On macOS, fix `run_return` does not return unless it receives a message.
- On Windows, fix bug where `RedrawRequested` would only get emitted every other iteration of the event loop.
- On X11, fix deadlock on window state when handling certain window events.
- `WindowBuilder` now implements `Default`.
- **Breaking:** `WindowEvent::CursorMoved` changed to `f64` units, preserving high-precision data supplied by most backends
- On Wayland, fix coordinates in mouse events when scale factor isn't 1
- On Web, add the ability to provide a custom canvas
- **Breaking:** On Wayland, the `WaylandTheme` struct has been replaced with a `Theme` trait, allowing for extra configuration

# 0.20.0 (2020-01-05)

- On X11, fix `ModifiersChanged` emitting incorrect modifier change events
- **Breaking**: Overhaul how Winit handles DPI:
  + Window functions and events now return `PhysicalSize` instead of `LogicalSize`.
  + Functions that take `Size` or `Position` types can now take either `Logical` or `Physical` types.
  + `hidpi_factor` has been renamed to `scale_factor`.
  + `HiDpiFactorChanged` has been renamed to `ScaleFactorChanged`, and lets you control how the OS
    resizes the window in response to the change.
  + On X11, deprecate `WINIT_HIDPI_FACTOR` environment variable in favor of `WINIT_X11_SCALE_FACTOR`.
  + `Size` and `Position` types are now generic over their exact pixel type.

# 0.20.0 Alpha 6 (2020-01-03)

- On macOS, fix `set_cursor_visible` hides cursor outside of window.
- On macOS, fix `CursorEntered` and `CursorLeft` events fired at old window size.
- On macOS, fix error when `set_fullscreen` is called during fullscreen transition.
- On all platforms except mobile and WASM, implement `Window::set_minimized`.
- On X11, fix `CursorEntered` event being generated for non-winit windows.
- On macOS, fix crash when starting maximized without decorations.
- On macOS, fix application not terminating on `run_return`.
- On Wayland, fix cursor icon updates on window borders when using CSD.
- On Wayland, under mutter(GNOME Wayland), fix CSD being behind the status bar, when starting window in maximized mode.
- On Windows, theme the title bar according to whether the system theme is "Light" or "Dark".
- Added `WindowEvent::ThemeChanged` variant to handle changes to the system theme. Currently only implemented on Windows.
- **Breaking**: Changes to the `RedrawRequested` event (#1041):
  - `RedrawRequested` has been moved from `WindowEvent` to `Event`.
  - `EventsCleared` has been renamed to `MainEventsCleared`.
  - `RedrawRequested` is now issued only after `MainEventsCleared`.
  - `RedrawEventsCleared` is issued after each set of `RedrawRequested` events.
- Implement synthetic window focus key events on Windows.
- **Breaking**: Change `ModifiersState` to a `bitflags` struct.
- On Windows, implement `VirtualKeyCode` translation for `LWin` and `RWin`.
- On Windows, fix closing the last opened window causing `DeviceEvent`s to stop getting emitted.
- On Windows, fix `Window::set_visible` not setting internal flags correctly. This resulted in some weird behavior.
- Add `DeviceEvent::ModifiersChanged`.
  - Deprecate `modifiers` fields in other events in favor of `ModifiersChanged`.
- On X11, `WINIT_HIDPI_FACTOR` now dominates `Xft.dpi` when picking DPI factor for output.
- On X11, add special value `randr` for `WINIT_HIDPI_FACTOR` to make winit use self computed DPI factor instead of the one from `Xft.dpi`.

# 0.20.0 Alpha 5 (2019-12-09)

- On macOS, fix application termination on `ControlFlow::Exit`
- On Windows, fix missing `ReceivedCharacter` events when Alt is held.
- On macOS, stop emitting private corporate characters in `ReceivedCharacter` events.
- On X11, fix misreporting DPI factor at startup.
- On X11, fix events not being reported when using `run_return`.
- On X11, fix key modifiers being incorrectly reported.
- On X11, fix window creation hanging when another window is fullscreen.
- On Windows, fix focusing unfocused windows when switching from fullscreen to windowed.
- On X11, fix reporting incorrect DPI factor when waking from suspend.
- Change `EventLoopClosed` to contain the original event.
- **Breaking**: Add `is_synthetic` field to `WindowEvent` variant `KeyboardInput`,
  indicating that the event is generated by winit.
- On X11, generate synthetic key events for keys held when a window gains or loses focus.
- On X11, issue a `CursorMoved` event when a `Touch` event occurs,
  as X11 implicitly moves the cursor for such events.

# 0.20.0 Alpha 4 (2019-10-18)

- Add web support via the 'stdweb' or 'web-sys' features
- On Windows, implemented function to get HINSTANCE
- On macOS, implement `run_return`.
- On iOS, fix inverted parameter in `set_prefers_home_indicator_hidden`.
- On X11, performance is improved when rapidly calling `Window::set_cursor_icon`.
- On iOS, fix improper `msg_send` usage that was UB and/or would break if `!` is stabilized.
- On Windows, unset `maximized` when manually changing the window's position or size.
- On Windows, add touch pressure information for touch events.
- On macOS, differentiate between `CursorIcon::Grab` and `CursorIcon::Grabbing`.
- On Wayland, fix event processing sometimes stalling when using OpenGL with vsync.
- Officially remove the Emscripten backend.
- On Windows, fix handling of surrogate pairs when dispatching `ReceivedCharacter`.
- On macOS 10.15, fix freeze upon exiting exclusive fullscreen mode.
- On iOS, fix panic upon closing the app.
- On X11, allow setting mulitple `XWindowType`s.
- On iOS, fix null window on initial `HiDpiFactorChanged` event.
- On Windows, fix fullscreen window shrinking upon getting restored to a normal window.
- On macOS, fix events not being emitted during modal loops, such as when windows are being resized
  by the user.
- On Windows, fix hovering the mouse over the active window creating an endless stream of CursorMoved events.
- Always dispatch a `RedrawRequested` event after creating a new window.
- On X11, return dummy monitor data to avoid panicking when no monitors exist.
- On X11, prevent stealing input focus when creating a new window.
  Only steal input focus when entering fullscreen mode.
- On Wayland, fixed DeviceEvents for relative mouse movement is not always produced
- On Wayland, add support for set_cursor_visible and set_cursor_grab.
- On Wayland, fixed DeviceEvents for relative mouse movement is not always produced.
- Removed `derivative` crate dependency.
- On Wayland, add support for set_cursor_icon.
- Use `impl Iterator<Item = MonitorHandle>` instead of `AvailableMonitorsIter` consistently.
- On macOS, fix fullscreen state being updated after entering fullscreen instead of before,
  resulting in `Window::fullscreen` returning the old state in `Resized` events instead of
  reflecting the new fullscreen state
- On X11, fix use-after-free during window creation
- On Windows, disable monitor change keyboard shortcut while in exclusive fullscreen.
- On Windows, ensure that changing a borderless fullscreen window's monitor via keyboard shortcuts keeps the window fullscreen on the new monitor.
- Prevent `EventLoop::new` and `EventLoop::with_user_event` from getting called outside the main thread.
  - This is because some platforms cannot run the event loop outside the main thread. Preventing this
    reduces the potential for cross-platform compatibility gotchyas.
- On Windows and Linux X11/Wayland, add platform-specific functions for creating an `EventLoop` outside the main thread.
- On Wayland, drop resize events identical to the current window size.
- On Windows, fix window rectangle not getting set correctly on high-DPI systems.

# 0.20.0 Alpha 3 (2019-08-14)

- On macOS, drop the run closure on exit.
- On Windows, location of `WindowEvent::Touch` are window client coordinates instead of screen coordinates.
- On X11, fix delayed events after window redraw.
- On macOS, add `WindowBuilderExt::with_disallow_hidpi` to have the option to turn off best resolution openGL surface.
- On Windows, screen saver won't start if the window is in fullscreen mode.
- Change all occurrences of the `new_user_event` method to `with_user_event`.
- On macOS, the dock and the menu bar are now hidden in fullscreen mode.
- `Window::set_fullscreen` now takes `Option<Fullscreen>` where `Fullscreen`
  consists of `Fullscreen::Exclusive(VideoMode)` and
  `Fullscreen::Borderless(MonitorHandle)` variants.
    - Adds support for exclusive fullscreen mode.
- On iOS, add support for hiding the home indicator.
- On iOS, add support for deferring system gestures.
- On iOS, fix a crash that occurred while acquiring a monitor's name.
- On iOS, fix armv7-apple-ios compile target.
- Removed the `T: Clone` requirement from the `Clone` impl of `EventLoopProxy<T>`.
- On iOS, disable overscan compensation for external displays (removes black
  bars surrounding the image).
- On Linux, the functions `is_wayland`, `is_x11`, `xlib_xconnection` and `wayland_display` have been moved to a new `EventLoopWindowTargetExtUnix` trait.
- On iOS, add `set_prefers_status_bar_hidden` extension function instead of
  hijacking `set_decorations` for this purpose.
- On macOS and iOS, corrected the auto trait impls of `EventLoopProxy`.
- On iOS, add touch pressure information for touch events.
- Implement `raw_window_handle::HasRawWindowHandle` for `Window` type on all supported platforms.
- On macOS, fix the signature of `-[NSView drawRect:]`.
- On iOS, fix the behavior of `ControlFlow::Poll`. It wasn't polling if that was the only mode ever used by the application.
- On iOS, fix DPI sent out by views on creation was `0.0` - now it gives a reasonable number.
- On iOS, RedrawRequested now works for gl/metal backed views.
- On iOS, RedrawRequested is generally ordered after EventsCleared.

# 0.20.0 Alpha 2 (2019-07-09)

- On X11, non-resizable windows now have maximize explicitly disabled.
- On Windows, support paths longer than MAX_PATH (260 characters) in `WindowEvent::DroppedFile`
and `WindowEvent::HoveredFile`.
- On Mac, implement `DeviceEvent::Button`.
- Change `Event::Suspended(true / false)` to `Event::Suspended` and `Event::Resumed`.
- On X11, fix sanity check which checks that a monitor's reported width and height (in millimeters) are non-zero when calculating the DPI factor.
- Revert the use of invisible surfaces in Wayland, which introduced graphical glitches with OpenGL (#835)
- On X11, implement `_NET_WM_PING` to allow desktop environment to kill unresponsive programs.
- On Windows, when a window is initially invisible, it won't take focus from the existing visible windows.
- On Windows, fix multiple calls to `request_redraw` during `EventsCleared` sending multiple `RedrawRequested events.`
- On Windows, fix edge case where `RedrawRequested` could be dispatched before input events in event loop iteration.
- On Windows, fix timing issue that could cause events to be improperly dispatched after `RedrawRequested` but before `EventsCleared`.
- On macOS, drop unused Metal dependency.
- On Windows, fix the trail effect happening on transparent decorated windows. Borderless (or un-decorated) windows were not affected.
- On Windows, fix `with_maximized` not properly setting window size to entire window.
- On macOS, change `WindowExtMacOS::request_user_attention()` to take an `enum` instead of a `bool`.

# 0.20.0 Alpha 1 (2019-06-21)

- Changes below are considered **breaking**.
- Change all occurrences of `EventsLoop` to `EventLoop`.
- Previously flat API is now exposed through `event`, `event_loop`, `monitor`, and `window` modules.
- `os` module changes:
  - Renamed to `platform`.
  - All traits now have platform-specific suffixes.
  - Exposes new `desktop` module on Windows, Mac, and Linux.
- Changes to event loop types:
  - `EventLoopProxy::wakeup` has been removed in favor of `send_event`.
  - **Major:** New `run` method drives winit event loop.
    - Returns `!` to ensure API behaves identically across all supported platforms.
      - This allows `emscripten` implementation to work without lying about the API.
    - `ControlFlow`'s variants have been replaced with `Wait`, `WaitUntil(Instant)`, `Poll`, and `Exit`.
      - Is read after `EventsCleared` is processed.
      - `Wait` waits until new events are available.
      - `WaitUntil` waits until either new events are available or the provided time has been reached.
      - `Poll` instantly resumes the event loop.
      - `Exit` aborts the event loop.
    - Takes a closure that implements `'static + FnMut(Event<T>, &EventLoop<T>, &mut ControlFlow)`.
      - `&EventLoop<T>` is provided to allow new `Window`s to be created.
  - **Major:** `platform::desktop` module exposes `EventLoopExtDesktop` trait with `run_return` method.
    - Behaves identically to `run`, but returns control flow to the calling context and can take non-`'static` closures.
  - `EventLoop`'s `poll_events` and `run_forever` methods have been removed in favor of `run` and `run_return`.
- Changes to events:
  - Remove `Event::Awakened` in favor of `Event::UserEvent(T)`.
    - Can be sent with `EventLoopProxy::send_event`.
  - Rename `WindowEvent::Refresh` to `WindowEvent::RedrawRequested`.
    - `RedrawRequested` can be sent by the user with the `Window::request_redraw` method.
  - `EventLoop`, `EventLoopProxy`, and `Event` are now generic over `T`, for use in `UserEvent`.
  - **Major:** Add `NewEvents(StartCause)`, `EventsCleared`, and `LoopDestroyed` variants to `Event`.
    - `NewEvents` is emitted when new events are ready to be processed by event loop.
      - `StartCause` describes why new events are available, with `ResumeTimeReached`, `Poll`, `WaitCancelled`, and `Init` (sent once at start of loop).
    - `EventsCleared` is emitted when all available events have been processed.
      - Can be used to perform logic that depends on all events being processed (e.g. an iteration of a game loop).
    - `LoopDestroyed` is emitted when the `run` or `run_return` method is about to exit.
- Rename `MonitorId` to `MonitorHandle`.
- Removed `serde` implementations from `ControlFlow`.
- Rename several functions to improve both internal consistency and compliance with Rust API guidelines.
- Remove `WindowBuilder::multitouch` field, since it was only implemented on a few platforms. Multitouch is always enabled now.
- **Breaking:** On macOS, change `ns` identifiers to use snake_case for consistency with iOS's `ui` identifiers.
- Add `MonitorHandle::video_modes` method for retrieving supported video modes for the given monitor.
- On Wayland, the window now exists even if nothing has been drawn.
- On Windows, fix initial dimensions of a fullscreen window.
- On Windows, Fix transparent borderless windows rendering wrong.

# Version 0.19.1 (2019-04-08)

- On Wayland, added a `get_wayland_display` function to `EventsLoopExt`.
- On Windows, fix `CursorMoved(0, 0)` getting dispatched on window focus.
- On macOS, fix command key event left and right reverse.
- On FreeBSD, NetBSD, and OpenBSD, fix build of X11 backend.
- On Linux, the numpad's add, subtract and divide keys are now mapped to the `Add`, `Subtract` and `Divide` virtual key codes
- On macOS, the numpad's subtract key has been added to the `Subtract` mapping
- On Wayland, the numpad's home, end, page up and page down keys are now mapped to the `Home`, `End`, `PageUp` and `PageDown` virtual key codes
- On Windows, fix icon not showing up in corner of window.
- On X11, change DPI scaling factor behavior. First, winit tries to read it from "Xft.dpi" XResource, and uses DPI calculation from xrandr dimensions as fallback behavior.

# Version 0.19.0 (2019-03-06)

- On X11, we will use the faster `XRRGetScreenResourcesCurrent` function instead of `XRRGetScreenResources` when available.
- On macOS, fix keycodes being incorrect when using a non-US keyboard layout.
- On Wayland, fix `with_title()` not setting the windows title
- On Wayland, add `set_wayland_theme()` to control client decoration color theme
- Added serde serialization to `os::unix::XWindowType`.
- **Breaking:** Remove the `icon_loading` feature and the associated `image` dependency.
- On X11, make event loop thread safe by replacing XNextEvent with select(2) and XCheckIfEvent
- On Windows, fix malformed function pointer typecast that could invoke undefined behavior.
- Refactored Windows state/flag-setting code.
- On Windows, hiding the cursor no longer hides the cursor for all Winit windows - just the one `hide_cursor` was called on.
- On Windows, cursor grabs used to get perpetually canceled when the grabbing window lost focus. Now, cursor grabs automatically get re-initialized when the window regains focus and the mouse moves over the client area.
- On Windows, only vertical mouse wheel events were handled. Now, horizontal mouse wheel events are also handled.
- On Windows, ignore the AltGr key when populating the `ModifersState` type.

# Version 0.18.1 (2018-12-30)

- On macOS, fix `Yen` (JIS) so applications receive the event.
- On X11 with a tiling WM, fixed high CPU usage when moving windows across monitors.
- On X11, fixed panic caused by dropping the window before running the event loop.
- on macOS, added `WindowExt::set_simple_fullscreen` which does not require a separate space
- Introduce `WindowBuilderExt::with_app_id` to allow setting the application ID on Wayland.
- On Windows, catch panics in event loop child thread and forward them to the parent thread. This prevents an invocation of undefined behavior due to unwinding into foreign code.
- On Windows, fix issue where resizing or moving window combined with grabbing the cursor would freeze program.
- On Windows, fix issue where resizing or moving window would eat `Awakened` events.
- On Windows, exiting fullscreen after entering fullscreen with disabled decorations no longer shrinks window.
- On X11, fixed a segfault when using virtual monitors with XRandR.
- Derive `Ord` and `PartialOrd` for `VirtualKeyCode` enum.
- On Windows, fix issue where hovering or dropping a non file item would create a panic.
- On Wayland, fix resizing and DPI calculation when a `wl_output` is removed without sending a `leave` event to the `wl_surface`, such as disconnecting a monitor from a laptop.
- On Wayland, DPI calculation is handled by smithay-client-toolkit.
- On X11, `WindowBuilder::with_min_dimensions` and `WindowBuilder::with_max_dimensions` now correctly account for DPI.
- Added support for generating dummy `DeviceId`s and `WindowId`s to better support unit testing.
- On macOS, fixed unsoundness in drag-and-drop that could result in drops being rejected.
- On macOS, implemented `WindowEvent::Refresh`.
- On macOS, all `MouseCursor` variants are now implemented and the cursor will no longer reset after unfocusing.
- Removed minimum supported Rust version guarantee.

# Version 0.18.0 (2018-11-07)

- **Breaking:** `image` crate upgraded to 0.20. This is exposed as part of the `icon_loading` API.
- On Wayland, pointer events will now provide the current modifiers state.
- On Wayland, titles will now be displayed in the window header decoration.
- On Wayland, key repetition is now ended when keyboard loses focus.
- On Wayland, windows will now use more stylish and modern client side decorations.
- On Wayland, windows will use server-side decorations when available.
- **Breaking:** Added support for F16-F24 keys (variants were added to the `VirtualKeyCode` enum).
- Fixed graphical glitches when resizing on Wayland.
- On Windows, fix freezes when performing certain actions after a window resize has been triggered. Reintroduces some visual artifacts when resizing.
- Updated window manager hints under X11 to v1.5 of [Extended Window Manager Hints](https://specifications.freedesktop.org/wm-spec/wm-spec-1.5.html#idm140200472629520).
- Added `WindowBuilderExt::with_gtk_theme_variant` to X11-specific `WindowBuilder` functions.
- Fixed UTF8 handling bug in X11 `set_title` function.
- On Windows, `Window::set_cursor` now applies immediately instead of requiring specific events to occur first.
- On Windows, the `HoveredFile` and `HoveredFileCancelled` events are now implemented.
- On Windows, fix `Window::set_maximized`.
- On Windows 10, fix transparency (#260).
- On macOS, fix modifiers during key repeat.
- Implemented the `Debug` trait for `Window`, `EventsLoop`, `EventsLoopProxy` and `WindowBuilder`.
- On X11, now a `Resized` event will always be generated after a DPI change to ensure the window's logical size is consistent with the new DPI.
- Added further clarifications to the DPI docs.
- On Linux, if neither X11 nor Wayland manage to initialize, the corresponding panic now consists of a single line only.
- Add optional `serde` feature with implementations of `Serialize`/`Deserialize` for DPI types and various event types.
- Add `PartialEq`, `Eq`, and `Hash` implementations on public types that could have them but were missing them.
- On X11, drag-and-drop receiving an unsupported drop type can no longer cause the WM to freeze.
- Fix issue whereby the OpenGL context would not appear at startup on macOS Mojave (#1069).
- **Breaking:** Removed `From<NSApplicationActivationPolicy>` impl from `ActivationPolicy` on macOS.
- On macOS, the application can request the user's attention with `WindowExt::request_user_attention`.

# Version 0.17.2 (2018-08-19)

- On macOS, fix `<C-Tab>` so applications receive the event.
- On macOS, fix `<Cmd-{key}>` so applications receive the event.
- On Wayland, key press events will now be repeated.

# Version 0.17.1 (2018-08-05)

- On X11, prevent a compilation failure in release mode for versions of Rust greater than or equal to 1.30.
- Fixed deadlock that broke fullscreen mode on Windows.

# Version 0.17.0 (2018-08-02)

- Cocoa and core-graphics updates.
- Fixed thread-safety issues in several `Window` functions on Windows.
- On MacOS, the key state for modifiers key events is now properly set.
- On iOS, the view is now set correctly. This makes it possible to render things (instead of being stuck on a black screen), and touch events work again.
- Added NetBSD support.
- **Breaking:** On iOS, `UIView` is now the default root view. `WindowBuilderExt::with_root_view_class` can be used to set the root view objective-c class to `GLKView` (OpenGLES) or `MTKView` (Metal/MoltenVK).
- On iOS, the `UIApplication` is not started until `Window::new` is called.
- Fixed thread unsafety with cursor hiding on macOS.
- On iOS, fixed the size of the `JmpBuf` type used for `setjmp`/`longjmp` calls. Previously this was a buffer overflow on most architectures.
- On Windows, use cached window DPI instead of repeatedly querying the system. This fixes sporadic crashes on Windows 7.

# Version 0.16.2 (2018-07-07)

- On Windows, non-resizable windows now have the maximization button disabled. This is consistent with behavior on macOS and popular X11 WMs.
- Corrected incorrect `unreachable!` usage when guessing the DPI factor with no detected monitors.

# Version 0.16.1 (2018-07-02)

- Added logging through `log`. Logging will become more extensive over time.
- On X11 and Windows, the window's DPI factor is guessed before creating the window. This *greatly* cuts back on unsightly auto-resizing that would occur immediately after window creation.
- Fixed X11 backend compilation for environments where `c_char` is unsigned.

# Version 0.16.0 (2018-06-25)

- Windows additionally has `WindowBuilderExt::with_no_redirection_bitmap`.
- **Breaking:** Removed `VirtualKeyCode::LMenu` and `VirtualKeyCode::RMenu`; Windows now generates `VirtualKeyCode::LAlt` and `VirtualKeyCode::RAlt` instead.
- On X11, exiting fullscreen no longer leaves the window in the monitor's top left corner.
- **Breaking:** `Window::hidpi_factor` has been renamed to `Window::get_hidpi_factor` for better consistency. `WindowEvent::HiDPIFactorChanged` has been renamed to `WindowEvent::HiDpiFactorChanged`. DPI factors are always represented as `f64` instead of `f32` now.
- The Windows backend is now DPI aware. `WindowEvent::HiDpiFactorChanged` is implemented, and `MonitorId::get_hidpi_factor` and `Window::hidpi_factor` return accurate values.
- Implemented `WindowEvent::HiDpiFactorChanged` on X11.
- On macOS, `Window::set_cursor_position` is now relative to the client area.
- On macOS, setting the maximum and minimum dimensions now applies to the client area dimensions rather than to the window dimensions.
- On iOS, `MonitorId::get_dimensions` has been implemented and both `MonitorId::get_hidpi_factor` and `Window::get_hidpi_factor` return accurate values.
- On Emscripten, `MonitorId::get_hidpi_factor` now returns the same value as `Window::get_hidpi_factor` (it previously would always return 1.0).
- **Breaking:** The entire API for sizes, positions, etc. has changed. In the majority of cases, winit produces and consumes positions and sizes as `LogicalPosition` and `LogicalSize`, respectively. The notable exception is `MonitorId` methods, which deal in `PhysicalPosition` and `PhysicalSize`. See the documentation for specifics and explanations of the types. Additionally, winit automatically conserves logical size when the DPI factor changes.
- **Breaking:** All deprecated methods have been removed. For `Window::platform_display` and `Window::platform_window`, switch to the appropriate platform-specific `WindowExt` methods. For `Window::get_inner_size_points` and `Window::get_inner_size_pixels`, use the `LogicalSize` returned by `Window::get_inner_size` and convert as needed.
- HiDPI support for Wayland.
- `EventsLoop::get_available_monitors` and `EventsLoop::get_primary_monitor` now have identical counterparts on `Window`, so this information can be acquired without an `EventsLoop` borrow.
- `AvailableMonitorsIter` now implements `Debug`.
- Fixed quirk on macOS where certain keys would generate characters at twice the normal rate when held down.
- On X11, all event loops now share the same `XConnection`.
- **Breaking:** `Window::set_cursor_state` and `CursorState` enum removed in favor of the more composable `Window::grab_cursor` and `Window::hide_cursor`. As a result, grabbing the cursor no longer automatically hides it; you must call both methods to retain the old behavior on Windows and macOS. `Cursor::NoneCursor` has been removed, as it's no longer useful.
- **Breaking:** `Window::set_cursor_position` now returns `Result<(), String>`, thus allowing for `Box<Error>` conversion via `?`.

# Version 0.15.1 (2018-06-13)

- On X11, the `Moved` event is no longer sent when the window is resized without changing position.
- `MouseCursor` and `CursorState` now implement `Default`.
- `WindowBuilder::with_resizable` implemented for Windows, X11, Wayland, and macOS.
- `Window::set_resizable` implemented for Windows, X11, Wayland, and macOS.
- On X11, if the monitor's width or height in millimeters is reported as 0, the DPI is now 1.0 instead of +inf.
- On X11, the environment variable `WINIT_HIDPI_FACTOR` has been added for overriding DPI factor.
- On X11, enabling transparency no longer causes the window contents to flicker when resizing.
- On X11, `with_override_redirect` now actually enables override redirect.
- macOS now generates `VirtualKeyCode::LAlt` and `VirtualKeyCode::RAlt` instead of `None` for both.
- On macOS, `VirtualKeyCode::RWin` and `VirtualKeyCode::LWin` are no longer switched.
- On macOS, windows without decorations can once again be resized.
- Fixed race conditions when creating an `EventsLoop` on X11, most commonly manifesting as "[xcb] Unknown sequence number while processing queue".
- On macOS, `CursorMoved` and `MouseInput` events are only generated if they occurs within the window's client area.
- On macOS, resizing the window no longer generates a spurious `MouseInput` event.

# Version 0.15.0 (2018-05-22)

- `Icon::to_cardinals` is no longer public, since it was never supposed to be.
- Wayland: improve diagnostics if initialization fails
- Fix some system event key doesn't work when focused, do not block keyevent forward to system on macOS
- On X11, the scroll wheel position is now correctly reset on i3 and other WMs that have the same quirk.
- On X11, `Window::get_current_monitor` now reliably returns the correct monitor.
- On X11, `Window::hidpi_factor` returns values from XRandR rather than the inaccurate values previously queried from the core protocol.
- On X11, the primary monitor is detected correctly even when using versions of XRandR less than 1.5.
- `MonitorId` now implements `Debug`.
- Fixed bug on macOS where using `with_decorations(false)` would cause `set_decorations(true)` to produce a transparent titlebar with no title.
- Implemented `MonitorId::get_position` on macOS.
- On macOS, `Window::get_current_monitor` now returns accurate values.
- Added `WindowBuilderExt::with_resize_increments` to macOS.
- **Breaking:** On X11, `WindowBuilderExt::with_resize_increments` and `WindowBuilderExt::with_base_size` now take `u32` values rather than `i32`.
- macOS keyboard handling has been overhauled, allowing for the use of dead keys, IME, etc. Right modifier keys are also no longer reported as being left.
- Added the `Window::set_ime_spot(x: i32, y: i32)` method, which is implemented on X11 and macOS.
- **Breaking**: `os::unix::WindowExt::send_xim_spot(x: i16, y: i16)` no longer exists. Switch to the new `Window::set_ime_spot(x: i32, y: i32)`, which has equivalent functionality.
- Fixed detection of `Pause` and `Scroll` keys on Windows.
- On Windows, alt-tabbing while the cursor is grabbed no longer makes it impossible to re-grab the cursor.
- On Windows, using `CursorState::Hide` when the cursor is grabbed now ungrabs the cursor first.
- Implemented `MouseCursor::NoneCursor` on Windows.
- Added `WindowBuilder::with_always_on_top` and `Window::set_always_on_top`. Implemented on Windows, macOS, and X11.
- On X11, `WindowBuilderExt` now has `with_class`, `with_override_redirect`, and `with_x11_window_type` to allow for more control over window creation. `WindowExt` additionally has `set_urgent`.
- More hints are set by default on X11, including `_NET_WM_PID` and `WM_CLIENT_MACHINE`. Note that prior to this, the `WM_CLASS` hint was automatically set to whatever value was passed to `with_title`. It's now set to the executable name to better conform to expectations and the specification; if this is undesirable, you must explicitly use `WindowBuilderExt::with_class`.

# Version 0.14.0 (2018-05-09)

- Created the `Copy`, `Paste` and `Cut` `VirtualKeyCode`s and added support for them on X11 and Wayland
- Fix `.with_decorations(false)` in macOS
- On Mac, `NSWindow` and supporting objects might be alive long after they were `closed` which resulted in apps consuming more heap then needed. Mainly it was affecting multi window applications. Not expecting any user visible change of behaviour after the fix.
- Fix regression of Window platform extensions for macOS where `NSFullSizeContentViewWindowMask` was not being correctly applied to `.fullsize_content_view`.
- Corrected `get_position` on Windows to be relative to the screen rather than to the taskbar.
- Corrected `Moved` event on Windows to use position values equivalent to those returned by `get_position`. It previously supplied client area positions instead of window positions, and would additionally interpret negative values as being very large (around `u16::MAX`).
- Implemented `Moved` event on macOS.
- On X11, the `Moved` event correctly use window positions rather than client area positions. Additionally, a stray `Moved` that unconditionally accompanied `Resized` with the client area position relative to the parent has been eliminated; `Moved` is still received alongside `Resized`, but now only once and always correctly.
- On Windows, implemented all variants of `DeviceEvent` other than `Text`. Mouse `DeviceEvent`s are now received even if the window isn't in the foreground.
- `DeviceId` on Windows is no longer a unit struct, and now contains a `u32`. For `WindowEvent`s, this will always be 0, but on `DeviceEvent`s it will be the handle to that device. `DeviceIdExt::get_persistent_identifier` can be used to acquire a unique identifier for that device that persists across replugs/reboots/etc.
- Corrected `run_forever` on X11 to stop discarding `Awakened` events.
- Various safety and correctness improvements to the X11 backend internals.
- Fixed memory leak on X11 every time the mouse entered the window.
- On X11, drag and drop now works reliably in release mode.
- Added `WindowBuilderExt::with_resize_increments` and `WindowBuilderExt::with_base_size` to X11, allowing for more optional hints to be set.
- Rework of the wayland backend, migrating it to use [Smithay's Client Toolkit](https://github.com/Smithay/client-toolkit).
- Added `WindowBuilder::with_window_icon` and `Window::set_window_icon`, finally making it possible to set the window icon on Windows and X11. The `icon_loading` feature can be enabled to allow for icons to be easily loaded; see example program `window_icon.rs` for usage.
- Windows additionally has `WindowBuilderExt::with_taskbar_icon` and `WindowExt::set_taskbar_icon`.
- On Windows, fix panic when trying to call `set_fullscreen(None)` on a window that has not been fullscreened prior.

# Version 0.13.1 (2018-04-26)

- Ensure necessary `x11-dl` version is used.

# Version 0.13.0 (2018-04-25)

- Implement `WindowBuilder::with_maximized`, `Window::set_fullscreen`, `Window::set_maximized` and `Window::set_decorations` for MacOS.
- Implement `WindowBuilder::with_maximized`, `Window::set_fullscreen`, `Window::set_maximized` and `Window::set_decorations` for Windows.
- On Windows, `WindowBuilder::with_fullscreen` no longer changing monitor display resolution.
- Overhauled X11 window geometry calculations. `get_position` and `set_position` are more universally accurate across different window managers, and `get_outer_size` actually works now.
- Fixed SIGSEGV/SIGILL crashes on macOS caused by stabilization of the `!` (never) type.
- Implement `WindowEvent::HiDPIFactorChanged` for macOS
- On X11, input methods now work completely out of the box, no longer requiring application developers to manually call `setlocale`. Additionally, when input methods are started, stopped, or restarted on the server end, it's correctly handled.
- Implemented `Refresh` event on Windows.
- Properly calculate the minimum and maximum window size on Windows, including window decorations.
- Map more `MouseCursor` variants to cursor icons on Windows.
- Corrected `get_position` on macOS to return outer frame position, not content area position.
- Corrected `set_position` on macOS to set outer frame position, not content area position.
- Added `get_inner_position` method to `Window`, which gets the position of the window's client area. This is implemented on all applicable platforms (all desktop platforms other than Wayland, where this isn't possible).
- **Breaking:** the `Closed` event has been replaced by `CloseRequested` and `Destroyed`. To migrate, you typically just need to replace all usages of `Closed` with `CloseRequested`; see example programs for more info. The exception is iOS, where `Closed` must be replaced by `Destroyed`.

# Version 0.12.0 (2018-04-06)

- Added subclass to macos windows so they can be made resizable even with no decorations.
- Dead keys now work properly on X11, no longer resulting in a panic.
- On X11, input method creation first tries to use the value from the user's `XMODIFIERS` environment variable, so application developers should no longer need to manually call `XSetLocaleModifiers`. If that fails, fallbacks are tried, which should prevent input method initialization from ever outright failing.
- Fixed thread safety issues with input methods on X11.
- Add support for `Touch` for win32 backend.
- Fixed `Window::get_inner_size` and friends to return the size in pixels instead of points when using HIDPI displays on OSX.

# Version 0.11.3 (2018-03-28)

- Added `set_min_dimensions` and `set_max_dimensions` methods to `Window`, and implemented on Windows, X11, Wayland, and OSX.
- On X11, dropping a `Window` actually closes it now, and clicking the window's × button (or otherwise having the WM signal to close it) will result in the window closing.
- Added `WindowBuilderExt` methods for macos: `with_titlebar_transparent`,
  `with_title_hidden`, `with_titlebar_buttons_hidden`,
  `with_fullsize_content_view`.
- Mapped X11 numpad keycodes (arrows, Home, End, PageUp, PageDown, Insert and Delete) to corresponding virtual keycodes

# Version 0.11.2 (2018-03-06)

- Impl `Hash`, `PartialEq`, and `Eq` for `events::ModifiersState`.
- Implement `MonitorId::get_hidpi_factor` for MacOS.
- Added method `os::macos::MonitorIdExt::get_nsscreen() -> *mut c_void` that gets a `NSScreen` object matching the monitor ID.
- Send `Awakened` event on Android when event loop is woken up.

# Version 0.11.1 (2018-02-19)

- Fixed windows not receiving mouse events when click-dragging the mouse outside the client area of a window, on Windows platforms.
- Added method `os::android::EventsLoopExt:set_suspend_callback(Option<Box<Fn(bool) -> ()>>)` that allows glutin to register a callback when a suspend event happens

# Version 0.11.0 (2018-02-09)

- Implement `MonitorId::get_dimensions` for Android.
- Added method `os::macos::WindowBuilderExt::with_movable_by_window_background(bool)` that allows to move a window without a titlebar - `with_decorations(false)`
- Implement `Window::set_fullscreen`, `Window::set_maximized` and `Window::set_decorations` for Wayland.
- Added `Caret` as VirtualKeyCode and support OSX ^-Key with german input.

# Version 0.10.1 (2018-02-05)

*Yanked*

# Version 0.10.0 (2017-12-27)

- Add support for `Touch` for emscripten backend.
- Added support for `DroppedFile`, `HoveredFile`, and `HoveredFileCancelled` to X11 backend.
- **Breaking:** `unix::WindowExt` no longer returns pointers for things that aren't actually pointers; `get_xlib_window` now returns `Option<std::os::raw::c_ulong>` and `get_xlib_screen_id` returns `Option<std::os::raw::c_int>`. Additionally, methods that previously returned `libc::c_void` have been changed to return `std::os::raw::c_void`, which are not interchangeable types, so users wanting the former will need to explicitly cast.
- Added `set_decorations` method to `Window` to allow decorations to be toggled after the window is built. Presently only implemented on X11.
- Raised the minimum supported version of Rust to 1.20 on MacOS due to usage of associated constants in new versions of cocoa and core-graphics.
- Added `modifiers` field to `MouseInput`, `MouseWheel`, and `CursorMoved` events to track the modifiers state (`ModifiersState`).
- Fixed the emscripten backend to return the size of the canvas instead of the size of the window.

# Version 0.9.0 (2017-12-01)

- Added event `WindowEvent::HiDPIFactorChanged`.
- Added method `MonitorId::get_hidpi_factor`.
- Deprecated `get_inner_size_pixels` and `get_inner_size_points` methods of `Window` in favor of
`get_inner_size`.
- **Breaking:** `EventsLoop` is `!Send` and `!Sync` because of platform-dependant constraints,
  but `Window`, `WindowId`, `DeviceId` and `MonitorId` guaranteed to be `Send`.
- `MonitorId::get_position` now returns `(i32, i32)` instead of `(u32, u32)`.
- Rewrite of the wayland backend to use wayland-client-0.11
- Support for dead keys on wayland for keyboard utf8 input
- Monitor enumeration on Windows is now implemented using `EnumDisplayMonitors` instead of
`EnumDisplayDevices`. This changes the value returned by `MonitorId::get_name()`.
- On Windows added `MonitorIdExt::hmonitor` method
- Impl `Clone` for `EventsLoopProxy`
- `EventsLoop::get_primary_monitor()` on X11 will fallback to any available monitor if no primary is found
- Support for touch event on wayland
- `WindowEvent`s `MouseMoved`, `MouseEntered`, and `MouseLeft` have been renamed to
`CursorMoved`, `CursorEntered`, and `CursorLeft`.
- New `DeviceEvent`s added, `MouseMotion` and `MouseWheel`.
- Send `CursorMoved` event after `CursorEntered` and `Focused` events.
- Add support for `ModifiersState`, `MouseMove`, `MouseInput`, `MouseMotion` for emscripten backend.

# Version 0.8.3 (2017-10-11)

- Fixed issue of calls to `set_inner_size` blocking on Windows.
- Mapped `ISO_Left_Tab` to `VirtualKeyCode::Tab` to make the key work with modifiers
- Fixed the X11 backed on 32bit targets

# Version 0.8.2 (2017-09-28)

- Uniformize keyboard scancode values accross Wayland and X11 (#297).
- Internal rework of the wayland event loop
- Added method `os::linux::WindowExt::is_ready`

# Version 0.8.1 (2017-09-22)

- Added various methods to `os::linux::EventsLoopExt`, plus some hidden items necessary to make
  glutin work.

# Version 0.8.0 (2017-09-21)

- Added `Window::set_maximized`, `WindowAttributes::maximized` and `WindowBuilder::with_maximized`.
- Added `Window::set_fullscreen`.
- Changed `with_fullscreen` to take a `Option<MonitorId>` instead of a `MonitorId`.
- Removed `MonitorId::get_native_identifer()` in favor of platform-specific traits in the `os`
  module.
- Changed `get_available_monitors()` and `get_primary_monitor()` to be methods of `EventsLoop`
  instead of stand-alone methods.
- Changed `EventsLoop` to be tied to a specific X11 or Wayland connection.
- Added a `os::linux::EventsLoopExt` trait that makes it possible to configure the connection.
- Fixed the emscripten code, which now compiles.
- Changed the X11 fullscreen code to use `xrandr` instead of `xxf86vm`.
- Fixed the Wayland backend to produce `Refresh` event after window creation.
- Changed the `Suspended` event to be outside of `WindowEvent`.
- Fixed the X11 backend sometimes reporting the wrong virtual key (#273).<|MERGE_RESOLUTION|>--- conflicted
+++ resolved
@@ -13,12 +13,8 @@
 - **Breaking:** On Wayland, Theme trait and its support types are dropped.
 - On Wayland, bump `smithay-client-toolkit` to 0.15.
 - On Wayland, implement `request_user_attention` with `xdg_activation_v1`.
-<<<<<<< HEAD
+- On X11, emit missing `WindowEvent::ScaleFactorChanged` when the only monitor gets reconnected.
 - On Windows, added `drag_resize_window` method
-
-=======
-- On X11, emit missing `WindowEvent::ScaleFactorChanged` when the only monitor gets reconnected.
->>>>>>> 9e723967
 
 # 0.25.0 (2021-05-15)
 
