# Changelog

All notable changes to this project will be documented in this file.

Please keep one empty line before and after all headers. (This is required for `git` to produce a conflict when a release is made while a PR is open and the PR's changelog entry would go into the wrong section).

And please only add new entries to the top of this list, right below the `# Unreleased` header.

# Unreleased

<<<<<<< HEAD
- On iOS, the view is now set correctly. This makes it possible to render things (instead of being stuck on a black screen), and touch events work again.
=======
- Build docs on `docs.rs` for iOS and Android as well.
- **Breaking:** Removed the `WindowAttributes` struct, since all its functionality is accessible from `WindowBuilder`.
- Added `WindowBuilder::transparent` getter to check if the user set `transparent` attribute.
- On macOS, Fix emitting `Event::LoopDestroyed` on CMD+Q.
- On macOS, fixed an issue where having multiple windows would prevent run_return from ever returning.
- On Wayland, fix bug where the cursor wouldn't hide in GNOME.
- On macOS, Windows, and Wayland, add `set_cursor_hittest` to let the window ignore mouse events.
- On Windows, added `WindowExtWindows::set_skip_taskbar` and `WindowBuilderExtWindows::with_skip_taskbar`.
- On Windows, added `EventLoopBuilderExtWindows::with_msg_hook`.
- On Windows, remove internally unique DC per window.
- On macOS, remove the need to call `set_ime_position` after moving the window.
- Added `Window::is_visible`.
- Added `Window::is_resizable`.
- Added `Window::is_decorated`.
- On X11, fix for repeated event loop iteration when `ControlFlow` was `Wait`
- On X11, fix scale factor calculation when the only monitor is reconnected
- On Wayland, report unaccelerated mouse deltas in `DeviceEvent::MouseMotion`.
- **Breaking:** Bump `ndk` version to 0.6, ndk-sys to `v0.3`, `ndk-glue` to `0.6`.
- Remove no longer needed `WINIT_LINK_COLORSYNC` environment variable.
- **Breaking:** Rename the `Exit` variant of `ControlFlow` to `ExitWithCode`, which holds a value to control the exit code after running. Add an `Exit` constant which aliases to `ExitWithCode(0)` instead to avoid major breakage. This shouldn't affect most existing programs.
- Add `EventLoopBuilder`, which allows you to create and tweak the settings of an event loop before creating it.
- Deprecated `EventLoop::with_user_event`; use `EventLoopBuilder::with_user_event` instead.
- **Breaking:** Replaced `EventLoopExtMacOS` with `EventLoopBuilderExtMacOS` (which also has renamed methods).
- **Breaking:** Replaced `EventLoopExtWindows` with `EventLoopBuilderExtWindows` (which also has renamed methods).
- **Breaking:** Replaced `EventLoopExtUnix` with `EventLoopBuilderExtUnix` (which also has renamed methods).
- **Breaking:** The platform specific extensions for Windows `winit::platform::windows` have changed. All `HANDLE`-like types e.g. `HWND` and `HMENU` were converted from winapi types or `*mut c_void` to `isize`. This was done to be consistent with the type definitions in windows-sys and to not expose internal dependencies.
- The internal bindings to the [Windows API](https://docs.microsoft.com/en-us/windows/) were changed from the unofficial [winapi](https://github.com/retep998/winapi-rs) bindings to the official Microsoft [windows-sys](https://github.com/microsoft/windows-rs) bindings.
- On Wayland, fix polling during consecutive `EventLoop::run_return` invocations.
- On Windows, fix race issue creating fullscreen windows with `WindowBuilder::with_fullscreen`
- On Android, `virtual_keycode` for `KeyboardInput` events is now filled in where a suitable match is found.
- Added helper methods on `ControlFlow` to set its value.
- On Wayland, fix `TouchPhase::Ended` always reporting the location of the first touch down, unless the compositor
  sent a cancel or frame event.
- On iOS, send `RedrawEventsCleared` even if there are no redraw events, consistent with other platforms.
- **Breaking:** Replaced `Window::with_app_id` and `Window::with_class` with `Window::with_name` on `WindowBuilderExtUnix`.
- On Wayland, fallback CSD was replaced with proper one:
  - `WindowBuilderExtUnix::with_wayland_csd_theme` to set color theme in builder.
  - `WindowExtUnix::wayland_set_csd_theme` to set color theme when creating a window.
  - `WINIT_WAYLAND_CSD_THEME` env variable was added, it can be used to set "dark"/"light" theme in apps that don't expose theme setting.
  - `wayland-csd-adwaita` feature that enables proper CSD with title rendering using FreeType system library.
  - `wayland-csd-adwaita-notitle` feature that enables CSD but without title rendering.
- On Wayland and X11, fix window not resizing with `Window::set_inner_size` after calling `Window:set_resizable(false)`.
- On Windows, fix wrong fullscreen monitors being recognized when handling WM_WINDOWPOSCHANGING messages
- **Breaking:** Added new `WindowEvent::Ime` supported on desktop platforms.
- Added `Window::set_ime_allowed` supported on desktop platforms.
- **Breaking:** IME input on desktop platforms won't be received unless it's explicitly allowed via `Window::set_ime_allowed` and new `WindowEvent::Ime` events are handled.
- On macOS, `WindowEvent::Resized` is now emitted in `frameDidChange` instead of `windowDidResize`.
- **Breaking:** On X11, device events are now ignored for unfocused windows by default, use `EventLoopWindowTarget::set_device_event_filter` to set the filter level.
- Implemented `Default` on `EventLoop<()>`.
- Implemented `Eq` for `Fullscreen`, `Theme`, and `UserAttentionType`.
- **Breaking:** `Window::set_cursor_grab` now accepts `CursorGrabMode` to control grabbing behavior.
- On Wayland, add support for `Window::set_cursor_position`.

# 0.26.1 (2022-01-05)

- Fix linking to the `ColorSync` framework on macOS 10.7, and in newer Rust versions.
- On Web, implement cursor grabbing through the pointer lock API.
- On X11, add mappings for numpad comma, numpad enter, numlock and pause.
- On macOS, fix Pinyin IME input by reverting a change that intended to improve IME.
- On Windows, fix a crash with transparent windows on Windows 11.
- **Breaking:**: Reverse horizontal scrolling sign in `MouseScrollDelta` to match the direction of vertical scrolling. A positive X value now means moving the content to the right. The meaning of vertical scrolling stays the same: a positive Y value means moving the content down.

# 0.26.0 (2021-12-01)

- Update `raw-window-handle` to `v0.4`. This is _not_ a breaking change, we still implement `HasRawWindowHandle` from `v0.3`, see [rust-windowing/raw-window-handle#74](https://github.com/rust-windowing/raw-window-handle/pull/74). Note that you might have to run `cargo update -p raw-window-handle` after upgrading.
- On X11, bump `mio` to 0.8.
- On Android, fixed `WindowExtAndroid::config` initially returning an empty `Configuration`.
- On Android, fixed `Window::scale_factor` and `MonitorHandle::scale_factor` initially always returning 1.0.
- On X11, select an appropriate visual for transparency if is requested
- On Wayland and X11, fix diagonal window resize cursor orientation.
- On macOS, drop the event callback before exiting.
- On Android, implement `Window::request_redraw`
- **Breaking:** On Web, remove the `stdweb` backend.
- Added `Window::focus_window`to bring the window to the front and set input focus.
- On Wayland and X11, implement `is_maximized` method on `Window`.
- On Windows, prevent ghost window from showing up in the taskbar after either several hours of use or restarting `explorer.exe`.
- On macOS, fix issue where `ReceivedCharacter` was not being emitted during some key repeat events.
- On Wayland, load cursor icons `hand2` and `hand1` for `CursorIcon::Hand`.
- **Breaking:** On Wayland, Theme trait and its support types are dropped.
- On Wayland, bump `smithay-client-toolkit` to 0.15.1.
- On Wayland, implement `request_user_attention` with `xdg_activation_v1`.
- On X11, emit missing `WindowEvent::ScaleFactorChanged` when the only monitor gets reconnected.
- On X11, if RANDR based scale factor is higher than 20 reset it to 1
- On Wayland, add an enabled-by-default feature called `wayland-dlopen` so users can opt out of using `dlopen` to load system libraries.
- **Breaking:** On Android, bump `ndk` and `ndk-glue` to 0.5.
- On Windows, increase wait timer resolution for more accurate timing when using `WaitUntil`.
- On macOS, fix native file dialogs hanging the event loop.
- On Wayland, implement a workaround for wrong configure size when using `xdg_decoration` in `kwin_wayland`
- On macOS, fix an issue that prevented the menu bar from showing in borderless fullscreen mode.
- On X11, EINTR while polling for events no longer causes a panic. Instead it will be treated as a spurious wakeup.

# 0.25.0 (2021-05-15)

- **Breaking:** On macOS, replace `WindowBuilderExtMacOS::with_activation_policy` with `EventLoopExtMacOS::set_activation_policy`
- On macOS, wait with activating the application until the application has initialized.
- On macOS, fix creating new windows when the application has a main menu.
- On Windows, fix fractional deltas for mouse wheel device events.
- On macOS, fix segmentation fault after dropping the main window.
- On Android, `InputEvent::KeyEvent` is partially implemented providing the key scancode.
- Added `is_maximized` method to `Window`.
- On Windows, fix bug where clicking the decoration bar would make the cursor blink.
- On Windows, fix bug causing newly created windows to erroneously display the "wait" (spinning) cursor.
- On macOS, wake up the event loop immediately when a redraw is requested.
- On Windows, change the default window size (1024x768) to match the default on other desktop platforms (800x600).
- On Windows, fix bug causing mouse capture to not be released.
- On Windows, fix fullscreen not preserving minimized/maximized state.
- On Android, unimplemented events are marked as unhandled on the native event loop.
- On Windows, added `WindowBuilderExtWindows::with_menu` to set a custom menu at window creation time.
- On Android, bump `ndk` and `ndk-glue` to 0.3: use predefined constants for event `ident`.
- On macOS, fix objects captured by the event loop closure not being dropped on panic.
- On Windows, fixed `WindowEvent::ThemeChanged` not properly firing and fixed `Window::theme` returning the wrong theme.
- On Web, added support for `DeviceEvent::MouseMotion` to listen for relative mouse movements.
- Added `WindowBuilder::with_position` to allow setting the position of a `Window` on creation. Supported on Windows, macOS and X11.
- Added `Window::drag_window`. Implemented on Windows, macOS, X11 and Wayland.
- On X11, bump `mio` to 0.7.
- On Windows, added `WindowBuilderExtWindows::with_owner_window` to allow creating popup windows.
- On Windows, added `WindowExtWindows::set_enable` to allow creating modal popup windows.
- On macOS, emit `RedrawRequested` events immediately while the window is being resized.
- Implement `Default`, `Hash`, and `Eq` for `LogicalPosition`, `PhysicalPosition`, `LogicalSize`, and `PhysicalSize`.
- On macOS, initialize the Menu Bar with minimal defaults. (Can be prevented using `enable_default_menu_creation`)
- On macOS, change the default behavior for first click when the window was unfocused. Now the window becomes focused and then emits a `MouseInput` event on a "first mouse click".
- Implement mint (math interoperability standard types) conversions (under feature flag `mint`).

# 0.24.0 (2020-12-09)

- On Windows, fix applications not exiting gracefully due to thread_event_target_callback accessing corrupted memory.
- On Windows, implement `Window::set_ime_position`.
- **Breaking:** On Windows, Renamed `WindowBuilderExtWindows`'s `is_dark_mode` to `theme`.
- **Breaking:** On Windows, renamed `WindowBuilderExtWindows::is_dark_mode` to `theme`.
- On Windows, add `WindowBuilderExtWindows::with_theme` to set a preferred theme.
- On Windows, fix bug causing message boxes to appear delayed.
- On Android, calling `WindowEvent::Focused` now works properly instead of always returning false.
- On Windows, fix Alt-Tab behaviour by removing borderless fullscreen "always on top" flag.
- On Windows, fix bug preventing windows with transparency enabled from having fully-opaque regions.
- **Breaking:** On Windows, include prefix byte in scancodes.
- On Wayland, fix window not being resizeable when using `WindowBuilder::with_min_inner_size`.
- On Unix, fix cross-compiling to wasm32 without enabling X11 or Wayland.
- On Windows, fix use-after-free crash during window destruction.
- On Web, fix `WindowEvent::ReceivedCharacter` never being sent on key input.
- On macOS, fix compilation when targeting aarch64.
- On X11, fix `Window::request_redraw` not waking the event loop.
- On Wayland, the keypad arrow keys are now recognized.
- **Breaking** Rename `desktop::EventLoopExtDesktop` to `run_return::EventLoopExtRunReturn`.
- Added `request_user_attention` method to `Window`.
- **Breaking:** On macOS, removed `WindowExt::request_user_attention`, use `Window::request_user_attention`.
- **Breaking:** On X11, removed `WindowExt::set_urgent`, use `Window::request_user_attention`.
- On Wayland, default font size in CSD increased from 11 to 17.
- On Windows, fix bug causing message boxes to appear delayed.
- On Android, support multi-touch.
- On Wayland, extra mouse buttons are not dropped anymore.
- **Breaking**: `MouseButton::Other` now uses `u16`.

# 0.23.0 (2020-10-02)

- On iOS, fixed support for the "Debug View Heirarchy" feature in Xcode.
- On all platforms, `available_monitors` and `primary_monitor` are now on `EventLoopWindowTarget` rather than `EventLoop` to list monitors event in the event loop.
- On Unix, X11 and Wayland are now optional features (enabled by default)
- On X11, fix deadlock when calling `set_fullscreen_inner`.
- On Web, prevent the webpage from scrolling when the user is focused on a winit canvas
- On Web, calling `window.set_cursor_icon` no longer breaks HiDPI scaling
- On Windows, drag and drop is now optional (enabled by default) and can be disabled with `WindowBuilderExtWindows::with_drag_and_drop(false)`.
- On Wayland, fix deadlock when calling to `set_inner_size` from a callback.
- On macOS, add `hide__other_applications` to `EventLoopWindowTarget` via existing `EventLoopWindowTargetExtMacOS` trait. `hide_other_applications` will hide other applications by calling `-[NSApplication hideOtherApplications: nil]`.
- On android added support for `run_return`.
- On MacOS, Fixed fullscreen and dialog support for `run_return`.
- On Windows, fix bug where we'd try to emit `MainEventsCleared` events during nested win32 event loops.
- On Web, use mouse events if pointer events aren't supported. This affects Safari.
- On Windows, `set_ime_position` is now a no-op instead of a runtime crash.
- On Android, `set_fullscreen` is now a no-op instead of a runtime crash.
- On iOS and Android, `set_inner_size` is now a no-op instead of a runtime crash.
- On Android, fix `ControlFlow::Poll` not polling the Android event queue.
- On macOS, add `NSWindow.hasShadow` support.
- On Web, fix vertical mouse wheel scrolling being inverted.
- On Web, implement mouse capturing for click-dragging out of the canvas.
- On Web, fix `ControlFlow::Exit` not properly handled.
- On Web (web-sys only), send `WindowEvent::ScaleFactorChanged` event when `window.devicePixelRatio` is changed.
- **Breaking:** On Web, `set_cursor_position` and `set_cursor_grab` will now always return an error.
- **Breaking:** `PixelDelta` scroll events now return a `PhysicalPosition`.
- On NetBSD, fixed crash due to incorrect detection of the main thread.
- **Breaking:** On X11, `-` key is mapped to the `Minus` virtual key code, instead of `Subtract`.
- On macOS, fix inverted horizontal scroll.
- **Breaking:** `current_monitor` now returns `Option<MonitorHandle>`.
- **Breaking:** `primary_monitor` now returns `Option<MonitorHandle>`.
- On macOS, updated core-* dependencies and cocoa.
- Bump `parking_lot` to 0.11
- On Android, bump `ndk`, `ndk-sys` and `ndk-glue` to 0.2. Checkout the new ndk-glue main proc attribute.
- On iOS, fixed starting the app in landscape where the view still had portrait dimensions.
- Deprecate the stdweb backend, to be removed in a future release
- **Breaking:** Prefixed virtual key codes `Add`, `Multiply`, `Divide`, `Decimal`, and `Subtract` with `Numpad`.
- Added `Asterisk` and `Plus` virtual key codes.
- On Web (web-sys only), the `Event::LoopDestroyed` event is correctly emitted when leaving the page.
- On Web, the `WindowEvent::Destroyed` event now gets emitted when a `Window` is dropped.
- On Web (web-sys only), the event listeners are now removed when a `Window` is dropped or when the event loop is destroyed.
- On Web, the event handler closure passed to `EventLoop::run` now gets dropped after the event loop is destroyed.
- **Breaking:** On Web, the canvas element associated to a `Window` is no longer removed from the DOM when the `Window` is dropped.
- On Web, `WindowEvent::Resized` is now emitted when `Window::set_inner_size` is called.
- **Breaking:** `Fullscreen` enum now uses `Borderless(Option<MonitorHandle>)` instead of `Borderless(MonitorHandle)` to allow picking the current monitor.
- On MacOS, fix `WindowEvent::Moved` ignoring the scale factor.
- On Wayland, add missing virtual keycodes.
- On Wayland, implement proper `set_cursor_grab`.
- On Wayland, the cursor will use similar icons if the requested one isn't available.
- On Wayland, right clicking on client side decorations will request application menu.
- On Wayland, fix tracking of window size after state changes.
- On Wayland, fix client side decorations not being hidden properly in fullscreen.
- On Wayland, fix incorrect size event when entering fullscreen with client side decorations.
- On Wayland, fix `resizable` attribute not being applied properly on startup.
- On Wayland, fix disabled repeat rate not being handled.
- On Wayland, fix decoration buttons not working after tty switch.
- On Wayland, fix scaling not being applied on output re-enable.
- On Wayland, fix crash when `XCURSOR_SIZE` is `0`.
- On Wayland, fix pointer getting created in some cases without pointer capability.
- On Wayland, on kwin, fix space between window and decorations on startup.
- **Breaking:** On Wayland, `Theme` trait was reworked.
- On Wayland, disable maximize button for non-resizable window.
- On Wayland, added support for `set_ime_position`.
- On Wayland, fix crash on startup since GNOME 3.37.90.
- On X11, fix incorrect modifiers state on startup.

# 0.22.2 (2020-05-16)

- Added Clone implementation for 'static events.
- On Windows, fix window intermittently hanging when `ControlFlow` was set to `Poll`.
- On Windows, fix `WindowBuilder::with_maximized` being ignored.
- On Android, minimal platform support.
- On iOS, touch positions are now properly converted to physical pixels.
- On macOS, updated core-* dependencies and cocoa

# 0.22.1 (2020-04-16)

- On X11, fix `ResumeTimeReached` being fired too early.
- On Web, replaced zero timeout for `ControlFlow::Poll` with `requestAnimationFrame`
- On Web, fix a possible panic during event handling
- On macOS, fix `EventLoopProxy` leaking memory for every instance.

# 0.22.0 (2020-03-09)

- On Windows, fix minor timing issue in wait_until_time_or_msg
- On Windows, rework handling of request_redraw() to address panics.
- On macOS, fix `set_simple_screen` to remember frame excluding title bar.
- On Wayland, fix coordinates in touch events when scale factor isn't 1.
- On Wayland, fix color from `close_button_icon_color` not applying.
- Ignore locale if unsupported by X11 backend
- On Wayland, Add HiDPI cursor support
- On Web, add the ability to query "Light" or "Dark" system theme send `ThemeChanged` on change.
- Fix `Event::to_static` returning `None` for user events.
- On Wayland, Hide CSD for fullscreen windows.
- On Windows, ignore spurious mouse move messages.
- **Breaking:** Move `ModifiersChanged` variant from `DeviceEvent` to `WindowEvent`.
- On Windows, add `IconExtWindows` trait which exposes creating an `Icon` from an external file or embedded resource
- Add `BadIcon::OsError` variant for when OS icon functionality fails
- On Windows, fix crash at startup on systems that do not properly support Windows' Dark Mode
- Revert On macOS, fix not sending ReceivedCharacter event for specific keys combinations.
- on macOS, fix incorrect ReceivedCharacter events for some key combinations.
- **Breaking:** Use `i32` instead of `u32` for position type in `WindowEvent::Moved`.
- On macOS, a mouse motion event is now generated before every mouse click.

# 0.21.0 (2020-02-04)

- On Windows, fixed "error: linking with `link.exe` failed: exit code: 1120" error on older versions of windows.
- On macOS, fix set_minimized(true) works only with decorations.
- On macOS, add `hide_application` to `EventLoopWindowTarget` via a new `EventLoopWindowTargetExtMacOS` trait. `hide_application` will hide the entire application by calling `-[NSApplication hide: nil]`.
- On macOS, fix not sending ReceivedCharacter event for specific keys combinations.
- On macOS, fix `CursorMoved` event reporting the cursor position using logical coordinates.
- On macOS, fix issue where unbundled applications would sometimes open without being focused.
- On macOS, fix `run_return` does not return unless it receives a message.
- On Windows, fix bug where `RedrawRequested` would only get emitted every other iteration of the event loop.
- On X11, fix deadlock on window state when handling certain window events.
- `WindowBuilder` now implements `Default`.
- **Breaking:** `WindowEvent::CursorMoved` changed to `f64` units, preserving high-precision data supplied by most backends
- On Wayland, fix coordinates in mouse events when scale factor isn't 1
- On Web, add the ability to provide a custom canvas
- **Breaking:** On Wayland, the `WaylandTheme` struct has been replaced with a `Theme` trait, allowing for extra configuration

# 0.20.0 (2020-01-05)

- On X11, fix `ModifiersChanged` emitting incorrect modifier change events
- **Breaking**: Overhaul how Winit handles DPI:
  - Window functions and events now return `PhysicalSize` instead of `LogicalSize`.
  - Functions that take `Size` or `Position` types can now take either `Logical` or `Physical` types.
  - `hidpi_factor` has been renamed to `scale_factor`.
  - `HiDpiFactorChanged` has been renamed to `ScaleFactorChanged`, and lets you control how the OS
    resizes the window in response to the change.
  - On X11, deprecate `WINIT_HIDPI_FACTOR` environment variable in favor of `WINIT_X11_SCALE_FACTOR`.
  - `Size` and `Position` types are now generic over their exact pixel type.

# 0.20.0 Alpha 6 (2020-01-03)

- On macOS, fix `set_cursor_visible` hides cursor outside of window.
- On macOS, fix `CursorEntered` and `CursorLeft` events fired at old window size.
- On macOS, fix error when `set_fullscreen` is called during fullscreen transition.
- On all platforms except mobile and WASM, implement `Window::set_minimized`.
- On X11, fix `CursorEntered` event being generated for non-winit windows.
- On macOS, fix crash when starting maximized without decorations.
- On macOS, fix application not terminating on `run_return`.
- On Wayland, fix cursor icon updates on window borders when using CSD.
- On Wayland, under mutter(GNOME Wayland), fix CSD being behind the status bar, when starting window in maximized mode.
- On Windows, theme the title bar according to whether the system theme is "Light" or "Dark".
- Added `WindowEvent::ThemeChanged` variant to handle changes to the system theme. Currently only implemented on Windows.
- **Breaking**: Changes to the `RedrawRequested` event (#1041):
  - `RedrawRequested` has been moved from `WindowEvent` to `Event`.
  - `EventsCleared` has been renamed to `MainEventsCleared`.
  - `RedrawRequested` is now issued only after `MainEventsCleared`.
  - `RedrawEventsCleared` is issued after each set of `RedrawRequested` events.
- Implement synthetic window focus key events on Windows.
- **Breaking**: Change `ModifiersState` to a `bitflags` struct.
- On Windows, implement `VirtualKeyCode` translation for `LWin` and `RWin`.
- On Windows, fix closing the last opened window causing `DeviceEvent`s to stop getting emitted.
- On Windows, fix `Window::set_visible` not setting internal flags correctly. This resulted in some weird behavior.
- Add `DeviceEvent::ModifiersChanged`.
  - Deprecate `modifiers` fields in other events in favor of `ModifiersChanged`.
- On X11, `WINIT_HIDPI_FACTOR` now dominates `Xft.dpi` when picking DPI factor for output.
- On X11, add special value `randr` for `WINIT_HIDPI_FACTOR` to make winit use self computed DPI factor instead of the one from `Xft.dpi`.

# 0.20.0 Alpha 5 (2019-12-09)

- On macOS, fix application termination on `ControlFlow::Exit`
- On Windows, fix missing `ReceivedCharacter` events when Alt is held.
- On macOS, stop emitting private corporate characters in `ReceivedCharacter` events.
- On X11, fix misreporting DPI factor at startup.
- On X11, fix events not being reported when using `run_return`.
- On X11, fix key modifiers being incorrectly reported.
- On X11, fix window creation hanging when another window is fullscreen.
- On Windows, fix focusing unfocused windows when switching from fullscreen to windowed.
- On X11, fix reporting incorrect DPI factor when waking from suspend.
- Change `EventLoopClosed` to contain the original event.
- **Breaking**: Add `is_synthetic` field to `WindowEvent` variant `KeyboardInput`,
  indicating that the event is generated by winit.
- On X11, generate synthetic key events for keys held when a window gains or loses focus.
- On X11, issue a `CursorMoved` event when a `Touch` event occurs,
  as X11 implicitly moves the cursor for such events.

# 0.20.0 Alpha 4 (2019-10-18)

- Add web support via the 'stdweb' or 'web-sys' features
- On Windows, implemented function to get HINSTANCE
- On macOS, implement `run_return`.
- On iOS, fix inverted parameter in `set_prefers_home_indicator_hidden`.
- On X11, performance is improved when rapidly calling `Window::set_cursor_icon`.
- On iOS, fix improper `msg_send` usage that was UB and/or would break if `!` is stabilized.
- On Windows, unset `maximized` when manually changing the window's position or size.
- On Windows, add touch pressure information for touch events.
- On macOS, differentiate between `CursorIcon::Grab` and `CursorIcon::Grabbing`.
- On Wayland, fix event processing sometimes stalling when using OpenGL with vsync.
- Officially remove the Emscripten backend.
- On Windows, fix handling of surrogate pairs when dispatching `ReceivedCharacter`.
- On macOS 10.15, fix freeze upon exiting exclusive fullscreen mode.
- On iOS, fix panic upon closing the app.
- On X11, allow setting mulitple `XWindowType`s.
- On iOS, fix null window on initial `HiDpiFactorChanged` event.
- On Windows, fix fullscreen window shrinking upon getting restored to a normal window.
- On macOS, fix events not being emitted during modal loops, such as when windows are being resized
  by the user.
- On Windows, fix hovering the mouse over the active window creating an endless stream of CursorMoved events.
- Always dispatch a `RedrawRequested` event after creating a new window.
- On X11, return dummy monitor data to avoid panicking when no monitors exist.
- On X11, prevent stealing input focus when creating a new window.
  Only steal input focus when entering fullscreen mode.
- On Wayland, fixed DeviceEvents for relative mouse movement is not always produced
- On Wayland, add support for set_cursor_visible and set_cursor_grab.
- On Wayland, fixed DeviceEvents for relative mouse movement is not always produced.
- Removed `derivative` crate dependency.
- On Wayland, add support for set_cursor_icon.
- Use `impl Iterator<Item = MonitorHandle>` instead of `AvailableMonitorsIter` consistently.
- On macOS, fix fullscreen state being updated after entering fullscreen instead of before,
  resulting in `Window::fullscreen` returning the old state in `Resized` events instead of
  reflecting the new fullscreen state
- On X11, fix use-after-free during window creation
- On Windows, disable monitor change keyboard shortcut while in exclusive fullscreen.
- On Windows, ensure that changing a borderless fullscreen window's monitor via keyboard shortcuts keeps the window fullscreen on the new monitor.
- Prevent `EventLoop::new` and `EventLoop::with_user_event` from getting called outside the main thread.
  - This is because some platforms cannot run the event loop outside the main thread. Preventing this
    reduces the potential for cross-platform compatibility gotchyas.
- On Windows and Linux X11/Wayland, add platform-specific functions for creating an `EventLoop` outside the main thread.
- On Wayland, drop resize events identical to the current window size.
- On Windows, fix window rectangle not getting set correctly on high-DPI systems.

# 0.20.0 Alpha 3 (2019-08-14)

- On macOS, drop the run closure on exit.
- On Windows, location of `WindowEvent::Touch` are window client coordinates instead of screen coordinates.
- On X11, fix delayed events after window redraw.
- On macOS, add `WindowBuilderExt::with_disallow_hidpi` to have the option to turn off best resolution openGL surface.
- On Windows, screen saver won't start if the window is in fullscreen mode.
- Change all occurrences of the `new_user_event` method to `with_user_event`.
- On macOS, the dock and the menu bar are now hidden in fullscreen mode.
- `Window::set_fullscreen` now takes `Option<Fullscreen>` where `Fullscreen`
  consists of `Fullscreen::Exclusive(VideoMode)` and
  `Fullscreen::Borderless(MonitorHandle)` variants.
  - Adds support for exclusive fullscreen mode.
- On iOS, add support for hiding the home indicator.
- On iOS, add support for deferring system gestures.
- On iOS, fix a crash that occurred while acquiring a monitor's name.
- On iOS, fix armv7-apple-ios compile target.
- Removed the `T: Clone` requirement from the `Clone` impl of `EventLoopProxy<T>`.
- On iOS, disable overscan compensation for external displays (removes black
  bars surrounding the image).
- On Linux, the functions `is_wayland`, `is_x11`, `xlib_xconnection` and `wayland_display` have been moved to a new `EventLoopWindowTargetExtUnix` trait.
- On iOS, add `set_prefers_status_bar_hidden` extension function instead of
  hijacking `set_decorations` for this purpose.
- On macOS and iOS, corrected the auto trait impls of `EventLoopProxy`.
- On iOS, add touch pressure information for touch events.
- Implement `raw_window_handle::HasRawWindowHandle` for `Window` type on all supported platforms.
- On macOS, fix the signature of `-[NSView drawRect:]`.
- On iOS, fix the behavior of `ControlFlow::Poll`. It wasn't polling if that was the only mode ever used by the application.
- On iOS, fix DPI sent out by views on creation was `0.0` - now it gives a reasonable number.
- On iOS, RedrawRequested now works for gl/metal backed views.
- On iOS, RedrawRequested is generally ordered after EventsCleared.

# 0.20.0 Alpha 2 (2019-07-09)

- On X11, non-resizable windows now have maximize explicitly disabled.
- On Windows, support paths longer than MAX_PATH (260 characters) in `WindowEvent::DroppedFile`
and `WindowEvent::HoveredFile`.
- On Mac, implement `DeviceEvent::Button`.
- Change `Event::Suspended(true / false)` to `Event::Suspended` and `Event::Resumed`.
- On X11, fix sanity check which checks that a monitor's reported width and height (in millimeters) are non-zero when calculating the DPI factor.
- Revert the use of invisible surfaces in Wayland, which introduced graphical glitches with OpenGL (#835)
- On X11, implement `_NET_WM_PING` to allow desktop environment to kill unresponsive programs.
- On Windows, when a window is initially invisible, it won't take focus from the existing visible windows.
- On Windows, fix multiple calls to `request_redraw` during `EventsCleared` sending multiple `RedrawRequested events.`
- On Windows, fix edge case where `RedrawRequested` could be dispatched before input events in event loop iteration.
- On Windows, fix timing issue that could cause events to be improperly dispatched after `RedrawRequested` but before `EventsCleared`.
- On macOS, drop unused Metal dependency.
- On Windows, fix the trail effect happening on transparent decorated windows. Borderless (or un-decorated) windows were not affected.
- On Windows, fix `with_maximized` not properly setting window size to entire window.
- On macOS, change `WindowExtMacOS::request_user_attention()` to take an `enum` instead of a `bool`.

# 0.20.0 Alpha 1 (2019-06-21)

- Changes below are considered **breaking**.
- Change all occurrences of `EventsLoop` to `EventLoop`.
- Previously flat API is now exposed through `event`, `event_loop`, `monitor`, and `window` modules.
- `os` module changes:
  - Renamed to `platform`.
  - All traits now have platform-specific suffixes.
  - Exposes new `desktop` module on Windows, Mac, and Linux.
- Changes to event loop types:
  - `EventLoopProxy::wakeup` has been removed in favor of `send_event`.
  - **Major:** New `run` method drives winit event loop.
    - Returns `!` to ensure API behaves identically across all supported platforms.
      - This allows `emscripten` implementation to work without lying about the API.
    - `ControlFlow`'s variants have been replaced with `Wait`, `WaitUntil(Instant)`, `Poll`, and `Exit`.
      - Is read after `EventsCleared` is processed.
      - `Wait` waits until new events are available.
      - `WaitUntil` waits until either new events are available or the provided time has been reached.
      - `Poll` instantly resumes the event loop.
      - `Exit` aborts the event loop.
    - Takes a closure that implements `'static + FnMut(Event<T>, &EventLoop<T>, &mut ControlFlow)`.
      - `&EventLoop<T>` is provided to allow new `Window`s to be created.
  - **Major:** `platform::desktop` module exposes `EventLoopExtDesktop` trait with `run_return` method.
    - Behaves identically to `run`, but returns control flow to the calling context and can take non-`'static` closures.
  - `EventLoop`'s `poll_events` and `run_forever` methods have been removed in favor of `run` and `run_return`.
- Changes to events:
  - Remove `Event::Awakened` in favor of `Event::UserEvent(T)`.
    - Can be sent with `EventLoopProxy::send_event`.
  - Rename `WindowEvent::Refresh` to `WindowEvent::RedrawRequested`.
    - `RedrawRequested` can be sent by the user with the `Window::request_redraw` method.
  - `EventLoop`, `EventLoopProxy`, and `Event` are now generic over `T`, for use in `UserEvent`.
  - **Major:** Add `NewEvents(StartCause)`, `EventsCleared`, and `LoopDestroyed` variants to `Event`.
    - `NewEvents` is emitted when new events are ready to be processed by event loop.
      - `StartCause` describes why new events are available, with `ResumeTimeReached`, `Poll`, `WaitCancelled`, and `Init` (sent once at start of loop).
    - `EventsCleared` is emitted when all available events have been processed.
      - Can be used to perform logic that depends on all events being processed (e.g. an iteration of a game loop).
    - `LoopDestroyed` is emitted when the `run` or `run_return` method is about to exit.
- Rename `MonitorId` to `MonitorHandle`.
- Removed `serde` implementations from `ControlFlow`.
- Rename several functions to improve both internal consistency and compliance with Rust API guidelines.
- Remove `WindowBuilder::multitouch` field, since it was only implemented on a few platforms. Multitouch is always enabled now.
- **Breaking:** On macOS, change `ns` identifiers to use snake_case for consistency with iOS's `ui` identifiers.
- Add `MonitorHandle::video_modes` method for retrieving supported video modes for the given monitor.
- On Wayland, the window now exists even if nothing has been drawn.
- On Windows, fix initial dimensions of a fullscreen window.
- On Windows, Fix transparent borderless windows rendering wrong.

# Version 0.19.1 (2019-04-08)

- On Wayland, added a `get_wayland_display` function to `EventsLoopExt`.
- On Windows, fix `CursorMoved(0, 0)` getting dispatched on window focus.
- On macOS, fix command key event left and right reverse.
- On FreeBSD, NetBSD, and OpenBSD, fix build of X11 backend.
- On Linux, the numpad's add, subtract and divide keys are now mapped to the `Add`, `Subtract` and `Divide` virtual key codes
- On macOS, the numpad's subtract key has been added to the `Subtract` mapping
- On Wayland, the numpad's home, end, page up and page down keys are now mapped to the `Home`, `End`, `PageUp` and `PageDown` virtual key codes
- On Windows, fix icon not showing up in corner of window.
- On X11, change DPI scaling factor behavior. First, winit tries to read it from "Xft.dpi" XResource, and uses DPI calculation from xrandr dimensions as fallback behavior.

# Version 0.19.0 (2019-03-06)

- On X11, we will use the faster `XRRGetScreenResourcesCurrent` function instead of `XRRGetScreenResources` when available.
- On macOS, fix keycodes being incorrect when using a non-US keyboard layout.
- On Wayland, fix `with_title()` not setting the windows title
- On Wayland, add `set_wayland_theme()` to control client decoration color theme
- Added serde serialization to `os::unix::XWindowType`.
- **Breaking:** Remove the `icon_loading` feature and the associated `image` dependency.
- On X11, make event loop thread safe by replacing XNextEvent with select(2) and XCheckIfEvent
- On Windows, fix malformed function pointer typecast that could invoke undefined behavior.
- Refactored Windows state/flag-setting code.
- On Windows, hiding the cursor no longer hides the cursor for all Winit windows - just the one `hide_cursor` was called on.
- On Windows, cursor grabs used to get perpetually canceled when the grabbing window lost focus. Now, cursor grabs automatically get re-initialized when the window regains focus and the mouse moves over the client area.
- On Windows, only vertical mouse wheel events were handled. Now, horizontal mouse wheel events are also handled.
- On Windows, ignore the AltGr key when populating the `ModifersState` type.

# Version 0.18.1 (2018-12-30)

- On macOS, fix `Yen` (JIS) so applications receive the event.
- On X11 with a tiling WM, fixed high CPU usage when moving windows across monitors.
- On X11, fixed panic caused by dropping the window before running the event loop.
- on macOS, added `WindowExt::set_simple_fullscreen` which does not require a separate space
- Introduce `WindowBuilderExt::with_app_id` to allow setting the application ID on Wayland.
- On Windows, catch panics in event loop child thread and forward them to the parent thread. This prevents an invocation of undefined behavior due to unwinding into foreign code.
- On Windows, fix issue where resizing or moving window combined with grabbing the cursor would freeze program.
- On Windows, fix issue where resizing or moving window would eat `Awakened` events.
- On Windows, exiting fullscreen after entering fullscreen with disabled decorations no longer shrinks window.
- On X11, fixed a segfault when using virtual monitors with XRandR.
- Derive `Ord` and `PartialOrd` for `VirtualKeyCode` enum.
- On Windows, fix issue where hovering or dropping a non file item would create a panic.
- On Wayland, fix resizing and DPI calculation when a `wl_output` is removed without sending a `leave` event to the `wl_surface`, such as disconnecting a monitor from a laptop.
- On Wayland, DPI calculation is handled by smithay-client-toolkit.
- On X11, `WindowBuilder::with_min_dimensions` and `WindowBuilder::with_max_dimensions` now correctly account for DPI.
- Added support for generating dummy `DeviceId`s and `WindowId`s to better support unit testing.
- On macOS, fixed unsoundness in drag-and-drop that could result in drops being rejected.
- On macOS, implemented `WindowEvent::Refresh`.
- On macOS, all `MouseCursor` variants are now implemented and the cursor will no longer reset after unfocusing.
- Removed minimum supported Rust version guarantee.

# Version 0.18.0 (2018-11-07)

- **Breaking:** `image` crate upgraded to 0.20. This is exposed as part of the `icon_loading` API.
- On Wayland, pointer events will now provide the current modifiers state.
- On Wayland, titles will now be displayed in the window header decoration.
- On Wayland, key repetition is now ended when keyboard loses focus.
- On Wayland, windows will now use more stylish and modern client side decorations.
- On Wayland, windows will use server-side decorations when available.
- **Breaking:** Added support for F16-F24 keys (variants were added to the `VirtualKeyCode` enum).
- Fixed graphical glitches when resizing on Wayland.
- On Windows, fix freezes when performing certain actions after a window resize has been triggered. Reintroduces some visual artifacts when resizing.
- Updated window manager hints under X11 to v1.5 of [Extended Window Manager Hints](https://specifications.freedesktop.org/wm-spec/wm-spec-1.5.html#idm140200472629520).
- Added `WindowBuilderExt::with_gtk_theme_variant` to X11-specific `WindowBuilder` functions.
- Fixed UTF8 handling bug in X11 `set_title` function.
- On Windows, `Window::set_cursor` now applies immediately instead of requiring specific events to occur first.
- On Windows, the `HoveredFile` and `HoveredFileCancelled` events are now implemented.
- On Windows, fix `Window::set_maximized`.
- On Windows 10, fix transparency (#260).
- On macOS, fix modifiers during key repeat.
- Implemented the `Debug` trait for `Window`, `EventsLoop`, `EventsLoopProxy` and `WindowBuilder`.
- On X11, now a `Resized` event will always be generated after a DPI change to ensure the window's logical size is consistent with the new DPI.
- Added further clarifications to the DPI docs.
- On Linux, if neither X11 nor Wayland manage to initialize, the corresponding panic now consists of a single line only.
- Add optional `serde` feature with implementations of `Serialize`/`Deserialize` for DPI types and various event types.
- Add `PartialEq`, `Eq`, and `Hash` implementations on public types that could have them but were missing them.
- On X11, drag-and-drop receiving an unsupported drop type can no longer cause the WM to freeze.
- Fix issue whereby the OpenGL context would not appear at startup on macOS Mojave (#1069).
- **Breaking:** Removed `From<NSApplicationActivationPolicy>` impl from `ActivationPolicy` on macOS.
- On macOS, the application can request the user's attention with `WindowExt::request_user_attention`.

# Version 0.17.2 (2018-08-19)

- On macOS, fix `<C-Tab>` so applications receive the event.
- On macOS, fix `<Cmd-{key}>` so applications receive the event.
- On Wayland, key press events will now be repeated.

# Version 0.17.1 (2018-08-05)

- On X11, prevent a compilation failure in release mode for versions of Rust greater than or equal to 1.30.
- Fixed deadlock that broke fullscreen mode on Windows.

# Version 0.17.0 (2018-08-02)

- Cocoa and core-graphics updates.
- Fixed thread-safety issues in several `Window` functions on Windows.
- On MacOS, the key state for modifiers key events is now properly set.
- On iOS, the view is now set correctly. This makes it possible to render things (instead of being stuck on a black screen), and touch events work again.
- Added NetBSD support.
- **Breaking:** On iOS, `UIView` is now the default root view. `WindowBuilderExt::with_root_view_class` can be used to set the root view objective-c class to `GLKView` (OpenGLES) or `MTKView` (Metal/MoltenVK).
- On iOS, the `UIApplication` is not started until `Window::new` is called.
- Fixed thread unsafety with cursor hiding on macOS.
- On iOS, fixed the size of the `JmpBuf` type used for `setjmp`/`longjmp` calls. Previously this was a buffer overflow on most architectures.
- On Windows, use cached window DPI instead of repeatedly querying the system. This fixes sporadic crashes on Windows 7.
>>>>>>> 401d20fa

# Version 0.16.2 (2018-07-07)

- On Windows, non-resizable windows now have the maximization button disabled. This is consistent with behavior on macOS and popular X11 WMs.
- Corrected incorrect `unreachable!` usage when guessing the DPI factor with no detected monitors.

# Version 0.16.1 (2018-07-02)

- Added logging through `log`. Logging will become more extensive over time.
- On X11 and Windows, the window's DPI factor is guessed before creating the window. This _greatly_ cuts back on unsightly auto-resizing that would occur immediately after window creation.
- Fixed X11 backend compilation for environments where `c_char` is unsigned.

# Version 0.16.0 (2018-06-25)

- Windows additionally has `WindowBuilderExt::with_no_redirection_bitmap`.
- **Breaking:** Removed `VirtualKeyCode::LMenu` and `VirtualKeyCode::RMenu`; Windows now generates `VirtualKeyCode::LAlt` and `VirtualKeyCode::RAlt` instead.
- On X11, exiting fullscreen no longer leaves the window in the monitor's top left corner.
- **Breaking:** `Window::hidpi_factor` has been renamed to `Window::get_hidpi_factor` for better consistency. `WindowEvent::HiDPIFactorChanged` has been renamed to `WindowEvent::HiDpiFactorChanged`. DPI factors are always represented as `f64` instead of `f32` now.
- The Windows backend is now DPI aware. `WindowEvent::HiDpiFactorChanged` is implemented, and `MonitorId::get_hidpi_factor` and `Window::hidpi_factor` return accurate values.
- Implemented `WindowEvent::HiDpiFactorChanged` on X11.
- On macOS, `Window::set_cursor_position` is now relative to the client area.
- On macOS, setting the maximum and minimum dimensions now applies to the client area dimensions rather than to the window dimensions.
- On iOS, `MonitorId::get_dimensions` has been implemented and both `MonitorId::get_hidpi_factor` and `Window::get_hidpi_factor` return accurate values.
- On Emscripten, `MonitorId::get_hidpi_factor` now returns the same value as `Window::get_hidpi_factor` (it previously would always return 1.0).
- **Breaking:** The entire API for sizes, positions, etc. has changed. In the majority of cases, winit produces and consumes positions and sizes as `LogicalPosition` and `LogicalSize`, respectively. The notable exception is `MonitorId` methods, which deal in `PhysicalPosition` and `PhysicalSize`. See the documentation for specifics and explanations of the types. Additionally, winit automatically conserves logical size when the DPI factor changes.
- **Breaking:** All deprecated methods have been removed. For `Window::platform_display` and `Window::platform_window`, switch to the appropriate platform-specific `WindowExt` methods. For `Window::get_inner_size_points` and `Window::get_inner_size_pixels`, use the `LogicalSize` returned by `Window::get_inner_size` and convert as needed.
- HiDPI support for Wayland.
- `EventsLoop::get_available_monitors` and `EventsLoop::get_primary_monitor` now have identical counterparts on `Window`, so this information can be acquired without an `EventsLoop` borrow.
- `AvailableMonitorsIter` now implements `Debug`.
- Fixed quirk on macOS where certain keys would generate characters at twice the normal rate when held down.
- On X11, all event loops now share the same `XConnection`.
- **Breaking:** `Window::set_cursor_state` and `CursorState` enum removed in favor of the more composable `Window::grab_cursor` and `Window::hide_cursor`. As a result, grabbing the cursor no longer automatically hides it; you must call both methods to retain the old behavior on Windows and macOS. `Cursor::NoneCursor` has been removed, as it's no longer useful.
- **Breaking:** `Window::set_cursor_position` now returns `Result<(), String>`, thus allowing for `Box<Error>` conversion via `?`.

# Version 0.15.1 (2018-06-13)

- On X11, the `Moved` event is no longer sent when the window is resized without changing position.
- `MouseCursor` and `CursorState` now implement `Default`.
- `WindowBuilder::with_resizable` implemented for Windows, X11, Wayland, and macOS.
- `Window::set_resizable` implemented for Windows, X11, Wayland, and macOS.
- On X11, if the monitor's width or height in millimeters is reported as 0, the DPI is now 1.0 instead of +inf.
- On X11, the environment variable `WINIT_HIDPI_FACTOR` has been added for overriding DPI factor.
- On X11, enabling transparency no longer causes the window contents to flicker when resizing.
- On X11, `with_override_redirect` now actually enables override redirect.
- macOS now generates `VirtualKeyCode::LAlt` and `VirtualKeyCode::RAlt` instead of `None` for both.
- On macOS, `VirtualKeyCode::RWin` and `VirtualKeyCode::LWin` are no longer switched.
- On macOS, windows without decorations can once again be resized.
- Fixed race conditions when creating an `EventsLoop` on X11, most commonly manifesting as "[xcb] Unknown sequence number while processing queue".
- On macOS, `CursorMoved` and `MouseInput` events are only generated if they occurs within the window's client area.
- On macOS, resizing the window no longer generates a spurious `MouseInput` event.

# Version 0.15.0 (2018-05-22)

- `Icon::to_cardinals` is no longer public, since it was never supposed to be.
- Wayland: improve diagnostics if initialization fails
- Fix some system event key doesn't work when focused, do not block keyevent forward to system on macOS
- On X11, the scroll wheel position is now correctly reset on i3 and other WMs that have the same quirk.
- On X11, `Window::get_current_monitor` now reliably returns the correct monitor.
- On X11, `Window::hidpi_factor` returns values from XRandR rather than the inaccurate values previously queried from the core protocol.
- On X11, the primary monitor is detected correctly even when using versions of XRandR less than 1.5.
- `MonitorId` now implements `Debug`.
- Fixed bug on macOS where using `with_decorations(false)` would cause `set_decorations(true)` to produce a transparent titlebar with no title.
- Implemented `MonitorId::get_position` on macOS.
- On macOS, `Window::get_current_monitor` now returns accurate values.
- Added `WindowBuilderExt::with_resize_increments` to macOS.
- **Breaking:** On X11, `WindowBuilderExt::with_resize_increments` and `WindowBuilderExt::with_base_size` now take `u32` values rather than `i32`.
- macOS keyboard handling has been overhauled, allowing for the use of dead keys, IME, etc. Right modifier keys are also no longer reported as being left.
- Added the `Window::set_ime_spot(x: i32, y: i32)` method, which is implemented on X11 and macOS.
- **Breaking**: `os::unix::WindowExt::send_xim_spot(x: i16, y: i16)` no longer exists. Switch to the new `Window::set_ime_spot(x: i32, y: i32)`, which has equivalent functionality.
- Fixed detection of `Pause` and `Scroll` keys on Windows.
- On Windows, alt-tabbing while the cursor is grabbed no longer makes it impossible to re-grab the cursor.
- On Windows, using `CursorState::Hide` when the cursor is grabbed now ungrabs the cursor first.
- Implemented `MouseCursor::NoneCursor` on Windows.
- Added `WindowBuilder::with_always_on_top` and `Window::set_always_on_top`. Implemented on Windows, macOS, and X11.
- On X11, `WindowBuilderExt` now has `with_class`, `with_override_redirect`, and `with_x11_window_type` to allow for more control over window creation. `WindowExt` additionally has `set_urgent`.
- More hints are set by default on X11, including `_NET_WM_PID` and `WM_CLIENT_MACHINE`. Note that prior to this, the `WM_CLASS` hint was automatically set to whatever value was passed to `with_title`. It's now set to the executable name to better conform to expectations and the specification; if this is undesirable, you must explicitly use `WindowBuilderExt::with_class`.

# Version 0.14.0 (2018-05-09)

- Created the `Copy`, `Paste` and `Cut` `VirtualKeyCode`s and added support for them on X11 and Wayland
- Fix `.with_decorations(false)` in macOS
- On Mac, `NSWindow` and supporting objects might be alive long after they were `closed` which resulted in apps consuming more heap then needed. Mainly it was affecting multi window applications. Not expecting any user visible change of behaviour after the fix.
- Fix regression of Window platform extensions for macOS where `NSFullSizeContentViewWindowMask` was not being correctly applied to `.fullsize_content_view`.
- Corrected `get_position` on Windows to be relative to the screen rather than to the taskbar.
- Corrected `Moved` event on Windows to use position values equivalent to those returned by `get_position`. It previously supplied client area positions instead of window positions, and would additionally interpret negative values as being very large (around `u16::MAX`).
- Implemented `Moved` event on macOS.
- On X11, the `Moved` event correctly use window positions rather than client area positions. Additionally, a stray `Moved` that unconditionally accompanied `Resized` with the client area position relative to the parent has been eliminated; `Moved` is still received alongside `Resized`, but now only once and always correctly.
- On Windows, implemented all variants of `DeviceEvent` other than `Text`. Mouse `DeviceEvent`s are now received even if the window isn't in the foreground.
- `DeviceId` on Windows is no longer a unit struct, and now contains a `u32`. For `WindowEvent`s, this will always be 0, but on `DeviceEvent`s it will be the handle to that device. `DeviceIdExt::get_persistent_identifier` can be used to acquire a unique identifier for that device that persists across replugs/reboots/etc.
- Corrected `run_forever` on X11 to stop discarding `Awakened` events.
- Various safety and correctness improvements to the X11 backend internals.
- Fixed memory leak on X11 every time the mouse entered the window.
- On X11, drag and drop now works reliably in release mode.
- Added `WindowBuilderExt::with_resize_increments` and `WindowBuilderExt::with_base_size` to X11, allowing for more optional hints to be set.
- Rework of the wayland backend, migrating it to use [Smithay's Client Toolkit](https://github.com/Smithay/client-toolkit).
- Added `WindowBuilder::with_window_icon` and `Window::set_window_icon`, finally making it possible to set the window icon on Windows and X11. The `icon_loading` feature can be enabled to allow for icons to be easily loaded; see example program `window_icon.rs` for usage.
- Windows additionally has `WindowBuilderExt::with_taskbar_icon` and `WindowExt::set_taskbar_icon`.
- On Windows, fix panic when trying to call `set_fullscreen(None)` on a window that has not been fullscreened prior.

# Version 0.13.1 (2018-04-26)

- Ensure necessary `x11-dl` version is used.

# Version 0.13.0 (2018-04-25)

- Implement `WindowBuilder::with_maximized`, `Window::set_fullscreen`, `Window::set_maximized` and `Window::set_decorations` for MacOS.
- Implement `WindowBuilder::with_maximized`, `Window::set_fullscreen`, `Window::set_maximized` and `Window::set_decorations` for Windows.
- On Windows, `WindowBuilder::with_fullscreen` no longer changing monitor display resolution.
- Overhauled X11 window geometry calculations. `get_position` and `set_position` are more universally accurate across different window managers, and `get_outer_size` actually works now.
- Fixed SIGSEGV/SIGILL crashes on macOS caused by stabilization of the `!` (never) type.
- Implement `WindowEvent::HiDPIFactorChanged` for macOS
- On X11, input methods now work completely out of the box, no longer requiring application developers to manually call `setlocale`. Additionally, when input methods are started, stopped, or restarted on the server end, it's correctly handled.
- Implemented `Refresh` event on Windows.
- Properly calculate the minimum and maximum window size on Windows, including window decorations.
- Map more `MouseCursor` variants to cursor icons on Windows.
- Corrected `get_position` on macOS to return outer frame position, not content area position.
- Corrected `set_position` on macOS to set outer frame position, not content area position.
- Added `get_inner_position` method to `Window`, which gets the position of the window's client area. This is implemented on all applicable platforms (all desktop platforms other than Wayland, where this isn't possible).
- **Breaking:** the `Closed` event has been replaced by `CloseRequested` and `Destroyed`. To migrate, you typically just need to replace all usages of `Closed` with `CloseRequested`; see example programs for more info. The exception is iOS, where `Closed` must be replaced by `Destroyed`.

# Version 0.12.0 (2018-04-06)

- Added subclass to macos windows so they can be made resizable even with no decorations.
- Dead keys now work properly on X11, no longer resulting in a panic.
- On X11, input method creation first tries to use the value from the user's `XMODIFIERS` environment variable, so application developers should no longer need to manually call `XSetLocaleModifiers`. If that fails, fallbacks are tried, which should prevent input method initialization from ever outright failing.
- Fixed thread safety issues with input methods on X11.
- Add support for `Touch` for win32 backend.
- Fixed `Window::get_inner_size` and friends to return the size in pixels instead of points when using HIDPI displays on OSX.

# Version 0.11.3 (2018-03-28)

- Added `set_min_dimensions` and `set_max_dimensions` methods to `Window`, and implemented on Windows, X11, Wayland, and OSX.
- On X11, dropping a `Window` actually closes it now, and clicking the window's × button (or otherwise having the WM signal to close it) will result in the window closing.
- Added `WindowBuilderExt` methods for macos: `with_titlebar_transparent`,
  `with_title_hidden`, `with_titlebar_buttons_hidden`,
  `with_fullsize_content_view`.
- Mapped X11 numpad keycodes (arrows, Home, End, PageUp, PageDown, Insert and Delete) to corresponding virtual keycodes

# Version 0.11.2 (2018-03-06)

- Impl `Hash`, `PartialEq`, and `Eq` for `events::ModifiersState`.
- Implement `MonitorId::get_hidpi_factor` for MacOS.
- Added method `os::macos::MonitorIdExt::get_nsscreen() -> *mut c_void` that gets a `NSScreen` object matching the monitor ID.
- Send `Awakened` event on Android when event loop is woken up.

# Version 0.11.1 (2018-02-19)

- Fixed windows not receiving mouse events when click-dragging the mouse outside the client area of a window, on Windows platforms.
- Added method `os::android::EventsLoopExt:set_suspend_callback(Option<Box<Fn(bool) -> ()>>)` that allows glutin to register a callback when a suspend event happens

# Version 0.11.0 (2018-02-09)

- Implement `MonitorId::get_dimensions` for Android.
- Added method `os::macos::WindowBuilderExt::with_movable_by_window_background(bool)` that allows to move a window without a titlebar - `with_decorations(false)`
- Implement `Window::set_fullscreen`, `Window::set_maximized` and `Window::set_decorations` for Wayland.
- Added `Caret` as VirtualKeyCode and support OSX ^-Key with german input.

# Version 0.10.1 (2018-02-05)

_Yanked_

# Version 0.10.0 (2017-12-27)

- Add support for `Touch` for emscripten backend.
- Added support for `DroppedFile`, `HoveredFile`, and `HoveredFileCancelled` to X11 backend.
- **Breaking:** `unix::WindowExt` no longer returns pointers for things that aren't actually pointers; `get_xlib_window` now returns `Option<std::os::raw::c_ulong>` and `get_xlib_screen_id` returns `Option<std::os::raw::c_int>`. Additionally, methods that previously returned `libc::c_void` have been changed to return `std::os::raw::c_void`, which are not interchangeable types, so users wanting the former will need to explicitly cast.
- Added `set_decorations` method to `Window` to allow decorations to be toggled after the window is built. Presently only implemented on X11.
- Raised the minimum supported version of Rust to 1.20 on MacOS due to usage of associated constants in new versions of cocoa and core-graphics.
- Added `modifiers` field to `MouseInput`, `MouseWheel`, and `CursorMoved` events to track the modifiers state (`ModifiersState`).
- Fixed the emscripten backend to return the size of the canvas instead of the size of the window.

# Version 0.9.0 (2017-12-01)

- Added event `WindowEvent::HiDPIFactorChanged`.
- Added method `MonitorId::get_hidpi_factor`.
- Deprecated `get_inner_size_pixels` and `get_inner_size_points` methods of `Window` in favor of
`get_inner_size`.
- **Breaking:** `EventsLoop` is `!Send` and `!Sync` because of platform-dependant constraints,
  but `Window`, `WindowId`, `DeviceId` and `MonitorId` guaranteed to be `Send`.
- `MonitorId::get_position` now returns `(i32, i32)` instead of `(u32, u32)`.
- Rewrite of the wayland backend to use wayland-client-0.11
- Support for dead keys on wayland for keyboard utf8 input
- Monitor enumeration on Windows is now implemented using `EnumDisplayMonitors` instead of
`EnumDisplayDevices`. This changes the value returned by `MonitorId::get_name()`.
- On Windows added `MonitorIdExt::hmonitor` method
- Impl `Clone` for `EventsLoopProxy`
- `EventsLoop::get_primary_monitor()` on X11 will fallback to any available monitor if no primary is found
- Support for touch event on wayland
- `WindowEvent`s `MouseMoved`, `MouseEntered`, and `MouseLeft` have been renamed to
`CursorMoved`, `CursorEntered`, and `CursorLeft`.
- New `DeviceEvent`s added, `MouseMotion` and `MouseWheel`.
- Send `CursorMoved` event after `CursorEntered` and `Focused` events.
- Add support for `ModifiersState`, `MouseMove`, `MouseInput`, `MouseMotion` for emscripten backend.

# Version 0.8.3 (2017-10-11)

- Fixed issue of calls to `set_inner_size` blocking on Windows.
- Mapped `ISO_Left_Tab` to `VirtualKeyCode::Tab` to make the key work with modifiers
- Fixed the X11 backed on 32bit targets

# Version 0.8.2 (2017-09-28)

- Uniformize keyboard scancode values accross Wayland and X11 (#297).
- Internal rework of the wayland event loop
- Added method `os::linux::WindowExt::is_ready`

# Version 0.8.1 (2017-09-22)

- Added various methods to `os::linux::EventsLoopExt`, plus some hidden items necessary to make
  glutin work.

# Version 0.8.0 (2017-09-21)

- Added `Window::set_maximized`, `WindowAttributes::maximized` and `WindowBuilder::with_maximized`.
- Added `Window::set_fullscreen`.
- Changed `with_fullscreen` to take a `Option<MonitorId>` instead of a `MonitorId`.
- Removed `MonitorId::get_native_identifer()` in favor of platform-specific traits in the `os`
  module.
- Changed `get_available_monitors()` and `get_primary_monitor()` to be methods of `EventsLoop`
  instead of stand-alone methods.
- Changed `EventsLoop` to be tied to a specific X11 or Wayland connection.
- Added a `os::linux::EventsLoopExt` trait that makes it possible to configure the connection.
- Fixed the emscripten code, which now compiles.
- Changed the X11 fullscreen code to use `xrandr` instead of `xxf86vm`.
- Fixed the Wayland backend to produce `Refresh` event after window creation.
- Changed the `Suspended` event to be outside of `WindowEvent`.
- Fixed the X11 backend sometimes reporting the wrong virtual key (#273).<|MERGE_RESOLUTION|>--- conflicted
+++ resolved
@@ -8,9 +8,7 @@
 
 # Unreleased
 
-<<<<<<< HEAD
 - On iOS, the view is now set correctly. This makes it possible to render things (instead of being stuck on a black screen), and touch events work again.
-=======
 - Build docs on `docs.rs` for iOS and Android as well.
 - **Breaking:** Removed the `WindowAttributes` struct, since all its functionality is accessible from `WindowBuilder`.
 - Added `WindowBuilder::transparent` getter to check if the user set `transparent` attribute.
@@ -589,7 +587,6 @@
 - Fixed thread unsafety with cursor hiding on macOS.
 - On iOS, fixed the size of the `JmpBuf` type used for `setjmp`/`longjmp` calls. Previously this was a buffer overflow on most architectures.
 - On Windows, use cached window DPI instead of repeatedly querying the system. This fixes sporadic crashes on Windows 7.
->>>>>>> 401d20fa
 
 # Version 0.16.2 (2018-07-07)
 
