# Changelog

All notable changes to this project will be documented in this file.

Please keep one empty line before and after all headers. (This is required for `git` to produce a conflict when a release is made while a PR is open and the PR's changelog entry would go into the wrong section).

And please only add new entries to the top of this list, right below the `# Unreleased` header.

# Unreleased

# 0.27.2 (2022-8-12)

- On macOS, fixed touch phase reporting when scrolling.
- On X11, fix min, max and resize increment hints not persisting for resizable windows (e.g. on DPI change).
- On Windows, respect min/max inner sizes when creating the window.
<<<<<<< HEAD
- On Windows, added `WindowExtWindows::set_undecorated_shadow` and `WindowBuilderExtWindows::with_undecorated_shadow` to draw the drop shadow behind a borderless window.
- On Windows, fixed default window features (ie snap, animations, shake, etc.) when decorations are disabled.
=======
- For backwards compatibility, `Window` now (additionally) implements the old version (`0.4`) of the `HasRawWindowHandle` trait
- On Windows, added support for `EventLoopWindowTarget::set_device_event_filter`.
- On Wayland, fix user requested `WindowEvent::RedrawRequested` being delayed by a frame.
>>>>>>> 2e4338bb

# 0.27.1 (2022-07-30)

- The minimum supported Rust version was lowered to `1.57.0` and now explicitly tested.
- On X11, fix crash on start due to inability to create an IME context without any preedit.

# 0.27.0 (2022-07-26)

- On Windows, fix hiding a maximized window.
- On Android, `ndk-glue`'s `NativeWindow` lock is now held between `Event::Resumed` and `Event::Suspended`.
- On Web, added `EventLoopExtWebSys` with a `spawn` method to start the event loop without throwing an exception.
- Added `WindowEvent::Occluded(bool)`, currently implemented on macOS and X11.
- On X11, fix events for caps lock key not being sent
- Build docs on `docs.rs` for iOS and Android as well.
- **Breaking:** Removed the `WindowAttributes` struct, since all its functionality is accessible from `WindowBuilder`.
- Added `WindowBuilder::transparent` getter to check if the user set `transparent` attribute.
- On macOS, Fix emitting `Event::LoopDestroyed` on CMD+Q.
- On macOS, fixed an issue where having multiple windows would prevent run_return from ever returning.
- On Wayland, fix bug where the cursor wouldn't hide in GNOME.
- On macOS, Windows, and Wayland, add `set_cursor_hittest` to let the window ignore mouse events.
- On Windows, added `WindowExtWindows::set_skip_taskbar` and `WindowBuilderExtWindows::with_skip_taskbar`.
- On Windows, added `EventLoopBuilderExtWindows::with_msg_hook`.
- On Windows, remove internally unique DC per window.
- On macOS, remove the need to call `set_ime_position` after moving the window.
- Added `Window::is_visible`.
- Added `Window::is_resizable`.
- Added `Window::is_decorated`.
- On X11, fix for repeated event loop iteration when `ControlFlow` was `Wait`
- On X11, fix scale factor calculation when the only monitor is reconnected
- On Wayland, report unaccelerated mouse deltas in `DeviceEvent::MouseMotion`.
- On Web, a focused event is manually generated when a click occurs to emulate behaviour of other backends.
- **Breaking:** Bump `ndk` version to 0.6, ndk-sys to `v0.3`, `ndk-glue` to `0.6`.
- Remove no longer needed `WINIT_LINK_COLORSYNC` environment variable.
- **Breaking:** Rename the `Exit` variant of `ControlFlow` to `ExitWithCode`, which holds a value to control the exit code after running. Add an `Exit` constant which aliases to `ExitWithCode(0)` instead to avoid major breakage. This shouldn't affect most existing programs.
- Add `EventLoopBuilder`, which allows you to create and tweak the settings of an event loop before creating it.
- Deprecated `EventLoop::with_user_event`; use `EventLoopBuilder::with_user_event` instead.
- **Breaking:** Replaced `EventLoopExtMacOS` with `EventLoopBuilderExtMacOS` (which also has renamed methods).
- **Breaking:** Replaced `EventLoopExtWindows` with `EventLoopBuilderExtWindows` (which also has renamed methods).
- **Breaking:** Replaced `EventLoopExtUnix` with `EventLoopBuilderExtUnix` (which also has renamed methods).
- **Breaking:** The platform specific extensions for Windows `winit::platform::windows` have changed. All `HANDLE`-like types e.g. `HWND` and `HMENU` were converted from winapi types or `*mut c_void` to `isize`. This was done to be consistent with the type definitions in windows-sys and to not expose internal dependencies.
- The internal bindings to the [Windows API](https://docs.microsoft.com/en-us/windows/) were changed from the unofficial [winapi](https://github.com/retep998/winapi-rs) bindings to the official Microsoft [windows-sys](https://github.com/microsoft/windows-rs) bindings.
- On Wayland, fix polling during consecutive `EventLoop::run_return` invocations.
- On Windows, fix race issue creating fullscreen windows with `WindowBuilder::with_fullscreen`
- On Android, `virtual_keycode` for `KeyboardInput` events is now filled in where a suitable match is found.
- Added helper methods on `ControlFlow` to set its value.
- On Wayland, fix `TouchPhase::Ended` always reporting the location of the first touch down, unless the compositor
  sent a cancel or frame event.
- On iOS, send `RedrawEventsCleared` even if there are no redraw events, consistent with other platforms.
- **Breaking:** Replaced `Window::with_app_id` and `Window::with_class` with `Window::with_name` on `WindowBuilderExtUnix`.
- On Wayland, fallback CSD was replaced with proper one:
  - `WindowBuilderExtUnix::with_wayland_csd_theme` to set color theme in builder.
  - `WindowExtUnix::wayland_set_csd_theme` to set color theme when creating a window.
  - `WINIT_WAYLAND_CSD_THEME` env variable was added, it can be used to set "dark"/"light" theme in apps that don't expose theme setting.
  - `wayland-csd-adwaita` feature that enables proper CSD with title rendering using FreeType system library.
  - `wayland-csd-adwaita-notitle` feature that enables CSD but without title rendering.
- On Wayland and X11, fix window not resizing with `Window::set_inner_size` after calling `Window:set_resizable(false)`.
- On Windows, fix wrong fullscreen monitors being recognized when handling WM_WINDOWPOSCHANGING messages
- **Breaking:** Added new `WindowEvent::Ime` supported on desktop platforms.
- Added `Window::set_ime_allowed` supported on desktop platforms.
- **Breaking:** IME input on desktop platforms won't be received unless it's explicitly allowed via `Window::set_ime_allowed` and new `WindowEvent::Ime` events are handled.
- On macOS, `WindowEvent::Resized` is now emitted in `frameDidChange` instead of `windowDidResize`.
- **Breaking:** On X11, device events are now ignored for unfocused windows by default, use `EventLoopWindowTarget::set_device_event_filter` to set the filter level.
- Implemented `Default` on `EventLoop<()>`.
- Implemented `Eq` for `Fullscreen`, `Theme`, and `UserAttentionType`.
- **Breaking:** `Window::set_cursor_grab` now accepts `CursorGrabMode` to control grabbing behavior.
- On Wayland, add support for `Window::set_cursor_position`.
- Fix on macOS `WindowBuilder::with_disallow_hidpi`, setting true or false by the user no matter the SO default value.
- `EventLoopBuilder::build` will now panic when the `EventLoop` is being created more than once.
- Added `From<u64>` for `WindowId` and `From<WindowId>` for `u64`.
- Added `MonitorHandle::refresh_rate_millihertz` to get monitor's refresh rate.
- **Breaking**, Replaced `VideoMode::refresh_rate` with `VideoMode::refresh_rate_millihertz` providing better precision.
- On Web, add `with_prevent_default` and `with_focusable` to `WindowBuilderExtWebSys` to control whether events should be propagated.
- On Windows, fix focus events being sent to inactive windows.
- **Breaking**, update `raw-window-handle` to `v0.5` and implement `HasRawDisplayHandle` for `Window` and `EventLoopWindowTarget`.
- On X11, add function `register_xlib_error_hook` into `winit::platform::unix` to subscribe for errors comming from Xlib.
- On Android, upgrade `ndk` and `ndk-glue` dependencies to the recently released `0.7.0`.
- All platforms can now be relied on to emit a `Resumed` event. Applications are recommended to lazily initialize graphics state and windows on first resume for portability.
- **Breaking:**: Reverse horizontal scrolling sign in `MouseScrollDelta` to match the direction of vertical scrolling. A positive X value now means moving the content to the right. The meaning of vertical scrolling stays the same: a positive Y value means moving the content down.

# 0.26.1 (2022-01-05)

- Fix linking to the `ColorSync` framework on macOS 10.7, and in newer Rust versions.
- On Web, implement cursor grabbing through the pointer lock API.
- On X11, add mappings for numpad comma, numpad enter, numlock and pause.
- On macOS, fix Pinyin IME input by reverting a change that intended to improve IME.
- On Windows, fix a crash with transparent windows on Windows 11.

# 0.26.0 (2021-12-01)

- Update `raw-window-handle` to `v0.4`. This is _not_ a breaking change, we still implement `HasRawWindowHandle` from `v0.3`, see [rust-windowing/raw-window-handle#74](https://github.com/rust-windowing/raw-window-handle/pull/74). Note that you might have to run `cargo update -p raw-window-handle` after upgrading.
- On X11, bump `mio` to 0.8.
- On Android, fixed `WindowExtAndroid::config` initially returning an empty `Configuration`.
- On Android, fixed `Window::scale_factor` and `MonitorHandle::scale_factor` initially always returning 1.0.
- On X11, select an appropriate visual for transparency if is requested
- On Wayland and X11, fix diagonal window resize cursor orientation.
- On macOS, drop the event callback before exiting.
- On Android, implement `Window::request_redraw`
- **Breaking:** On Web, remove the `stdweb` backend.
- Added `Window::focus_window`to bring the window to the front and set input focus.
- On Wayland and X11, implement `is_maximized` method on `Window`.
- On Windows, prevent ghost window from showing up in the taskbar after either several hours of use or restarting `explorer.exe`.
- On macOS, fix issue where `ReceivedCharacter` was not being emitted during some key repeat events.
- On Wayland, load cursor icons `hand2` and `hand1` for `CursorIcon::Hand`.
- **Breaking:** On Wayland, Theme trait and its support types are dropped.
- On Wayland, bump `smithay-client-toolkit` to 0.15.1.
- On Wayland, implement `request_user_attention` with `xdg_activation_v1`.
- On X11, emit missing `WindowEvent::ScaleFactorChanged` when the only monitor gets reconnected.
- On X11, if RANDR based scale factor is higher than 20 reset it to 1
- On Wayland, add an enabled-by-default feature called `wayland-dlopen` so users can opt out of using `dlopen` to load system libraries.
- **Breaking:** On Android, bump `ndk` and `ndk-glue` to 0.5.
- On Windows, increase wait timer resolution for more accurate timing when using `WaitUntil`.
- On macOS, fix native file dialogs hanging the event loop.
- On Wayland, implement a workaround for wrong configure size when using `xdg_decoration` in `kwin_wayland`
- On macOS, fix an issue that prevented the menu bar from showing in borderless fullscreen mode.
- On X11, EINTR while polling for events no longer causes a panic. Instead it will be treated as a spurious wakeup.

# 0.25.0 (2021-05-15)

- **Breaking:** On macOS, replace `WindowBuilderExtMacOS::with_activation_policy` with `EventLoopExtMacOS::set_activation_policy`
- On macOS, wait with activating the application until the application has initialized.
- On macOS, fix creating new windows when the application has a main menu.
- On Windows, fix fractional deltas for mouse wheel device events.
- On macOS, fix segmentation fault after dropping the main window.
- On Android, `InputEvent::KeyEvent` is partially implemented providing the key scancode.
- Added `is_maximized` method to `Window`.
- On Windows, fix bug where clicking the decoration bar would make the cursor blink.
- On Windows, fix bug causing newly created windows to erroneously display the "wait" (spinning) cursor.
- On macOS, wake up the event loop immediately when a redraw is requested.
- On Windows, change the default window size (1024x768) to match the default on other desktop platforms (800x600).
- On Windows, fix bug causing mouse capture to not be released.
- On Windows, fix fullscreen not preserving minimized/maximized state.
- On Android, unimplemented events are marked as unhandled on the native event loop.
- On Windows, added `WindowBuilderExtWindows::with_menu` to set a custom menu at window creation time.
- On Android, bump `ndk` and `ndk-glue` to 0.3: use predefined constants for event `ident`.
- On macOS, fix objects captured by the event loop closure not being dropped on panic.
- On Windows, fixed `WindowEvent::ThemeChanged` not properly firing and fixed `Window::theme` returning the wrong theme.
- On Web, added support for `DeviceEvent::MouseMotion` to listen for relative mouse movements.
- Added `WindowBuilder::with_position` to allow setting the position of a `Window` on creation. Supported on Windows, macOS and X11.
- Added `Window::drag_window`. Implemented on Windows, macOS, X11 and Wayland.
- On X11, bump `mio` to 0.7.
- On Windows, added `WindowBuilderExtWindows::with_owner_window` to allow creating popup windows.
- On Windows, added `WindowExtWindows::set_enable` to allow creating modal popup windows.
- On macOS, emit `RedrawRequested` events immediately while the window is being resized.
- Implement `Default`, `Hash`, and `Eq` for `LogicalPosition`, `PhysicalPosition`, `LogicalSize`, and `PhysicalSize`.
- On macOS, initialize the Menu Bar with minimal defaults. (Can be prevented using `enable_default_menu_creation`)
- On macOS, change the default behavior for first click when the window was unfocused. Now the window becomes focused and then emits a `MouseInput` event on a "first mouse click".
- Implement mint (math interoperability standard types) conversions (under feature flag `mint`).

# 0.24.0 (2020-12-09)

- On Windows, fix applications not exiting gracefully due to thread_event_target_callback accessing corrupted memory.
- On Windows, implement `Window::set_ime_position`.
- **Breaking:** On Windows, Renamed `WindowBuilderExtWindows`'s `is_dark_mode` to `theme`.
- **Breaking:** On Windows, renamed `WindowBuilderExtWindows::is_dark_mode` to `theme`.
- On Windows, add `WindowBuilderExtWindows::with_theme` to set a preferred theme.
- On Windows, fix bug causing message boxes to appear delayed.
- On Android, calling `WindowEvent::Focused` now works properly instead of always returning false.
- On Windows, fix Alt-Tab behaviour by removing borderless fullscreen "always on top" flag.
- On Windows, fix bug preventing windows with transparency enabled from having fully-opaque regions.
- **Breaking:** On Windows, include prefix byte in scancodes.
- On Wayland, fix window not being resizeable when using `WindowBuilder::with_min_inner_size`.
- On Unix, fix cross-compiling to wasm32 without enabling X11 or Wayland.
- On Windows, fix use-after-free crash during window destruction.
- On Web, fix `WindowEvent::ReceivedCharacter` never being sent on key input.
- On macOS, fix compilation when targeting aarch64.
- On X11, fix `Window::request_redraw` not waking the event loop.
- On Wayland, the keypad arrow keys are now recognized.
- **Breaking** Rename `desktop::EventLoopExtDesktop` to `run_return::EventLoopExtRunReturn`.
- Added `request_user_attention` method to `Window`.
- **Breaking:** On macOS, removed `WindowExt::request_user_attention`, use `Window::request_user_attention`.
- **Breaking:** On X11, removed `WindowExt::set_urgent`, use `Window::request_user_attention`.
- On Wayland, default font size in CSD increased from 11 to 17.
- On Windows, fix bug causing message boxes to appear delayed.
- On Android, support multi-touch.
- On Wayland, extra mouse buttons are not dropped anymore.
- **Breaking**: `MouseButton::Other` now uses `u16`.

# 0.23.0 (2020-10-02)

- On iOS, fixed support for the "Debug View Heirarchy" feature in Xcode.
- On all platforms, `available_monitors` and `primary_monitor` are now on `EventLoopWindowTarget` rather than `EventLoop` to list monitors event in the event loop.
- On Unix, X11 and Wayland are now optional features (enabled by default)
- On X11, fix deadlock when calling `set_fullscreen_inner`.
- On Web, prevent the webpage from scrolling when the user is focused on a winit canvas
- On Web, calling `window.set_cursor_icon` no longer breaks HiDPI scaling
- On Windows, drag and drop is now optional (enabled by default) and can be disabled with `WindowBuilderExtWindows::with_drag_and_drop(false)`.
- On Wayland, fix deadlock when calling to `set_inner_size` from a callback.
- On macOS, add `hide__other_applications` to `EventLoopWindowTarget` via existing `EventLoopWindowTargetExtMacOS` trait. `hide_other_applications` will hide other applications by calling `-[NSApplication hideOtherApplications: nil]`.
- On android added support for `run_return`.
- On MacOS, Fixed fullscreen and dialog support for `run_return`.
- On Windows, fix bug where we'd try to emit `MainEventsCleared` events during nested win32 event loops.
- On Web, use mouse events if pointer events aren't supported. This affects Safari.
- On Windows, `set_ime_position` is now a no-op instead of a runtime crash.
- On Android, `set_fullscreen` is now a no-op instead of a runtime crash.
- On iOS and Android, `set_inner_size` is now a no-op instead of a runtime crash.
- On Android, fix `ControlFlow::Poll` not polling the Android event queue.
- On macOS, add `NSWindow.hasShadow` support.
- On Web, fix vertical mouse wheel scrolling being inverted.
- On Web, implement mouse capturing for click-dragging out of the canvas.
- On Web, fix `ControlFlow::Exit` not properly handled.
- On Web (web-sys only), send `WindowEvent::ScaleFactorChanged` event when `window.devicePixelRatio` is changed.
- **Breaking:** On Web, `set_cursor_position` and `set_cursor_grab` will now always return an error.
- **Breaking:** `PixelDelta` scroll events now return a `PhysicalPosition`.
- On NetBSD, fixed crash due to incorrect detection of the main thread.
- **Breaking:** On X11, `-` key is mapped to the `Minus` virtual key code, instead of `Subtract`.
- On macOS, fix inverted horizontal scroll.
- **Breaking:** `current_monitor` now returns `Option<MonitorHandle>`.
- **Breaking:** `primary_monitor` now returns `Option<MonitorHandle>`.
- On macOS, updated core-* dependencies and cocoa.
- Bump `parking_lot` to 0.11
- On Android, bump `ndk`, `ndk-sys` and `ndk-glue` to 0.2. Checkout the new ndk-glue main proc attribute.
- On iOS, fixed starting the app in landscape where the view still had portrait dimensions.
- Deprecate the stdweb backend, to be removed in a future release
- **Breaking:** Prefixed virtual key codes `Add`, `Multiply`, `Divide`, `Decimal`, and `Subtract` with `Numpad`.
- Added `Asterisk` and `Plus` virtual key codes.
- On Web (web-sys only), the `Event::LoopDestroyed` event is correctly emitted when leaving the page.
- On Web, the `WindowEvent::Destroyed` event now gets emitted when a `Window` is dropped.
- On Web (web-sys only), the event listeners are now removed when a `Window` is dropped or when the event loop is destroyed.
- On Web, the event handler closure passed to `EventLoop::run` now gets dropped after the event loop is destroyed.
- **Breaking:** On Web, the canvas element associated to a `Window` is no longer removed from the DOM when the `Window` is dropped.
- On Web, `WindowEvent::Resized` is now emitted when `Window::set_inner_size` is called.
- **Breaking:** `Fullscreen` enum now uses `Borderless(Option<MonitorHandle>)` instead of `Borderless(MonitorHandle)` to allow picking the current monitor.
- On MacOS, fix `WindowEvent::Moved` ignoring the scale factor.
- On Wayland, add missing virtual keycodes.
- On Wayland, implement proper `set_cursor_grab`.
- On Wayland, the cursor will use similar icons if the requested one isn't available.
- On Wayland, right clicking on client side decorations will request application menu.
- On Wayland, fix tracking of window size after state changes.
- On Wayland, fix client side decorations not being hidden properly in fullscreen.
- On Wayland, fix incorrect size event when entering fullscreen with client side decorations.
- On Wayland, fix `resizable` attribute not being applied properly on startup.
- On Wayland, fix disabled repeat rate not being handled.
- On Wayland, fix decoration buttons not working after tty switch.
- On Wayland, fix scaling not being applied on output re-enable.
- On Wayland, fix crash when `XCURSOR_SIZE` is `0`.
- On Wayland, fix pointer getting created in some cases without pointer capability.
- On Wayland, on kwin, fix space between window and decorations on startup.
- **Breaking:** On Wayland, `Theme` trait was reworked.
- On Wayland, disable maximize button for non-resizable window.
- On Wayland, added support for `set_ime_position`.
- On Wayland, fix crash on startup since GNOME 3.37.90.
- On X11, fix incorrect modifiers state on startup.

# 0.22.2 (2020-05-16)

- Added Clone implementation for 'static events.
- On Windows, fix window intermittently hanging when `ControlFlow` was set to `Poll`.
- On Windows, fix `WindowBuilder::with_maximized` being ignored.
- On Android, minimal platform support.
- On iOS, touch positions are now properly converted to physical pixels.
- On macOS, updated core-* dependencies and cocoa

# 0.22.1 (2020-04-16)

- On X11, fix `ResumeTimeReached` being fired too early.
- On Web, replaced zero timeout for `ControlFlow::Poll` with `requestAnimationFrame`
- On Web, fix a possible panic during event handling
- On macOS, fix `EventLoopProxy` leaking memory for every instance.

# 0.22.0 (2020-03-09)

- On Windows, fix minor timing issue in wait_until_time_or_msg
- On Windows, rework handling of request_redraw() to address panics.
- On macOS, fix `set_simple_screen` to remember frame excluding title bar.
- On Wayland, fix coordinates in touch events when scale factor isn't 1.
- On Wayland, fix color from `close_button_icon_color` not applying.
- Ignore locale if unsupported by X11 backend
- On Wayland, Add HiDPI cursor support
- On Web, add the ability to query "Light" or "Dark" system theme send `ThemeChanged` on change.
- Fix `Event::to_static` returning `None` for user events.
- On Wayland, Hide CSD for fullscreen windows.
- On Windows, ignore spurious mouse move messages.
- **Breaking:** Move `ModifiersChanged` variant from `DeviceEvent` to `WindowEvent`.
- On Windows, add `IconExtWindows` trait which exposes creating an `Icon` from an external file or embedded resource
- Add `BadIcon::OsError` variant for when OS icon functionality fails
- On Windows, fix crash at startup on systems that do not properly support Windows' Dark Mode
- Revert On macOS, fix not sending ReceivedCharacter event for specific keys combinations.
- on macOS, fix incorrect ReceivedCharacter events for some key combinations.
- **Breaking:** Use `i32` instead of `u32` for position type in `WindowEvent::Moved`.
- On macOS, a mouse motion event is now generated before every mouse click.

# 0.21.0 (2020-02-04)

- On Windows, fixed "error: linking with `link.exe` failed: exit code: 1120" error on older versions of windows.
- On macOS, fix set_minimized(true) works only with decorations.
- On macOS, add `hide_application` to `EventLoopWindowTarget` via a new `EventLoopWindowTargetExtMacOS` trait. `hide_application` will hide the entire application by calling `-[NSApplication hide: nil]`.
- On macOS, fix not sending ReceivedCharacter event for specific keys combinations.
- On macOS, fix `CursorMoved` event reporting the cursor position using logical coordinates.
- On macOS, fix issue where unbundled applications would sometimes open without being focused.
- On macOS, fix `run_return` does not return unless it receives a message.
- On Windows, fix bug where `RedrawRequested` would only get emitted every other iteration of the event loop.
- On X11, fix deadlock on window state when handling certain window events.
- `WindowBuilder` now implements `Default`.
- **Breaking:** `WindowEvent::CursorMoved` changed to `f64` units, preserving high-precision data supplied by most backends
- On Wayland, fix coordinates in mouse events when scale factor isn't 1
- On Web, add the ability to provide a custom canvas
- **Breaking:** On Wayland, the `WaylandTheme` struct has been replaced with a `Theme` trait, allowing for extra configuration

# 0.20.0 (2020-01-05)

- On X11, fix `ModifiersChanged` emitting incorrect modifier change events
- **Breaking**: Overhaul how Winit handles DPI:
  - Window functions and events now return `PhysicalSize` instead of `LogicalSize`.
  - Functions that take `Size` or `Position` types can now take either `Logical` or `Physical` types.
  - `hidpi_factor` has been renamed to `scale_factor`.
  - `HiDpiFactorChanged` has been renamed to `ScaleFactorChanged`, and lets you control how the OS
    resizes the window in response to the change.
  - On X11, deprecate `WINIT_HIDPI_FACTOR` environment variable in favor of `WINIT_X11_SCALE_FACTOR`.
  - `Size` and `Position` types are now generic over their exact pixel type.

# 0.20.0 Alpha 6 (2020-01-03)

- On macOS, fix `set_cursor_visible` hides cursor outside of window.
- On macOS, fix `CursorEntered` and `CursorLeft` events fired at old window size.
- On macOS, fix error when `set_fullscreen` is called during fullscreen transition.
- On all platforms except mobile and WASM, implement `Window::set_minimized`.
- On X11, fix `CursorEntered` event being generated for non-winit windows.
- On macOS, fix crash when starting maximized without decorations.
- On macOS, fix application not terminating on `run_return`.
- On Wayland, fix cursor icon updates on window borders when using CSD.
- On Wayland, under mutter(GNOME Wayland), fix CSD being behind the status bar, when starting window in maximized mode.
- On Windows, theme the title bar according to whether the system theme is "Light" or "Dark".
- Added `WindowEvent::ThemeChanged` variant to handle changes to the system theme. Currently only implemented on Windows.
- **Breaking**: Changes to the `RedrawRequested` event (#1041):
  - `RedrawRequested` has been moved from `WindowEvent` to `Event`.
  - `EventsCleared` has been renamed to `MainEventsCleared`.
  - `RedrawRequested` is now issued only after `MainEventsCleared`.
  - `RedrawEventsCleared` is issued after each set of `RedrawRequested` events.
- Implement synthetic window focus key events on Windows.
- **Breaking**: Change `ModifiersState` to a `bitflags` struct.
- On Windows, implement `VirtualKeyCode` translation for `LWin` and `RWin`.
- On Windows, fix closing the last opened window causing `DeviceEvent`s to stop getting emitted.
- On Windows, fix `Window::set_visible` not setting internal flags correctly. This resulted in some weird behavior.
- Add `DeviceEvent::ModifiersChanged`.
  - Deprecate `modifiers` fields in other events in favor of `ModifiersChanged`.
- On X11, `WINIT_HIDPI_FACTOR` now dominates `Xft.dpi` when picking DPI factor for output.
- On X11, add special value `randr` for `WINIT_HIDPI_FACTOR` to make winit use self computed DPI factor instead of the one from `Xft.dpi`.

# 0.20.0 Alpha 5 (2019-12-09)

- On macOS, fix application termination on `ControlFlow::Exit`
- On Windows, fix missing `ReceivedCharacter` events when Alt is held.
- On macOS, stop emitting private corporate characters in `ReceivedCharacter` events.
- On X11, fix misreporting DPI factor at startup.
- On X11, fix events not being reported when using `run_return`.
- On X11, fix key modifiers being incorrectly reported.
- On X11, fix window creation hanging when another window is fullscreen.
- On Windows, fix focusing unfocused windows when switching from fullscreen to windowed.
- On X11, fix reporting incorrect DPI factor when waking from suspend.
- Change `EventLoopClosed` to contain the original event.
- **Breaking**: Add `is_synthetic` field to `WindowEvent` variant `KeyboardInput`,
  indicating that the event is generated by winit.
- On X11, generate synthetic key events for keys held when a window gains or loses focus.
- On X11, issue a `CursorMoved` event when a `Touch` event occurs,
  as X11 implicitly moves the cursor for such events.

# 0.20.0 Alpha 4 (2019-10-18)

- Add web support via the 'stdweb' or 'web-sys' features
- On Windows, implemented function to get HINSTANCE
- On macOS, implement `run_return`.
- On iOS, fix inverted parameter in `set_prefers_home_indicator_hidden`.
- On X11, performance is improved when rapidly calling `Window::set_cursor_icon`.
- On iOS, fix improper `msg_send` usage that was UB and/or would break if `!` is stabilized.
- On Windows, unset `maximized` when manually changing the window's position or size.
- On Windows, add touch pressure information for touch events.
- On macOS, differentiate between `CursorIcon::Grab` and `CursorIcon::Grabbing`.
- On Wayland, fix event processing sometimes stalling when using OpenGL with vsync.
- Officially remove the Emscripten backend.
- On Windows, fix handling of surrogate pairs when dispatching `ReceivedCharacter`.
- On macOS 10.15, fix freeze upon exiting exclusive fullscreen mode.
- On iOS, fix panic upon closing the app.
- On X11, allow setting mulitple `XWindowType`s.
- On iOS, fix null window on initial `HiDpiFactorChanged` event.
- On Windows, fix fullscreen window shrinking upon getting restored to a normal window.
- On macOS, fix events not being emitted during modal loops, such as when windows are being resized
  by the user.
- On Windows, fix hovering the mouse over the active window creating an endless stream of CursorMoved events.
- Always dispatch a `RedrawRequested` event after creating a new window.
- On X11, return dummy monitor data to avoid panicking when no monitors exist.
- On X11, prevent stealing input focus when creating a new window.
  Only steal input focus when entering fullscreen mode.
- On Wayland, fixed DeviceEvents for relative mouse movement is not always produced
- On Wayland, add support for set_cursor_visible and set_cursor_grab.
- On Wayland, fixed DeviceEvents for relative mouse movement is not always produced.
- Removed `derivative` crate dependency.
- On Wayland, add support for set_cursor_icon.
- Use `impl Iterator<Item = MonitorHandle>` instead of `AvailableMonitorsIter` consistently.
- On macOS, fix fullscreen state being updated after entering fullscreen instead of before,
  resulting in `Window::fullscreen` returning the old state in `Resized` events instead of
  reflecting the new fullscreen state
- On X11, fix use-after-free during window creation
- On Windows, disable monitor change keyboard shortcut while in exclusive fullscreen.
- On Windows, ensure that changing a borderless fullscreen window's monitor via keyboard shortcuts keeps the window fullscreen on the new monitor.
- Prevent `EventLoop::new` and `EventLoop::with_user_event` from getting called outside the main thread.
  - This is because some platforms cannot run the event loop outside the main thread. Preventing this
    reduces the potential for cross-platform compatibility gotchyas.
- On Windows and Linux X11/Wayland, add platform-specific functions for creating an `EventLoop` outside the main thread.
- On Wayland, drop resize events identical to the current window size.
- On Windows, fix window rectangle not getting set correctly on high-DPI systems.

# 0.20.0 Alpha 3 (2019-08-14)

- On macOS, drop the run closure on exit.
- On Windows, location of `WindowEvent::Touch` are window client coordinates instead of screen coordinates.
- On X11, fix delayed events after window redraw.
- On macOS, add `WindowBuilderExt::with_disallow_hidpi` to have the option to turn off best resolution openGL surface.
- On Windows, screen saver won't start if the window is in fullscreen mode.
- Change all occurrences of the `new_user_event` method to `with_user_event`.
- On macOS, the dock and the menu bar are now hidden in fullscreen mode.
- `Window::set_fullscreen` now takes `Option<Fullscreen>` where `Fullscreen`
  consists of `Fullscreen::Exclusive(VideoMode)` and
  `Fullscreen::Borderless(MonitorHandle)` variants.
  - Adds support for exclusive fullscreen mode.
- On iOS, add support for hiding the home indicator.
- On iOS, add support for deferring system gestures.
- On iOS, fix a crash that occurred while acquiring a monitor's name.
- On iOS, fix armv7-apple-ios compile target.
- Removed the `T: Clone` requirement from the `Clone` impl of `EventLoopProxy<T>`.
- On iOS, disable overscan compensation for external displays (removes black
  bars surrounding the image).
- On Linux, the functions `is_wayland`, `is_x11`, `xlib_xconnection` and `wayland_display` have been moved to a new `EventLoopWindowTargetExtUnix` trait.
- On iOS, add `set_prefers_status_bar_hidden` extension function instead of
  hijacking `set_decorations` for this purpose.
- On macOS and iOS, corrected the auto trait impls of `EventLoopProxy`.
- On iOS, add touch pressure information for touch events.
- Implement `raw_window_handle::HasRawWindowHandle` for `Window` type on all supported platforms.
- On macOS, fix the signature of `-[NSView drawRect:]`.
- On iOS, fix the behavior of `ControlFlow::Poll`. It wasn't polling if that was the only mode ever used by the application.
- On iOS, fix DPI sent out by views on creation was `0.0` - now it gives a reasonable number.
- On iOS, RedrawRequested now works for gl/metal backed views.
- On iOS, RedrawRequested is generally ordered after EventsCleared.

# 0.20.0 Alpha 2 (2019-07-09)

- On X11, non-resizable windows now have maximize explicitly disabled.
- On Windows, support paths longer than MAX_PATH (260 characters) in `WindowEvent::DroppedFile`
and `WindowEvent::HoveredFile`.
- On Mac, implement `DeviceEvent::Button`.
- Change `Event::Suspended(true / false)` to `Event::Suspended` and `Event::Resumed`.
- On X11, fix sanity check which checks that a monitor's reported width and height (in millimeters) are non-zero when calculating the DPI factor.
- Revert the use of invisible surfaces in Wayland, which introduced graphical glitches with OpenGL (#835)
- On X11, implement `_NET_WM_PING` to allow desktop environment to kill unresponsive programs.
- On Windows, when a window is initially invisible, it won't take focus from the existing visible windows.
- On Windows, fix multiple calls to `request_redraw` during `EventsCleared` sending multiple `RedrawRequested events.`
- On Windows, fix edge case where `RedrawRequested` could be dispatched before input events in event loop iteration.
- On Windows, fix timing issue that could cause events to be improperly dispatched after `RedrawRequested` but before `EventsCleared`.
- On macOS, drop unused Metal dependency.
- On Windows, fix the trail effect happening on transparent decorated windows. Borderless (or un-decorated) windows were not affected.
- On Windows, fix `with_maximized` not properly setting window size to entire window.
- On macOS, change `WindowExtMacOS::request_user_attention()` to take an `enum` instead of a `bool`.

# 0.20.0 Alpha 1 (2019-06-21)

- Changes below are considered **breaking**.
- Change all occurrences of `EventsLoop` to `EventLoop`.
- Previously flat API is now exposed through `event`, `event_loop`, `monitor`, and `window` modules.
- `os` module changes:
  - Renamed to `platform`.
  - All traits now have platform-specific suffixes.
  - Exposes new `desktop` module on Windows, Mac, and Linux.
- Changes to event loop types:
  - `EventLoopProxy::wakeup` has been removed in favor of `send_event`.
  - **Major:** New `run` method drives winit event loop.
    - Returns `!` to ensure API behaves identically across all supported platforms.
      - This allows `emscripten` implementation to work without lying about the API.
    - `ControlFlow`'s variants have been replaced with `Wait`, `WaitUntil(Instant)`, `Poll`, and `Exit`.
      - Is read after `EventsCleared` is processed.
      - `Wait` waits until new events are available.
      - `WaitUntil` waits until either new events are available or the provided time has been reached.
      - `Poll` instantly resumes the event loop.
      - `Exit` aborts the event loop.
    - Takes a closure that implements `'static + FnMut(Event<T>, &EventLoop<T>, &mut ControlFlow)`.
      - `&EventLoop<T>` is provided to allow new `Window`s to be created.
  - **Major:** `platform::desktop` module exposes `EventLoopExtDesktop` trait with `run_return` method.
    - Behaves identically to `run`, but returns control flow to the calling context and can take non-`'static` closures.
  - `EventLoop`'s `poll_events` and `run_forever` methods have been removed in favor of `run` and `run_return`.
- Changes to events:
  - Remove `Event::Awakened` in favor of `Event::UserEvent(T)`.
    - Can be sent with `EventLoopProxy::send_event`.
  - Rename `WindowEvent::Refresh` to `WindowEvent::RedrawRequested`.
    - `RedrawRequested` can be sent by the user with the `Window::request_redraw` method.
  - `EventLoop`, `EventLoopProxy`, and `Event` are now generic over `T`, for use in `UserEvent`.
  - **Major:** Add `NewEvents(StartCause)`, `EventsCleared`, and `LoopDestroyed` variants to `Event`.
    - `NewEvents` is emitted when new events are ready to be processed by event loop.
      - `StartCause` describes why new events are available, with `ResumeTimeReached`, `Poll`, `WaitCancelled`, and `Init` (sent once at start of loop).
    - `EventsCleared` is emitted when all available events have been processed.
      - Can be used to perform logic that depends on all events being processed (e.g. an iteration of a game loop).
    - `LoopDestroyed` is emitted when the `run` or `run_return` method is about to exit.
- Rename `MonitorId` to `MonitorHandle`.
- Removed `serde` implementations from `ControlFlow`.
- Rename several functions to improve both internal consistency and compliance with Rust API guidelines.
- Remove `WindowBuilder::multitouch` field, since it was only implemented on a few platforms. Multitouch is always enabled now.
- **Breaking:** On macOS, change `ns` identifiers to use snake_case for consistency with iOS's `ui` identifiers.
- Add `MonitorHandle::video_modes` method for retrieving supported video modes for the given monitor.
- On Wayland, the window now exists even if nothing has been drawn.
- On Windows, fix initial dimensions of a fullscreen window.
- On Windows, Fix transparent borderless windows rendering wrong.

# Version 0.19.1 (2019-04-08)

- On Wayland, added a `get_wayland_display` function to `EventsLoopExt`.
- On Windows, fix `CursorMoved(0, 0)` getting dispatched on window focus.
- On macOS, fix command key event left and right reverse.
- On FreeBSD, NetBSD, and OpenBSD, fix build of X11 backend.
- On Linux, the numpad's add, subtract and divide keys are now mapped to the `Add`, `Subtract` and `Divide` virtual key codes
- On macOS, the numpad's subtract key has been added to the `Subtract` mapping
- On Wayland, the numpad's home, end, page up and page down keys are now mapped to the `Home`, `End`, `PageUp` and `PageDown` virtual key codes
- On Windows, fix icon not showing up in corner of window.
- On X11, change DPI scaling factor behavior. First, winit tries to read it from "Xft.dpi" XResource, and uses DPI calculation from xrandr dimensions as fallback behavior.

# Version 0.19.0 (2019-03-06)

- On X11, we will use the faster `XRRGetScreenResourcesCurrent` function instead of `XRRGetScreenResources` when available.
- On macOS, fix keycodes being incorrect when using a non-US keyboard layout.
- On Wayland, fix `with_title()` not setting the windows title
- On Wayland, add `set_wayland_theme()` to control client decoration color theme
- Added serde serialization to `os::unix::XWindowType`.
- **Breaking:** Remove the `icon_loading` feature and the associated `image` dependency.
- On X11, make event loop thread safe by replacing XNextEvent with select(2) and XCheckIfEvent
- On Windows, fix malformed function pointer typecast that could invoke undefined behavior.
- Refactored Windows state/flag-setting code.
- On Windows, hiding the cursor no longer hides the cursor for all Winit windows - just the one `hide_cursor` was called on.
- On Windows, cursor grabs used to get perpetually canceled when the grabbing window lost focus. Now, cursor grabs automatically get re-initialized when the window regains focus and the mouse moves over the client area.
- On Windows, only vertical mouse wheel events were handled. Now, horizontal mouse wheel events are also handled.
- On Windows, ignore the AltGr key when populating the `ModifersState` type.

# Version 0.18.1 (2018-12-30)

- On macOS, fix `Yen` (JIS) so applications receive the event.
- On X11 with a tiling WM, fixed high CPU usage when moving windows across monitors.
- On X11, fixed panic caused by dropping the window before running the event loop.
- on macOS, added `WindowExt::set_simple_fullscreen` which does not require a separate space
- Introduce `WindowBuilderExt::with_app_id` to allow setting the application ID on Wayland.
- On Windows, catch panics in event loop child thread and forward them to the parent thread. This prevents an invocation of undefined behavior due to unwinding into foreign code.
- On Windows, fix issue where resizing or moving window combined with grabbing the cursor would freeze program.
- On Windows, fix issue where resizing or moving window would eat `Awakened` events.
- On Windows, exiting fullscreen after entering fullscreen with disabled decorations no longer shrinks window.
- On X11, fixed a segfault when using virtual monitors with XRandR.
- Derive `Ord` and `PartialOrd` for `VirtualKeyCode` enum.
- On Windows, fix issue where hovering or dropping a non file item would create a panic.
- On Wayland, fix resizing and DPI calculation when a `wl_output` is removed without sending a `leave` event to the `wl_surface`, such as disconnecting a monitor from a laptop.
- On Wayland, DPI calculation is handled by smithay-client-toolkit.
- On X11, `WindowBuilder::with_min_dimensions` and `WindowBuilder::with_max_dimensions` now correctly account for DPI.
- Added support for generating dummy `DeviceId`s and `WindowId`s to better support unit testing.
- On macOS, fixed unsoundness in drag-and-drop that could result in drops being rejected.
- On macOS, implemented `WindowEvent::Refresh`.
- On macOS, all `MouseCursor` variants are now implemented and the cursor will no longer reset after unfocusing.
- Removed minimum supported Rust version guarantee.

# Version 0.18.0 (2018-11-07)

- **Breaking:** `image` crate upgraded to 0.20. This is exposed as part of the `icon_loading` API.
- On Wayland, pointer events will now provide the current modifiers state.
- On Wayland, titles will now be displayed in the window header decoration.
- On Wayland, key repetition is now ended when keyboard loses focus.
- On Wayland, windows will now use more stylish and modern client side decorations.
- On Wayland, windows will use server-side decorations when available.
- **Breaking:** Added support for F16-F24 keys (variants were added to the `VirtualKeyCode` enum).
- Fixed graphical glitches when resizing on Wayland.
- On Windows, fix freezes when performing certain actions after a window resize has been triggered. Reintroduces some visual artifacts when resizing.
- Updated window manager hints under X11 to v1.5 of [Extended Window Manager Hints](https://specifications.freedesktop.org/wm-spec/wm-spec-1.5.html#idm140200472629520).
- Added `WindowBuilderExt::with_gtk_theme_variant` to X11-specific `WindowBuilder` functions.
- Fixed UTF8 handling bug in X11 `set_title` function.
- On Windows, `Window::set_cursor` now applies immediately instead of requiring specific events to occur first.
- On Windows, the `HoveredFile` and `HoveredFileCancelled` events are now implemented.
- On Windows, fix `Window::set_maximized`.
- On Windows 10, fix transparency (#260).
- On macOS, fix modifiers during key repeat.
- Implemented the `Debug` trait for `Window`, `EventsLoop`, `EventsLoopProxy` and `WindowBuilder`.
- On X11, now a `Resized` event will always be generated after a DPI change to ensure the window's logical size is consistent with the new DPI.
- Added further clarifications to the DPI docs.
- On Linux, if neither X11 nor Wayland manage to initialize, the corresponding panic now consists of a single line only.
- Add optional `serde` feature with implementations of `Serialize`/`Deserialize` for DPI types and various event types.
- Add `PartialEq`, `Eq`, and `Hash` implementations on public types that could have them but were missing them.
- On X11, drag-and-drop receiving an unsupported drop type can no longer cause the WM to freeze.
- Fix issue whereby the OpenGL context would not appear at startup on macOS Mojave (#1069).
- **Breaking:** Removed `From<NSApplicationActivationPolicy>` impl from `ActivationPolicy` on macOS.
- On macOS, the application can request the user's attention with `WindowExt::request_user_attention`.

# Version 0.17.2 (2018-08-19)

- On macOS, fix `<C-Tab>` so applications receive the event.
- On macOS, fix `<Cmd-{key}>` so applications receive the event.
- On Wayland, key press events will now be repeated.

# Version 0.17.1 (2018-08-05)

- On X11, prevent a compilation failure in release mode for versions of Rust greater than or equal to 1.30.
- Fixed deadlock that broke fullscreen mode on Windows.

# Version 0.17.0 (2018-08-02)

- Cocoa and core-graphics updates.
- Fixed thread-safety issues in several `Window` functions on Windows.
- On MacOS, the key state for modifiers key events is now properly set.
- On iOS, the view is now set correctly. This makes it possible to render things (instead of being stuck on a black screen), and touch events work again.
- Added NetBSD support.
- **Breaking:** On iOS, `UIView` is now the default root view. `WindowBuilderExt::with_root_view_class` can be used to set the root view objective-c class to `GLKView` (OpenGLES) or `MTKView` (Metal/MoltenVK).
- On iOS, the `UIApplication` is not started until `Window::new` is called.
- Fixed thread unsafety with cursor hiding on macOS.
- On iOS, fixed the size of the `JmpBuf` type used for `setjmp`/`longjmp` calls. Previously this was a buffer overflow on most architectures.
- On Windows, use cached window DPI instead of repeatedly querying the system. This fixes sporadic crashes on Windows 7.

# Version 0.16.2 (2018-07-07)

- On Windows, non-resizable windows now have the maximization button disabled. This is consistent with behavior on macOS and popular X11 WMs.
- Corrected incorrect `unreachable!` usage when guessing the DPI factor with no detected monitors.

# Version 0.16.1 (2018-07-02)

- Added logging through `log`. Logging will become more extensive over time.
- On X11 and Windows, the window's DPI factor is guessed before creating the window. This _greatly_ cuts back on unsightly auto-resizing that would occur immediately after window creation.
- Fixed X11 backend compilation for environments where `c_char` is unsigned.

# Version 0.16.0 (2018-06-25)

- Windows additionally has `WindowBuilderExt::with_no_redirection_bitmap`.
- **Breaking:** Removed `VirtualKeyCode::LMenu` and `VirtualKeyCode::RMenu`; Windows now generates `VirtualKeyCode::LAlt` and `VirtualKeyCode::RAlt` instead.
- On X11, exiting fullscreen no longer leaves the window in the monitor's top left corner.
- **Breaking:** `Window::hidpi_factor` has been renamed to `Window::get_hidpi_factor` for better consistency. `WindowEvent::HiDPIFactorChanged` has been renamed to `WindowEvent::HiDpiFactorChanged`. DPI factors are always represented as `f64` instead of `f32` now.
- The Windows backend is now DPI aware. `WindowEvent::HiDpiFactorChanged` is implemented, and `MonitorId::get_hidpi_factor` and `Window::hidpi_factor` return accurate values.
- Implemented `WindowEvent::HiDpiFactorChanged` on X11.
- On macOS, `Window::set_cursor_position` is now relative to the client area.
- On macOS, setting the maximum and minimum dimensions now applies to the client area dimensions rather than to the window dimensions.
- On iOS, `MonitorId::get_dimensions` has been implemented and both `MonitorId::get_hidpi_factor` and `Window::get_hidpi_factor` return accurate values.
- On Emscripten, `MonitorId::get_hidpi_factor` now returns the same value as `Window::get_hidpi_factor` (it previously would always return 1.0).
- **Breaking:** The entire API for sizes, positions, etc. has changed. In the majority of cases, winit produces and consumes positions and sizes as `LogicalPosition` and `LogicalSize`, respectively. The notable exception is `MonitorId` methods, which deal in `PhysicalPosition` and `PhysicalSize`. See the documentation for specifics and explanations of the types. Additionally, winit automatically conserves logical size when the DPI factor changes.
- **Breaking:** All deprecated methods have been removed. For `Window::platform_display` and `Window::platform_window`, switch to the appropriate platform-specific `WindowExt` methods. For `Window::get_inner_size_points` and `Window::get_inner_size_pixels`, use the `LogicalSize` returned by `Window::get_inner_size` and convert as needed.
- HiDPI support for Wayland.
- `EventsLoop::get_available_monitors` and `EventsLoop::get_primary_monitor` now have identical counterparts on `Window`, so this information can be acquired without an `EventsLoop` borrow.
- `AvailableMonitorsIter` now implements `Debug`.
- Fixed quirk on macOS where certain keys would generate characters at twice the normal rate when held down.
- On X11, all event loops now share the same `XConnection`.
- **Breaking:** `Window::set_cursor_state` and `CursorState` enum removed in favor of the more composable `Window::grab_cursor` and `Window::hide_cursor`. As a result, grabbing the cursor no longer automatically hides it; you must call both methods to retain the old behavior on Windows and macOS. `Cursor::NoneCursor` has been removed, as it's no longer useful.
- **Breaking:** `Window::set_cursor_position` now returns `Result<(), String>`, thus allowing for `Box<Error>` conversion via `?`.

# Version 0.15.1 (2018-06-13)

- On X11, the `Moved` event is no longer sent when the window is resized without changing position.
- `MouseCursor` and `CursorState` now implement `Default`.
- `WindowBuilder::with_resizable` implemented for Windows, X11, Wayland, and macOS.
- `Window::set_resizable` implemented for Windows, X11, Wayland, and macOS.
- On X11, if the monitor's width or height in millimeters is reported as 0, the DPI is now 1.0 instead of +inf.
- On X11, the environment variable `WINIT_HIDPI_FACTOR` has been added for overriding DPI factor.
- On X11, enabling transparency no longer causes the window contents to flicker when resizing.
- On X11, `with_override_redirect` now actually enables override redirect.
- macOS now generates `VirtualKeyCode::LAlt` and `VirtualKeyCode::RAlt` instead of `None` for both.
- On macOS, `VirtualKeyCode::RWin` and `VirtualKeyCode::LWin` are no longer switched.
- On macOS, windows without decorations can once again be resized.
- Fixed race conditions when creating an `EventsLoop` on X11, most commonly manifesting as "[xcb] Unknown sequence number while processing queue".
- On macOS, `CursorMoved` and `MouseInput` events are only generated if they occurs within the window's client area.
- On macOS, resizing the window no longer generates a spurious `MouseInput` event.

# Version 0.15.0 (2018-05-22)

- `Icon::to_cardinals` is no longer public, since it was never supposed to be.
- Wayland: improve diagnostics if initialization fails
- Fix some system event key doesn't work when focused, do not block keyevent forward to system on macOS
- On X11, the scroll wheel position is now correctly reset on i3 and other WMs that have the same quirk.
- On X11, `Window::get_current_monitor` now reliably returns the correct monitor.
- On X11, `Window::hidpi_factor` returns values from XRandR rather than the inaccurate values previously queried from the core protocol.
- On X11, the primary monitor is detected correctly even when using versions of XRandR less than 1.5.
- `MonitorId` now implements `Debug`.
- Fixed bug on macOS where using `with_decorations(false)` would cause `set_decorations(true)` to produce a transparent titlebar with no title.
- Implemented `MonitorId::get_position` on macOS.
- On macOS, `Window::get_current_monitor` now returns accurate values.
- Added `WindowBuilderExt::with_resize_increments` to macOS.
- **Breaking:** On X11, `WindowBuilderExt::with_resize_increments` and `WindowBuilderExt::with_base_size` now take `u32` values rather than `i32`.
- macOS keyboard handling has been overhauled, allowing for the use of dead keys, IME, etc. Right modifier keys are also no longer reported as being left.
- Added the `Window::set_ime_spot(x: i32, y: i32)` method, which is implemented on X11 and macOS.
- **Breaking**: `os::unix::WindowExt::send_xim_spot(x: i16, y: i16)` no longer exists. Switch to the new `Window::set_ime_spot(x: i32, y: i32)`, which has equivalent functionality.
- Fixed detection of `Pause` and `Scroll` keys on Windows.
- On Windows, alt-tabbing while the cursor is grabbed no longer makes it impossible to re-grab the cursor.
- On Windows, using `CursorState::Hide` when the cursor is grabbed now ungrabs the cursor first.
- Implemented `MouseCursor::NoneCursor` on Windows.
- Added `WindowBuilder::with_always_on_top` and `Window::set_always_on_top`. Implemented on Windows, macOS, and X11.
- On X11, `WindowBuilderExt` now has `with_class`, `with_override_redirect`, and `with_x11_window_type` to allow for more control over window creation. `WindowExt` additionally has `set_urgent`.
- More hints are set by default on X11, including `_NET_WM_PID` and `WM_CLIENT_MACHINE`. Note that prior to this, the `WM_CLASS` hint was automatically set to whatever value was passed to `with_title`. It's now set to the executable name to better conform to expectations and the specification; if this is undesirable, you must explicitly use `WindowBuilderExt::with_class`.

# Version 0.14.0 (2018-05-09)

- Created the `Copy`, `Paste` and `Cut` `VirtualKeyCode`s and added support for them on X11 and Wayland
- Fix `.with_decorations(false)` in macOS
- On Mac, `NSWindow` and supporting objects might be alive long after they were `closed` which resulted in apps consuming more heap then needed. Mainly it was affecting multi window applications. Not expecting any user visible change of behaviour after the fix.
- Fix regression of Window platform extensions for macOS where `NSFullSizeContentViewWindowMask` was not being correctly applied to `.fullsize_content_view`.
- Corrected `get_position` on Windows to be relative to the screen rather than to the taskbar.
- Corrected `Moved` event on Windows to use position values equivalent to those returned by `get_position`. It previously supplied client area positions instead of window positions, and would additionally interpret negative values as being very large (around `u16::MAX`).
- Implemented `Moved` event on macOS.
- On X11, the `Moved` event correctly use window positions rather than client area positions. Additionally, a stray `Moved` that unconditionally accompanied `Resized` with the client area position relative to the parent has been eliminated; `Moved` is still received alongside `Resized`, but now only once and always correctly.
- On Windows, implemented all variants of `DeviceEvent` other than `Text`. Mouse `DeviceEvent`s are now received even if the window isn't in the foreground.
- `DeviceId` on Windows is no longer a unit struct, and now contains a `u32`. For `WindowEvent`s, this will always be 0, but on `DeviceEvent`s it will be the handle to that device. `DeviceIdExt::get_persistent_identifier` can be used to acquire a unique identifier for that device that persists across replugs/reboots/etc.
- Corrected `run_forever` on X11 to stop discarding `Awakened` events.
- Various safety and correctness improvements to the X11 backend internals.
- Fixed memory leak on X11 every time the mouse entered the window.
- On X11, drag and drop now works reliably in release mode.
- Added `WindowBuilderExt::with_resize_increments` and `WindowBuilderExt::with_base_size` to X11, allowing for more optional hints to be set.
- Rework of the wayland backend, migrating it to use [Smithay's Client Toolkit](https://github.com/Smithay/client-toolkit).
- Added `WindowBuilder::with_window_icon` and `Window::set_window_icon`, finally making it possible to set the window icon on Windows and X11. The `icon_loading` feature can be enabled to allow for icons to be easily loaded; see example program `window_icon.rs` for usage.
- Windows additionally has `WindowBuilderExt::with_taskbar_icon` and `WindowExt::set_taskbar_icon`.
- On Windows, fix panic when trying to call `set_fullscreen(None)` on a window that has not been fullscreened prior.

# Version 0.13.1 (2018-04-26)

- Ensure necessary `x11-dl` version is used.

# Version 0.13.0 (2018-04-25)

- Implement `WindowBuilder::with_maximized`, `Window::set_fullscreen`, `Window::set_maximized` and `Window::set_decorations` for MacOS.
- Implement `WindowBuilder::with_maximized`, `Window::set_fullscreen`, `Window::set_maximized` and `Window::set_decorations` for Windows.
- On Windows, `WindowBuilder::with_fullscreen` no longer changing monitor display resolution.
- Overhauled X11 window geometry calculations. `get_position` and `set_position` are more universally accurate across different window managers, and `get_outer_size` actually works now.
- Fixed SIGSEGV/SIGILL crashes on macOS caused by stabilization of the `!` (never) type.
- Implement `WindowEvent::HiDPIFactorChanged` for macOS
- On X11, input methods now work completely out of the box, no longer requiring application developers to manually call `setlocale`. Additionally, when input methods are started, stopped, or restarted on the server end, it's correctly handled.
- Implemented `Refresh` event on Windows.
- Properly calculate the minimum and maximum window size on Windows, including window decorations.
- Map more `MouseCursor` variants to cursor icons on Windows.
- Corrected `get_position` on macOS to return outer frame position, not content area position.
- Corrected `set_position` on macOS to set outer frame position, not content area position.
- Added `get_inner_position` method to `Window`, which gets the position of the window's client area. This is implemented on all applicable platforms (all desktop platforms other than Wayland, where this isn't possible).
- **Breaking:** the `Closed` event has been replaced by `CloseRequested` and `Destroyed`. To migrate, you typically just need to replace all usages of `Closed` with `CloseRequested`; see example programs for more info. The exception is iOS, where `Closed` must be replaced by `Destroyed`.

# Version 0.12.0 (2018-04-06)

- Added subclass to macos windows so they can be made resizable even with no decorations.
- Dead keys now work properly on X11, no longer resulting in a panic.
- On X11, input method creation first tries to use the value from the user's `XMODIFIERS` environment variable, so application developers should no longer need to manually call `XSetLocaleModifiers`. If that fails, fallbacks are tried, which should prevent input method initialization from ever outright failing.
- Fixed thread safety issues with input methods on X11.
- Add support for `Touch` for win32 backend.
- Fixed `Window::get_inner_size` and friends to return the size in pixels instead of points when using HIDPI displays on OSX.

# Version 0.11.3 (2018-03-28)

- Added `set_min_dimensions` and `set_max_dimensions` methods to `Window`, and implemented on Windows, X11, Wayland, and OSX.
- On X11, dropping a `Window` actually closes it now, and clicking the window's × button (or otherwise having the WM signal to close it) will result in the window closing.
- Added `WindowBuilderExt` methods for macos: `with_titlebar_transparent`,
  `with_title_hidden`, `with_titlebar_buttons_hidden`,
  `with_fullsize_content_view`.
- Mapped X11 numpad keycodes (arrows, Home, End, PageUp, PageDown, Insert and Delete) to corresponding virtual keycodes

# Version 0.11.2 (2018-03-06)

- Impl `Hash`, `PartialEq`, and `Eq` for `events::ModifiersState`.
- Implement `MonitorId::get_hidpi_factor` for MacOS.
- Added method `os::macos::MonitorIdExt::get_nsscreen() -> *mut c_void` that gets a `NSScreen` object matching the monitor ID.
- Send `Awakened` event on Android when event loop is woken up.

# Version 0.11.1 (2018-02-19)

- Fixed windows not receiving mouse events when click-dragging the mouse outside the client area of a window, on Windows platforms.
- Added method `os::android::EventsLoopExt:set_suspend_callback(Option<Box<Fn(bool) -> ()>>)` that allows glutin to register a callback when a suspend event happens

# Version 0.11.0 (2018-02-09)

- Implement `MonitorId::get_dimensions` for Android.
- Added method `os::macos::WindowBuilderExt::with_movable_by_window_background(bool)` that allows to move a window without a titlebar - `with_decorations(false)`
- Implement `Window::set_fullscreen`, `Window::set_maximized` and `Window::set_decorations` for Wayland.
- Added `Caret` as VirtualKeyCode and support OSX ^-Key with german input.

# Version 0.10.1 (2018-02-05)

_Yanked_

# Version 0.10.0 (2017-12-27)

- Add support for `Touch` for emscripten backend.
- Added support for `DroppedFile`, `HoveredFile`, and `HoveredFileCancelled` to X11 backend.
- **Breaking:** `unix::WindowExt` no longer returns pointers for things that aren't actually pointers; `get_xlib_window` now returns `Option<std::os::raw::c_ulong>` and `get_xlib_screen_id` returns `Option<std::os::raw::c_int>`. Additionally, methods that previously returned `libc::c_void` have been changed to return `std::os::raw::c_void`, which are not interchangeable types, so users wanting the former will need to explicitly cast.
- Added `set_decorations` method to `Window` to allow decorations to be toggled after the window is built. Presently only implemented on X11.
- Raised the minimum supported version of Rust to 1.20 on MacOS due to usage of associated constants in new versions of cocoa and core-graphics.
- Added `modifiers` field to `MouseInput`, `MouseWheel`, and `CursorMoved` events to track the modifiers state (`ModifiersState`).
- Fixed the emscripten backend to return the size of the canvas instead of the size of the window.

# Version 0.9.0 (2017-12-01)

- Added event `WindowEvent::HiDPIFactorChanged`.
- Added method `MonitorId::get_hidpi_factor`.
- Deprecated `get_inner_size_pixels` and `get_inner_size_points` methods of `Window` in favor of
`get_inner_size`.
- **Breaking:** `EventsLoop` is `!Send` and `!Sync` because of platform-dependant constraints,
  but `Window`, `WindowId`, `DeviceId` and `MonitorId` guaranteed to be `Send`.
- `MonitorId::get_position` now returns `(i32, i32)` instead of `(u32, u32)`.
- Rewrite of the wayland backend to use wayland-client-0.11
- Support for dead keys on wayland for keyboard utf8 input
- Monitor enumeration on Windows is now implemented using `EnumDisplayMonitors` instead of
`EnumDisplayDevices`. This changes the value returned by `MonitorId::get_name()`.
- On Windows added `MonitorIdExt::hmonitor` method
- Impl `Clone` for `EventsLoopProxy`
- `EventsLoop::get_primary_monitor()` on X11 will fallback to any available monitor if no primary is found
- Support for touch event on wayland
- `WindowEvent`s `MouseMoved`, `MouseEntered`, and `MouseLeft` have been renamed to
`CursorMoved`, `CursorEntered`, and `CursorLeft`.
- New `DeviceEvent`s added, `MouseMotion` and `MouseWheel`.
- Send `CursorMoved` event after `CursorEntered` and `Focused` events.
- Add support for `ModifiersState`, `MouseMove`, `MouseInput`, `MouseMotion` for emscripten backend.

# Version 0.8.3 (2017-10-11)

- Fixed issue of calls to `set_inner_size` blocking on Windows.
- Mapped `ISO_Left_Tab` to `VirtualKeyCode::Tab` to make the key work with modifiers
- Fixed the X11 backed on 32bit targets

# Version 0.8.2 (2017-09-28)

- Uniformize keyboard scancode values accross Wayland and X11 (#297).
- Internal rework of the wayland event loop
- Added method `os::linux::WindowExt::is_ready`

# Version 0.8.1 (2017-09-22)

- Added various methods to `os::linux::EventsLoopExt`, plus some hidden items necessary to make
  glutin work.

# Version 0.8.0 (2017-09-21)

- Added `Window::set_maximized`, `WindowAttributes::maximized` and `WindowBuilder::with_maximized`.
- Added `Window::set_fullscreen`.
- Changed `with_fullscreen` to take a `Option<MonitorId>` instead of a `MonitorId`.
- Removed `MonitorId::get_native_identifer()` in favor of platform-specific traits in the `os`
  module.
- Changed `get_available_monitors()` and `get_primary_monitor()` to be methods of `EventsLoop`
  instead of stand-alone methods.
- Changed `EventsLoop` to be tied to a specific X11 or Wayland connection.
- Added a `os::linux::EventsLoopExt` trait that makes it possible to configure the connection.
- Fixed the emscripten code, which now compiles.
- Changed the X11 fullscreen code to use `xrandr` instead of `xxf86vm`.
- Fixed the Wayland backend to produce `Refresh` event after window creation.
- Changed the `Suspended` event to be outside of `WindowEvent`.
- Fixed the X11 backend sometimes reporting the wrong virtual key (#273).<|MERGE_RESOLUTION|>--- conflicted
+++ resolved
@@ -7,20 +7,18 @@
 And please only add new entries to the top of this list, right below the `# Unreleased` header.
 
 # Unreleased
+
+- On Windows, added `WindowExtWindows::set_undecorated_shadow` and `WindowBuilderExtWindows::with_undecorated_shadow` to draw the drop shadow behind a borderless window.
+- On Windows, fixed default window features (ie snap, animations, shake, etc.) when decorations are disabled.
 
 # 0.27.2 (2022-8-12)
 
 - On macOS, fixed touch phase reporting when scrolling.
 - On X11, fix min, max and resize increment hints not persisting for resizable windows (e.g. on DPI change).
 - On Windows, respect min/max inner sizes when creating the window.
-<<<<<<< HEAD
-- On Windows, added `WindowExtWindows::set_undecorated_shadow` and `WindowBuilderExtWindows::with_undecorated_shadow` to draw the drop shadow behind a borderless window.
-- On Windows, fixed default window features (ie snap, animations, shake, etc.) when decorations are disabled.
-=======
 - For backwards compatibility, `Window` now (additionally) implements the old version (`0.4`) of the `HasRawWindowHandle` trait
 - On Windows, added support for `EventLoopWindowTarget::set_device_event_filter`.
 - On Wayland, fix user requested `WindowEvent::RedrawRequested` being delayed by a frame.
->>>>>>> 2e4338bb
 
 # 0.27.1 (2022-07-30)
 
